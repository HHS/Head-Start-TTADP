{
  "name": "frontend",
  "version": "0.1.0",
  "private": true,
  "license": "ISC",
  "dependencies": {
    "@babel/runtime": "^7.12.1",
    "@fortawesome/fontawesome-svg-core": "^6.4.2",
    "@fortawesome/free-solid-svg-icons": "^6.4.2",
    "@fortawesome/react-fontawesome": "^0.2.0",
    "@hookform/error-message": "^0.0.5",
    "@react-hook/resize-observer": "^1.2.6",
    "@silevis/reactgrid": "3.1",
    "@trussworks/react-uswds": "4.1.1",
    "@ttahub/common": "^2.1.5",
    "@use-it/interval": "^1.0.0",
    "async": "^3.2.3",
    "browserslist": "^4.16.5",
    "csv-parse": "^4.14.1",
    "detect-file-encoding-and-language": "^2.4.0",
    "draft-js": "^0.11.7",
    "draftjs-to-html": "^0.9.1",
<<<<<<< HEAD
    "ejs": "^3.1.7",
    "follow-redirects": "^1.15.4",
    "html-react-parser": "^5.1.1",
=======
    "ejs": "^3.1.10",
    "follow-redirects": "^1.15.6",
>>>>>>> fd764494
    "html-to-draftjs": "^1.5.0",
    "html2canvas": "^1.4.1",
    "http-proxy-middleware": "^2.0.1",
    "lodash": "^4.17.20",
    "minimist": "^1.2.6",
    "moment": "^2.29.4",
    "moment-timezone": "^0.5.35",
    "nth-check": "^2.0.1",
    "plotly.js": "^2.34.0",
    "plotly.js-basic-dist": "^2.34.0",
    "prop-types": "^15.7.2",
    "query-string": "^7.0.0",
    "react": "^17.0.1",
    "react-admin": "^3.19.12",
    "react-app-polyfill": "^3.0.0",
    "react-dom": "^17.0.1",
    "react-draft-wysiwyg": "^1.14.6",
    "react-dropzone": "^11.5.1",
    "react-fontawesome": "^1.7.1",
    "react-helmet": "^6.1.0",
    "react-hook-form": "^6.15.0",
    "react-idle-timer": "^4.4.2",
    "react-input-autosize": "^3.0.0",
    "react-js-pagination": "^3.0.3",
    "react-plotly.js": "^2.5.1",
    "react-responsive": "^8.1.1",
    "react-router": "^5.2.0",
    "react-router-dom": "^5.2.0",
    "react-router-hash-link": "^2.3.1",
    "react-router-prop-types": "^1.0.5",
    "react-select": "^5.7.4",
    "react-stickynode": "^4.0.0",
    "react-with-direction": "^1.3.1",
    "sass": "^1.51.0",
    "url-join": "^4.0.1",
    "use-deep-compare-effect": "^1.6.1",
    "uuid": "^8.3.2",
    "micromatch": "^4.0.8"
  },
  "engines": {
    "node": "18.20.3"
  },
  "scripts": {
    "start": "cross-env DISABLE_ESLINT_PLUGIN=true react-scripts start",
    "build:local": "INLINE_RUNTIME_CHUNK=false react-scripts build",
    "build": "INLINE_RUNTIME_CHUNK=false react-scripts build && mv build/ ../build/server/client",
    "eject": "react-scripts eject",
    "test": "cross-env TZ=America/New_York react-scripts test",
    "test:ci": "cross-env TZ=America/New_York JEST_JUNIT_OUTPUT_DIR=reports JEST_JUNIT_OUTPUT_NAME=unit.xml CI=true node --expose-gc ./node_modules/.bin/react-scripts test --coverage --silent --reporters=default --detectOpenHandles --forceExit --reporters=jest-junit --logHeapUsage",
    "lint": "eslint src",
    "lint:fix": "eslint --fix src",
    "lint:ci": "eslint -f eslint-formatter-multiple src"
  },
  "resolutions": {
    "ansi-regex": "^5.0.1",
    "async": "^3.2.3",
    "browserslist": "^4.16.5",
    "cross-fetch": "^3.1.5",
    "ejs": "^3.1.10",
    "express": "^4.19.2",
    "follow-redirects": "^1.15.6",
    "json5": "^1.0.2",
    "glob-parent": "^6.0.2",
    "minimist": "^1.2.6",
    "moment": "^2.29.2",
    "nanoid": "^3.2.0",
    "node-fetch": "^2.6.7",
    "nth-check": "^2.0.1",
    "tar": "^6.2.1",
    "d3-color": "^3.1.0",
    "minimatch": "^3.0.5",
    "postcss": "^8.4.31",
    "decode-uri-component": "^0.2.1",
    "tough-cookie": "^4.0.0",
    "ua-parser-js": "^0.7.33",
    "webpack": "^5.76.1",
    "yaml": "^2.2.2",
    "semver": "^7.5.3",
    "es5-ext": "^0.10.63",
    "braces": "^3.0.3",
    "path-to-regexp": "^1.9.0"
  },
  "eslintConfig": {
    "root": true,
    "plugins": [
      "testing-library"
    ],
    "extends": [
      "airbnb",
      "plugin:jest/recommended",
      "plugin:testing-library/react",
      "plugin:react-hooks/recommended"
    ],
    "ignorePatterns": [
      "build/*",
      "node_modules/*",
      "public/*"
    ],
    "rules": {
      "react/jsx-filename-extension": [
        1,
        {
          "extensions": [
            ".js",
            ".jsx"
          ]
        }
      ],
      "linebreak-style": 0
    },
    "env": {
      "jest/globals": true,
      "browser": true
    }
  },
  "eslint-formatter-multiple": {
    "formatters": [
      {
        "name": "stylish",
        "output": "console"
      },
      {
        "name": "junit",
        "output": "file",
        "path": "reports/lint.xml"
      }
    ]
  },
  "babel": {
    "presets": [
      "@babel/preset-react"
    ]
  },
  "browserslist": {
    "production": [
      ">0.2%",
      "not dead",
      "not op_mini all"
    ],
    "development": [
      ">0.2%",
      "not dead",
      "not op_mini all"
    ]
  },
  "devDependencies": {
    "@sheerun/mutationobserver-shim": "^0.3.3",
    "@testing-library/dom": "^8.11.1",
    "@testing-library/jest-dom": "^5.11.9",
    "@testing-library/react": "^12.1.2",
    "@testing-library/react-hooks": "^8.0.1",
    "@testing-library/user-event": "^13.5.0",
    "cross-env": "^7.0.2",
    "eslint": "^7.20.0",
    "eslint-config-airbnb": "^18.2.0",
    "eslint-formatter-multiple": "^1.0.0",
    "eslint-plugin-import": "^2.22.0",
    "eslint-plugin-jest": "^24.1.5",
    "eslint-plugin-jsx-a11y": "^6.3.1",
    "eslint-plugin-react": "^7.20.5",
    "eslint-plugin-react-hooks": "^4.0.8",
    "eslint-plugin-testing-library": "^3.10.1",
    "fetch-mock": "^9.11.0",
    "history": "4.10.1",
    "jest-fetch-mock": "^3.0.3",
    "jest-junit": "^13.0.0",
    "mutationobserver-shim": "^0.3.7",
    "postcss": "^8.4.39",
    "react-scripts": "^5.0.1",
    "react-select-event": "^5.1.0"
  },
  "peerDependencies": {
    "postcss": "^8.4.33"
  },
  "jest": {
    "coveragePathIgnorePatterns": [
      "<rootDir>/src/index.js",
      "<rootDir>/src/setupProxy.js",
      "<rootDir>/src/pages/NotFound/index.js",
      "<rootDir>/src/polyfills.js",
      "<rootDir>/src/pages/Widgets/index.js",
      "<rootDir>/src/widgets/Example.js",
      "<rootDir>/src/pages/RegionalDashboard/formatDateRange.js",
      "<rootDir>/src/pages/RegionalDashboard/constants.js",
      "<rootDir>/src/pages/makecolors.js",
      "<rootDir>/src/NetworkContext.js",
      "<rootDir>/src/hooks/helpers.js"
    ],
    "coverageThreshold": {
      "global": {
        "statements": 90,
        "functions": 89,
        "branches": 89,
        "lines": 90
      }
    }
  }
}<|MERGE_RESOLUTION|>--- conflicted
+++ resolved
@@ -20,14 +20,9 @@
     "detect-file-encoding-and-language": "^2.4.0",
     "draft-js": "^0.11.7",
     "draftjs-to-html": "^0.9.1",
-<<<<<<< HEAD
     "ejs": "^3.1.7",
-    "follow-redirects": "^1.15.4",
     "html-react-parser": "^5.1.1",
-=======
-    "ejs": "^3.1.10",
     "follow-redirects": "^1.15.6",
->>>>>>> fd764494
     "html-to-draftjs": "^1.5.0",
     "html2canvas": "^1.4.1",
     "http-proxy-middleware": "^2.0.1",
