--- conflicted
+++ resolved
@@ -25,12 +25,7 @@
     "query-string": "^7.0.0",
     "react": "^17.0.1",
     "react-admin": "^3.15.0",
-<<<<<<< HEAD
-    "react-app-polyfill": "^2.0.0",
-=======
     "react-app-polyfill": "^3.0.0",
-    "react-dates": "^21.8.0",
->>>>>>> 37fd049a
     "react-dom": "^17.0.1",
     "react-draft-wysiwyg": "^1.14.6",
     "react-dropzone": "^11.5.1",
