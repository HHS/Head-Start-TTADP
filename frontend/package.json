{
  "name": "frontend",
  "version": "0.1.0",
  "private": true,
  "license": "ISC",
  "dependencies": {
    "@babel/runtime": "^7.12.1",
    "@fortawesome/fontawesome-svg-core": "^6.4.2",
    "@fortawesome/free-solid-svg-icons": "^6.4.2",
    "@fortawesome/react-fontawesome": "^0.2.0",
    "@hookform/error-message": "^0.0.5",
    "@trussworks/react-uswds": "4.1.1",
<<<<<<< HEAD
    "@ttahub/common": "1.4.1",
=======
    "@ttahub/common": "2.0.5",
>>>>>>> ae2e312e
    "@use-it/interval": "^1.0.0",
    "async": "^3.2.3",
    "browserslist": "^4.16.5",
    "draft-js": "^0.11.7",
    "draftjs-to-html": "^0.9.1",
    "ejs": "^3.1.7",
    "follow-redirects": "^1.14.8",
    "html-to-draftjs": "^1.5.0",
    "html2canvas": "^1.4.1",
    "http-proxy-middleware": "^2.0.1",
    "lodash": "^4.17.20",
    "minimist": "^1.2.6",
    "moment": "^2.29.4",
    "moment-timezone": "^0.5.35",
    "nth-check": "^2.0.1",
    "plotly.js": "^2.5.1",
    "plotly.js-basic-dist": "^2.2.1",
    "prop-types": "^15.7.2",
    "query-string": "^7.0.0",
    "react": "^17.0.1",
    "react-admin": "^3.19.12",
    "react-app-polyfill": "^3.0.0",
    "react-dom": "^17.0.1",
    "react-draft-wysiwyg": "^1.14.6",
    "react-dropzone": "^11.5.1",
    "react-fontawesome": "^1.7.1",
    "react-helmet": "^6.1.0",
    "react-hook-form": "^6.15.0",
    "react-idle-timer": "^4.4.2",
    "react-input-autosize": "^3.0.0",
    "react-js-pagination": "^3.0.3",
    "react-plotly.js": "^2.5.1",
    "react-responsive": "^8.1.1",
    "react-router": "^5.2.0",
    "react-router-dom": "^5.2.0",
    "react-router-hash-link": "^2.3.1",
    "react-router-prop-types": "^1.0.5",
    "react-select": "^5.7.4",
    "react-stickynode": "^4.0.0",
    "react-with-direction": "^1.3.1",
    "sass": "^1.51.0",
    "url-join": "^4.0.1",
    "use-deep-compare-effect": "^1.6.1",
    "uuid": "^8.3.2"
  },
  "engines": {
    "node": "18.18.2"
  },
  "scripts": {
    "start": "cross-env DISABLE_ESLINT_PLUGIN=true react-scripts start",
    "build:local": "INLINE_RUNTIME_CHUNK=false react-scripts build",
    "build": "INLINE_RUNTIME_CHUNK=false react-scripts build && mv build/ ../build/server/client",
    "eject": "react-scripts eject",
    "test": "cross-env TZ=America/New_York react-scripts test",
    "test:ci": "cross-env TZ=America/New_York JEST_JUNIT_OUTPUT_DIR=reports JEST_JUNIT_OUTPUT_NAME=unit.xml CI=true node --expose-gc ./node_modules/.bin/react-scripts test --coverage --silent --reporters=default --detectOpenHandles --forceExit --reporters=jest-junit --logHeapUsage",
    "lint": "eslint src",
    "lint:fix": "eslint --fix src",
    "lint:ci": "eslint -f eslint-formatter-multiple src"
  },
  "resolutions": {
    "ansi-regex": "^5.0.1",
    "async": "^3.2.3",
    "browserslist": "^4.16.5",
    "cross-fetch": "^3.1.5",
    "ejs": "^3.1.7",
    "follow-redirects": "^1.14.8",
    "json5": "^1.0.2",
    "glob-parent": "^6.0.2",
    "minimist": "^1.2.6",
    "moment": "^2.29.2",
    "nanoid": "^3.2.0",
    "node-fetch": "^2.6.7",
    "nth-check": "^2.0.1",
    "tar": "^4.4.18",
    "d3-color": "^3.1.0",
    "minimatch": "^3.0.5",
    "postcss": "^8.4.31",
    "decode-uri-component": "^0.2.1",
    "tough-cookie": "^4.0.0",
    "ua-parser-js": "^0.7.33",
    "webpack": "^5.76.1",
    "yaml": "^2.2.2",
    "semver": "^7.5.3"
  },
  "eslintConfig": {
    "root": true,
    "plugins": [
      "testing-library"
    ],
    "extends": [
      "airbnb",
      "plugin:jest/recommended",
      "plugin:testing-library/react",
      "plugin:react-hooks/recommended"
    ],
    "ignorePatterns": [
      "build/*",
      "node_modules/*"
    ],
    "rules": {
      "react/jsx-filename-extension": [
        1,
        {
          "extensions": [
            ".js",
            ".jsx"
          ]
        }
      ],
      "linebreak-style": 0
    },
    "env": {
      "jest/globals": true,
      "browser": true
    }
  },
  "eslint-formatter-multiple": {
    "formatters": [
      {
        "name": "stylish",
        "output": "console"
      },
      {
        "name": "junit",
        "output": "file",
        "path": "reports/lint.xml"
      }
    ]
  },
  "babel": {
    "presets": [
      "@babel/preset-react"
    ]
  },
  "browserslist": {
    "production": [
      ">0.2%",
      "not dead",
      "not op_mini all"
    ],
    "development": [
      ">0.2%",
      "not dead",
      "not op_mini all"
    ]
  },
  "devDependencies": {
    "@sheerun/mutationobserver-shim": "^0.3.3",
    "@testing-library/dom": "^8.11.1",
    "@testing-library/jest-dom": "^5.11.9",
    "@testing-library/react": "^12.1.2",
    "@testing-library/user-event": "^13.5.0",
    "@testing-library/react-hooks": "^8.0.1",
    "cross-env": "^7.0.2",
    "eslint": "^7.20.0",
    "eslint-config-airbnb": "^18.2.0",
    "eslint-formatter-multiple": "^1.0.0",
    "eslint-plugin-import": "^2.22.0",
    "eslint-plugin-jest": "^24.1.5",
    "eslint-plugin-jsx-a11y": "^6.3.1",
    "eslint-plugin-react": "^7.20.5",
    "eslint-plugin-react-hooks": "^4.0.8",
    "eslint-plugin-testing-library": "^3.10.1",
    "fetch-mock": "^9.11.0",
    "history": "4.10.1",
    "jest-fetch-mock": "^3.0.3",
    "jest-junit": "^13.0.0",
    "mutationobserver-shim": "^0.3.7",
    "react-scripts": "^5.0.1",
    "react-select-event": "^5.1.0"
  },
  "jest": {
    "coveragePathIgnorePatterns": [
      "<rootDir>/src/index.js",
      "<rootDir>/src/setupProxy.js",
      "<rootDir>/src/pages/NotFound/index.js",
      "<rootDir>/src/polyfills.js",
      "<rootDir>/src/pages/Widgets/index.js",
      "<rootDir>/src/widgets/Example.js",
      "<rootDir>/src/pages/RegionalDashboard/formatDateRange.js",
      "<rootDir>/src/pages/RegionalDashboard/constants.js",
      "<rootDir>/src/pages/makecolors.js",
      "<rootDir>/src/NetworkContext.js",
      "<rootDir>/src/hooks/helpers.js"
    ],
    "coverageThreshold": {
      "global": {
        "statements": 90,
        "functions": 89,
        "branches": 89,
        "lines": 90
      }
    }
  }
}<|MERGE_RESOLUTION|>--- conflicted
+++ resolved
@@ -10,11 +10,7 @@
     "@fortawesome/react-fontawesome": "^0.2.0",
     "@hookform/error-message": "^0.0.5",
     "@trussworks/react-uswds": "4.1.1",
-<<<<<<< HEAD
-    "@ttahub/common": "1.4.1",
-=======
     "@ttahub/common": "2.0.5",
->>>>>>> ae2e312e
     "@use-it/interval": "^1.0.0",
     "async": "^3.2.3",
     "browserslist": "^4.16.5",
