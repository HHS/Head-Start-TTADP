--- conflicted
+++ resolved
@@ -12,11 +12,7 @@
     "@react-hook/resize-observer": "^1.2.6",
     "@silevis/reactgrid": "3.1",
     "@trussworks/react-uswds": "4.1.1",
-<<<<<<< HEAD
-    "@ttahub/common": "^2.1.12",
-=======
-    "@ttahub/common": "^2.2.1",
->>>>>>> d1831041
+    "@ttahub/common": "^2.2.2",
     "@use-it/interval": "^1.0.0",
     "async": "^3.2.3",
     "browserslist": "^4.16.5",
