--- conflicted
+++ resolved
@@ -16,11 +16,7 @@
     "@fortawesome/react-fontawesome": "^0.1.11",
     "@hookform/error-message": "^0.0.5",
     "@trussworks/react-uswds": "4.1.1",
-<<<<<<< HEAD
-    "@ttahub/common": "1.4.4",
-=======
     "@ttahub/common": "1.5.0",
->>>>>>> b52a4388
     "@use-it/interval": "^1.0.0",
     "async": "^3.2.3",
     "browserslist": "^4.16.5",
