<!DOCTYPE html>
<html lang="en">
  <head>
    <meta charset="utf-8" />
<<<<<<< HEAD
    <link rel="icon" href="%PUBLIC_URL%/favicon.ico" />
    <link rel="preconnect" href="https://fonts.gstatic.com">
    <link href="https://fonts.googleapis.com/css2?family=Merriweather&display=swap" rel="stylesheet">
=======
    <link rel="icon" href="%PUBLIC_URL%/logo64.png" />
>>>>>>> 0ac850f3
    <meta name="viewport" content="width=device-width, initial-scale=1" />
    <meta name="theme-color" content="#000000" />
    <meta
      name="description"
      content="Office of Head Start TTA Smart Hub"
    />
    <link rel="apple-touch-icon" href="%PUBLIC_URL%/logo192.png" />
    <!--
      manifest.json provides metadata used when your web app is installed on a
      user's mobile device or desktop. See https://developers.google.com/web/fundamentals/web-app-manifest/
    -->
    <link rel="manifest" href="%PUBLIC_URL%/manifest.json" />
    <!--
      Notice the use of %PUBLIC_URL% in the tags above.
      It will be replaced with the URL of the `public` folder during the build.
      Only files inside the `public` folder can be referenced from the HTML.

      Unlike "/favicon.ico" or "favicon.ico", "%PUBLIC_URL%/favicon.ico" will
      work correctly both with client-side routing and a non-root public URL.
      Learn how to configure a non-root public URL by running `npm run build`.
    -->
    <title>TTA Smart Hub</title>
  </head>
  <body class="font-family-sans text-ink">
    <noscript>You need to enable JavaScript to run this app.</noscript>
    <div id="root"></div>
    <!--
      This HTML file is a template.
      If you open it directly in the browser, you will see an empty page.

      You can add webfonts, meta tags, or analytics to this file.
      The build step will place the bundled scripts into the <body> tag.

      To begin the development, run `npm start` or `yarn start`.
      To create a production bundle, use `npm run build` or `yarn build`.
    -->
  </body>
</html><|MERGE_RESOLUTION|>--- conflicted
+++ resolved
@@ -2,13 +2,9 @@
 <html lang="en">
   <head>
     <meta charset="utf-8" />
-<<<<<<< HEAD
-    <link rel="icon" href="%PUBLIC_URL%/favicon.ico" />
+    <link rel="icon" href="%PUBLIC_URL%/logo64.png" />
     <link rel="preconnect" href="https://fonts.gstatic.com">
     <link href="https://fonts.googleapis.com/css2?family=Merriweather&display=swap" rel="stylesheet">
-=======
-    <link rel="icon" href="%PUBLIC_URL%/logo64.png" />
->>>>>>> 0ac850f3
     <meta name="viewport" content="width=device-width, initial-scale=1" />
     <meta name="theme-color" content="#000000" />
     <meta
