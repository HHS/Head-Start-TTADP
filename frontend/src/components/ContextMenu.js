/*
  Context menu shows a list of actions the user can select to perform actions. The actions
  are hidden until the user opens the menu (the three dot icon). The menu is automatically
  closed on blur. Pass this component an array of objects with the label and action to tie
  to that label. Be sure to pass in a description of the menu in the `label` prop. This prop
  is used as ellipsis' aria-label.
*/
import React from 'react';
import PropTypes from 'prop-types';
import { FontAwesomeIcon } from '@fortawesome/react-fontawesome';
import { faEllipsisH } from '@fortawesome/free-solid-svg-icons';
import colors from '../colors';
import Menu from './Menu';

function ContextMenu({
  label, menuItems, backgroundColor, left, up, className, menuClassName,
}) {
  return (
<<<<<<< HEAD
    <div
      onBlur={onBlur}
      className="position-relative"
    >
      <Button
        className={`smart-hub--context-menu-button smart-hub--button__no-margin ${className}`}
        unstyled
        aria-haspopup
        onClick={() => { updateShown((previous) => !previous); }}
        aria-label={label}
        type="button"
        data-testid="ellipsis-button"
      >
        <FontAwesomeIcon color={colors.textInk} icon={faEllipsisH} />
      </Button>
      {shown
    && (
    <div data-testid="menu" className={`${menuClass} ${menuClassName}`} style={{ backgroundColor }}>
      <ul className="usa-list usa-list--unstyled" role="menu">
        {menuItems.map((item) => (
          <li key={item.label} role="menuitem">
            <Button type="button" onClick={() => { updateShown(false); item.onClick(); }} unstyled className="smart-hub--context-menu-button smart-hub--button__no-margin">
              <div className="smart-hub--context-menu-item-label">
                {item.label}
              </div>
            </Button>
          </li>
        ))}
      </ul>
    </div>
    )}
    </div>
=======
    <Menu
      label={label}
      menuItems={menuItems}
      backgroundColor={backgroundColor}
      left={left}
      up={up}
      buttonText={<FontAwesomeIcon color={colors.textInk} icon={faEllipsisH} />}
      buttonTestId="ellipsis-button"
    />
>>>>>>> 2ae089be
  );
}

ContextMenu.propTypes = {
  label: PropTypes.string.isRequired,
  menuItems: PropTypes.arrayOf(PropTypes.shape({
    label: PropTypes.string,
    onClick: PropTypes.func,
  })).isRequired,
  backgroundColor: PropTypes.string,
  left: PropTypes.bool,
  up: PropTypes.bool,
  className: PropTypes.string,
  menuClassName: PropTypes.string,
};

ContextMenu.defaultProps = {
  backgroundColor: 'white',
  left: true,
  up: false,
  className: '',
  menuClassName: '',
};

export default ContextMenu;<|MERGE_RESOLUTION|>--- conflicted
+++ resolved
@@ -13,43 +13,9 @@
 import Menu from './Menu';
 
 function ContextMenu({
-  label, menuItems, backgroundColor, left, up, className, menuClassName,
+  label, menuItems, backgroundColor, left, up,
 }) {
   return (
-<<<<<<< HEAD
-    <div
-      onBlur={onBlur}
-      className="position-relative"
-    >
-      <Button
-        className={`smart-hub--context-menu-button smart-hub--button__no-margin ${className}`}
-        unstyled
-        aria-haspopup
-        onClick={() => { updateShown((previous) => !previous); }}
-        aria-label={label}
-        type="button"
-        data-testid="ellipsis-button"
-      >
-        <FontAwesomeIcon color={colors.textInk} icon={faEllipsisH} />
-      </Button>
-      {shown
-    && (
-    <div data-testid="menu" className={`${menuClass} ${menuClassName}`} style={{ backgroundColor }}>
-      <ul className="usa-list usa-list--unstyled" role="menu">
-        {menuItems.map((item) => (
-          <li key={item.label} role="menuitem">
-            <Button type="button" onClick={() => { updateShown(false); item.onClick(); }} unstyled className="smart-hub--context-menu-button smart-hub--button__no-margin">
-              <div className="smart-hub--context-menu-item-label">
-                {item.label}
-              </div>
-            </Button>
-          </li>
-        ))}
-      </ul>
-    </div>
-    )}
-    </div>
-=======
     <Menu
       label={label}
       menuItems={menuItems}
@@ -59,7 +25,6 @@
       buttonText={<FontAwesomeIcon color={colors.textInk} icon={faEllipsisH} />}
       buttonTestId="ellipsis-button"
     />
->>>>>>> 2ae089be
   );
 }
 
@@ -72,16 +37,12 @@
   backgroundColor: PropTypes.string,
   left: PropTypes.bool,
   up: PropTypes.bool,
-  className: PropTypes.string,
-  menuClassName: PropTypes.string,
 };
 
 ContextMenu.defaultProps = {
   backgroundColor: 'white',
   left: true,
   up: false,
-  className: '',
-  menuClassName: '',
 };
 
 export default ContextMenu;