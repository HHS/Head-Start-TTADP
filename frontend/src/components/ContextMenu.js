/*
  Context menu shows a list of actions the user can select to perform actions. The actions
  are hidden until the user opens the menu (the three dot icon). The menu is automatically
  closed on blur. Pass this component an array of objects with the label and action to tie
  to that label. Be sure to pass in a description of the menu in the `label` prop. This prop
  is used as ellipsis' aria-label.
*/
import React, { useState, useEffect, useCallback } from 'react';
import PropTypes from 'prop-types';
import { FontAwesomeIcon } from '@fortawesome/react-fontawesome';
import { faEllipsisH } from '@fortawesome/free-solid-svg-icons';
import { Button } from '@trussworks/react-uswds';

import './ContextMenu.css';

const ESCAPE_KEY_CODE = 27;

function ContextMenu({
  label, menuItems, backgroundColor, left,
}) {
  const [shown, updateShown] = useState(false);
  const defaultClass = 'smart-hub--context-menu';
  const menuClass = left ? `${defaultClass} smart-hub--context-menu__left` : defaultClass;

  const onEscape = useCallback((event) => {
    if (event.keyCode === ESCAPE_KEY_CODE) {
      updateShown(false);
    }
  }, [updateShown]);

  useEffect(() => {
    document.addEventListener('keydown', onEscape, false);
    return () => {
      document.removeEventListener('keydown', onEscape, false);
    };
  }, [onEscape]);

  const onBlur = (e) => {
    const { currentTarget } = e;

    setTimeout(() => {
      if (!currentTarget.contains(document.activeElement) && shown) {
        updateShown(false);
      }
    }, 0);
  };

  return (
    <div
      onBlur={onBlur}
    >
      <Button
        className="smart-hub--context-menu-button smart-hub--button__no-margin"
        unstyled
        aria-haspopup
        onClick={(e) => { e.preventDefault(); updateShown((previous) => !previous); }}
        aria-label={label}
<<<<<<< HEAD
        data-testid="menu-button"
=======
        type="button"
>>>>>>> 59560895
      >
        <FontAwesomeIcon color="black" icon={faEllipsisH} />
      </Button>
      {shown
    && (
    <div data-testid="menu" className={menuClass} style={{ backgroundColor }}>
      <ul className="usa-list usa-list--unstyled" role="menu">
        {menuItems.map((item) => (
          <li key={item.label} role="menuitem">
            <Button type="button" onClick={item.onClick} unstyled className="smart-hub--context-menu-button smart-hub--button__no-margin">
              <div className="smart-hub--context-menu-item-label">
                {item.label}
              </div>
            </Button>
          </li>
        ))}
      </ul>
    </div>
    )}
    </div>
  );
}

ContextMenu.propTypes = {
  label: PropTypes.string.isRequired,
  menuItems: PropTypes.arrayOf(PropTypes.shape({
    label: PropTypes.string,
    onClick: PropTypes.func,
  })).isRequired,
  backgroundColor: PropTypes.string,
  left: PropTypes.bool,
};

ContextMenu.defaultProps = {
  backgroundColor: 'white',
  left: true,
};

export default ContextMenu;<|MERGE_RESOLUTION|>--- conflicted
+++ resolved
@@ -55,11 +55,8 @@
         aria-haspopup
         onClick={(e) => { e.preventDefault(); updateShown((previous) => !previous); }}
         aria-label={label}
-<<<<<<< HEAD
         data-testid="menu-button"
-=======
         type="button"
->>>>>>> 59560895
       >
         <FontAwesomeIcon color="black" icon={faEllipsisH} />
       </Button>
