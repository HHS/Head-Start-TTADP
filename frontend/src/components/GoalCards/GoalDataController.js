/* eslint-disable jsx-a11y/anchor-is-valid */
import React, {
  useState,
  useMemo,
<<<<<<< HEAD
  useEffect,
  useContext,
=======
>>>>>>> 59f454af
  memo,
} from 'react';
import { uniqueId } from 'lodash';
import PropTypes from 'prop-types';
import { Grid } from '@trussworks/react-uswds';
import useDeepCompareEffect from 'use-deep-compare-effect';
import { DECIMAL_BASE } from '@ttahub/common';
import { useHistory } from 'react-router-dom';
import useDeepCompareEffect from 'use-deep-compare-effect';
import { filtersToQueryString } from '../../utils';
import GoalsTable from './GoalCards';
import { GoalStatusChart } from '../../widgets/GoalStatusGraph';
import { GOALS_PER_PAGE } from '../../Constants';
import './GoalTable.scss';
import { getRecipientGoals } from '../../fetchers/recipient';
import { getCommunicationLogsByRecipientId } from '../../fetchers/communicationLog';
import useSessionSort from '../../hooks/useSessionSort';
import FilterContext from '../../FilterContext';
import AppLoadingContext from '../../AppLoadingContext';
import { GOALS_OBJECTIVES_FILTER_KEY } from '../../pages/RecipientRecord/pages/constants';
import RttapaUpdates from '../../widgets/RttapaUpdates';

const COMMUNICATION_PURPOSES = ['RTTAPA updates', 'RTTAPA Initial Plan / New Recipient'];
const COMMUNCATION_SORT = {
  sortBy: 'communicationDate',
  direction: 'desc',
  limit: 5,
  offset: 0,
};

const LOG_FILTERS = COMMUNICATION_PURPOSES.map((purpose) => ({
  id: uniqueId('log-filters'),
  display: '',
  topic: 'purpose',
  condition: 'is',
  query: [purpose],
}));

const Graph = memo(GoalStatusChart);

function GoalDataController({
  filters,
  recipientId,
  regionId,
  hasActiveGrants,
  showNewGoals,
  canMergeGoals,
}) {
  // Goal Data.
  const [data, setData] = useState({
    statuses: {
      total: 0,
      'Not started': 0,
      'In progress': 0,
      Closed: 0,
      Suspended: 0,
    },
    rows: [],
    count: 0,
  });

  // Page Behavior.
  const [error, setError] = useState('');
  const [loading, setLoading] = useState(false);
  const [goalsPerPage, setGoalsPerPage] = useState(GOALS_PER_PAGE);
  const [shouldDisplayMergeSuccess, setShouldDisplayMergedSuccess] = useState(false);
  const [logs, setLogs] = useState([]);
  const [logsLoaded, setLogsLoaded] = useState(false);
  const { setIsAppLoading, isAppLoading } = useContext(AppLoadingContext);

  useEffect(() => {
    let isLoaded = false;

    if (logsLoaded && !loading) {
      isLoaded = true;
    }

    if (!isLoaded !== isAppLoading) {
      setIsAppLoading(!isLoaded);
    }
  }, [isAppLoading, loading, logsLoaded, setIsAppLoading]);

  const history = useHistory();

  const defaultSort = useMemo(() => (showNewGoals
    ? {
      sortBy: 'createdOn',
      direction: 'desc',
    }
    : {
      sortBy: 'goalStatus',
      direction: 'asc',
    }), [showNewGoals]);

  // Grid and Paging.
  const [sortConfig, setSortConfig] = useSessionSort({
    ...defaultSort,
    activePage: 1,
    offset: 0,
  }, `goalsTable/${recipientId}/${regionId}`);

  useDeepCompareEffect(() => {
    async function fetchGoals(query) {
      setLoading(true);
      try {
        const mergedGoals = (() => {
          if (history.location && history.location.state) {
            return history.location.state.mergedGoals;
          }

          return null;
        })();

        let { sortBy } = sortConfig;

        if (mergedGoals) {
          sortBy = 'mergedGoals';
        }

        const response = await getRecipientGoals(
          recipientId,
          regionId,
          sortBy,
          sortConfig.direction,
          sortConfig.offset,
          goalsPerPage,
          query,
          mergedGoals || [],
        );
        setData(response);
        setError('');
        // display success message if we have merged goals
        setShouldDisplayMergedSuccess((mergedGoals && mergedGoals.length > 0));
      } catch (e) {
        setError('Unable to fetch goals');
      } finally {
        setLoading(false);
      }
    }
<<<<<<< HEAD

    if (loading) {
      return;
    }
=======
>>>>>>> 59f454af
    const filterQuery = filtersToQueryString(filters);
    fetchGoals(filterQuery);
  }, [
    sortConfig,
    filters,
    recipientId,
    regionId,
    showNewGoals,
    setSortConfig,
    goalsPerPage,
    history.location,
  ]);

  useEffect(() => {
    async function fetchLogs() {
      try {
        setError(null);
        const { rows } = await getCommunicationLogsByRecipientId(
          String(regionId),
          String(recipientId),
          COMMUNCATION_SORT.sortBy,
          COMMUNCATION_SORT.direction,
          COMMUNCATION_SORT.offset,
          COMMUNCATION_SORT.limit,
          LOG_FILTERS,
        );

        setLogs(rows);
      } catch (err) {
        setError('Error fetching communication logs');
      } finally {
        setLogsLoaded(true);
      }
    }
    fetchLogs();
  }, [
    recipientId,
    regionId,
  ]);

  const handlePageChange = (pageNumber) => {
    setSortConfig({
      ...sortConfig, activePage: pageNumber, offset: (pageNumber - 1) * goalsPerPage,
    });
  };

  const requestSort = (sortBy, direction) => {
    setSortConfig({
      ...sortConfig, sortBy, direction, activePage: 1, offset: 0,
    });
  };

  const perPageChange = (e) => {
    const perPageValue = parseInt(e.target.value, DECIMAL_BASE);
    setSortConfig({
      ...sortConfig,
      activePage: 1,
      offset: 0,
    });
    setGoalsPerPage(perPageValue);
  };

  const displayGoals = useMemo(() => (
    data.goalRows && data.goalRows.length ? data.goalRows : []),
  [data.goalRows]);

  const setGoals = (goals) => setData({ ...data, goalRows: goals });

  const dismissMergeSuccess = () => {
    if (history.location.state && history.location.state.mergedGoals) {
      history.location.state.mergedGoals = null;
    }

    setSortConfig({
      ...defaultSort,
      activePage: 1,
      offset: 0,
    });

    setShouldDisplayMergedSuccess(false);
  };

  return (
    <div>
      <Grid gap={5} row>
        <Grid desktop={{ col: 6 }} mobileLg={{ col: 12 }}>
          <Graph data={data.statuses} loading={loading} />
        </Grid>
        <Grid desktop={{ col: 6 }} mobileLg={{ col: 12 }}>
          <RttapaUpdates
            recipientId={recipientId}
            regionId={regionId}
            logs={logs}
          />
        </Grid>
      </Grid>
      <FilterContext.Provider value={{ filterKey: GOALS_OBJECTIVES_FILTER_KEY(recipientId) }}>
        <GoalsTable
          recipientId={recipientId}
          regionId={regionId}
          filters={filters}
          hasActiveGrants={hasActiveGrants}
          showNewGoals={showNewGoals || false}
          goals={displayGoals}
          error={error}
          goalsCount={data.count}
          allGoalIds={data.allGoalIds}
          handlePageChange={handlePageChange}
          requestSort={requestSort}
          sortConfig={sortConfig}
          setGoals={setGoals}
          loading={loading}
          perPage={goalsPerPage}
          perPageChange={perPageChange}
          canMergeGoals={canMergeGoals}
          shouldDisplayMergeSuccess={shouldDisplayMergeSuccess}
          dismissMergeSuccess={dismissMergeSuccess}
        />
      </FilterContext.Provider>
    </div>

  );
}
GoalDataController.propTypes = {
  recipientId: PropTypes.string.isRequired,
  regionId: PropTypes.string.isRequired,
  filters: PropTypes.arrayOf(
    PropTypes.shape({
      condition: PropTypes.string,
      id: PropTypes.string,
      query: PropTypes.string,
      topic: PropTypes.string,
    }),
  ).isRequired,
  hasActiveGrants: PropTypes.bool.isRequired,
  showNewGoals: PropTypes.bool.isRequired,
  canMergeGoals: PropTypes.bool.isRequired,
};

export default GoalDataController;<|MERGE_RESOLUTION|>--- conflicted
+++ resolved
@@ -2,11 +2,8 @@
 import React, {
   useState,
   useMemo,
-<<<<<<< HEAD
   useEffect,
   useContext,
-=======
->>>>>>> 59f454af
   memo,
 } from 'react';
 import { uniqueId } from 'lodash';
@@ -15,7 +12,6 @@
 import useDeepCompareEffect from 'use-deep-compare-effect';
 import { DECIMAL_BASE } from '@ttahub/common';
 import { useHistory } from 'react-router-dom';
-import useDeepCompareEffect from 'use-deep-compare-effect';
 import { filtersToQueryString } from '../../utils';
 import GoalsTable from './GoalCards';
 import { GoalStatusChart } from '../../widgets/GoalStatusGraph';
@@ -146,13 +142,6 @@
         setLoading(false);
       }
     }
-<<<<<<< HEAD
-
-    if (loading) {
-      return;
-    }
-=======
->>>>>>> 59f454af
     const filterQuery = filtersToQueryString(filters);
     fetchGoals(filterQuery);
   }, [
