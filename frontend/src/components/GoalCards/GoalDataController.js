--- conflicted
+++ resolved
@@ -5,7 +5,6 @@
   useEffect,
   useContext,
   memo,
-  useContext,
 } from 'react';
 import { uniqueId } from 'lodash';
 import PropTypes from 'prop-types';
@@ -19,14 +18,10 @@
 import { GOALS_PER_PAGE } from '../../Constants';
 import './GoalTable.scss';
 import { getRecipientGoals } from '../../fetchers/recipient';
-<<<<<<< HEAD
 import AppLoadingContext from '../../AppLoadingContext';
-=======
 import { getCommunicationLogsByRecipientId } from '../../fetchers/communicationLog';
->>>>>>> 7e7c7ee1
 import useSessionSort from '../../hooks/useSessionSort';
 import FilterContext from '../../FilterContext';
-import AppLoadingContext from '../../AppLoadingContext';
 import { GOALS_OBJECTIVES_FILTER_KEY } from '../../pages/RecipientRecord/pages/constants';
 import RttapaUpdates from '../../widgets/RttapaUpdates';
 
@@ -69,12 +64,6 @@
     count: 0,
   });
 
-<<<<<<< HEAD
-  const queryString = useRef(filtersToQueryString(filters));
-  const { setIsAppLoading } = useContext(AppLoadingContext);
-
-=======
->>>>>>> 7e7c7ee1
   // Page Behavior.
   const [error, setError] = useState('');
   const [goalsPerPage, setGoalsPerPage] = useState(GOALS_PER_PAGE);
@@ -87,14 +76,14 @@
   useEffect(() => {
     let isLoaded = false;
 
-    if (logsLoaded && !loading) {
+    if (logsLoaded) {
       isLoaded = true;
     }
 
     if (!isLoaded !== isAppLoading) {
       setIsAppLoading(!isLoaded);
     }
-  }, [isAppLoading, loading, logsLoaded, setIsAppLoading]);
+  }, [isAppLoading, logsLoaded, setIsAppLoading]);
 
   const history = useHistory();
 
@@ -118,9 +107,7 @@
   useDeepCompareEffect(() => {
     async function fetchGoals(query) {
       try {
-<<<<<<< HEAD
         setIsAppLoading(true);
-=======
         const mergedGoals = (() => {
           if (history.location && history.location.state) {
             return history.location.state.mergedGoals;
@@ -135,7 +122,6 @@
           sortBy = 'mergedGoals';
         }
 
->>>>>>> 7e7c7ee1
         const response = await getRecipientGoals(
           recipientId,
           regionId,
@@ -179,9 +165,7 @@
     showNewGoals,
     setSortConfig,
     goalsPerPage,
-<<<<<<< HEAD
     setIsAppLoading,
-=======
     history.location,
   ]);
 
@@ -210,7 +194,6 @@
   }, [
     recipientId,
     regionId,
->>>>>>> 7e7c7ee1
   ]);
 
   const handlePageChange = (pageNumber) => {
