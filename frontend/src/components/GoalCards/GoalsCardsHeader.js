--- conflicted
+++ resolved
@@ -83,8 +83,6 @@
     requestSort(sortBy, direction);
   };
 
-<<<<<<< HEAD
-=======
   const goalMergeGroups = [
     sampleSize(pageGoalIds, 5),
     sampleSize(pageGoalIds, 2),
@@ -98,7 +96,6 @@
     return null;
   })();
 
->>>>>>> 8b3da4c2
   return (
     <div className="padding-x-3 position-relative">
       <div className="desktop:display-flex flex-1 desktop:padding-top-0 padding-top-2 bg-white">
