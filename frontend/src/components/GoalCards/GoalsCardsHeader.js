--- conflicted
+++ resolved
@@ -10,12 +10,8 @@
 import UserContext from '../../UserContext';
 import { canEditOrCreateGoals } from '../../permissions';
 import colors from '../../colors';
-<<<<<<< HEAD
-=======
-import SelectPagination from '../SelectPagination';
 import { similarity } from '../../fetchers/goals';
 import { markSimilarGoals } from '../../fetchers/recipient';
->>>>>>> 7e7c7ee1
 import FeatureFlag from '../FeatureFlag';
 import PaginationCard from '../PaginationCard';
 import './GoalsCardsHeader.css';
@@ -32,27 +28,19 @@
   allGoalsChecked,
   selectAllGoalCheckboxSelect,
   selectAllGoals,
-<<<<<<< HEAD
-  selectedGoalIds,
-=======
   pageSelectedGoalIds,
-  perPageChange,
->>>>>>> 7e7c7ee1
   pageGoalIds,
   showRttapaValidation,
   draftSelectedRttapa,
-<<<<<<< HEAD
   activePage,
   offset,
   perPage,
   handlePageChange,
-=======
   canMergeGoals,
   shouldDisplayMergeSuccess,
   dismissMergeSuccess,
   allSelectedGoalIds,
   goalBuckets,
->>>>>>> 7e7c7ee1
 }) {
   const [retrieveSimilarGoals, setRetrieveSimilarGoals] = useState(false);
   const [goalMergeGroups, setGoalMergeGroups] = useState([]);
@@ -182,7 +170,6 @@
             <option value="goalStatus-desc">goal status (closed first) </option>
           </Dropdown>
         </div>
-<<<<<<< HEAD
         <PaginationCard
           totalCount={count}
           currentPage={activePage}
@@ -193,22 +180,6 @@
           paginationClassName="padding-x-1 margin-0"
           hideInfo
         />
-
-=======
-        {!hidePagination && (
-        <div className="smart-hub--table-nav">
-          <SelectPagination
-            title="Goals"
-            offset={offset}
-            perPage={perPage}
-            activePage={activePage}
-            count={count}
-            handlePageChange={handlePageChange}
-            perPageChange={perPageChange}
-          />
-        </div>
-        )}
->>>>>>> 7e7c7ee1
       </div>
       {(canMergeGoals && goalMergeGroups.length > 0) && (
       <div className="usa-alert usa-alert--info" data-testid="alert">
@@ -368,24 +339,14 @@
   allGoalsChecked: PropTypes.bool,
   numberOfSelectedGoals: PropTypes.number,
   selectAllGoals: PropTypes.func,
-<<<<<<< HEAD
-  selectedGoalIds: PropTypes.arrayOf(PropTypes.string).isRequired,
   pageGoalIds: PropTypes.number.isRequired,
-  createRttapa: PropTypes.func.isRequired,
   showRttapaValidation: PropTypes.bool.isRequired,
   draftSelectedRttapa: PropTypes.arrayOf(PropTypes.number).isRequired,
   activePage: PropTypes.number.isRequired,
   offset: PropTypes.number.isRequired,
   perPage: PropTypes.number.isRequired,
   handlePageChange: PropTypes.func.isRequired,
-=======
   pageSelectedGoalIds: PropTypes.arrayOf(PropTypes.number).isRequired,
-  perPageChange: PropTypes.func.isRequired,
-  pageGoalIds: PropTypes.oneOfType(
-    [PropTypes.arrayOf(PropTypes.number), PropTypes.number],
-  ).isRequired,
-  showRttapaValidation: PropTypes.bool.isRequired,
-  draftSelectedRttapa: PropTypes.arrayOf(PropTypes.number).isRequired,
   canMergeGoals: PropTypes.bool.isRequired,
   shouldDisplayMergeSuccess: PropTypes.bool,
   dismissMergeSuccess: PropTypes.func.isRequired,
@@ -394,7 +355,6 @@
     id: PropTypes.number,
     goals: PropTypes.arrayOf(PropTypes.number),
   })).isRequired,
->>>>>>> 7e7c7ee1
 };
 
 GoalCardsHeader.defaultProps = {
