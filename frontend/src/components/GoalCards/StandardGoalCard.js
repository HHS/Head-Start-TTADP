--- conflicted
+++ resolved
@@ -49,12 +49,9 @@
     onAR,
     grant = { number: 'N/A' },
     previousStatus,
-<<<<<<< HEAD
     statusChanges = [],
     isReopened,
-=======
     standard,
->>>>>>> bc413899
   } = goal;
 
   const isMonitoringGoal = standard === 'Monitoring';
