import React, {
  useContext,
  useMemo,
  useState,
  useEffect,
  useRef,
} from 'react';
import PropTypes from 'prop-types';
import { useHistory } from 'react-router-dom';
import { DECIMAL_BASE } from '@ttahub/common';
import { Checkbox, Alert } from '@trussworks/react-uswds';
import moment from 'moment';
import { v4 as uuidv4 } from 'uuid';
import { GOAL_STATUS } from '@ttahub/common/src/constants';
import { goalPropTypes } from './constants';
import UserContext from '../../UserContext';
import AppLoadingContext from '../../AppLoadingContext';
import { deleteGoal, updateGoalStatus } from '../../fetchers/goals';
import useObjectiveStatusMonitor from '../../hooks/useObjectiveStatusMonitor';
import isAdmin, { hasApproveActivityReportInRegion, canEditOrCreateGoals } from '../../permissions';
import SpecialistTags from '../../pages/RecipientRecord/pages/Monitoring/components/SpecialistTags';
import DataCard from '../DataCard';
import { DATE_DISPLAY_FORMAT } from '../../Constants';
import GoalStatusDropdown from './components/GoalStatusDropdown';
import ContextMenu from '../ContextMenu';
import FlagStatus from './FlagStatus';
import ExpanderButton from '../ExpanderButton';
import ObjectiveCard from './ObjectiveCard';
import GoalStatusChangeAlert from './components/GoalStatusChangeAlert';
import CloseSuspendReasonModal from '../CloseSuspendReasonModal';

export default function StandardGoalCard({
  goal,
  recipientId,
  regionId,
  handleGoalCheckboxSelect,
  isChecked,
  readonly,
  erroneouslySelected,
}) {
  const {
    id,
    ids = [id],
    status,
    name,
    objectives = [],
    onAR,
    grant = { number: 'N/A' },
    statusChanges = [],
    isReopened,
    standard,
    createdAt,
  } = goal;

  const lastStatusChange = statusChanges[statusChanges.length - 1] || { oldStatus: 'Not Started' };
  const previousStatus = lastStatusChange.oldStatus;

  const isMonitoringGoal = standard === 'Monitoring';
  const isPreStandard = goal.prestandard === true;
  const { user } = useContext(UserContext);
  const { setIsAppLoading } = useContext(AppLoadingContext);
  const [localStatus, setLocalStatus] = useState(status);
  const [localObjectives, setLocalObjectives] = useState(objectives);
  const [targetStatusForModal, setTargetStatusForModal] = useState('');
  const [statusChangeError, setStatusChangeError] = useState(false);
  const closeSuspendModalRef = useRef();
  const [resetModalValues, setResetModalValues] = useState(false);

  const [invalidStatusChangeAttempted, setInvalidStatusChangeAttempted] = useState(false);
  const sortedObjectives = [...localObjectives];
  sortedObjectives.sort((a, b) => ((new Date(a.endDate) < new Date(b.endDate)) ? 1 : -1));
  const hasEditButtonPermissions = canEditOrCreateGoals(user, parseInt(regionId, DECIMAL_BASE));
  const {
    atLeastOneObjectiveIsNotCompleted,
    dispatchStatusChange,
  } = useObjectiveStatusMonitor(objectives);

  // Sync local status if goal prop changes externally
  useEffect(() => {
    setLocalStatus(status);
  }, [status]);

  useEffect(() => {
    if (invalidStatusChangeAttempted === true && !atLeastOneObjectiveIsNotCompleted) {
      setInvalidStatusChangeAttempted(false);
    }
  }, [atLeastOneObjectiveIsNotCompleted, invalidStatusChangeAttempted]);

  const [deleteError, setDeleteError] = useState(false);

  const lastTTA = useMemo(() => {
    const latestDate = objectives.reduce((prev, curr) => (new Date(prev) > new Date(curr.endDate) ? prev : curr.endDate), '');
    return latestDate ? moment(latestDate).format(DATE_DISPLAY_FORMAT) : '';
  }, [objectives]);
  const history = useHistory();
  const goalNumber = goal.goalNumbers ? goal.goalNumbers.join(', ') : `G-${id}`;

  const editLink = `/recipient-tta-records/${recipientId}/region/${regionId}/standard-goals/${goal.goalTemplateId}/grant/${goal.grant.id}`;
  const reopenLink = `/recipient-tta-records/${recipientId}/region/${regionId}/standard-goals/${goal.goalTemplateId}/grant/${goal.grant.id}/restart`;
  const viewLink = `/recipient-tta-records/${recipientId}/region/${regionId}/goals/standard?goalId=${id}`;

  const changeGoalStatus = async (newStatus, reason = null, context = null) => {
    try {
      setStatusChangeError(false);
      // API expects: goalIds (array), newStatus, oldStatus, closeSuspendReason, closeSuspendContext
      await updateGoalStatus(ids, newStatus, localStatus, reason, context);
      setLocalStatus(newStatus);
      if (newStatus === GOAL_STATUS.SUSPENDED) {
        const statusesNeedUpdating = [
          GOAL_STATUS.NOT_STARTED,
          GOAL_STATUS.IN_PROGRESS,
        ];
        setLocalObjectives((prevObjectives) => prevObjectives.map((objective) => {
          if (statusesNeedUpdating.includes(objective.status)) {
            return {
              ...objective,
              status: GOAL_STATUS.SUSPENDED,
            };
          }

          return objective;
        }));
      }
    } catch (err) {
      // eslint-disable-next-line no-console
      console.error('Error updating goal status:', err);
      setStatusChangeError(true);
    }
  };

  const onUpdateGoalStatus = (newStatus) => {
    // prevent closing if objectives aren't complete/suspended
    if (newStatus === 'Closed' && atLeastOneObjectiveIsNotCompleted) {
      setInvalidStatusChangeAttempted(true);
      return;
    }

    setInvalidStatusChangeAttempted(false);

    // check if the new status requires a reason modal
    if (['Closed', 'Suspended'].includes(newStatus)) {
      setTargetStatusForModal(newStatus);
      setResetModalValues(!resetModalValues);
      closeSuspendModalRef.current.toggleModal(true);
    } else {
      changeGoalStatus(newStatus);
    }
  };

  const handleModalSubmit = (
    goalIdsFromModal,
    statusFromModal,
    oldStatusFromModal,
    reason,
    context,
  ) => {
    changeGoalStatus(statusFromModal, reason, context);
    closeSuspendModalRef.current.toggleModal(false);
  };

  const [objectivesExpanded, setObjectivesExpanded] = useState(false);

  const closeOrOpenObjectives = () => {
    setObjectivesExpanded(!objectivesExpanded);
  };

  const contextMenuLabel = `Actions for goal ${id}`;
  const menuItems = [];
  // For monitoring goals, only admins can delete
  const hasAdminPermissions = isAdmin(user);
<<<<<<< HEAD
  if (localStatus !== 'Closed' && !isPreStandard && hasEditButtonPermissions) {
=======

  // eslint-disable-next-line max-len
  if ([GOAL_STATUS.DRAFT, GOAL_STATUS.NOT_STARTED, GOAL_STATUS.IN_PROGRESS].includes(localStatus) && hasEditButtonPermissions) {
>>>>>>> 6e427c7e
    menuItems.push({
      label: 'Edit',
      onClick: () => {
        history.push(editLink);
      },
    });
  } else if (localStatus === 'Closed' && !isPreStandard && ((hasEditButtonPermissions && !isMonitoringGoal) || hasAdminPermissions)) {
    // For monitoring goals, only admins can reopen
    menuItems.push({
      label: 'Reopen',
      onClick: () => {
        history.push(reopenLink);
      },
    });
  }

  menuItems.push({
    label: 'View details',
    onClick: () => {
      history.push(viewLink);
    },
  });

  const canDeleteQualifiedGoals = (() => {
    if (isAdmin(user)) {
      return true;
    }

    return (
      !isMonitoringGoal
      && hasApproveActivityReportInRegion(user, parseInt(regionId, DECIMAL_BASE)));
  })();

  if (canDeleteQualifiedGoals && !onAR && !isPreStandard && ['Draft', 'Not Started'].includes(localStatus)) {
    menuItems.push({
      label: 'Delete',
      onClick: async () => {
        try {
          setDeleteError(false);
          setIsAppLoading(true);
          await deleteGoal(ids, regionId);
          history.push(`/recipient-tta-records/${recipientId}/region/${regionId}/rttapa`, { message: 'Goal deleted successfully' });
        } catch (e) {
          setDeleteError(true);
        } finally {
          setIsAppLoading(false);
        }
      },
    });
  }

  // Determine the status change label based on current status
  const getStatusChangeLabel = () => {
    if (statusChanges.length === 1 && isReopened) {
      return 'Reopened on';
    }

    switch (localStatus) {
      case 'Not Started':
        return 'Added on';
      case 'In Progress':
        return 'Started on';
      case 'Suspended':
        return 'Suspended on';
      case 'Closed':
        return 'Closed on';
      default:
        return 'Added on'; // Default or Draft status
    }
  };

  // Determine who changed the status
  const getStatusChangeBy = () => {
    if (statusChanges.length === 1 && isReopened) {
      return 'Reopened by';
    }

    switch (localStatus) {
      case 'Not Started':
        return 'Added by';
      case 'In Progress':
        return 'Started by';
      case 'Suspended':
        return 'Suspended by';
      case 'Closed':
        return 'Closed by';
      default:
        return 'Added by'; // Default or Draft status
    }
  };

  const renderEnteredBy = () => {
    if (isMonitoringGoal) {
      return (
        <SpecialistTags
          specialists={[{
            name: 'System-generated',
            roles: ['OHS'],
          }]}
        />
      );
    }

    if (lastStatusChange && lastStatusChange.user) {
      return (
        <SpecialistTags
          specialists={[{
            name: lastStatusChange.user.name,
            roles: lastStatusChange.user.roles.map((r) => r.name),
          }]}
        />
      );
    }

    return null;
  };

  const getResponses = () => {
    const responses = goal.responses && goal.responses.length ? goal.responses[0].response : [];
    return responses.map((r) => r).join(', ');
  };

  return (
    <DataCard testId="goalCard" className="ttahub-goal-card position-relative" errorBorder={erroneouslySelected || deleteError || statusChangeError}>
      <div className="display-flex">
        <div className="flex-0" style={{ visibility: readonly ? 'hidden' : 'visible' }}>
          <Checkbox
            disabled={readonly}
            id={`goal-select-${id}`}
            label=""
            value={id}
            checked={isChecked}
            onChange={handleGoalCheckboxSelect}
            aria-label={`Select goal ${name}`}
            className="margin-right-1"
            data-testid="selectGoalTestId"
          />
        </div>
        <div className="grid-container padding-0 flex-1">
          {/* Status and menu row */}
          <div className="grid-row margin-bottom-2">
            <div className="grid-col-12">
              <div className="display-flex flex-justify">
                <GoalStatusDropdown
                  showReadOnlyStatus={readonly}
                  goalId={id}
                  status={localStatus}
                  onUpdateGoalStatus={onUpdateGoalStatus}
                  previousStatus={previousStatus}
                  regionId={regionId}
                />
                {!readonly && (
                  <ContextMenu
                    label={contextMenuLabel}
                    menuItems={menuItems}
                    menuWidthOffset={100}
                  />
                )}
              </div>
            </div>
          </div>
          {/* Alert for API errors */}
          {statusChangeError && (
            <Alert type="error" slim className="margin-top-1 margin-left-5">
              There was an error updating the goal status. Please try again.
            </Alert>
          )}
          {/* Alert for invalid status change attempt */}
          <GoalStatusChangeAlert
            internalLeftMargin="3rem"
            invalidStatusChangeAttempted={invalidStatusChangeAttempted}
          />
          <div className="grid-row mobile-tablet-space-y-2">
            {/* Left section - Goal number and name */}
            <div className="desktop:grid-col-4 tablet-lg:grid-col-12 tablet:grid-col-12 padding-right-3">
              <p className="usa-prose text-bold margin-y-0">
                Goal
                {' '}
                {goalNumber}
              </p>
              <p className="usa-prose text-wrap margin-y-0">
                {name}
                {' '}
                {isMonitoringGoal && (
                  <FlagStatus
                    reasons={['Monitoring Goal']}
                    goalNumbers={goalNumber}
                  />
                )}
              </p>
              {goal.responses && goal.responses.length ? (
                <div className="grid-row margin-top-1">
                  <p className="usa-prose text-bold margin-bottom-0 margin-top-0 margin-right-1">
                    Root cause:
                  </p>
                  <p className="usa-prose margin-bottom-0 margin-top-0">
                    {getResponses()}
                  </p>
                </div>
              ) : null}
            </div>

            {/* Right section - Details */}
            <div className="desktop:grid-col-8 tablet:grid-col-12">
              <div className="grid-container padding-0">
                <div className="grid-row space-y-2 mobile-lg:space-y-0">
                  <div className="mobile:grid-col-12 tablet-lg:grid-col-3 desktop:grid-col-3">
                    <p className="usa-prose text-bold margin-y-0">Grant number</p>
                    <p className="usa-prose margin-y-0 text-wrap">{grant.number || 'N/A'}</p>
                  </div>

                  <div className="mobile:grid-col-12 tablet-lg:grid-col-3 desktop:grid-col-3">
                    <p className="usa-prose text-bold margin-y-0">{getStatusChangeLabel()}</p>
                    <p className="usa-prose margin-y-0">
                      {moment(lastStatusChange.performedAt || createdAt, 'YYYY-MM-DD').format(DATE_DISPLAY_FORMAT)}
                    </p>
                  </div>

                  <div className="mobile:grid-col-12 tablet-lg:grid-col-3 desktop:grid-col-3">
                    <p className="usa-prose text-bold margin-y-0">Last TTA</p>
                    <p className="usa-prose margin-y-0">{lastTTA}</p>
                  </div>

                  <div className="mobile:grid-col-12 tablet-lg:grid-col-3 desktop:grid-col-3">
                    <p className="usa-prose text-bold margin-y-0">{getStatusChangeBy()}</p>
                    <div className="usa-prose margin-y-0">
                      {renderEnteredBy()}
                    </div>
                  </div>
                </div>
              </div>
            </div>
          </div>
        </div>
      </div>
      <div className="margin-left-5 margin-top-2">
        <ExpanderButton
          type="objective"
          ariaLabel={`objectives for goal ${goalNumber}`}
          closeOrOpen={closeOrOpenObjectives}
          count={localObjectives.length}
          expanded={objectivesExpanded}
        />
      </div>
      {sortedObjectives.map((obj) => (
        <ObjectiveSwitch
          key={`objective_${uuidv4()}`}
          objective={obj}
          objectivesExpanded={objectivesExpanded}
          goalStatus={localStatus}
          regionId={parseInt(regionId, DECIMAL_BASE)}
          dispatchStatusChange={dispatchStatusChange}
          isMonitoringGoal={isMonitoringGoal}
        />
      ))}
      {/* Modal for Close/Suspend Reason */}
      <CloseSuspendReasonModal
        modalRef={closeSuspendModalRef}
        id={`close-suspend-reason-modal-${id}`}
        goalIds={ids}
        newStatus={targetStatusForModal}
        oldGoalStatus={localStatus}
        onSubmit={handleModalSubmit}
        resetValues={resetModalValues}
      />
    </DataCard>
  );
}

StandardGoalCard.propTypes = {
  goal: goalPropTypes.isRequired,
  recipientId: PropTypes.string.isRequired,
  regionId: PropTypes.string.isRequired,
  handleGoalCheckboxSelect: PropTypes.func.isRequired,
  isChecked: PropTypes.bool.isRequired,
  readonly: PropTypes.bool,
  erroneouslySelected: PropTypes.bool,
};

StandardGoalCard.defaultProps = {
  readonly: false,
  erroneouslySelected: false,
};

export const ObjectiveSwitch = ({
  objective,
  objectivesExpanded,
  regionId,
  goalStatus,
  dispatchStatusChange,
  isMonitoringGoal,
}) => (
  <ObjectiveCard
    objective={objective}
    objectivesExpanded={objectivesExpanded}
    goalStatus={goalStatus}
    regionId={regionId}
    dispatchStatusChange={dispatchStatusChange}
    isMonitoringGoal={isMonitoringGoal}
  />
);

ObjectiveSwitch.propTypes = {
  objective: PropTypes.shape({
    id: PropTypes.oneOfType([PropTypes.string, PropTypes.number]),
    type: PropTypes.string,
  }).isRequired,
  objectivesExpanded: PropTypes.bool.isRequired,
  regionId: PropTypes.number.isRequired,
  goalStatus: PropTypes.string.isRequired,
  dispatchStatusChange: PropTypes.func.isRequired,
  isMonitoringGoal: PropTypes.bool.isRequired,
};<|MERGE_RESOLUTION|>--- conflicted
+++ resolved
@@ -168,13 +168,7 @@
   const menuItems = [];
   // For monitoring goals, only admins can delete
   const hasAdminPermissions = isAdmin(user);
-<<<<<<< HEAD
-  if (localStatus !== 'Closed' && !isPreStandard && hasEditButtonPermissions) {
-=======
-
-  // eslint-disable-next-line max-len
-  if ([GOAL_STATUS.DRAFT, GOAL_STATUS.NOT_STARTED, GOAL_STATUS.IN_PROGRESS].includes(localStatus) && hasEditButtonPermissions) {
->>>>>>> 6e427c7e
+  if ([GOAL_STATUS.DRAFT, GOAL_STATUS.NOT_STARTED, GOAL_STATUS.IN_PROGRESS].includes(localStatus) && !isPreStandard && hasEditButtonPermissions) {
     menuItems.push({
       label: 'Edit',
       onClick: () => {
