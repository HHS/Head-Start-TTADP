import React from 'react';
import PropTypes from 'prop-types';
import { Link } from 'react-router-dom';
import { FontAwesomeIcon } from '@fortawesome/react-fontawesome';
import { faFlag } from '@fortawesome/free-solid-svg-icons';
import { reasonsToMonitor } from '../../pages/ActivityReport/constants';
import colors from '../../colors';
import {
  InProgress,
  Closed,
  NoStatus,
  NotStarted,
  Ceased,
} from '../icons';
import './ObjectiveCard.css';

function ObjectiveCard({
  objective,
  objectivesExpanded,
}) {
  const {
    title,
    endDate,
    reasons,
    topics,
    status,
    grantNumbers,
    activityReports,
    supportType,
  } = objective;

  const determineReasonMonitorStatus = (reason) => {
    if (reasonsToMonitor.includes(reason)) {
      return (
        <>
          <FontAwesomeIcon className="margin-left-1" size="1x" color={colors.error} icon={faFlag} />
        </>
      );
    }
    return null;
  };

  const displayReasonsList = (sortedReasons) => (
    <ul className="usa-list usa-list--unstyled">
      {
        sortedReasons.map((r) => (
          <li key={`reason_${r}`}>
            {r}
            {determineReasonMonitorStatus(r)}
          </li>
        ))
      }
    </ul>
  );

  const mapStatusToDisplay = [
    {
      stored: 'In Progress',
      display: 'In progress',
    },
    {
      stored: 'Complete',
      display: 'Complete',
    },
    {
      stored: 'Not Started',
      display: 'Not started',
    },
    {
      stored: 'Needs Status',
      display: 'Needs status',
    },
    {
      stored: 'Suspended',
      display: 'Suspended',
    },
  ];

  const getGoalDisplayStatusText = () => {
    let displayStatus = 'Needs status';
    if (status) {
      const matchingStatus = mapStatusToDisplay.find((m) => m.stored === status);
      if (matchingStatus) {
        displayStatus = matchingStatus.display;
      }
    }
    return displayStatus;
  };

  const displayObjStatus = getGoalDisplayStatusText();

  const getObjectiveStatusIcon = (() => {
    if (displayObjStatus === 'In progress') {
      return <InProgress />;
    } if (displayObjStatus === 'Complete') {
      return <Closed />;
    }
    if (displayObjStatus === 'Not started') {
      return <NotStarted />;
    }
    if (displayObjStatus === 'Suspended') {
      return <Ceased />;
    }
    return <NoStatus />;
  })();

  return (
    <ul className="ttahub-goal-card__objective-list usa-list usa-list--unstyled padding-2 margin-top-2 bg-base-lightest radius-lg" hidden={!objectivesExpanded}>
      <li className="desktop:display-flex padding-bottom-05 flex-align-start">
        <span className="margin-right-3 desktop:text-normal text-bold">Objective </span>
        <div>{title}</div>
      </li>
      <li className="desktop:display-flex padding-bottom-05 flex-align-start">
        <span className="margin-right-3 desktop:text-normal text-bold">Activity reports </span>
        <ul className="usa-list usa-list--unstyled">
          {activityReports.map((report) => {
            const viewOrEditLink = `/activity-reports/view/${report.id}`;
            const linkToAr = report.legacyId ? `/activity-reports/legacy/${report.legacyId}` : viewOrEditLink;
            return (
              <li key={`AR-${report.id}`}>
                <Link
                  to={linkToAr}
                >
                  {report.displayId}
                </Link>
              </li>
            );
          })}
        </ul>
      </li>
<<<<<<< HEAD
      <li className="desktop:display-flex padding-bottom-05 flex-align-start">
        <span className="margin-right-3 desktop:text-normal text-bold">Grant numbers </span>
=======
      {supportType && (
      <li className="display-flex padding-bottom-05 flex-align-start">
        <span className="margin-right-3 minw-15">Support type </span>
        {supportType}
      </li>
      )}
      <li className="display-flex padding-bottom-05 flex-align-start">
        <span className="margin-right-3 minw-15">Grant numbers </span>
>>>>>>> af8450a7
        {grantNumbers.join(', ')}
      </li>
      <li className="desktop:display-flex padding-bottom-05 flex-align-start">
        <span className="margin-right-3 desktop:text-normal text-bold">End date </span>
        {endDate}
      </li>

      <li className="desktop:display-flex padding-bottom-05 flex-align-start">
        <span className="margin-right-3 desktop:text-normal text-bold">Topics</span>
        {topics.join(', ')}
      </li>

      <li className="desktop:display-flex padding-bottom-05 flex-align-start">
        <span className="margin-right-3 desktop:text-normal text-bold">Reasons</span>
        {reasons && displayReasonsList(reasons)}
      </li>

      <li className="desktop:display-flex padding-bottom-05 flex-align-start">
        <span className="margin-right-3 desktop:text-normal text-bold">Objective status </span>
        {getObjectiveStatusIcon}
        {displayObjStatus}
      </li>
    </ul>
  );
}

export const objectivePropTypes = PropTypes.shape({
  id: PropTypes.number.isRequired,
  title: PropTypes.string.isRequired,
  endDate: PropTypes.string,
  reasons: PropTypes.arrayOf(PropTypes.string),
  status: PropTypes.string.isRequired,
  grantNumbers: PropTypes.arrayOf(PropTypes.string),
  activityReports: PropTypes.arrayOf(PropTypes.shape({
    legacyId: PropTypes.string,
    number: PropTypes.string,
    id: PropTypes.number,
    endDate: PropTypes.string,
  })),
  topics: PropTypes.arrayOf(PropTypes.shape({
    id: PropTypes.number,
    name: PropTypes.string,
  })),
  supportType: PropTypes.string,
});

objectivePropTypes.defaultProps = {
  goalStatus: null,
  arLegacyId: null,
  endDate: null,
  reasons: [],
  grantNumbers: [],
  activityReports: [],
  supportType: '',
};
ObjectiveCard.propTypes = {
  objective: objectivePropTypes.isRequired,
  objectivesExpanded: PropTypes.bool.isRequired,
};
export default ObjectiveCard;<|MERGE_RESOLUTION|>--- conflicted
+++ resolved
@@ -128,10 +128,6 @@
           })}
         </ul>
       </li>
-<<<<<<< HEAD
-      <li className="desktop:display-flex padding-bottom-05 flex-align-start">
-        <span className="margin-right-3 desktop:text-normal text-bold">Grant numbers </span>
-=======
       {supportType && (
       <li className="display-flex padding-bottom-05 flex-align-start">
         <span className="margin-right-3 minw-15">Support type </span>
@@ -140,7 +136,6 @@
       )}
       <li className="display-flex padding-bottom-05 flex-align-start">
         <span className="margin-right-3 minw-15">Grant numbers </span>
->>>>>>> af8450a7
         {grantNumbers.join(', ')}
       </li>
       <li className="desktop:display-flex padding-bottom-05 flex-align-start">
