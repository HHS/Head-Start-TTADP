--- conflicted
+++ resolved
@@ -158,12 +158,11 @@
               {' '}
               For more assistance, please contact support.
             </Alert>
-<<<<<<< HEAD
           ))}
           <ObjectiveStatusDropdown
             currentStatus={localStatus}
             goalStatus={goalStatus}
-            objectiveId={objective.id}
+            objectiveTitle={objective.title}
             regionId={regionId}
             className="line-height-sans-5"
             onUpdateObjectiveStatus={onUpdateObjectiveStatus}
@@ -182,17 +181,6 @@
               onChangeStatus={onChangeStatus}
               setError={setSuspendReasonError}
               error={suspendReasonError}
-=======
-            ))}
-            <ObjectiveStatusDropdown
-              currentStatus={localStatus}
-              goalStatus={goalStatus}
-              objectiveTitle={objective.title}
-              regionId={regionId}
-              className="line-height-sans-5"
-              onUpdateObjectiveStatus={onUpdateObjectiveStatus}
-              forceReadOnly={forceReadOnly}
->>>>>>> 637e4ebc
             />
           )}
         </div>
