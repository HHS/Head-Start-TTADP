--- conflicted
+++ resolved
@@ -1,4 +1,3 @@
-<<<<<<< HEAD
 /* eslint-disable jsx-a11y/anchor-is-valid */
 import React, { useState, useMemo } from 'react';
 import { v4 as uuidv4 } from 'uuid';
@@ -15,6 +14,7 @@
 import { reasonsToMonitor } from '../../pages/ActivityReport/constants';
 import ObjectiveCard from './ObjectiveCard';
 import ObjectiveButton from './components/ObjectiveButton';
+import TooltipList from '../TooltipList';
 import './GoalCard.scss';
 import colors from '../../colors';
 import { goalPropTypes } from './constants';
@@ -38,6 +38,7 @@
     goalStatus,
     createdOn,
     goalText,
+    goalTopics,
     objectiveCount,
     reasons,
     objectives,
@@ -144,9 +145,9 @@
             {determineFlagStatus()}
           </p>
         </div>
-        <div className="ttahub-goal-card__goal-column ttahub-goal-card__goal-column__goal-source padding-right-3">
-          <p className="usa-prose text-bold margin-y-0">Goal source</p>
-          <p className="usa-prose margin-y-0">{goal.source}</p>
+        <div className="ttahub-goal-card__goal-column ttahub-goal-card__goal-column__goal-topics padding-right-3">
+          <p className="usa-prose text-bold margin-y-0">Topics</p>
+          <TooltipList list={goalTopics} cardType="goal" listType="topics" />
         </div>
         <div className="ttahub-goal-card__goal-column ttahub-goal-card__goal-column__created-on padding-right-3">
           <p className="usa-prose text-bold  margin-y-0">Created on</p>
@@ -202,212 +203,4 @@
   erroneouslySelected: false,
 };
 
-export default GoalCard;
-=======
-/* eslint-disable jsx-a11y/anchor-is-valid */
-import React, { useState, useMemo } from 'react';
-import { v4 as uuidv4 } from 'uuid';
-import PropTypes from 'prop-types';
-import { Checkbox } from '@trussworks/react-uswds';
-import moment from 'moment';
-import { useHistory } from 'react-router-dom';
-import { FontAwesomeIcon } from '@fortawesome/react-fontawesome';
-import { faFlag } from '@fortawesome/free-solid-svg-icons';
-import StatusDropdown from './components/StatusDropdown';
-import ContextMenu from '../ContextMenu';
-import Tooltip from '../Tooltip';
-import { DATE_DISPLAY_FORMAT } from '../../Constants';
-import { reasonsToMonitor } from '../../pages/ActivityReport/constants';
-import ObjectiveCard from './ObjectiveCard';
-import ObjectiveButton from './components/ObjectiveButton';
-import TooltipList from '../TooltipList';
-import './GoalCard.scss';
-import colors from '../../colors';
-import { goalPropTypes } from './constants';
-
-function GoalCard({
-  goal,
-  recipientId,
-  regionId,
-  showCloseSuspendGoalModal,
-  performGoalStatusUpdate,
-  handleGoalCheckboxSelect,
-  isChecked,
-  hideCheckbox,
-  showReadOnlyStatus,
-  hideGoalOptions,
-  erroneouslySelected,
-}) {
-  const {
-    id, // for keys and such, from the api
-    ids, // all rolled up ids
-    goalStatus,
-    createdOn,
-    goalText,
-    goalTopics,
-    objectiveCount,
-    reasons,
-    objectives,
-    previousStatus,
-  } = goal;
-
-  const lastTTA = useMemo(() => objectives.reduce((prev, curr) => (prev > curr.endDate ? prev : curr.endDate), ''), [objectives]);
-  const history = useHistory();
-
-  const goalNumbers = goal.goalNumbers.join(', ');
-
-  const onUpdateGoalStatus = (newStatus) => {
-    if (newStatus === 'Completed' || newStatus === 'Closed' || newStatus === 'Ceased/Suspended' || newStatus === 'Suspended') {
-      // Must provide reason for Close or Suspend.
-      showCloseSuspendGoalModal(newStatus, ids, goalStatus);
-    } else {
-      performGoalStatusUpdate(ids, newStatus, goalStatus);
-    }
-  };
-
-  const [objectivesExpanded, setObjectivesExpanded] = useState(false);
-
-  const determineFlagStatus = () => {
-    const reasonsToWatch = reasons.find((t) => reasonsToMonitor.includes(t));
-    if (reasonsToWatch) {
-      return (
-        <>
-          <Tooltip
-            displayText={<FontAwesomeIcon className="margin-left-1" size="1x" color={colors.error} icon={faFlag} />}
-            screenReadDisplayText={false}
-            buttonLabel={`Reason for flag on goal ${goalNumbers} is monitoring. Click button to visually reveal this information.`}
-            tooltipText="Related to monitoring"
-            hideUnderline
-          />
-        </>
-      );
-    }
-    return null;
-  };
-
-  const closeOrOpenObjectives = () => {
-    setObjectivesExpanded(!objectivesExpanded);
-  };
-
-  const contextMenuLabel = `Actions for goal ${id}`;
-  const menuItems = [
-    {
-      label: goalStatus === 'Closed' ? 'View' : 'Edit',
-      onClick: () => {
-        history.push(`/recipient-tta-records/${recipientId}/region/${regionId}/goals?id[]=${ids.join(',')}`);
-      },
-    },
-  ];
-
-  const internalLeftMargin = hideCheckbox ? '' : 'margin-left-5';
-
-  const border = erroneouslySelected ? 'smart-hub-border-base-error' : 'smart-hub-border-base-lighter';
-
-  return (
-    <article
-      className={`ttahub-goal-card usa-card padding-3 radius-lg border ${border} width-full maxw-full`}
-      data-testid="goalCard"
-    >
-      <div className="display-flex flex-justify">
-        <div className="display-flex flex-align-start flex-row">
-          { !hideCheckbox && (
-          <Checkbox
-            id={`goal-select-${id}`}
-            label=""
-            value={id}
-            checked={isChecked}
-            onChange={handleGoalCheckboxSelect}
-            aria-label={`Select goal ${goalText}`}
-            className="margin-right-1"
-            data-testid="selectGoalTestId"
-          />
-          )}
-          <StatusDropdown
-            showReadOnlyStatus={showReadOnlyStatus}
-            goalId={id}
-            status={goalStatus}
-            onUpdateGoalStatus={onUpdateGoalStatus}
-            previousStatus={previousStatus || 'Not Started'} // Open the escape hatch!
-            regionId={regionId}
-          />
-        </div>
-        { !hideGoalOptions && (
-        <ContextMenu
-          label={contextMenuLabel}
-          menuItems={menuItems}
-        />
-        )}
-      </div>
-      <div className={`display-flex flex-wrap margin-y-2 ${internalLeftMargin}`}>
-        <div className="ttahub-goal-card__goal-column ttahub-goal-card__goal-column__goal-text padding-right-3">
-          <h3 className="usa-prose usa-prose margin-y-0">
-            Goal
-            {' '}
-            {goalNumbers}
-          </h3>
-          <p className="text-wrap usa-prose margin-y-0">
-            {goalText}
-            {' '}
-            {determineFlagStatus()}
-          </p>
-        </div>
-        <div className="ttahub-goal-card__goal-column ttahub-goal-card__goal-column__goal-topics padding-right-3">
-          <p className="usa-prose text-bold margin-y-0">Topics</p>
-          <TooltipList list={goalTopics} cardType="goal" listType="topics" />
-        </div>
-        <div className="ttahub-goal-card__goal-column ttahub-goal-card__goal-column__created-on padding-right-3">
-          <p className="usa-prose text-bold  margin-y-0">Created on</p>
-          <p className="usa-prose margin-y-0">{moment(createdOn, 'YYYY-MM-DD').format(DATE_DISPLAY_FORMAT)}</p>
-        </div>
-        <div className="ttahub-goal-card__goal-column ttahub-goal-card__goal-column__last-tta padding-right-3">
-          <p className="usa-prose text-bold margin-y-0">Last TTA</p>
-          <p className="usa-prose margin-y-0">{lastTTA}</p>
-        </div>
-        <div className="ttahub-goal-card__goal-column ttahub-goal-card__goal-column__last-reviewed padding-right-3">
-          <p className="usa-prose text-bold margin-y-0">Last reviewed</p>
-        </div>
-      </div>
-
-      <div className={internalLeftMargin}>
-        <ObjectiveButton
-          closeOrOpenObjectives={closeOrOpenObjectives}
-          objectiveCount={objectiveCount}
-          objectivesExpanded={objectivesExpanded}
-          goalNumber={goal.goalNumbers.join('')}
-        />
-      </div>
-      {objectives.map((obj) => (
-        <ObjectiveCard
-          key={`objective_${uuidv4()}`}
-          objective={obj}
-          objectivesExpanded={objectivesExpanded}
-        />
-      ))}
-
-    </article>
-  );
-}
-
-GoalCard.propTypes = {
-  goal: goalPropTypes.isRequired,
-  recipientId: PropTypes.string.isRequired,
-  regionId: PropTypes.string.isRequired,
-  showCloseSuspendGoalModal: PropTypes.func.isRequired,
-  performGoalStatusUpdate: PropTypes.func.isRequired,
-  handleGoalCheckboxSelect: PropTypes.func.isRequired,
-  isChecked: PropTypes.bool.isRequired,
-  hideCheckbox: PropTypes.bool,
-  showReadOnlyStatus: PropTypes.bool,
-  hideGoalOptions: PropTypes.bool,
-  erroneouslySelected: PropTypes.bool,
-};
-
-GoalCard.defaultProps = {
-  hideCheckbox: false,
-  showReadOnlyStatus: false,
-  hideGoalOptions: false,
-  erroneouslySelected: false,
-};
-
-export default GoalCard;
->>>>>>> 4149ed75
+export default GoalCard;