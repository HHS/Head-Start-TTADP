/* eslint-disable jsx-a11y/anchor-is-valid */
import React, {
  useState, useRef, useEffect,
} from 'react';
import PropTypes from 'prop-types';
import { Grid, Alert } from '@trussworks/react-uswds';
import { DECIMAL_BASE } from '@ttahub/common';
import GoalsCardsHeader from './GoalsCardsHeader';
import Container from '../Container';
import { reopenGoal } from '../../fetchers/goals';
import ReopenReasonModal from '../ReopenReasonModal';
import { parseCheckboxEvent } from '../../Constants';
import StandardGoalCard from './StandardGoalCard';

function GoalCards({
  recipientId,
  regionId,
  hasActiveGrants,
  goals,
  error,
  goalsCount,
  handlePageChange,
  requestSort,
  loading,
  sortConfig,
  setGoals,
  allGoalIds,
  perPage,
  perPageChange,
}) {
  // Goal select check boxes.
  const [selectedGoalCheckBoxes, setSelectedGoalCheckBoxes] = useState({});
  const [allGoalsChecked, setAllGoalsChecked] = useState(false);

  // Reopen reason modal.
  const [reopenGoalId, setReopenGoalId] = useState(null);
  const [resetReopenModalValues, setResetReopenModalValues] = useState(false);
  const reopenModalRef = useRef();

  const showReopenGoalModal = (goalId) => {
    setReopenGoalId(goalId);
    setResetReopenModalValues(!resetReopenModalValues);
    reopenModalRef.current.toggleModal(true);
  };

  const onSubmitReopenGoal = async (goalId, reopenReason, reopenContext) => {
    const updatedGoal = await reopenGoal(goalId, reopenReason, reopenContext);

    const newGoals = goals.map((g) => (g.id === updatedGoal.id ? {
      ...g,
      goalStatus: 'In Progress',
      previousStatus: 'Closed',
      isReopenedGoal: true,
    } : g));

    setGoals(newGoals);

    reopenModalRef.current.toggleModal(false);
  };

  const makeGoalCheckboxes = (goalsArr, checked) => (
    goalsArr.reduce((obj, g) => ({ ...obj, [g.id]: checked }), {})
  );

  const selectAllGoalCheckboxSelect = (event) => {
    const { checked } = parseCheckboxEvent(event);

    // Preserve checked goals on other pages.
    const thisPagesGoalIds = goals.map((g) => g.id);
    const preservedCheckboxes = Object.keys(selectedGoalCheckBoxes).reduce((obj, key) => {
      if (!thisPagesGoalIds.includes(parseInt(key, DECIMAL_BASE))) {
        return { ...obj, [key]: selectedGoalCheckBoxes[key] };
      }
      return { ...obj };
    }, {});

    if (checked === true) {
      setSelectedGoalCheckBoxes({ ...makeGoalCheckboxes(goals, true), ...preservedCheckboxes });
    } else {
      setSelectedGoalCheckBoxes({ ...makeGoalCheckboxes(goals, false), ...preservedCheckboxes });
    }
  };

  // Check if all goals on the page are checked.
  useEffect(() => {
    const goalIds = goals.map((g) => g.id);
    const countOfCheckedOnThisPage = goalIds.filter((id) => selectedGoalCheckBoxes[id]).length;
    if (goals.length === countOfCheckedOnThisPage) {
      setAllGoalsChecked(true);
    } else {
      setAllGoalsChecked(false);
    }
  }, [goals, selectedGoalCheckBoxes]);

  const handleGoalCheckboxSelect = (event) => {
    const { checked, value } = parseCheckboxEvent(event);
    if (checked === true) {
      setSelectedGoalCheckBoxes({ ...selectedGoalCheckBoxes, [value]: true });
    } else {
      setSelectedGoalCheckBoxes({ ...selectedGoalCheckBoxes, [value]: false });
    }
  };

  const checkAllGoals = (isClear) => {
    const allIdCheckBoxes = allGoalIds.reduce((obj, g) => ({ ...obj, [g]: !isClear }), {});
    setSelectedGoalCheckBoxes(allIdCheckBoxes);
  };

  const numberOfSelectedGoals = Object.values(selectedGoalCheckBoxes).filter((g) => g).length;

  const selectedCheckBoxes = Object.keys(selectedGoalCheckBoxes).filter(
    (g) => selectedGoalCheckBoxes[g],
  );

  const selectedGoalIdsButNumerical = selectedCheckBoxes.map((id) => parseInt(id, DECIMAL_BASE));
  const draftSelectedRttapa = goals.filter((g) => selectedGoalIdsButNumerical.includes(g.id) && g.goalStatus === 'Draft').map((g) => g.id);

  const allSelectedPageGoalIds = (() => {
    const selection = goals.filter((g) => selectedGoalCheckBoxes[g.id]);
    return selection.map((g) => g.id);
  })();

  return (
    <>
      {error && (
      <Grid row>
        <Alert type="error" role="alert">
          {error}
        </Alert>
      </Grid>
      )}
      <Container className="goals-table maxw-full position-relative padding-bottom-2" paddingX={0} paddingY={0} positionRelative loading={loading} loadingLabel="Goals table loading">
        <ReopenReasonModal
          id="reopen-reason-modal"
          modalRef={reopenModalRef}
          goalId={reopenGoalId}
          resetValues={resetReopenModalValues}
          onSubmit={onSubmitReopenGoal}
        />
        <GoalsCardsHeader
          title="TTA goals and objectives"
          count={goalsCount || 0}
          activePage={sortConfig.activePage}
          offset={sortConfig.offset}
          perPage={perPage}
          handlePageChange={handlePageChange}
          recipientId={recipientId}
          regionId={regionId}
          hasActiveGrants={hasActiveGrants}
          sortConfig={sortConfig}
          requestSort={requestSort}
          numberOfSelectedGoals={numberOfSelectedGoals}
          allGoalsChecked={allGoalsChecked}
          selectAllGoalCheckboxSelect={selectAllGoalCheckboxSelect}
          selectAllGoals={checkAllGoals}
          pageSelectedGoalIds={allSelectedPageGoalIds}
          perPageChange={perPageChange}
          pageGoalIds={goals.map((g) => g.id)}
          draftSelectedRttapa={draftSelectedRttapa}
          allSelectedGoalIds={selectedGoalCheckBoxes}
        />
        <div className="padding-x-3 padding-y-2 ttahub-goal-cards">
          {goals.map((goal, index) => (
            <StandardGoalCard
              key={`goal-row-${goal.id}`}
              goal={goal}
              openMenuUp={
                    index >= goals.length - 2 && index !== 0
                  } // the last two should open "up"
              recipientId={recipientId}
              regionId={regionId}
              showReopenGoalModal={showReopenGoalModal}
              handleGoalCheckboxSelect={handleGoalCheckboxSelect}
              isChecked={selectedGoalCheckBoxes[goal.id] || false}
            />
          ))}
        </div>
      </Container>
    </>
  );
}
GoalCards.propTypes = {
  recipientId: PropTypes.string.isRequired,
  regionId: PropTypes.string.isRequired,
  hasActiveGrants: PropTypes.bool.isRequired,
  goals: PropTypes.arrayOf(PropTypes.shape({
    id: PropTypes.number,
  })).isRequired,
  error: PropTypes.string,
  goalsCount: PropTypes.number.isRequired,
  handlePageChange: PropTypes.func.isRequired,
  requestSort: PropTypes.func.isRequired,
  loading: PropTypes.bool,
  sortConfig: PropTypes.shape({
    sortBy: PropTypes.string,
    direction: PropTypes.string,
    activePage: PropTypes.number,
    offset: PropTypes.number,
  }).isRequired,
  setGoals: PropTypes.func.isRequired,
  allGoalIds: PropTypes.arrayOf(PropTypes.number),
  perPage: PropTypes.number,
  perPageChange: PropTypes.func.isRequired,
<<<<<<< HEAD
=======
  canMergeGoals: PropTypes.bool.isRequired,
  shouldDisplayMergeSuccess: PropTypes.bool,
  dismissMergeSuccess: PropTypes.func.isRequired,
  goalBuckets: PropTypes.arrayOf(PropTypes.shape({
    id: PropTypes.number,
    goalIds: PropTypes.arrayOf(PropTypes.number),
  })),
>>>>>>> 2bdee3c5
};

GoalCards.defaultProps = {
  allGoalIds: [],
  perPage: 10,
  error: '',
  loading: false,
  goalBuckets: [],
};
export default GoalCards;<|MERGE_RESOLUTION|>--- conflicted
+++ resolved
@@ -201,16 +201,6 @@
   allGoalIds: PropTypes.arrayOf(PropTypes.number),
   perPage: PropTypes.number,
   perPageChange: PropTypes.func.isRequired,
-<<<<<<< HEAD
-=======
-  canMergeGoals: PropTypes.bool.isRequired,
-  shouldDisplayMergeSuccess: PropTypes.bool,
-  dismissMergeSuccess: PropTypes.func.isRequired,
-  goalBuckets: PropTypes.arrayOf(PropTypes.shape({
-    id: PropTypes.number,
-    goalIds: PropTypes.arrayOf(PropTypes.number),
-  })),
->>>>>>> 2bdee3c5
 };
 
 GoalCards.defaultProps = {
@@ -218,6 +208,5 @@
   perPage: 10,
   error: '',
   loading: false,
-  goalBuckets: [],
 };
 export default GoalCards;