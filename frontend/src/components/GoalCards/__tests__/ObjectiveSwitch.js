--- conflicted
+++ resolved
@@ -39,33 +39,4 @@
     const link = screen.getByText('r-123');
     expect(link).toHaveAttribute('href', '/activity-reports/legacy/123');
   });
-<<<<<<< HEAD
-
-  it('renders session objectives', async () => {
-    const objective = {
-      title: 'We will get together and learn stuff',
-      trainingReportId: 'R-01-23-1234',
-      grantNumbers: ['grant1', 'grant2'],
-      endDate: '2020-01-01',
-      topics: ['TEST TOPIC', 'TEST TOPIC 2'],
-      sessionName: 'Brand new session: learning stuff',
-      type: 'session',
-    };
-    render(
-      <UserContext.Provider value={{ user: {} }}>
-        <MemoryRouter>
-          <ObjectiveSwitch objective={objective} objectivesExpanded />
-        </MemoryRouter>
-      </UserContext.Provider>,
-    );
-    expect(screen.getByText(/we will get together and learn stuff/i)).toBeInTheDocument();
-    expect(screen.getByText(/brand new session: learning stuff/i)).toBeInTheDocument();
-    expect(screen.getByText(/test topic/i)).toBeInTheDocument();
-    expect(screen.getByText(/test topic 2/i)).toBeInTheDocument();
-    expect(screen.getByText('2020-01-01')).toBeInTheDocument();
-    const link = screen.getByText('R-01-23-1234');
-    expect(link).toHaveAttribute('href', '/training-report/view/1234');
-  });
-=======
->>>>>>> 127d7bbe
 });