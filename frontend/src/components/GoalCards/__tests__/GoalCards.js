import '@testing-library/jest-dom';
import React from 'react';
import { SCOPE_IDS } from '@ttahub/common';
import {
  render, screen, fireEvent,
} from '@testing-library/react';
import { act } from 'react-dom/test-utils';
import userEvent from '@testing-library/user-event';
import { Router } from 'react-router';
import { createMemoryHistory } from 'history';
import fetchMock from 'fetch-mock';
import UserContext from '../../../UserContext';
import AriaLiveContext from '../../../AriaLiveContext';
import GoalCards from '../GoalCards';

import { mockWindowProperty } from '../../../testHelpers';

jest.mock('../../../fetchers/helpers');
jest.mock('../../ReopenReasonModal', () => ({
  __esModule: true,
  default: () => <div data-testid="reopen-reason-modal-mock" />,
}));

const oldWindowLocation = window.location;

const mockAnnounce = jest.fn();
const recipientId = '1000';
const regionId = '1';

const defaultUser = {
  name: 'test@test.com',
  homeRegionId: 1,
  permissions: [
    {
      scopeId: SCOPE_IDS.READ_WRITE_ACTIVITY_REPORTS,
      regionId: 1,
    },
  ],
};

const baseGoals = [{
  id: 4598,
  ids: [4598, 4599],
  status: 'In Progress',
  createdAt: '2021-06-15',
  name: 'This is goal text 1.',
  goalTopics: ['Human Resources', 'Safety Practices', 'Program Planning and Services'],
  objectiveCount: 5,
  goalNumbers: ['G-4598'],
  reasons: ['Monitoring | Deficiency', 'Monitoring | Noncompliance'],
  objectives: [],
  collaborators: [],
  goalTemplateId: 101,
  grant: { id: 1, number: 'Grant 1' },
},
{
  id: 8547,
  ids: [8547],
  status: 'Not Started',
  createdAt: '2021-05-15',
  name: 'This is goal text 2.',
  goalTopics: ['Nutrition', 'Oral Health'],
  objectiveCount: 2,
  goalNumbers: ['G-8547'],
  reasons: ['Below Competitive Threshold (CLASS)'],
  objectives: [],
  collaborators: [],
  goalTemplateId: 102,
  grant: { id: 2, number: 'Grant 2' },
},
{
  id: 65478,
  ids: [65478],
  status: 'Completed',
  createdAt: '2021-04-15',
  name: 'This is goal text 3.',
  goalTopics: ['Parent and Family Engagement'],
  objectiveCount: 4,
  goalNumbers: ['G-65478'],
  reasons: ['Monitoring | Area of Concern'],
  objectives: [],
  collaborators: [],
  goalTemplateId: 103,
  grant: { id: 3, number: 'Grant 3' },
},
{
  id: 65479,
  ids: [65479],
  status: '', // Needs Status.
  createdAt: '2021-03-15',
  name: 'This is goal text 4.',
  goalTopics: ['Partnerships and Community Engagement'],
  objectiveCount: 3,
  goalNumbers: ['G-65479'],
  reasons: ['COVID-19 response'],
  objectives: [],
  collaborators: [],
  goalTemplateId: 104,
  grant: { id: 4, number: 'Grant 4' },
},
{
  id: 65480,
  ids: [65480],
  status: 'Draft',
  createdAt: '2021-02-15',
  name: 'This is goal text 5.',
  goalTopics: ['Safety Practices'],
  objectiveCount: 1,
  goalNumbers: ['G-65480'],
  reasons: ['New Recipient'],
  objectives: [],
  collaborators: [],
  goalTemplateId: 105,
  grant: { id: 5, number: 'Grant 5' },
},
{
  id: 65481,
  ids: [65481],
  status: 'Suspended',
  createdAt: '2021-01-15',
  name: 'This is goal text 6.',
  goalTopics: ['Recordkeeping and Reporting'],
  objectiveCount: 8,
  goalNumbers: ['G-65481'],
  reasons: ['School Readiness Goals'],
  objectives: [],
  collaborators: [],
  goalTemplateId: 106,
  grant: { id: 6, number: 'Grant 6' },
},
];

const goalWithObjectives = [{
  id: 4458,
  ids: [4458],
  status: 'In Progress',
  createdAt: '2021-06-15',
  name: 'This is a goal with objectives',
  goalTopics: ['Human Resources'],
  objectiveCount: 4,
  goalNumbers: ['G-4598'],
  reasons: ['Monitoring | Deficiency', 'Monitoring | Noncompliance'],
  goalTemplateId: 201,
  grant: { id: 7, number: 'Grant 7' },
  objectives: [{
    title: 'Objective 1 Title',
    endDate: '06/14/2021',
    reasons: ['Monitoring | Deficiency'],
    status: 'In Progress',
    id: 345345345,
    ids: [345345345],
    ttaProvided: '',
    grantNumbers: ['1'],
    topics: [{ name: 'Human Resources' }],
    activityReports: [{
      id: 1,
      displayId: 'ar-number-1',
      legacyId: null,
      endDate: '06/14/2021',
    }],
  },
  {
    title: 'Objective 2 Title',
    endDate: '05/14/2021',
    reasons: ['Below Competitive Threshold (CLASS)'],
    status: 'Not Started',
    id: 234234253,
    ids: [234234253],
    ttaProvided: '',
    topics: [{ name: 'Human Resources' }],
    grantNumbers: ['1'],
    activityReports: [{
      id: 2,
      displayId: 'ar-number-2',
      legacyId: null,
      endDate: '01/14/2020',
    }],
  },
  {
    title: 'Objective 3 Title',
    endDate: '04/14/2021',
    reasons: ['COVID-19 response'],
    status: 'Complete',
    id: 2938234,
    ids: [2938234],
    ttaProvided: '',
    grantNumbers: ['1'],
    topics: [{ name: 'Human Resources' }],
    activityReports: [{
      id: 3,
      displayId: 'ar-number-3',
      legacyId: null,
      endDate: '02/14/2020',
    }],
  },
  {
    title: 'Objective 4 Title',
    endDate: '03/14/2021',
    reasons: ['New Staff / Turnover'],
    status: 'In Progress',
    id: 255384234,
    ids: [255384234],
    ttaProvided: '',
    grantNumbers: ['200342cat'],
    topics: [{ name: 'Human Resources' }],
    activityReports: [{
      id: 4,
      displayId: 'ar-number-4',
      legacyId: null,
      endDate: '03/14/2020',
    }],
  },
  {
    title: 'Objective 5 Title',
    endDate: '02/14/2021',
    reasons: ['Complaint'],
    status: 'Unknown Status',
    id: 298398934834,
    ids: [298398934834],
    topics: [{ name: 'Human Resources' }],
    ttaProvided: '',
    grantNumbers: ['1'],
    activityReports: [{
      id: 5,
      displayId: 'ar-number-5',
      legacyId: null,
      endDate: '04/14/2020',
    }],
  },
  ],
  collaborators: [],
},
];

const handlePageChange = jest.fn();
const requestSort = jest.fn();
const setGoals = jest.fn();
const history = createMemoryHistory();

const renderTable = ({ goals, goalsCount, allGoalIds = null }, user, hasActiveGrants = true) => {
  render(
    <Router history={history}>
      <AriaLiveContext.Provider value={{ announce: mockAnnounce }}>
        <UserContext.Provider value={{ user }}>
          <GoalCards
            recipientId={recipientId}
            regionId={regionId}
            onUpdateFilters={() => { }}
            hasActiveGrants={hasActiveGrants}
            showNewGoals={false}
            goals={goals}
            error=""
            goalsCount={goalsCount}
            handlePageChange={handlePageChange}
            requestSort={requestSort}
            loading={false}
            sortConfig={{
              sortBy: 'goalStatus',
              direction: 'asc',
              activePage: 1,
              offset: 0,
            }}
            setGoals={setGoals}
            allGoalIds={allGoalIds || goals.map((g) => g.id)}
<<<<<<< HEAD
=======
            shouldDisplayMergeSuccess={false}
            dismissMergeSuccess={jest.fn()}
            goalBuckets={goalBuckets}
            canMergeGoals={false}
            perPageChange={jest.fn()}
>>>>>>> 2bdee3c5
          />
        </UserContext.Provider>
      </AriaLiveContext.Provider>
    </Router>,
  );
};

describe('Goals Table', () => {
  mockWindowProperty('sessionStorage', {
    setItem: jest.fn(),
    getItem: jest.fn(),
    removeItem: jest.fn(),
  });

  beforeAll(() => {
    delete global.window.location;

    global.window.location = {
      ...oldWindowLocation,
      assign: jest.fn(),
    };
  });
  afterAll(() => {
    window.location = oldWindowLocation;
  });

  describe('Table displays data', () => {
    beforeEach(() => {
      fetchMock.restore();
    });
    afterEach(() => {
      window.location.assign.mockReset();
      fetchMock.restore();
    });

    it('Shows the correct data', async () => {
      renderTable({ goals: baseGoals, goalsCount: 6 }, defaultUser);
      await screen.findByText('TTA goals and objectives');
      expect(await screen.findByText(/1-6 of 6/i)).toBeVisible();

      await screen.findByText('06/15/2021');
      await screen.findByText(/this is goal text 1/i);

      // Not started.
      await screen.findByText('05/15/2021');
      await screen.findByText(/this is goal text 2/i);

      // Closed.
      await screen.findByText('04/15/2021');
      await screen.findByText(/this is goal text 3/i);

      // Needs status.
      await screen.findByText('03/15/2021');
      await screen.findByText(/this is goal text 4/i);

      // Draft.
      await screen.findByText('02/15/2021');
      await screen.findByText(/this is goal text 5/i);

      // Ceased/Suspended.
      await screen.findByText('01/15/2021');
      await screen.findByText(/this is goal text 6/i);
    });
  });

  describe('Table displays objective data', () => {
    afterEach(() => {
      window.location.assign.mockReset();
      fetchMock.restore();
    });

    it('Shows the correct objective data', async () => {
      act(() => renderTable({ goals: goalWithObjectives, goalsCount: 1 }, defaultUser));
      await screen.findByText('TTA goals and objectives');

      const expandObjectives = await screen.findByRole('button', { name: /View objectives for goal/i });
      fireEvent.click(expandObjectives);

      // Objective 1.
      await screen.findByText(/objective 1 title/i);
      await screen.findByRole('link', { name: /ar-number-1/i });
      const lastTTa = screen.queryAllByText('06/14/2021');
      expect(lastTTa.length).toBe(2);

      // Objective 2.
      await screen.findByText(/objective 2 title/i);
      await screen.findByRole('link', { name: /ar-number-2/i });
      await screen.findByText('05/14/2021');

      // Objective 3.
      await screen.findByText(/objective 3 title/i);
      await screen.findByRole('link', { name: /ar-number-3/i });
      await screen.findByText('04/14/2021');

      expect(await screen.findByText(/1-1 of 1/i)).toBeVisible();
      const inProgressStatuses = await screen.findAllByText(/in progress/i);
      expect(inProgressStatuses.length).toBe(3);
    });

    it('Shows goals without objective data', async () => {
      act(() => renderTable({
        goals: [
          {
            ...goalWithObjectives[0], objectives: [],
          },
        ],
        goalsCount: 1,
      }, defaultUser));
      await screen.findByText('TTA goals and objectives');

      expect(await screen.findByText(/1-1 of 1/i)).toBeVisible();
      const status = await screen.findByRole('button', { name: /change status for goal 4458/i });
      expect(status).toHaveTextContent(/in progress/i);
    });

    it('Expands and collapses objectives', async () => {
      renderTable({ goals: goalWithObjectives, goalsCount: 1 }, defaultUser);
      await screen.findByText('TTA goals and objectives');

      expect(document.querySelector('.ttahub-goal-card__objective-list[hidden]')).toBeInTheDocument();

      // Expand Objectives via click.
      const expandObjectives = await screen.findByRole('button', { name: 'View objectives for goal G-4598' });
      fireEvent.click(expandObjectives);
      expect(document.querySelector('.ttahub-goal-card__objective-list[hidden]')).not.toBeInTheDocument();

      // Collapse Objectives via click.
      const collapseButton = await screen.findByRole('button', { name: 'Hide objectives for goal G-4598' });
      fireEvent.click(collapseButton);
      expect(document.querySelector('.ttahub-goal-card__objective-list[hidden]')).toBeInTheDocument();
    });
    it('hides the add new goal button if recipient has no active grants', async () => {
      renderTable({ goals: goalWithObjectives, goalsCount: 1 }, defaultUser, false);
      await screen.findByText('TTA goals and objectives');

      const link = screen.queryByRole('link', { name: /Add new goals/i });
      expect(link).toBe(null);
    });
    it('hides the add new goal button if user doesn\'t have permissions', async () => {
      const user = {
        ...defaultUser,
        permissions: [
          {
            scopeId: SCOPE_IDS.READ_ACTIVITY_REPORTS,
            regionId: 1,
          },
        ],
      };

      renderTable({ goals: goalWithObjectives, goalsCount: 1 }, user);
      await screen.findByText('TTA goals and objectives');

      const link = screen.queryByRole('link', { name: /Add new goals/i });
      expect(link).toBe(null);
    });
  });

  describe('Table sorting', () => {
    beforeEach(async () => {
      renderTable({ goals: baseGoals, goalsCount: 6 }, defaultUser);
      await screen.findByText('TTA goals and objectives');
    });

    afterEach(() => {
      window.location.assign.mockReset();
      fetchMock.restore();
    });

    it('sorts by created on', async () => {
      const sortCreated = await screen.findByTestId('sortGoalsBy');
      userEvent.selectOptions(sortCreated, 'createdOn-desc');
      expect(requestSort).toHaveBeenCalled();
    });
    it('sorts by goal status', async () => {
      const sortCreated = await screen.findByTestId('sortGoalsBy');
      userEvent.selectOptions(sortCreated, 'goalStatus-asc');
      await screen.findByText('TTA goals and objectives');
      expect(requestSort).toHaveBeenCalled();
    });
  });

  describe('Paging', () => {
    beforeEach(async () => {
      renderTable({ goals: baseGoals, goalsCount: 12 }, defaultUser);
      await screen.findByText('TTA goals and objectives');
    });

    afterEach(() => {
      window.location.assign.mockReset();
      fetchMock.restore();
    });

    it('Pagination links are visible', async () => {
      const [pageOne] = await screen.findAllByRole('button', {
        name: /page 1/i,
      });
      const [nextLink] = await screen.findAllByRole('button', {
        name: /next page/i,
      });

      expect(pageOne).toBeVisible();
      expect(nextLink).toBeVisible();
    });

    it('Clicking on pagination page works', async () => {
      const [pageOne] = await screen.findAllByRole('button', {
        name: /page 1/i,
      });

      fireEvent.click(pageOne);
      expect(handlePageChange).toHaveBeenCalled();
    });
  });

  describe('Checkboxes', () => {
    beforeEach(async () => {
      const allGoalIds = baseGoals.map((g) => g.id);
      allGoalIds.push(23);
      renderTable({ goals: baseGoals, goalsCount: 7, allGoalIds }, defaultUser);
      await screen.findByText('TTA goals and objectives');
    });

    afterEach(() => {
      window.location.assign.mockReset();
      fetchMock.restore();
    });

    it('Select page and all works', async () => {
      const selectAll = await screen.findByRole('checkbox', { name: /deselect all goals/i });
      fireEvent.click(selectAll);

      expect(await screen.findByText(/6 selected/i)).toBeVisible();
      expect(await screen.findByText(/all 6 goals on this page are selected\./i)).toBeVisible();
      const selectAllPages = await screen.findByRole('button', { name: /select all 7 goals/i });
      fireEvent.click(selectAllPages);

      expect(await screen.findByText(/7 selected/i)).toBeVisible();

      fireEvent.click(selectAll);
      expect(screen.queryByText(/7 selected/i)).toBeNull();
    });

    it('Shows the clear selection button and clears when clicked', async () => {
      const selectAll = await screen.findByRole('checkbox', { name: /deselect all goals/i });
      fireEvent.click(selectAll);
      expect(await screen.findByText(/6 selected/i)).toBeVisible();

      const selectAllPages = await screen.findByRole('button', { name: /select all 7 goals/i });
      fireEvent.click(selectAllPages);

      expect(screen.queryByText(/7 selected/i)).toBeVisible();

      const clearSelection = await screen.findByRole('button', { name: /clear selection/i });
      fireEvent.click(clearSelection);

      expect(screen.queryByText(/7 selected/i)).toBeNull();
      // verify all check boxes are unchecked.
      const checkBoxes = screen.queryAllByTestId('selectGoalTestId');
      checkBoxes.forEach((checkBox) => {
        expect(checkBox.checked).toBe(false);
      });
    });

    it('Deselect via pill', async () => {
      const selectAll = await screen.findByRole('checkbox', { name: /deselect all goals/i });
      fireEvent.click(selectAll);

      expect(await screen.findByText(/6 selected/i)).toBeVisible();
      expect(await screen.findByText(/all 6 goals on this page are selected\./i)).toBeVisible();

      const closeSelected = await screen.findByRole('button', { name: /deselect all goals/i });
      fireEvent.click(closeSelected);
      expect(screen.queryByText(/7 selected/i)).toBeNull();
    });

    it('Can select and deselect individual goals', async () => {
      const checkBoxes = screen.queryAllByTestId('selectGoalTestId');
      expect(checkBoxes.length).toBe(6);

      fireEvent.click(checkBoxes[0]);
      fireEvent.click(checkBoxes[1]);

      expect(await screen.findByText(/2 selected/i)).toBeVisible();

      fireEvent.click(checkBoxes[0]);
      fireEvent.click(checkBoxes[1]);

      expect(screen.queryByText(/2 selected/i)).toBeNull();
    });
  });

  describe('Context Menu', () => {
    beforeEach(async () => {
      fetchMock.restore();
      const goalForEditTest = {
        ...baseGoals[0],
        goalTemplateId: 123,
        grant: { id: 456 },
      };
      renderTable({ goals: [goalForEditTest, baseGoals[3]], goalsCount: 2 }, defaultUser);
      await screen.findByText('TTA goals and objectives');
    });

    afterEach(() => {
      window.location.assign.mockReset();
      fetchMock.restore();
    });

    it('allows goals to be edited', async () => {
      history.push = jest.fn();
      const menuToggle = await screen.findByRole('button', { name: /Actions for goal 4598/i });
      userEvent.click(menuToggle);

      const editGoal = await screen.findByRole('button', { name: /Edit/i });
      userEvent.click(editGoal);
      expect(history.push).toHaveBeenCalled();
    });

    it('calls print passing all goal ids on the page', async () => {
      // print goals
      const printButton = await screen.findByRole('button', { name: /Preview and print/i });
      userEvent.click(printButton);
      expect(history.push).toHaveBeenCalledWith('/recipient-tta-records/1000/region/1/rttapa/print', {
        selectedGoalIds: [4598, 65479],
        sortConfig: {
          activePage: 1, direction: 'asc', offset: 0, sortBy: 'goalStatus',
        },
      });
    });

    it('calls print passing all selected goal ids', async () => {
      // print goals
      const printButton = await screen.findByRole('button', { name: /Preview and print/i });

      // select the checkbox with the value of 4598.
      const checkBox = screen.queryAllByTestId('selectGoalTestId')[0];
      fireEvent.click(checkBox);

      userEvent.click(printButton);
      expect(history.push).toHaveBeenCalledWith('/recipient-tta-records/1000/region/1/rttapa/print', {
        selectedGoalIds: [4598],
        sortConfig: {
          activePage: 1, direction: 'asc', offset: 0, sortBy: 'goalStatus',
        },
      });
    });
  });

  describe('Context Menu with Different User Permissions', () => {
    beforeAll(() => {
      fetchMock.restore();
    });
    afterAll(() => {
      fetchMock.restore();
    });
    it('Hides the edit button if the user doesn\'t have permissions', async () => {
      const user = {
        ...defaultUser,
        permissions: [
          {
            scopeId: SCOPE_IDS.READ_ACTIVITY_REPORTS,
            regionId: 1,
          },
        ],
      };

      renderTable({ goals: [baseGoals[0]], goalsCount: 1 }, user);

      const menuToggle = await screen.findByRole('button', { name: /Actions for goal 4598/i });
      userEvent.click(menuToggle);

      const editGoal = screen.queryByRole('button', { name: /Edit/i });
      expect(editGoal).toBe(null);

      // Find the View button.
      const viewGoal = await screen.findByRole('button', { name: 'View details' });
      expect(viewGoal).toBeVisible();

      // Hides the Reopen button.
      const reopenOptions = screen.queryAllByRole('button', { name: 'Reopen' });
      expect(reopenOptions.length).toBe(0);
    });

    it('Shows the edit button if the user has permissions', async () => {
      renderTable({ goals: [baseGoals[0]], goalsCount: 1 }, defaultUser);

      const menuToggle = await screen.findByRole('button', { name: /Actions for goal 4598/i });
      userEvent.click(menuToggle);

      const editGoal = await screen.findByRole('button', { name: /Edit/i });
      expect(editGoal).toBeVisible();

      // hides the reopen button.
      const reopenOptions = screen.queryAllByRole('button', { name: 'Reopen' });
      expect(reopenOptions.length).toBe(0);
    });

    it('Hides the reopen button if the user doesn\'t have permissions', async () => {
      const user = {
        ...defaultUser,
        permissions: [
          {
            scopeId: SCOPE_IDS.READ_ACTIVITY_REPORTS,
            regionId: 1,
          },
        ],
      };

      renderTable({ goals: [{ ...baseGoals[2], status: 'Closed' }], goalsCount: 1 }, user);
      const menuToggle = await screen.findByRole('button', { name: /Actions for goal 65478/i });
      userEvent.click(menuToggle);

      // Verify the button Reopen is not visible.
      const reopenOptions = screen.queryAllByRole('button', { name: 'Reopen' });
      expect(reopenOptions.length).toBe(0);

      // Shows the view button.
      const viewGoal = await screen.findByRole('button', { name: 'View details' });
      expect(viewGoal).toBeVisible();
    });

    it('Shows the reopen button if the user has permissions', async () => {
      const user = {
        ...defaultUser,
        permissions: [
          {
            scopeId: SCOPE_IDS.READ_WRITE_ACTIVITY_REPORTS,
            regionId: 1,
          },
        ],
      };

      renderTable({ goals: [{ ...baseGoals[2], status: 'Closed' }], goalsCount: 1 }, user);
      const menuToggle = await screen.findByRole('button', { name: /Actions for goal 65478/i });
      userEvent.click(menuToggle);

      // Verify the button Reopen is not visible.
      expect(await screen.findByRole('button', { name: 'Reopen' })).toBeVisible();

      // Shows the view button.
      const viewGoal = await screen.findByRole('button', { name: 'View details' });
      expect(viewGoal).toBeVisible();
    });
  });
});<|MERGE_RESOLUTION|>--- conflicted
+++ resolved
@@ -262,14 +262,8 @@
             }}
             setGoals={setGoals}
             allGoalIds={allGoalIds || goals.map((g) => g.id)}
-<<<<<<< HEAD
-=======
-            shouldDisplayMergeSuccess={false}
-            dismissMergeSuccess={jest.fn()}
-            goalBuckets={goalBuckets}
             canMergeGoals={false}
             perPageChange={jest.fn()}
->>>>>>> 2bdee3c5
           />
         </UserContext.Provider>
       </AriaLiveContext.Provider>
