/* eslint-disable react/jsx-props-no-spreading */
import React from 'react';
import { render, act, screen } from '@testing-library/react';
import { MemoryRouter, useNavigate } from 'react-router-dom';
import userEvent from '@testing-library/user-event';
import fetchMock from 'fetch-mock';
import GoalCardsHeader from '../GoalsCardsHeader';
import UserContext from '../../../UserContext';

describe('GoalCardsHeader', () => {
  const DEFAULT_USER = {
    name: '',
    id: 1,
    flags: [],
  };

  const REGION_ID = 1;
  const RECIPIENT_ID = 1;

  beforeEach(() => {
    const url = `/api/goals/similar/region/${REGION_ID}/recipient/${RECIPIENT_ID}?cluster=true`;
    fetchMock.get(url, [{ ids: [1], goals: [2] }]);
    fetchMock.put(`/api/recipient/${RECIPIENT_ID}/mark-similar-goals`, {});
  });

  afterEach(() => fetchMock.restore());

  const dismissMergeSuccess = jest.fn();
  const selectAllGoalCheckboxSelect = jest.fn();

  const defaultProps = {
    title: 'TTA Goals',
    count: 1,
    activePage: 1,
    offset: 0,
    perPage: 10,
    handlePageChange: jest.fn(),
    hidePagination: true,
    sortConfig: {
      sortBy: 'mergedGoals',
      direction: 'ASC',
      activePage: 1,
      offset: 0,
    },
    requestSort: jest.fn(),
    numberOfSelectedGoals: 0,
    allGoalsChecked: false,
    selectAllGoalCheckboxSelect,
    selectAllGoals: jest.fn(),
    selectedGoalIds: [],
    perPageChange: jest.fn(),
    pageGoalIds: [1],
    showRttapaValidation: false,
    draftSelectedRttapa: [],
    shouldDisplayMergeSuccess: true,
    dismissMergeSuccess,
    filters: [],
    recipientId: String(RECIPIENT_ID),
    regionId: String(REGION_ID),
    hasActiveGrants: true,
    showNewGoals: false,
    canMergeGoals: true,
    allSelectedGoalIds: { 1: true, 2: true },
    goalBuckets: [{ id: 1, goalIds: [1, 2] }, { id: 2, goalIds: [3, 4] }],
  };
<<<<<<< HEAD

  let navigate;
=======

  const history = createMemoryHistory();

  const renderTest = (props = {}, locationState = undefined, userFlags = []) => {
    history.location.state = locationState;
>>>>>>> 127d7bbe

  const Test = (props) => {
    navigate = useNavigate();
    return <GoalCardsHeader {...defaultProps} {...props} />;
  };

  const renderTest = (props = {}) => {
    render(
<<<<<<< HEAD
      <UserContext.Provider value={{ user: DEFAULT_USER }}>
        <MemoryRouter>
=======
      <UserContext.Provider value={{
        user: {
          ...DEFAULT_USER,
          flags: userFlags,
        },
      }}
      >
        <Router history={history}>
>>>>>>> 127d7bbe
          {/* eslint-disable-next-line react/jsx-props-no-spreading */}
          <Test {...props} />
        </MemoryRouter>
      </UserContext.Provider>,
    );
  };

  it('displays correct message with merged goals', async () => {
    act(() => {
      renderTest(
        {}, // props
      );
    });

    act(() => navigate('/', { state: { mergedGoals: [1, 2] } }));

    expect(await screen.findByText(/goals g-1, g-2 have been merged/i)).toBeInTheDocument();
    const resetSort = await screen.findByRole('button', { name: 'Reset goal sort order' });
    userEvent.click(resetSort);
    expect(dismissMergeSuccess).toHaveBeenCalled();
  });

  it('displays correct singular message with merged goals', async () => {
    act(() => {
      renderTest(
        {}, // props
      );
    });

    act(() => navigate('/', { state: { mergedGoals: [1] } }));

    expect(await screen.findByText(/goal g-1 has been merged/i)).toBeInTheDocument();
    const resetSort = await screen.findByRole('button', { name: 'Reset goal sort order' });
    userEvent.click(resetSort);
    expect(dismissMergeSuccess).toHaveBeenCalled();
  });

  it('calls onMarkSimilarGoals when the button is clicked', async () => {
    // Update props to meet the conditions for displaying the button
    const props = {
      numberOfSelectedGoals: 2,
      allSelectedGoalIds: { 1: true, 2: true },
      pageGoalIds: [1, 2],
      goalBuckets: [{ id: 1, goalIds: [1, 2] }],
      hasManualMarkGoalsSimilar: true,
      canMergeGoals: true, // Ensure this is true
    };

    act(() => {
      renderTest(props, {}, ['manual_mark_goals_similar']);
    });

    const markSimilarButton = await screen.findByRole('button', { name: /mark goals as similar/i });
    expect(markSimilarButton).toBeInTheDocument();

    await act(async () => {
      userEvent.click(markSimilarButton);
    });

    expect(fetchMock.calls(`/api/recipient/${RECIPIENT_ID}/mark-similar-goals`)).toHaveLength(1);
  });

  it('does not display "Mark goals as similar" button if numberOfSelectedGoals is 1 or less', async () => {
    const props = {
      numberOfSelectedGoals: 1,
      hasManualMarkGoalsSimilar: true,
    };

    await act(async () => {
      renderTest(props);
    });

    const markSimilarButton = screen.queryByText(/Mark goals as similar/i);
    expect(markSimilarButton).not.toBeInTheDocument();
  });

  it('does not display "Mark goals as similar" button if hasManualMarkGoalsSimilar is false', async () => {
    const props = {
      numberOfSelectedGoals: 2,
      hasManualMarkGoalsSimilar: false,
    };

    await act(async () => {
      renderTest(props);
    });

    const markSimilarButton = screen.queryByText(/Mark goals as similar/i);
    expect(markSimilarButton).not.toBeInTheDocument();
  });

  it('does display "Mark goals as similar" button if hasManualMarkGoalsSimilar is true', async () => {
    const props = {
      numberOfSelectedGoals: 2,
      hasManualMarkGoalsSimilar: true,
    };

    await act(async () => {
      renderTest(props, {}, ['manual_mark_goals_similar']);
    });

    const markSimilarButton = screen.queryByText(/Mark goals as similar/i);
    expect(markSimilarButton).toBeInTheDocument();
  });
});<|MERGE_RESOLUTION|>--- conflicted
+++ resolved
@@ -63,16 +63,8 @@
     allSelectedGoalIds: { 1: true, 2: true },
     goalBuckets: [{ id: 1, goalIds: [1, 2] }, { id: 2, goalIds: [3, 4] }],
   };
-<<<<<<< HEAD
 
   let navigate;
-=======
-
-  const history = createMemoryHistory();
-
-  const renderTest = (props = {}, locationState = undefined, userFlags = []) => {
-    history.location.state = locationState;
->>>>>>> 127d7bbe
 
   const Test = (props) => {
     navigate = useNavigate();
@@ -81,19 +73,8 @@
 
   const renderTest = (props = {}) => {
     render(
-<<<<<<< HEAD
       <UserContext.Provider value={{ user: DEFAULT_USER }}>
         <MemoryRouter>
-=======
-      <UserContext.Provider value={{
-        user: {
-          ...DEFAULT_USER,
-          flags: userFlags,
-        },
-      }}
-      >
-        <Router history={history}>
->>>>>>> 127d7bbe
           {/* eslint-disable-next-line react/jsx-props-no-spreading */}
           <Test {...props} />
         </MemoryRouter>
