import React from 'react';
import { render, act, screen } from '@testing-library/react';
import fetchMock from 'fetch-mock';
import { Router } from 'react-router';
import { createMemoryHistory } from 'history';
import GoalDataController from '../GoalDataController';
import UserContext from '../../../UserContext';
import AppLoadingContext from '../../../AppLoadingContext';

describe('GoalDataController', () => {
  const DEFAULT_USER = {
    name: '',
    id: 1,
  };
  const baseGoalsResponse = [{
    id: 4598,
    ids: [4598],
    goalStatus: 'In Progress',
    createdOn: '2021-06-15',
    goalText: 'This is goal text 1.',
    goalTopics: ['Human Resources', 'Safety Practices', 'Program Planning and Services'],
    objectiveCount: 5,
    goalNumbers: ['G-4598'],
    reasons: ['Monitoring | Deficiency', 'Monitoring | Noncompliance'],
    objectives: [],
  }];

  const baseStatusResponse = {
    total: 0,
    'Not started': 0,
    'In progress': 0,
    Closed: 0,
    Suspended: 0,
  };

  const response = {
    goalRows: baseGoalsResponse,
    status: baseStatusResponse,
  };

  const REGION_ID = 1;
  const RECIPIENT_ID = 1;

  const defaultProps = {
    filters: [],
    recipientId: String(RECIPIENT_ID),
    regionId: String(REGION_ID),
    hasActiveGrants: true,
    showNewGoals: false,
    canMergeGoals: true,
  };
  const history = createMemoryHistory();

  const renderTest = (props = {}, locationState = undefined) => {
    history.location.state = locationState;

    render(
      <AppLoadingContext.Provider value={{ setIsAppLoading: () => {}, isAppLoading: false }}>
        <UserContext.Provider value={{ user: DEFAULT_USER }}>
          <Router history={history}>
            {/* eslint-disable-next-line react/jsx-props-no-spreading */}
            <GoalDataController {...defaultProps} {...props} />
          </Router>
        </UserContext.Provider>
      </AppLoadingContext.Provider>,
    );
  };

  beforeEach(async () => {
<<<<<<< HEAD
    fetchMock.get(
      `/api/communication-logs/region/${REGION_ID}/recipient/${RECIPIENT_ID}?sortBy=communicationDate&direction=desc&offset=0&limit=5&format=json&purpose.in[]=RTTAPA%20updates&purpose.in[]=RTTAPA%20Initial%20Plan%20%2F%20New%20Recipient`,
      {
        count: 1,
        rows: [{
          id: 1,
          userId: 1,
          recipientId: RECIPIENT_ID,
          data: {
            id: 0, files: [], notes: '', method: 'Phone', result: 'New TTA declined', userId: 355, purpose: 'RTTAPA Initial Plan / New Recipient', duration: 0.5, regionId: '1', pageState: { 1: 'Complete', 2: 'Not started', 3: 'Not started' }, pocComplete: false, recipientId: '', communicationDate: '11/23/2023', recipientNextSteps: [{ note: '', completeDate: '' }], specialistNextSteps: [{ note: '', completeDate: '' }],
          },
          createdAt: new Date(),
          updatedAt: new Date(),
          authorName: 'Ted User',
          author: { name: 'Ted User', id: 1 },
        }],
      },
    );
=======
    fetchMock.get('/api/goals/similar/1?cluster=true', []);
>>>>>>> 59f454af
  });

  afterEach(async () => {
    fetchMock.restore();
  });

  it('fetches goals in the correct order if specified in history state', async () => {
    const url = `/api/recipient/${RECIPIENT_ID}/region/${REGION_ID}/goals?sortBy=mergedGoals&sortDir=asc&offset=0&limit=10&goalIds=1&goalIds=2`;
    fetchMock.get(url, response);
    act(() => {
      renderTest(
        {}, // props
        {
          mergedGoals: [1, 2], // location state
        },
      );
    });

    expect(fetchMock.called(url)).toBe(true);
  });

  it('fetches goals in the correct order if no location state specified', async () => {
    const url = ` /api/recipient/${RECIPIENT_ID}/region/${REGION_ID}/goals?sortBy=goalStatus&sortDir=asc&offset=0&limit=10`;
    fetchMock.get(url, response);
    act(() => {
      renderTest(
        {}, // props
      );
    });

    expect(fetchMock.called(url)).toBe(true);
  });

  it('shows what tell it to', async () => {
    const url = ` /api/recipient/${RECIPIENT_ID}/region/${REGION_ID}/goals?sortBy=goalStatus&sortDir=asc&offset=0&limit=10`;
    fetchMock.get(url, response);
    act(() => {
      renderTest(
        {}, // props
      );
    });

    expect(fetchMock.called(url)).toBe(true);

    expect(await screen.findByText('RTTAPA Initial Plan / New Recipient')).toBeInTheDocument();
  });
});<|MERGE_RESOLUTION|>--- conflicted
+++ resolved
@@ -67,7 +67,6 @@
   };
 
   beforeEach(async () => {
-<<<<<<< HEAD
     fetchMock.get(
       `/api/communication-logs/region/${REGION_ID}/recipient/${RECIPIENT_ID}?sortBy=communicationDate&direction=desc&offset=0&limit=5&format=json&purpose.in[]=RTTAPA%20updates&purpose.in[]=RTTAPA%20Initial%20Plan%20%2F%20New%20Recipient`,
       {
@@ -86,9 +85,7 @@
         }],
       },
     );
-=======
     fetchMock.get('/api/goals/similar/1?cluster=true', []);
->>>>>>> 59f454af
   });
 
   afterEach(async () => {
