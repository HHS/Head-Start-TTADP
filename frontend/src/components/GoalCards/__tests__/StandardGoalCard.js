import React from 'react';
import join from 'url-join';
import {
  render, screen, waitFor, act,
} from '@testing-library/react';
import userEvent from '@testing-library/user-event';
import { SCOPE_IDS } from '@ttahub/common';
import fetchMock from 'fetch-mock';
import { Router } from 'react-router';
import { createMemoryHistory } from 'history';
import StandardGoalCard from '../StandardGoalCard';
import UserContext from '../../../UserContext';
import AppLoadingContext from '../../../AppLoadingContext';

describe('StandardGoalCard', () => {
  afterEach(() => fetchMock.restore());
  const goalApi = join('/', 'api', 'goals');
  const goal = {
    id: 1,
    ids: [1],
    status: 'In Progress',
    createdAt: '2021-01-01',
    name: 'Goal text',
    goalTopics: ['Topic 1', 'Topic 2'],
    reasons: ['Reason 1', 'Reason 2'],
    objectiveCount: 1,
    goalNumbers: ['G-1'],
    source: 'The inferno',
    createdVia: 'rtr',
    onAR: true,
    responses: [],
    statusChanges: [],
    objectives: [
      {
        id: 1,
        ids: [1],
        endDate: '2022-01-01',
        title: 'Objective 1',
        arNumber: 'AR-1',
        ttaProvided: 'TTA 1',
        reasons: ['Reason 1', 'Reason 2'],
        status: 'Closed',
        activityReports: [],
        grantNumbers: ['G-1'],
        topics: [{ name: 'Topic 1' }],
        citations: [],
      },
      {
        id: 2,
        ids: [2],
        endDate: '2022-01-01',
        title: 'Objective 2',
        arNumber: 'AR-1',
        ttaProvided: 'TTA 1',
        reasons: ['Reason 1', 'Reason 2'],
        status: 'Closed',
        activityReports: [],
        grantNumbers: ['G-1'],
        topics: [{ name: 'Topic 1' }],
        citations: [],
      },
    ],
    previousStatus: null,
    goalTemplateId: 123,
    grant: {
      number: 'G-1',
    },
  };

  const DEFAULT_USER = {
    name: 'test@test.com',
    homeRegionId: 1,
    permissions: [
      {
        scopeId: SCOPE_IDS.READ_WRITE_ACTIVITY_REPORTS,
        regionId: 1,
      },
    ],
  };

  const DEFAULT_PROPS = {
    readonly: false,
    erroneouslySelected: false,
  };

  const history = createMemoryHistory();

  // eslint-disable-next-line max-len
  const renderStandardGoalCard = (props = DEFAULT_PROPS, defaultGoal = goal, user = DEFAULT_USER) => {
    render((
      <Router history={history}>
        <AppLoadingContext.Provider value={{ setIsAppLoading: () => {} }}>
          <UserContext.Provider value={{ user }}>
            <StandardGoalCard
              goal={defaultGoal}
              recipientId="1"
              regionId="1"
              showCloseSuspendGoalModal={() => {}}
              performGoalStatusUpdate={() => {}}
              handleGoalCheckboxSelect={() => {}}
              isChecked={false}
              // eslint-disable-next-line react/jsx-props-no-spreading
              {...props}
            />
          </UserContext.Provider>
        </AppLoadingContext.Provider>
      </Router>));
  };

  it('shows the checkbox by default', () => {
    renderStandardGoalCard();
    expect(screen.getByRole('checkbox')).toBeInTheDocument();
  });

  it('hides the checkbox when readonly is true', () => {
    renderStandardGoalCard({ ...DEFAULT_PROPS, readonly: true });
    expect(screen.queryByRole('checkbox')).not.toBeInTheDocument();
  });

  it('shows the goal status as a button by default', () => {
    renderStandardGoalCard();
    const status = screen.getByText(/In Progress/i);
    expect(status.tagName).toEqual('BUTTON');
  });

  it('shows the goal status as read only when readonly is true', () => {
    renderStandardGoalCard({ ...DEFAULT_PROPS, readonly: true });
    const status = screen.getByText(/In Progress/i);
    expect(status.tagName).toEqual('DIV');
  });

  it('shows the monitoring flag when the goal createdVia is monitoring', () => {
    renderStandardGoalCard({ }, { ...goal, standard: 'Monitoring' });
    const monitoringToolTip = screen.getByRole('button', {
      name: /reason for flag on goal g-1 is monitoring\. click button to visually reveal this information\./i,
    });
    expect(monitoringToolTip).toBeInTheDocument();
  });

  it('shows started by with user from statusChanges', () => {
    const goalWithStatusChanges = {
      ...goal,
      statusChanges: [
        {
          user: {
            name: 'Test User',
            roles: [
              { name: 'ECS' },
              { name: 'GS' },
            ],
          },
        },
      ],
    };

    renderStandardGoalCard({}, goalWithStatusChanges);
    expect(screen.getByText(/started by/i)).toBeInTheDocument();

    expect(screen.getByText(/ECS/i)).toBeInTheDocument();
    expect(screen.getByText(/GS/i)).toBeInTheDocument();

    const tooltips = screen.getAllByTestId('tooltip');
    expect(tooltips.length).toBe(2);
    tooltips.forEach((tooltip) => {
      expect(tooltip.textContent).toContain('Test User');
    });
  });

  it('shows system-generated tag for monitoring goals', () => {
    const monitoringGoal = {
      ...goal,
      standard: 'Monitoring',
    };

    renderStandardGoalCard({}, monitoringGoal);
    expect(screen.getByText(/started by/i)).toBeInTheDocument();

    expect(screen.getByText(/System-generated/i)).toBeInTheDocument();
    expect(screen.getByText(/OHS/i)).toBeInTheDocument();

    const tooltips = screen.getAllByTestId('tooltip');
    const tooltip = tooltips.find((t) => t.classList.contains('ttahub-goal-card__entered-by-tooltip'));
    expect(tooltip).toBeInTheDocument();
    expect(tooltip.textContent).toContain('System-generated');
  });

  it('renders nothing when statusChanges has no user data', () => {
    const goalWithEmptyStatusChanges = {
      ...goal,
      statusChanges: [{}],
    };

    renderStandardGoalCard({}, goalWithEmptyStatusChanges);
    expect(screen.getByText(/started by/i)).toBeInTheDocument();

    // Should not render any specialist tags
    expect(screen.queryByTestId('tooltip')).not.toBeInTheDocument();
  });

  it('renders nothing when statusChanges is empty', () => {
    const legacyGoal = {
      ...goal,
      statusChanges: [],
    };

    renderStandardGoalCard({}, legacyGoal);
    expect(screen.getByText(/started by/i)).toBeInTheDocument();

    // Should not render any specialist tags
    expect(screen.queryByTestId('tooltip')).not.toBeInTheDocument();
  });

  it('renders nothing when statusChanges has user but no roles', () => {
    const goalWithUserNoRoles = {
      ...goal,
      statusChanges: [
        {
          user: {
            name: 'Test User',
            roles: [],
          },
        },
      ],
    };

    renderStandardGoalCard({}, goalWithUserNoRoles);
    expect(screen.getByText(/started by/i)).toBeInTheDocument();

    // Should still render specialist tags even with empty roles
    const tooltip = screen.getByTestId('tooltip');
    expect(tooltip).toBeInTheDocument();
    expect(tooltip.textContent).toContain('Test User');
  });

  it('shows the goal options by default', () => {
    renderStandardGoalCard();
    expect(screen.getByTestId('context-menu-actions-btn')).toBeInTheDocument();
  });

  it('hides the goal options when readonly is true', () => {
    renderStandardGoalCard({ ...DEFAULT_PROPS, readonly: true });
    expect(screen.queryByTestId('context-menu-actions-btn')).not.toBeInTheDocument();
  });

  it('shows only edit option by default', async () => {
    renderStandardGoalCard();
    userEvent.click(screen.getByTestId('context-menu-actions-btn'));
    const button = await screen.findByText(/Edit/i);
    expect(button).toBeInTheDocument();
  });

  it('shows only edit option if the goal is not "draft" or "not started"', async () => {
    const user = {
      name: 'test@test.com',
      homeRegionId: 1,
      permissions: [
        {
          scopeId: SCOPE_IDS.READ_WRITE_ACTIVITY_REPORTS,
          regionId: 1,
        },
        {
          scopeId: SCOPE_IDS.APPROVE_ACTIVITY_REPORTS,
          regionId: 1,
        },
      ],
    };
    renderStandardGoalCard(DEFAULT_PROPS, { ...goal, onAR: false }, user);
    userEvent.click(screen.getByTestId('context-menu-actions-btn'));
    const button = await screen.findByText(/Edit/i);
    expect(button).toBeInTheDocument();
    const deleteButton = screen.queryByText(/Delete/i);
    expect(deleteButton).not.toBeInTheDocument();
  });

  it('shows only edit option if the goal is on AR', async () => {
    const user = {
      name: 'test@test.com',
      homeRegionId: 1,
      permissions: [
        {
          scopeId: SCOPE_IDS.READ_WRITE_ACTIVITY_REPORTS,
          regionId: 1,
        },
        {
          scopeId: SCOPE_IDS.APPROVE_ACTIVITY_REPORTS,
          regionId: 1,
        },
      ],
    };
    renderStandardGoalCard(DEFAULT_PROPS, { ...goal, status: 'Draft' }, user);
    userEvent.click(screen.getByTestId('context-menu-actions-btn'));
    const button = await screen.findByText(/Edit/i);
    expect(button).toBeInTheDocument();
    const deleteButton = screen.queryByText(/Delete/i);
    expect(deleteButton).not.toBeInTheDocument();
  });

  it('can delete if user is approver and goal is Draft and not on AR', async () => {
    const user = {
      name: 'test@test.com',
      homeRegionId: 1,
      permissions: [
        {
          scopeId: SCOPE_IDS.READ_WRITE_ACTIVITY_REPORTS,
          regionId: 1,
        },
        {
          scopeId: SCOPE_IDS.APPROVE_ACTIVITY_REPORTS,
          regionId: 1,
        },
      ],
    };
    renderStandardGoalCard(DEFAULT_PROPS, { ...goal, status: 'Draft', onAR: false }, user);
    userEvent.click(screen.getByTestId('context-menu-actions-btn'));
    const button = await screen.findByText(/Edit/i);
    expect(button).toBeInTheDocument();
    const deleteButton = screen.queryByText(/Delete/i);
    expect(deleteButton).toBeInTheDocument();
  });

  it('can delete if user is approver and goal is Not Started and not on AR', async () => {
    const user = {
      name: 'test@test.com',
      homeRegionId: 1,
      permissions: [
        {
          scopeId: SCOPE_IDS.READ_WRITE_ACTIVITY_REPORTS,
          regionId: 1,
        },
        {
          scopeId: SCOPE_IDS.APPROVE_ACTIVITY_REPORTS,
          regionId: 1,
        },
      ],
    };
    renderStandardGoalCard(DEFAULT_PROPS, { ...goal, status: 'Not Started', onAR: false }, user);
    userEvent.click(screen.getByTestId('context-menu-actions-btn'));
    const button = await screen.findByText(/Edit/i);
    expect(button).toBeInTheDocument();
    const deleteButton = screen.queryByText(/Delete/i);
    expect(deleteButton).toBeInTheDocument();
  });

  it('can delete if user is admin and goal is Draft and not on AR', async () => {
    const user = {
      name: 'test@test.com',
      homeRegionId: 1,
      permissions: [
        {
          scopeId: SCOPE_IDS.READ_WRITE_ACTIVITY_REPORTS,
          regionId: 1,
        },
        {
          scopeId: SCOPE_IDS.ADMIN,
          regionId: 14,
        },
      ],
    };
    renderStandardGoalCard(DEFAULT_PROPS, { ...goal, status: 'Draft', onAR: false }, user);
    userEvent.click(screen.getByTestId('context-menu-actions-btn'));
    const button = await screen.findByText(/Edit/i);
    expect(button).toBeInTheDocument();
    const deleteButton = screen.queryByText(/Delete/i);
    expect(deleteButton).toBeInTheDocument();
  });

  it('monitoring goal can be deleted by admin user', async () => {
    const user = {
      name: 'test@test.com',
      homeRegionId: 1,
      permissions: [
        {
          scopeId: SCOPE_IDS.READ_WRITE_ACTIVITY_REPORTS,
          regionId: 1,
        },
        {
          scopeId: SCOPE_IDS.ADMIN,
          regionId: 14,
        },
      ],
    };
    renderStandardGoalCard(
      DEFAULT_PROPS,
      {
        ...goal,
        status: 'Draft',
        onAR: false,
        standard: 'Monitoring',
      },
      user,
    );
    userEvent.click(screen.getByTestId('context-menu-actions-btn'));
    const button = await screen.findByText(/Edit/i);
    expect(button).toBeInTheDocument();
    const deleteButton = screen.queryByText(/Delete/i);
    expect(deleteButton).toBeInTheDocument();
  });

  it('monitoring goal cannot be deleted by non-admin user with approver permissions', async () => {
    const user = {
      name: 'test@test.com',
      homeRegionId: 1,
      permissions: [
        {
          scopeId: SCOPE_IDS.READ_WRITE_ACTIVITY_REPORTS,
          regionId: 1,
        },
        {
          scopeId: SCOPE_IDS.APPROVE_ACTIVITY_REPORTS,
          regionId: 1,
        },
      ],
    };
    renderStandardGoalCard(
      DEFAULT_PROPS,
      {
        ...goal,
        status: 'Draft',
        onAR: false,
        standard: 'Monitoring',
      },
      user,
    );
    userEvent.click(screen.getByTestId('context-menu-actions-btn'));
    const button = await screen.findByText(/Edit/i);
    expect(button).toBeInTheDocument();
    // The Delete option should not be present for approvers with monitoring goals
    const deleteButton = screen.queryByText(/Delete/i);
    expect(deleteButton).not.toBeInTheDocument();
  });

  it('calls delete function on click', async () => {
    const user = {
      name: 'test@test.com',
      homeRegionId: 1,
      permissions: [
        {
          scopeId: SCOPE_IDS.READ_WRITE_ACTIVITY_REPORTS,
          regionId: 1,
        },
        {
          scopeId: SCOPE_IDS.ADMIN,
          regionId: 14,
        },
      ],
    };
    renderStandardGoalCard(DEFAULT_PROPS, { ...goal, status: 'Not Started', onAR: false }, user);
    userEvent.click(screen.getByTestId('context-menu-actions-btn'));
    const deleteButton = screen.queryByText(/Delete/i);
    const url = `${goalApi}?goalIds=1`;
    fetchMock.delete(url, {});
    history.push = jest.fn();
    userEvent.click(deleteButton);
    await waitFor(() => expect(fetchMock.called(url)).toBe(true));
    expect(history.push).toHaveBeenCalledWith('/recipient-tta-records/1/region/1/rttapa', { message: 'Goal deleted successfully' });
    expect(document.querySelector('.smart-hub-border-base-error')).toBeNull();
  });

  it('handles an error on delete', async () => {
    const user = {
      name: 'test@test.com',
      homeRegionId: 1,
      permissions: [
        {
          scopeId: SCOPE_IDS.READ_WRITE_ACTIVITY_REPORTS,
          regionId: 1,
        },
        {
          scopeId: SCOPE_IDS.ADMIN,
          regionId: 14,
        },
      ],
    };
    renderStandardGoalCard(DEFAULT_PROPS, { ...goal, status: 'Not Started', onAR: false }, user);
    userEvent.click(screen.getByTestId('context-menu-actions-btn'));
    const deleteButton = screen.queryByText(/Delete/i);
    const url = `${goalApi}?goalIds=1`;
    fetchMock.delete(url, 500);
    userEvent.click(deleteButton);
    history.push = jest.fn();
    await waitFor(() => expect(fetchMock.called(url)).toBe(true));
    expect(history.push).not.toHaveBeenCalled();
    expect(document.querySelector('.smart-hub-border-base-error')).not.toBeNull();
  });

  it('displays correct last tta date', () => {
    const goalsWithMultipleObjectives = {
      ...goal,
      objectives: [
        {
          id: 1,
          title: 'Objective 1',
          arNumber: 'AR-1',
          ttaProvided: 'TTA 1',
          endDate: '2023-01-01',
          reasons: ['Reason 1', 'Reason 2'],
          status: 'Closed',
          activityReports: [],
          grantNumbers: ['G-1'],
          topics: [{ name: 'Topic 1' }],
          citations: [],
        },
        {
          id: 2,
          title: 'Objective 2',
          arNumber: 'AR-2',
          ttaProvided: 'TTA 2',
          endDate: '2022-09-13',
          reasons: ['Reason 3'],
          status: 'Closed',
          activityReports: [],
          grantNumbers: ['G-2'],
          topics: [{ name: 'Topic 1' }],
          citations: [],
        },
      ],
    };

    renderStandardGoalCard({ ...DEFAULT_PROPS }, goalsWithMultipleObjectives);
    expect(screen.getByText(/last tta/i)).toBeInTheDocument();
    expect(screen.getByText(/2023-01-01/i)).toBeInTheDocument();
  });

  it('properly shows objectives', async () => {
    renderStandardGoalCard();
    const expandObjectives = await screen.findByRole('button', { name: /View objectives for goal/i });
    act(() => {
      userEvent.click(expandObjectives);
    });

    const objectives = document.querySelectorAll('.ttahub-goal-card__objective-list');
    expect(objectives.length).toBe(2);
  });

  it('shows different status change labels based on current status', () => {
    const closedGoal = { ...goal, status: 'Closed' };
    renderStandardGoalCard({}, closedGoal);
    expect(screen.getByText(/closed on/i)).toBeInTheDocument();

    const suspendedGoal = { ...goal, status: 'Suspended' };
    renderStandardGoalCard({}, suspendedGoal);
    expect(screen.getByText(/suspended on/i)).toBeInTheDocument();

    const notStartedGoal = { ...goal, status: 'Not Started' };
    renderStandardGoalCard({}, notStartedGoal);
    expect(screen.getByText(/added on/i)).toBeInTheDocument();
  });

  it('shows reopened label when goal is reopened', () => {
    const reopenedGoal = {
      ...goal,
      statusChanges: [{ oldStatus: 'Closed' }],
      isReopened: true,
    };
    renderStandardGoalCard({}, reopenedGoal);
    expect(screen.getByText(/reopened on/i)).toBeInTheDocument();
    expect(screen.getByText(/reopened by/i)).toBeInTheDocument();
  });

  it('renders reopen button for closed goals with edit permissions', async () => {
    const closedGoal = { ...goal, status: 'Closed' };
    renderStandardGoalCard({}, closedGoal);

    userEvent.click(screen.getByTestId('context-menu-actions-btn'));
    const reopenButton = await screen.findByText(/Reopen/i);
    expect(reopenButton).toBeInTheDocument();
    expect(screen.queryByText(/Edit/i)).not.toBeInTheDocument();
  });

  it('always shows view details option in context menu', async () => {
    renderStandardGoalCard();

    userEvent.click(screen.getByTestId('context-menu-actions-btn'));
    const viewButton = await screen.findByText(/View details/i);
    expect(viewButton).toBeInTheDocument();
  });

<<<<<<< HEAD
  it('monitoring goal can be reopened by admin user', async () => {
    const user = {
      name: 'test@test.com',
      homeRegionId: 1,
      permissions: [
        {
          scopeId: SCOPE_IDS.READ_WRITE_ACTIVITY_REPORTS,
          regionId: 1,
        },
        {
          scopeId: SCOPE_IDS.ADMIN,
          regionId: 14,
        },
      ],
    };
    renderStandardGoalCard(
      DEFAULT_PROPS,
      {
        ...goal,
        status: 'Closed',
        onAR: false,
        standard: 'Monitoring',
      },
      user,
    );
    userEvent.click(screen.getByTestId('context-menu-actions-btn'));
    const reopenButton = await screen.findByText(/Reopen/i);
    expect(reopenButton).toBeInTheDocument();
    expect(screen.queryByText(/Edit/i)).not.toBeInTheDocument();
  });

  it('monitoring goal cannot be reopened by non-admin user with edit permissions', async () => {
    const user = {
      name: 'test@test.com',
      homeRegionId: 1,
      permissions: [
        {
          scopeId: SCOPE_IDS.READ_WRITE_ACTIVITY_REPORTS,
          regionId: 1,
        },
      ],
    };
    renderStandardGoalCard(
      DEFAULT_PROPS,
      {
        ...goal,
        status: 'Closed',
        onAR: false,
        standard: 'Monitoring',
      },
      user,
    );
    userEvent.click(screen.getByTestId('context-menu-actions-btn'));
    // The Reopen option should not be present for non-admin users with monitoring goals
    const reopenButton = screen.queryByText(/Reopen/i);
    expect(reopenButton).not.toBeInTheDocument();

    // View details should still be available
    const viewButton = await screen.findByText(/View details/i);
    expect(viewButton).toBeInTheDocument();
=======
  it('shows objectives as suspended when goal status is suspended', async () => {
    const suspendedGoal = {
      ...goal,
      status: 'In progress',
      objectives: [
        {
          id: 1,
          ids: [1],
          endDate: '2022-01-01',
          title: 'Objective 1',
          arNumber: 'AR-1',
          ttaProvided: 'TTA 1',
          reasons: ['Reason 1', 'Reason 2'],
          status: 'In Progress',
          activityReports: [],
          grantNumbers: ['G-1'],
          topics: [{ name: 'Topic 1' }],
          citations: [],
        },
        {
          id: 2,
          ids: [2],
          endDate: '2022-01-01',
          title: 'Objective 2',
          arNumber: 'AR-1',
          ttaProvided: 'TTA 1',
          reasons: ['Reason 1', 'Reason 2'],
          status: 'Not Started',
          activityReports: [],
          grantNumbers: ['G-1'],
          topics: [{ name: 'Topic 1' }],
          citations: [],
        },
      ],
    };

    renderStandardGoalCard({}, suspendedGoal);
    const changeStatusBtn = await screen.findByRole('button', { name: /Change status for goal 1/i });

    act(() => {
      userEvent.click(changeStatusBtn);
    });

    const url = '/api/goals/changeStatus';
    fetchMock.put(url, {
      ...suspendedGoal,
      status: 'Suspended',
    });

    const suspended = await screen.findByRole('button', { name: /suspended/i });
    act(() => {
      userEvent.click(suspended);
    });

    const regionalOfficeRequest = await screen.findByText(/regional office request/i, { selector: '[for=suspending-reason-3-modal_1]' });
    const submit = await screen.findByRole('button', { name: /Change goal status/i });

    act(() => {
      userEvent.click(regionalOfficeRequest);
    });

    act(() => {
      userEvent.click(submit);
    });

    await waitFor(() => {
      expect(fetchMock.called(url)).toBe(true);
    });

    const suspendedObjectives = (await screen.findAllByText('Suspended')).filter((v) => v.getAttribute('aria-label').includes('Change status for objective'));

    expect(suspendedObjectives.length).toBe(2);
>>>>>>> 8ff4fbd4
  });
});<|MERGE_RESOLUTION|>--- conflicted
+++ resolved
@@ -575,7 +575,6 @@
     expect(viewButton).toBeInTheDocument();
   });
 
-<<<<<<< HEAD
   it('monitoring goal can be reopened by admin user', async () => {
     const user = {
       name: 'test@test.com',
@@ -636,7 +635,7 @@
     // View details should still be available
     const viewButton = await screen.findByText(/View details/i);
     expect(viewButton).toBeInTheDocument();
-=======
+
   it('shows objectives as suspended when goal status is suspended', async () => {
     const suspendedGoal = {
       ...goal,
@@ -709,6 +708,5 @@
     const suspendedObjectives = (await screen.findAllByText('Suspended')).filter((v) => v.getAttribute('aria-label').includes('Change status for objective'));
 
     expect(suspendedObjectives.length).toBe(2);
->>>>>>> 8ff4fbd4
   });
 });