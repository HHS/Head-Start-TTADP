--- conflicted
+++ resolved
@@ -55,11 +55,7 @@
           {
             showOkButton
               ? (
-<<<<<<< HEAD
-                <Button className={okButtonCss || 'usa-button usa-button--secondary usa-button'} type="button" aria-label={okButtonAriaLabel} onClick={onOk}>
-=======
                 <Button className={okButtonCss || 'usa-button usa-button--secondary usa-button'} data-focus={hideCancelButton} type="button" aria-label={okButtonAriaLabel} onClick={onOk}>
->>>>>>> 6b2a9d2e
                   {okButtonText}
                 </Button>
               )
