import React, { useEffect, useState, useRef } from 'react';
import PropTypes from 'prop-types';
import './DropdownMenu.css';
import triangleDown from '../images/triange_down.png';

export default function DropdownMenu({
  buttonText,
  buttonAriaLabel,
  styleAsSelect,
  canBlur,
  children,
  disabled,
  applyButtonText,
  applyButtonAria,
  onApply,
  className,
  onCancel,
  showCancel,
  cancelAriaLabel,
  forwardedRef,
  alternateActionButton,
}) {
  const [menuIsOpen, setMenuIsOpen] = useState(false);
  const menuContents = useRef();

  useEffect(() => {
    // we're mixing the real stuff in
    window.addEventListener('keydown', (e) => {
      // if the content div's parent element (the whole menu)
      // has an element in focus
      if (!menuContents.current || !menuContents.current.parentElement.querySelector(':focus')) {
        return;
      }

      // we also have to check to see if we're inside a select box
      if (document.querySelector(':focus') && document.querySelector(':focus').classList.contains('usa-select')) {
        return;
      }

      // then we listen for the escape key
      // this is because we don't want to have to pass
      // a bunch of refs and the "setMenuIsOpen" thing down the tree
      // (I suppose this could be refactored to Consumer->Provider context, but why?)
      if (e.key === 'Escape') {
        setMenuIsOpen(false);
      }
    });
  }, []);

  /**
   * Close the menu on blur, with some extenuating circumstance
   *
   * @param {Event} e
   * @returns void
   */
  const onBlur = (e) => {
    // if we're within the same menu, do nothing
    if (e.relatedTarget && menuContents.current.contains(e.relatedTarget)) {
      return;
    }

    if (canBlur(e)) {
      setMenuIsOpen(false);
    }
  };

  const onClick = () => {
    setMenuIsOpen(!menuIsOpen);
  };

  const onApplyClick = () => {
    if (onApply()) {
      setMenuIsOpen(false);
    }
  };

  const onCancelClick = () => {
    onCancel();
    setMenuIsOpen(false);
  };

  const buttonClasses = styleAsSelect ? 'usa-select' : 'usa-button';

  // needs position relative for the menu to work properly
  const classNames = `${className} smart-hub--dropdown-menu position-relative`;

  const bottomRowFlexJustify = alternateActionButton ? 'flex-justify' : 'flex-justify-end';

  // just to make things a little less verbose below
  function ApplyButton() {
    return (
      <button
        type="button"
        className="usa-button smart-hub--button"
        onClick={onApplyClick}
        aria-label={applyButtonAria}
      >
        {applyButtonText}
      </button>
    );
  }
  return (
    <div ref={forwardedRef} className={classNames}>
      <button
        onClick={onClick}
        className={`${buttonClasses} smart-hub--dropdown-menu-toggle-btn display-flex margin-0 no-print`}
        aria-label={buttonAriaLabel}
        type="button"
        disabled={disabled}
        aria-pressed={menuIsOpen}
        onBlur={onBlur}
      >
        <span>{buttonText}</span>
        {!styleAsSelect && <img src={triangleDown} alt="" aria-hidden="true" /> }
      </button>

      <div className="smart-hub--dropdown-menu--contents no-print" ref={menuContents} hidden={!menuIsOpen || disabled}>
        {children}
        { showCancel
          ? (
            <div className={`margin-top-1 desktop:display-flex ${bottomRowFlexJustify} margin-y-2 margin-x-3 padding-x-3 desktop:padding-x-0`}>
              {alternateActionButton}
              <div>
                <button
                  onClick={onCancelClick}
                  type="button"
                  className="usa-button usa-button--unstyled margin-right-2"
                  aria-label={cancelAriaLabel}
                >
                  Cancel
                </button>
                <ApplyButton />
              </div>
            </div>
          )
          : (
            <div className="margin-2 display-flex flex-justify">
              {alternateActionButton}
              <ApplyButton />
            </div>
          ) }
      </div>
    </div>
  );
}

DropdownMenu.propTypes = {
  children: PropTypes.node.isRequired,
  buttonText: PropTypes.string.isRequired,
  buttonAriaLabel: PropTypes.string,
  disabled: PropTypes.bool,
  styleAsSelect: PropTypes.bool,
  canBlur: PropTypes.func,
  applyButtonText: PropTypes.string,
  applyButtonAria: PropTypes.string,
  onApply: PropTypes.func.isRequired,
  className: PropTypes.string,
  showCancel: PropTypes.bool,
  onCancel: PropTypes.func,
  cancelAriaLabel: PropTypes.string,
  forwardedRef: PropTypes.oneOfType([
    PropTypes.func,
    PropTypes.shape({ current: PropTypes.instanceOf(Element) }),
  ]),
  alternateActionButton: PropTypes.node,
};

DropdownMenu.defaultProps = {
  className: 'margin-left-1',
  buttonAriaLabel: '',
  disabled: false,
  styleAsSelect: false,
  canBlur: () => true,
  applyButtonAria: 'Apply',
  applyButtonText: 'Apply',
  showCancel: false,
  cancelAriaLabel: '',
  onCancel: () => {},
  forwardedRef: () => {},
<<<<<<< HEAD
  alternateActionButton: null,
=======

>>>>>>> e25a0ba7
};<|MERGE_RESOLUTION|>--- conflicted
+++ resolved
@@ -177,9 +177,5 @@
   cancelAriaLabel: '',
   onCancel: () => {},
   forwardedRef: () => {},
-<<<<<<< HEAD
   alternateActionButton: null,
-=======
-
->>>>>>> e25a0ba7
 };