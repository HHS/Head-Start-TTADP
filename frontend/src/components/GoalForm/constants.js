--- conflicted
+++ resolved
@@ -115,19 +115,13 @@
 
 export const grantsToMultiValue = (grants, value = {}, defaultValue = '') => {
   const current = [];
-
-<<<<<<< HEAD
-  const newValue = grants.reduce((s, grant) => {
-=======
-  const values = uniq(Object.values(source));
-
-  let def = defaultSource;
-  if (values.length === 1 && values[0] !== defaultSource) {
+  const values = uniq(Object.values(value));
+  let def = defaultValue;
+  if (values.length === 1 && values[0] !== defaultValue) {
     [def] = values;
   }
 
-  const newSource = grants.reduce((s, grant) => {
->>>>>>> 61429487
+  const newValue = grants.reduce((s, grant) => {
     current.push(grant.numberWithProgramTypes);
 
     if (value[grant.numberWithProgramTypes]) {
@@ -139,11 +133,7 @@
 
     return {
       ...s,
-<<<<<<< HEAD
-      [grant.numberWithProgramTypes]: defaultValue,
-=======
-      [grant.numberWithProgramTypes]: def || defaultSource,
->>>>>>> 61429487
+      [grant.numberWithProgramTypes]: def || defaultValue,
     };
   }, value);
 
