--- conflicted
+++ resolved
@@ -70,11 +70,7 @@
     objectives: [],
     id: 'new',
     onApprovedAR: false,
-<<<<<<< HEAD
-=======
-    isRttapa: '',
     prompts: [],
->>>>>>> ad730a5a
   }), [possibleGrants]);
 
   const [showForm, setShowForm] = useState(true);
@@ -140,12 +136,7 @@
         setStatus(goal.status);
         setEndDate(goal.endDate);
         setDatePickerKey(goal.endDate ? `DPK-${goal.endDate}` : '00');
-<<<<<<< HEAD
-=======
-        setIsRttapa(goal.isRttapa);
         setPrompts(goal.prompts);
-        initialRttapa.current = goal.isRttapa;
->>>>>>> ad730a5a
         setSelectedGrants(formatGrantsFromApi(goal.grants ? goal.grants : [goal.grant]));
         setGoalNumbers(goal.goalNumbers);
         setGoalOnApprovedReport(goal.onApprovedAR);
