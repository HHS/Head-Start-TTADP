--- conflicted
+++ resolved
@@ -169,11 +169,7 @@
         setGoalOnAnyReport(goal.onAnyReport);
         setIsCurated(goal.isCurated);
         setGoalTemplateId(goal.goalTemplateId);
-<<<<<<< HEAD
         setSource(grantsToMultiValue(selectedGoalGrants, goal.source, ''));
-=======
-        setSource(grantsToSources(selectedGoalGrants, goal.source, ''));
->>>>>>> 6d39900e
         setCreatedVia(goal.createdVia || '');
 
         // this is a lot of work to avoid two loops through the goal.objectives
