--- conflicted
+++ resolved
@@ -324,18 +324,6 @@
     return !error.props.children;
   };
 
-<<<<<<< HEAD
-  const validateIsRttapa = () => {
-    let error = <></>;
-    if (isRttapa !== 'Yes' && isRttapa !== 'No') {
-      error = <span className="usa-error-message">{GOAL_RTTAPA_ERROR}</span>;
-    }
-    const newErrors = [...errors];
-    newErrors.splice(FORM_FIELD_INDEXES.IS_RTTAPA, 1, error);
-    setErrors(newErrors);
-    return !error.props.children;
-  };
-
   const validatePrompts = (title, isErrored, errorMessage) => {
     let error = <></>;
     const promptErrors = { ...errors[FORM_FIELD_INDEXES.GOAL_PROMPTS] };
@@ -356,8 +344,6 @@
     return Object.keys(promptErrors).every((key) => !promptErrors[key].props.children);
   };
 
-=======
->>>>>>> 99cf8de2
   /**
    *
    * @returns bool
@@ -488,11 +474,7 @@
     && validateGoalName()
     && validateEndDate()
     && validateObjectives()
-<<<<<<< HEAD
-    && validateIsRttapa()
     && validateAllPrompts()
-=======
->>>>>>> 99cf8de2
   );
   const isValidDraft = () => (
     validateGrantNumbers()
@@ -659,11 +641,7 @@
           grantId: g.value,
           name: goalName,
           status,
-<<<<<<< HEAD
-          isRttapa,
           isCurated,
-=======
->>>>>>> 99cf8de2
           endDate: endDate && endDate !== 'Invalid date' ? endDate : null,
           regionId: parseInt(regionId, DECIMAL_BASE),
           recipientId: recipient.id,
@@ -824,14 +802,9 @@
     setStatus(goal.status);
     setGoalNumbers(goal.goalNumbers);
     setSelectedGrants(goal.grants);
-<<<<<<< HEAD
-    setIsRttapa(goal.isRttapa);
-    initialRttapa.current = goal.isRttapa;
     setIsCurated(goal.isCurated);
     setPrompts(goal.prompts);
 
-=======
->>>>>>> 99cf8de2
     // we need to update the date key so it re-renders all the
     // date pickers, as they are uncontrolled inputs
     // PS - endDate can be null
