import React, {
  useEffect, useState, useMemo,
} from 'react';
import moment from 'moment';
import { v4 as uuidv4 } from 'uuid';
import { FontAwesomeIcon } from '@fortawesome/react-fontawesome';
import { faArrowLeft } from '@fortawesome/free-solid-svg-icons';
import { Link, useHistory } from 'react-router-dom';
import { Alert, Button } from '@trussworks/react-uswds';
import PropTypes from 'prop-types';
import Container from '../Container';
import { createOrUpdateGoals, deleteGoal, goalByIdAndRecipient } from '../../fetchers/goals';
import { uploadObjectivesFile } from '../../fetchers/File';
import { getTopics } from '../../fetchers/topics';
import { getRoles } from '../../fetchers/roles';
import Form from './Form';
import {
  FORM_FIELD_INDEXES,
  FORM_FIELD_DEFAULT_ERRORS,
  validateListOfResources,
  OBJECTIVE_ERROR_MESSAGES,
  GOAL_NAME_ERROR,
  GOAL_DATE_ERROR,
  SELECT_GRANTS_ERROR,
  OBJECTIVE_DEFAULT_ERRORS,
} from './constants';
import { DECIMAL_BASE, REPORT_STATUSES } from '../../Constants';
import ReadOnly from './ReadOnly';
import PlusButton from './PlusButton';
import colors from '../../colors';
import GoalFormLoadingContext from '../../GoalFormLoadingContext';

const [
  objectiveTextError, objectiveTopicsError, objectiveResourcesError, objectiveStatusError,
] = OBJECTIVE_ERROR_MESSAGES;

const formatGrantsFromApi = (grants) => grants
  .map((grant) => {
    const programTypes = grant.programs.map(({ programType }) => programType).join(', ');
    return {
      value: grant.id,
      label: `${grant.number} - ${programTypes}`,
      id: grant.id,
    };
  });

export default function GoalForm({
  recipient,
  regionId,
  id,
  showRTRnavigation,
}) {
  const history = useHistory();

  const possibleGrants = recipient.grants.filter(((g) => g.status === 'Active')).map((g) => ({
    value: g.id,
    label: g.numberWithProgramTypes,
  }));

  const goalDefaults = useMemo(() => ({
    name: '',
    endDate: null,
    status: 'Draft',
    grants: possibleGrants.length === 1 ? [possibleGrants[0]] : [],
    objectives: [],
    id,
  }), [possibleGrants, id]);

  const [showForm, setShowForm] = useState(true);
  const [fetchError, setFetchError] = useState('');
  const [fetchAttempted, setFetchAttempted] = useState(false);

  // this will store our created goals (vs the goal that's occupying the form at present)
  const [createdGoals, setCreatedGoals] = useState([]);

  // this is for the topic options returned from the API
  const [topicOptions, setTopicOptions] = useState([]);
  // and the same for the roles
  const [roleOptions, setRoleOptions] = useState([]);

  const [goalName, setGoalName] = useState(goalDefaults.name);
  const [endDate, setEndDate] = useState(goalDefaults.endDate);
  const [selectedGrants, setSelectedGrants] = useState(goalDefaults.grants);

  // we need to set this key to get the component to re-render (uncontrolled input)
  const [datePickerKey, setDatePickerKey] = useState('DPK-00');

  const [status, setStatus] = useState(goalDefaults.status);
  const [objectives, setObjectives] = useState(goalDefaults.objectives);

  const [alert, setAlert] = useState({ message: '', type: 'success' });
  const [goalNumber, setGoalNumber] = useState('');

  const [errors, setErrors] = useState(FORM_FIELD_DEFAULT_ERRORS);

  const [isLoading, setIsLoading] = useState(false);

  const isOnReport = useMemo(() => objectives.some(
    (objective) => objective.activityReports && objective.activityReports.length > 0,
  ), [objectives]);

  const isOnApprovedReport = useMemo(() => objectives.some(
    (objective) => objective.activityReports && objective.activityReports.some((report) => (
      report.status === REPORT_STATUSES.APPROVED
    )),
  ), [objectives]);

  // for fetching goal data from api if it exists
  useEffect(() => {
    async function fetchGoal() {
      setFetchAttempted(true); // as to only fetch once
      try {
        const goal = await goalByIdAndRecipient(id, recipient.id.toString());

        // for these, the API sends us back things in a format we expect
        setGoalName(goal.name);
        setStatus(goal.status);
        setEndDate(goal.endDate ? moment(goal.endDate, 'MM/DD/YYYY').format('YYYY-MM-DD') : '');
        setDatePickerKey(goal.endDate ? `DPK-${goal.endDate}` : '00');
        setGoalNumber(goal.goalNumber);
        setSelectedGrants(formatGrantsFromApi([goal.grant]));

        // this is a lot of work to avoid two loops through the goal.objectives
        // but I'm sure you'll agree its totally worth it
        const [
          newObjectives, // return objectives w/ resources and topics formatted as expected
          objectiveErrors, // and we need a matching error for each objective
        ] = goal.objectives.reduce((previous, objective) => {
          const [newObjs, objErrors] = previous;
          let newObjective = objective;

          if (!objective.resources.length) {
            newObjective = {
              ...objective,
              resources: [
                // this is the expected format of a blank resource
                // all objectives start off with one
                {
                  key: uuidv4(),
                  value: '',
                },
              ],
            };
          }

          newObjs.push(newObjective);
          // this is the format of an objective error
          // three JSX nodes representing each of three possible errors
          objErrors.push(OBJECTIVE_DEFAULT_ERRORS);

          return [newObjs, objErrors];
        }, [[], []]);

        const newErrors = [...errors];
        newErrors.splice(FORM_FIELD_INDEXES.OBJECTIVES, 1, objectiveErrors);
        setErrors(newErrors);

        setObjectives(newObjectives);
      } catch (err) {
        setFetchError('There was an error loading your goal');
      } finally {
        setIsLoading(false);
      }
    }

    if (!fetchAttempted && id !== 'new' && !isLoading) {
      setIsLoading(true);
    }

    // only fetch once, on load, and only if the id isn't 'new'
    if (!fetchAttempted && id !== 'new' && isLoading) {
      fetchGoal();
    }
  }, [errors, fetchAttempted, recipient.id, id, isLoading]);

  // for fetching topic options from API
  useEffect(() => {
    async function fetchTopics() {
      try {
        const topicsFromApi = await getTopics();

        const topicsAsOptions = topicsFromApi.map((topic) => ({
          label: topic.name,
          value: topic.id,
        }));
        setTopicOptions(topicsAsOptions);
      } catch (err) {
        setFetchError('There was an error loading topics');
      }
    }
    fetchTopics();
  }, []);

  // for fetching role options from API
  useEffect(() => {
    async function fetchRoles() {
      try {
        const roles = await getRoles();
        setRoleOptions(roles);
      } catch (err) {
        setFetchError('There was an error loading roles');
      }
    }
    fetchRoles();
  }, []);

  const setObjectiveError = (objectiveIndex, errorText) => {
    const newErrors = [...errors];
    const objectiveErrors = [...newErrors[FORM_FIELD_INDEXES.OBJECTIVES]];
    objectiveErrors.splice(objectiveIndex, 1, errorText);
    newErrors.splice(FORM_FIELD_INDEXES.OBJECTIVES, 1, objectiveErrors);
    setErrors(newErrors);
  };

  // form field validation functions

  /** @returns bool */
  const validateGoalNameAndRecipients = (messages = [
    GOAL_NAME_ERROR,
    SELECT_GRANTS_ERROR,
  ]) => {
    let validName = true;
    let validRecipients = true;

    if (!goalName) {
      validName = false;
    }

    if (!selectedGrants.length) {
      validRecipients = false;
    }

    const newErrors = [...errors];
    if (!validName) {
      newErrors.splice(FORM_FIELD_INDEXES.NAME, 1, <span className="usa-error-message">{messages[0]}</span>);
    }

    if (!validRecipients) {
      newErrors.splice(FORM_FIELD_INDEXES.GRANTS, 1, <span className="usa-error-message">{messages[1]}</span>);
    }

    setErrors(newErrors);

    return validName && validRecipients;
  };

  /**
   *
   * @returns bool
   */
  const validateGoalName = (message = GOAL_NAME_ERROR) => {
    let error = <></>;

    if (!goalName) {
      error = <span className="usa-error-message">{message}</span>;
    }

    const newErrors = [...errors];
    newErrors.splice(FORM_FIELD_INDEXES.NAME, 1, error);
    setErrors(newErrors);

    return !error.props.children;
  };

  /**
   *
   * @returns bool
   */
  const validateEndDate = () => {
    let error = <></>;

    if (!endDate || !moment(endDate, 'MM/DD/YYYY').isValid()) {
      error = <span className="usa-error-message">{GOAL_DATE_ERROR}</span>;
    }

    const newErrors = [...errors];
    newErrors.splice(FORM_FIELD_INDEXES.END_DATE, 1, error);
    setErrors(newErrors);
    return !error.props.children;
  };

  const validateGrantNumbers = (message = SELECT_GRANTS_ERROR) => {
    let error = <></>;
    if (!selectedGrants.length) {
      error = <span className="usa-error-message">{message}</span>;
    }
    const newErrors = [...errors];
    newErrors.splice(FORM_FIELD_INDEXES.GRANTS, 1, error);
    setErrors(newErrors);

    return !error.props.children;
  };

  /**
   *
   * @returns bool
   */
  const validateObjectives = () => {
    if (!objectives.length) {
      return true;
    }

    const newErrors = [...errors];
    let isValid = true;

    const newObjectiveErrors = objectives.map((objective) => {
      if (!objective.title) {
        isValid = false;
        return [
          <span className="usa-error-message">{objectiveTextError}</span>,
          <></>,
          <></>,
          <></>,
        ];
      }

      if (!objective.topics.length) {
        isValid = false;
        return [
          <></>,
          <span className="usa-error-message">{objectiveTopicsError}</span>,
          <></>,
          <></>,
        ];
      }

      if (!validateListOfResources(objective.resources)) {
        isValid = false;
        return [
          <></>,
          <></>,
          <span className="usa-error-message">{objectiveResourcesError}</span>,
          <></>,
        ];
      }

      if (!objective.status) {
        isValid = false;
        return [
          <></>,
          <></>,
          <></>,
          <span className="usa-error-message">{objectiveStatusError}</span>,
        ];
      }

      return [
        <></>,
        <></>,
        <></>,
        <></>,
      ];
    });

    newErrors.splice(FORM_FIELD_INDEXES.OBJECTIVES, 1, newObjectiveErrors);
    setErrors(newErrors);

    return isValid;
  };

  const clearEmptyObjectiveError = () => {
    const error = <></>;
    const newErrors = [...errors];
    newErrors.splice(FORM_FIELD_INDEXES.OBJECTIVES_EMPTY, 1, error);
    setErrors(newErrors);
  };

  // quick shorthands to check to see if our fields are good to save to the different states
  // (different validations for not started and draft)
  const isValidNotStarted = () => (
    validateGrantNumbers()
    && validateGoalName()
    && validateEndDate()
    && validateObjectives()
  );
  const isValidDraft = () => validateGrantNumbers() || validateGoalName() || validateEndDate();

  const updateObjectives = (updatedObjectives) => {
    // when we set a new set of objectives
    // an error object for each objective.
    const newErrors = [...errors];
    const objectiveErrors = updatedObjectives.map(() => OBJECTIVE_DEFAULT_ERRORS);

    newErrors.splice(FORM_FIELD_INDEXES.OBJECTIVES, 1, objectiveErrors);
    setErrors(newErrors);
    setObjectives(updatedObjectives);
  };

  /**
   * button click handlers
   */

  // on form submit
  const onSubmit = async (e) => {
    e.preventDefault();
    setIsLoading(true);
    try {
      // if the goal is a draft, submission should move it to "not started"
      const statusToSave = status && status === 'Draft' ? 'Not Started' : status;

      const gs = createdGoals.reduce((acc, goal) => {
        const newGoals = goal.grants.map((grant) => ({
          grantId: grant.id,
          name: goal.name,
          status: statusToSave,
          endDate: goal.endDate && goal.endDate !== 'Invalid date' ? goal.endDate : null,
          regionId: parseInt(regionId, DECIMAL_BASE),
          recipientId: recipient.id,
          objectives: goal.objectives,
        }));

        return [...acc, ...newGoals];
      }, []);

      const goals = await createOrUpdateGoals(gs);

      // on success, redirect back to RTR Goals & Objectives page
      // once integrated into the AR, this will probably have to be turned into a prop function
      // that gets called on success
      history.push(`/recipient-tta-records/${recipient.id}/region/${parseInt(regionId, DECIMAL_BASE)}/goals-objectives`, {
        ids: goals.map((g) => g.id),
      });
    } catch (err) {
      setAlert({
        message: 'There was an error saving your goal',
        type: 'error',
      });
    } finally {
      setIsLoading(false);
    }
  };

  const onUploadFiles = async (files, objective, setFileUploadErrorMessage, index) => {
    // The first thing we need to know is... does this objective need to be created?
    setIsLoading(true);

    let objectiveIds = objective.ids ? objective.ids : [];

    if (objective.isNew) {
      // if so, we save the objective to the database first
      try {
        // but to do that, we first need to save the goals
        const newGoals = selectedGrants.map((g) => ({
          grantId: g.value,
          name: goalName,
          status,
          endDate: endDate && endDate !== 'Invalid date' ? endDate : null,
          regionId: parseInt(regionId, DECIMAL_BASE),
          recipientId: recipient.id,
          objectives,
        }));

        // so we save them, as before creating one for each grant
        const savedGoals = await createOrUpdateGoals(newGoals);

        // and then we pluck out the objectives from the newly saved goals
        // (there will be only "one")
        objectiveIds = savedGoals.reduce((p, c) => {
          const newObjectives = c.objectives.reduce((prev, o) => {
            if (objective.title === o.title) {
              return [
                ...prev,
                o.id,
                ...o.ids,
              ];
            }

            return prev;
          }, []);

          return Array.from(new Set([...p, ...newObjectives]));
        }, []);
      } catch (err) {
        setFileUploadErrorMessage('File could not be uploaded');
      }
    }

    try {
      // an objective that's been saved should have a set of IDS
      // in the case that it has been rolled up to match a goal for multiple grants
      const data = new FormData();
      data.append('objectiveIds', JSON.stringify(objectiveIds));
      files.forEach((file) => {
        data.append('file', file);
      });

      const response = await uploadObjectivesFile(data);
      setFileUploadErrorMessage(null);

      return {
        ...response,
        objectives,
        setObjectives,
        objectiveIds,
        index,
      };
    } catch (error) {
      setFileUploadErrorMessage('File(s) could not be uploaded');
    } finally {
      setIsLoading(false);
    }

    return null;
  };

  const onSaveDraft = async () => {
    if (!isValidDraft()) {
      return;
    }

    setIsLoading(true);

    try {
      const newGoals = selectedGrants.map((g) => ({
        grantId: g.value,
        name: goalName,
        status,
        endDate: endDate && endDate !== 'Invalid date' ? endDate : null,
        regionId: parseInt(regionId, DECIMAL_BASE),
        recipientId: recipient.id,
        objectives,
      }));
      const goals = [
        ...createdGoals,
        ...newGoals,
      ];
      const updatedGoals = await createOrUpdateGoals(goals);

      const updatedObjectives = updatedGoals && updatedGoals.length > 0
        && updatedGoals[0] && updatedGoals[0].objectives && updatedGoals[0].objectives.length > 0
        ? [...updatedGoals[0].objectives]
        : [];

      updateObjectives(updatedObjectives);

      setAlert({
        message: `Your goal was last saved at ${moment().format('MM/DD/YYYY [at] h:mm a')}`,
        type: 'success',
      });
    } catch (error) {
      setAlert({
        message: 'There was an error saving your goal',
        type: 'error',
      });
    } finally {
      setIsLoading(false);
    }
  };

  const clearForm = () => {
    // clear our form fields
    setGoalName(goalDefaults.name);
    setEndDate(goalDefaults.endDate);
    setStatus(goalDefaults.status);
    setSelectedGrants(goalDefaults.grants);
    setShowForm(false);
    setObjectives([]);
    setDatePickerKey('DPK-00');
  };

  const onSaveAndContinue = async () => {
    if (!isValidNotStarted()) {
      return;
    }

    setIsLoading(true);
    try {
      const newGoals = selectedGrants.map((g) => ({
        grantId: g.value,
        name: goalName,
        status,
        endDate,
        regionId: parseInt(regionId, DECIMAL_BASE),
        recipientId: recipient.id,
        objectives,
      }));

      const goals = [
        ...createdGoals.reduce((acc, goal) => {
          const g = goal.grants.map((grant) => ({
            grantId: grant.id,
            name: goal.name,
            status,
            endDate: goal.endDate && goal.endDate !== 'Invalid date' ? goal.endDate : null,
            regionId: parseInt(regionId, DECIMAL_BASE),
            recipientId: recipient.id,
            objectives: goal.objectives,
          }));
          return [...acc, ...g];
        }, []),
        ...newGoals,
      ];

      const newCreatedGoals = await createOrUpdateGoals(goals);

      setCreatedGoals(newCreatedGoals.map((goal) => ({
        ...goal,
        grants: formatGrantsFromApi(goal.grants),
        objectives: goal.objectives.map((objective) => ({
          ...objective,
        })),
      })));

      clearForm();

      setAlert({
        message: `Your goal was last saved at ${moment().format('MM/DD/YYYY [at] h:mm a')}`,
        type: 'success',
      });
    } catch (error) {
      setAlert({
        message: 'There was an error saving your goal',
        type: 'error',
      });
    } finally {
      setIsLoading(false);
    }
  };

  const onEdit = (goal, index) => {
    // move from "created goals" to the form

    // first remove from the createdGoals array
    const newCreatedGoals = createdGoals.map((g) => ({ ...g }));
    newCreatedGoals.splice(index, 1);
    setCreatedGoals(newCreatedGoals);

    // then repopulate the form
    setGoalName(goal.name);
    setEndDate(goal.endDate);
    setStatus(goal.status);
    setGoalNumber(goal.number);
    setSelectedGrants(goal.grants);

    // we need to update the date key so it re-renders all the
    // date pickers, as they are uncontrolled inputs
    // PS - endDate can be null
    setDatePickerKey(goal.endDate ? `DPK-${goal.endDate}` : '00');

    setObjectives(goal.objectives);

    setShowForm(true);
  };

  /**
   * takes a goal id and attempts to delete it via
   * HTTP
   * @param {Number} g
   */
  const onRemove = async (g) => {
    setIsLoading(true);
    try {
      const success = await deleteGoal(g, regionId);

      if (success) {
        const newGoals = createdGoals.filter((goal) => goal.id !== g);
        setCreatedGoals(newGoals);
        if (!newGoals.length) {
          setShowForm(true);
        }

        setAlert({
          message: '',
          type: 'success',
        });
      }
    } catch (err) {
      setAlert({
        message: 'There was an error deleting your goal',
        type: 'error',
      });
    } finally {
      setIsLoading(false);
    }
  };

  return (
    <>
      { showRTRnavigation ? (
        <Link
          className="ttahub-recipient-record--tabs_back-to-search margin-left-2 margin-top-4 margin-bottom-3 display-inline-block"
          to={`/recipient-tta-records/${recipient.id}/region/${regionId}/goals-objectives/`}
        >
          <FontAwesomeIcon className="margin-right-1" color={colors.ttahubMediumBlue} icon={faArrowLeft} />
          <span>Back to Goals & Objectives</span>
        </Link>
      ) : null }
      <h1 className="page-heading margin-top-0 margin-bottom-0 margin-left-2">
        TTA Goals for
        {' '}
        {recipient.name}
        {' '}
        - Region
        {regionId}
      </h1>

      <Container className="margin-y-3 margin-left-2 width-tablet" paddingX={4} paddingY={5}>
        <GoalFormLoadingContext.Provider value={{ isLoading }}>
          { createdGoals.length ? (
            <>
              <ReadOnly
                createdGoals={createdGoals}
                onRemove={onRemove}
                onEdit={onEdit}
              />
              <div className="margin-bottom-4">
                {!showForm && id === 'new'
                  ? (
                    <PlusButton onClick={() => setShowForm(true)} text="Add another goal" />
                  ) : null }
              </div>
            </>
          ) : null }

          <form onSubmit={onSubmit}>
            { showForm && (
            <Form
              fetchError={fetchError}
              onSaveDraft={onSaveDraft}
              possibleGrants={possibleGrants}
              selectedGrants={selectedGrants}
              setSelectedGrants={setSelectedGrants}
              goalName={goalName}
              setGoalName={setGoalName}
              recipient={recipient}
              regionId={regionId}
              endDate={endDate}
              setEndDate={setEndDate}
              datePickerKey={datePickerKey}
              errors={errors}
              validateGoalName={validateGoalName}
              validateEndDate={validateEndDate}
              validateGrantNumbers={validateGrantNumbers}
              validateGoalNameAndRecipients={validateGoalNameAndRecipients}
              objectives={objectives}
              setObjectives={setObjectives}
              setObjectiveError={setObjectiveError}
              clearEmptyObjectiveError={clearEmptyObjectiveError}
              topicOptions={topicOptions}
              isOnReport={isOnReport}
              isOnApprovedReport={isOnApprovedReport}
              status={status || 'Needs status'}
              goalNumber={goalNumber}
<<<<<<< HEAD
              onUploadFile={onUploadFile}
              roleOptions={roleOptions}
=======
              onUploadFiles={onUploadFiles}
>>>>>>> 99d9c433
            />
            )}

            <div className="margin-top-4">
              { !showForm ? <Button type="submit">Submit goal</Button> : null }
              { showForm ? <Button type="button" onClick={onSaveAndContinue}>Save and continue</Button> : null }
              <Button type="button" outline onClick={onSaveDraft}>Save draft</Button>
              { showForm && !createdGoals.length ? (
                <Link
                  to={`/recipient-tta-records/${recipient.id}/region/${regionId}/goals-objectives/`}
                  className=" usa-button usa-button--outline"
                >
                  Cancel
                </Link>
              ) : null }
              { showForm && createdGoals.length ? (
                <Button type="button" outline onClick={clearForm} data-testid="create-goal-form-cancel">Cancel</Button>
              ) : null }

              { alert.message ? <Alert role="alert" className="margin-y-2" type={alert.type}>{alert.message}</Alert> : null }
            </div>
          </form>
        </GoalFormLoadingContext.Provider>
      </Container>
    </>
  );
}

GoalForm.propTypes = {
  id: PropTypes.oneOfType([PropTypes.number.isRequired, PropTypes.string.isRequired]).isRequired,
  recipient: PropTypes.shape({
    id: PropTypes.number,
    name: PropTypes.string,
    grants: PropTypes.arrayOf(
      PropTypes.shape({
        id: PropTypes.number,
        numberWithProgramTypes: PropTypes.string,
      }),
    ),
  }).isRequired,
  regionId: PropTypes.string.isRequired,
  showRTRnavigation: PropTypes.bool,
};

GoalForm.defaultProps = {
  showRTRnavigation: false,
};<|MERGE_RESOLUTION|>--- conflicted
+++ resolved
@@ -741,12 +741,8 @@
               isOnApprovedReport={isOnApprovedReport}
               status={status || 'Needs status'}
               goalNumber={goalNumber}
-<<<<<<< HEAD
-              onUploadFile={onUploadFile}
+              onUploadFiles={onUploadFiles}
               roleOptions={roleOptions}
-=======
-              onUploadFiles={onUploadFiles}
->>>>>>> 99d9c433
             />
             )}
 
