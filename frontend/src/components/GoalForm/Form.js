/* eslint-disable jsx-a11y/label-has-associated-control */
import React, { useContext } from 'react';
import PropTypes from 'prop-types';
import {
  Alert,
} from '@trussworks/react-uswds';
import ObjectiveForm from './ObjectiveForm';
import PlusButton from './PlusButton';
import GrantSelect from './GrantSelect';
import GoalText from './GoalText';
import GoalDate from './GoalDate';
import Loader from '../Loader';
import {
  OBJECTIVE_DEFAULTS,
  OBJECTIVE_DEFAULT_ERRORS,
  FORM_FIELD_INDEXES,
} from './constants';
import GoalFormLoadingContext from '../../GoalFormLoadingContext';
import './Form.scss';

export const BEFORE_OBJECTIVES_CREATE_GOAL = 'Enter a goal before adding an objective';
export const BEFORE_OBJECTIVES_SELECT_RECIPIENTS = 'Select a grant number before adding an objective';
export default function Form({
  possibleGrants,
  selectedGrants,
  setSelectedGrants,
  goalName,
  setGoalName,
  endDate,
  setEndDate,
  errors,
  validateGoalName,
  validateEndDate,
  validateGrantNumbers,
  validateGoalNameAndRecipients,
  objectives,
  setObjectives,
  setObjectiveError,
  topicOptions,
  isOnApprovedReport,
  isOnReport,
  status,
  datePickerKey,
  fetchError,
  goalNumber,
  clearEmptyObjectiveError,
<<<<<<< HEAD
  onUploadFile,
  roleOptions,
=======
  onUploadFiles,
>>>>>>> 99d9c433
}) {
  const { isLoading } = useContext(GoalFormLoadingContext);

  const onUpdateText = (e) => setGoalName(e.target.value);

  const onAddNewObjectiveClick = () => {
    // first we validate the goal text and the recipients
    if (!validateGoalNameAndRecipients([
      BEFORE_OBJECTIVES_CREATE_GOAL,
      BEFORE_OBJECTIVES_SELECT_RECIPIENTS,
    ])) {
      return;
    }

    // copy existing state, add a blank
    const obj = [...objectives.map((o) => ({ ...o })), OBJECTIVE_DEFAULTS(objectives.length)];
    setObjectiveError(obj.length - 1, OBJECTIVE_DEFAULT_ERRORS);
    setObjectives(obj);

    clearEmptyObjectiveError();
  };

  const removeObjective = (index) => {
    // copy existing state
    const obj = objectives.map((o) => ({ ...o }));
    obj.splice(index, 1);

    // save
    setObjectives(obj);
  };

  const setObjective = (data, index) => {
    const obj = objectives.map((o) => ({ ...o }));
    obj.splice(index, 1, data);
    setObjectives(obj);
  };

  const objectiveErrors = errors[FORM_FIELD_INDEXES.OBJECTIVES];

  const formTitle = goalNumber ? `Goal ${goalNumber}` : 'Recipient TTA goal';

  const hasNotStartedObjectives = objectives.some((objective) => objective.status && objective.status.toLowerCase() === 'not started');
  const hasInProgressObjectives = objectives.some((objective) => objective.status && objective.status.toLowerCase() === 'in progress');

  const showApprovedReportAlert = isOnApprovedReport && hasInProgressObjectives;
  const showNotStartedAlert = isOnReport && hasNotStartedObjectives && !showApprovedReportAlert;

  return (
    <div className="ttahub-create-goals-form">
      <Loader loading={isLoading} loadingLabel="Loading" text="Loading" />
      { fetchError ? <Alert type="error" role="alert">{ fetchError }</Alert> : null}
      <div className="display-flex flex-align-center margin-top-2 margin-bottom-1">
        <h2 className="margin-0">{formTitle}</h2>
        { status.toLowerCase() === 'draft'
        && (
          <span className="usa-tag smart-hub--table-tag-status smart-hub--status-draft padding-x-105 padding-y-1 margin-left-2">Draft</span>
        )}
      </div>
      <div>
        <span className="smart-hub--form-required font-family-sans font-ui-xs">*</span>
        {' '}
        indicates required field
      </div>

      {
        showNotStartedAlert ? (
          <Alert type="info" noIcon>
            <p className="usa-prose">This goal is used on an activity report, so some fields can&apos;t be edited.</p>
          </Alert>
        )
          : null
      }

      {
        showApprovedReportAlert ? (
          <Alert type="info" noIcon>
            <p className="usa-prose">Field entries that are used on an activity report can no longer be edited.</p>
          </Alert>
        )
          : null
      }

      <h3 className="margin-top-4 margin-bottom-3">Goal summary</h3>

      <GrantSelect
        selectedGrants={selectedGrants}
        isOnReport={isOnReport}
        setSelectedGrants={setSelectedGrants}
        possibleGrants={possibleGrants}
        validateGrantNumbers={validateGrantNumbers}
        error={errors[FORM_FIELD_INDEXES.GRANTS]}
        isLoading={isLoading}
      />

      <GoalText
        error={errors[FORM_FIELD_INDEXES.NAME]}
        goalName={goalName}
        isOnReport={isOnReport}
        validateGoalName={validateGoalName}
        onUpdateText={onUpdateText}
        isLoading={isLoading}
        goalStatus={status}
      />

      <GoalDate
        error={errors[FORM_FIELD_INDEXES.END_DATE]}
        isOnApprovedReport={isOnApprovedReport}
        setEndDate={setEndDate}
        endDate={endDate}
        validateEndDate={validateEndDate}
        datePickerKey={datePickerKey}
        isLoading={isLoading}
        goalStatus={status}
      />

      { objectives.map((objective, i) => (
        <ObjectiveForm
          index={i}
          objective={objective}
          removeObjective={removeObjective}
          setObjectiveError={setObjectiveError}
          key={objective.id}
          // the errors object is created after the objective (in a successive render)
          // so we use the default "empty" errors as a fallback for that one render only
          // that way we don't get the white screen of death
          errors={objectiveErrors[i] || OBJECTIVE_DEFAULT_ERRORS}
          setObjective={(data) => setObjective(data, i)}
          topicOptions={topicOptions}
<<<<<<< HEAD
          roleOptions={roleOptions}
          onUploadFile={onUploadFile}
=======
          onUploadFiles={onUploadFiles}
>>>>>>> 99d9c433
          goalStatus={status}
        />
      ))}

      <div className="margin-top-4">
        {errors[FORM_FIELD_INDEXES.OBJECTIVES_EMPTY]}
        <PlusButton onClick={onAddNewObjectiveClick} text="Add new objective" />
      </div>

    </div>
  );
}

Form.propTypes = {
  isOnReport: PropTypes.bool.isRequired,
  isOnApprovedReport: PropTypes.bool.isRequired,
  errors: PropTypes.arrayOf(PropTypes.node).isRequired,
  validateGoalName: PropTypes.func.isRequired,
  validateEndDate: PropTypes.func.isRequired,
  validateGrantNumbers: PropTypes.func.isRequired,
  setObjectiveError: PropTypes.func.isRequired,
  possibleGrants: PropTypes.arrayOf(
    PropTypes.shape({
      label: PropTypes.string,
      value: PropTypes.number,
    }),
  ).isRequired,
  selectedGrants: PropTypes.arrayOf(
    PropTypes.shape({
      label: PropTypes.string,
      value: PropTypes.number,
    }),
  ).isRequired,
  setSelectedGrants: PropTypes.func.isRequired,
  goalName: PropTypes.string.isRequired,
  setGoalName: PropTypes.func.isRequired,
  recipient: PropTypes.shape({
    id: PropTypes.number,
    name: PropTypes.string,
    grants: PropTypes.arrayOf(
      PropTypes.shape({
        id: PropTypes.number,
        numberWithProgramTypes: PropTypes.string,
      }),
    ),
  }).isRequired,
  endDate: PropTypes.string,
  setEndDate: PropTypes.func.isRequired,
  setObjectives: PropTypes.func.isRequired,
  topicOptions: PropTypes.arrayOf(PropTypes.shape({
    label: PropTypes.string,
    value: PropTypes.number,
  })).isRequired,
  objectives: PropTypes.arrayOf(PropTypes.shape({
    objective: PropTypes.string,
    topics: PropTypes.arrayOf(PropTypes.shape({
      label: PropTypes.string,
      value: PropTypes.number,
    })),
    resources: PropTypes.arrayOf(PropTypes.shape({
      key: PropTypes.oneOfType([PropTypes.string, PropTypes.number]),
      value: PropTypes.string,
    })),
    id: PropTypes.oneOfType([PropTypes.string, PropTypes.number]),
  })).isRequired,
  status: PropTypes.string.isRequired,
  datePickerKey: PropTypes.string.isRequired,
  fetchError: PropTypes.string.isRequired,
  goalNumber: PropTypes.oneOfType([PropTypes.string, PropTypes.number]).isRequired,
  clearEmptyObjectiveError: PropTypes.func.isRequired,
  onUploadFiles: PropTypes.func.isRequired,
  validateGoalNameAndRecipients: PropTypes.func.isRequired,
  roleOptions: PropTypes.arrayOf(PropTypes.shape({
    label: PropTypes.string,
    value: PropTypes.string,
  })).isRequired,
};

Form.defaultProps = {
  endDate: null,
};<|MERGE_RESOLUTION|>--- conflicted
+++ resolved
@@ -44,12 +44,8 @@
   fetchError,
   goalNumber,
   clearEmptyObjectiveError,
-<<<<<<< HEAD
-  onUploadFile,
+  onUploadFiles,
   roleOptions,
-=======
-  onUploadFiles,
->>>>>>> 99d9c433
 }) {
   const { isLoading } = useContext(GoalFormLoadingContext);
 
@@ -178,12 +174,8 @@
           errors={objectiveErrors[i] || OBJECTIVE_DEFAULT_ERRORS}
           setObjective={(data) => setObjective(data, i)}
           topicOptions={topicOptions}
-<<<<<<< HEAD
           roleOptions={roleOptions}
-          onUploadFile={onUploadFile}
-=======
           onUploadFiles={onUploadFiles}
->>>>>>> 99d9c433
           goalStatus={status}
         />
       ))}
