--- conflicted
+++ resolved
@@ -9,11 +9,6 @@
 import GrantSelect from './GrantSelect';
 import GoalText from './GoalText';
 import GoalDate from './GoalDate';
-<<<<<<< HEAD
-import GoalRttapa from './GoalRttapa';
-=======
-import GoalPrompts from './GoalPrompts';
->>>>>>> 99cf8de2
 import {
   OBJECTIVE_DEFAULTS,
   OBJECTIVE_DEFAULT_ERRORS,
