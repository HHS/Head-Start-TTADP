/* eslint-disable jsx-a11y/label-has-associated-control */
import React, { useContext } from 'react';
import moment from 'moment';
import PropTypes from 'prop-types';
import {
  Alert,
} from '@trussworks/react-uswds';
import ObjectiveForm from './ObjectiveForm';
import PlusButton from './PlusButton';
import GrantSelect from './GrantSelect';
import GoalText from './GoalText';
import GoalDate from './GoalDate';
import GoalRttapa from './GoalRttapa';
import Loader from '../Loader';
import {
  OBJECTIVE_DEFAULTS,
  OBJECTIVE_DEFAULT_ERRORS,
  FORM_FIELD_INDEXES,
} from './constants';
import GoalFormLoadingContext from '../../GoalFormLoadingContext';
import './Form.scss';

export const BEFORE_OBJECTIVES_CREATE_GOAL = 'Enter a goal before adding an objective';
export const BEFORE_OBJECTIVES_SELECT_RECIPIENTS = 'Select a grant number before adding an objective';
export default function Form({
  possibleGrants,
  selectedGrants,
  setSelectedGrants,
  goalName,
  setGoalName,
  endDate,
  setEndDate,
  isRttapa,
  initialRttapa,
  setIsRttapa,
  errors,
  validateGoalName,
  validateEndDate,
  validateGrantNumbers,
  validateIsRttapa,
  validateGoalNameAndRecipients,
  objectives,
  setObjectives,
  setObjectiveError,
  topicOptions,
  isOnApprovedReport,
  isOnReport,
  status,
  datePickerKey,
  fetchError,
  goalNumbers,
  clearEmptyObjectiveError,
  onUploadFiles,
  userCanEdit,
}) {
  const { isLoading } = useContext(GoalFormLoadingContext);

  const onUpdateText = (e) => setGoalName(e.target.value);

  const onAddNewObjectiveClick = () => {
    // first we validate the goal text and the recipients
    if (!validateGoalNameAndRecipients([
      BEFORE_OBJECTIVES_CREATE_GOAL,
      BEFORE_OBJECTIVES_SELECT_RECIPIENTS,
    ])) {
      return;
    }

    // copy existing state, add a blank
    const obj = [...objectives.map((o) => ({ ...o })), OBJECTIVE_DEFAULTS(objectives.length)];
    setObjectiveError(obj.length - 1, OBJECTIVE_DEFAULT_ERRORS);
    setObjectives(obj);

    clearEmptyObjectiveError();
  };

  const removeObjective = (index) => {
    // copy existing state
    const obj = objectives.map((o) => ({ ...o }));
    obj.splice(index, 1);

    // save
    setObjectives(obj);
  };

  const setObjective = (data, index) => {
    const obj = objectives.map((o) => ({ ...o }));
    obj.splice(index, 1, data);
    setObjectives(obj);
  };

  const objectiveErrors = errors[FORM_FIELD_INDEXES.OBJECTIVES];

  const formTitle = goalNumbers && goalNumbers.length ? `Goal ${goalNumbers.join(', ')}` : 'Recipient TTA goal';

  const showAlert = isOnReport && status !== 'Closed';

  return (
    <div className="ttahub-create-goals-form">
      <Loader loading={isLoading} loadingLabel="Loading" text="Loading" />
      { fetchError ? <Alert type="error" role="alert">{ fetchError }</Alert> : null}
      <div className="display-flex flex-align-center margin-top-2 margin-bottom-1">
        <h2 className="margin-0">{formTitle}</h2>
        { status.toLowerCase() === 'draft'
        && (
          <span className="usa-tag smart-hub--table-tag-status smart-hub--status-draft padding-x-105 padding-y-1 margin-left-2">Draft</span>
        )}
      </div>
      <div>
        <span className="smart-hub--form-required font-family-sans font-ui-xs">*</span>
        {' '}
        indicates required field
      </div>

      {
        showAlert ? (
          <Alert type="info" noIcon>
            <p className="usa-prose">This goal is used on an activity report, so some fields can&apos;t be edited.</p>
          </Alert>
        )
          : null
      }

      <h3 className="margin-top-4 margin-bottom-3">Goal summary</h3>

      <GrantSelect
        selectedGrants={selectedGrants}
        isOnReport={isOnReport}
        setSelectedGrants={setSelectedGrants}
        possibleGrants={possibleGrants}
        validateGrantNumbers={validateGrantNumbers}
        error={errors[FORM_FIELD_INDEXES.GRANTS]}
        isLoading={isLoading}
<<<<<<< HEAD
        goalStatus={status}
=======
        userCanEdit={userCanEdit}
>>>>>>> 5321eb69
      />

      <GoalText
        error={errors[FORM_FIELD_INDEXES.NAME]}
        goalName={goalName}
        isOnReport={isOnReport}
        validateGoalName={validateGoalName}
        onUpdateText={onUpdateText}
        isLoading={isLoading}
        goalStatus={status}
        userCanEdit={userCanEdit}
      />

      <GoalRttapa
        error={errors[FORM_FIELD_INDEXES.IS_RTTAPA]}
        isRttapa={isRttapa}
        onBlur={validateIsRttapa}
        onChange={setIsRttapa}
        isLoading={isLoading}
        goalStatus={status}
        isOnApprovedReport={isOnApprovedReport || false}
        initial={initialRttapa}
      />

      <GoalDate
        error={errors[FORM_FIELD_INDEXES.END_DATE]}
        isOnApprovedReport={isOnApprovedReport}
        setEndDate={setEndDate}
        endDate={moment(endDate, 'YYYY-MM-DD').format('MM/DD/YYYY')}
        validateEndDate={validateEndDate}
        key={datePickerKey}
        isLoading={isLoading}
        goalStatus={status}
        userCanEdit={userCanEdit}
      />

      { objectives.map((objective, i) => (
        <ObjectiveForm
          index={i}
          objective={objective}
          removeObjective={removeObjective}
          setObjectiveError={setObjectiveError}
          key={objective.id}
          // the errors object is created after the objective (in a successive render)
          // so we use the default "empty" errors as a fallback for that one render only
          // that way we don't get the white screen of death
          errors={objectiveErrors[i] || OBJECTIVE_DEFAULT_ERRORS}
          setObjective={(data) => setObjective(data, i)}
          topicOptions={topicOptions}
          onUploadFiles={onUploadFiles}
          goalStatus={status}
          userCanEdit={userCanEdit}
        />
      ))}

      { (status !== 'Closed' || userCanEdit) && (
        <div className="margin-top-4">
          {errors[FORM_FIELD_INDEXES.OBJECTIVES_EMPTY]}
          <PlusButton onClick={onAddNewObjectiveClick} text="Add new objective" />
        </div>
      )}
    </div>
  );
}

Form.propTypes = {
  isOnReport: PropTypes.bool.isRequired,
  isOnApprovedReport: PropTypes.bool.isRequired,
  errors: PropTypes.arrayOf(PropTypes.node).isRequired,
  validateGoalName: PropTypes.func.isRequired,
  validateEndDate: PropTypes.func.isRequired,
  validateGrantNumbers: PropTypes.func.isRequired,
  validateIsRttapa: PropTypes.func.isRequired,
  isRttapa: PropTypes.string.isRequired,
  setIsRttapa: PropTypes.func.isRequired,
  setObjectiveError: PropTypes.func.isRequired,
  possibleGrants: PropTypes.arrayOf(
    PropTypes.shape({
      label: PropTypes.string,
      value: PropTypes.number,
    }),
  ).isRequired,
  selectedGrants: PropTypes.arrayOf(
    PropTypes.shape({
      label: PropTypes.string,
      value: PropTypes.number,
    }),
  ).isRequired,
  setSelectedGrants: PropTypes.func.isRequired,
  goalName: PropTypes.string.isRequired,
  setGoalName: PropTypes.func.isRequired,
  recipient: PropTypes.shape({
    id: PropTypes.number,
    name: PropTypes.string,
    grants: PropTypes.arrayOf(
      PropTypes.shape({
        id: PropTypes.number,
        numberWithProgramTypes: PropTypes.string,
      }),
    ),
  }).isRequired,
  endDate: PropTypes.string,
  setEndDate: PropTypes.func.isRequired,
  setObjectives: PropTypes.func.isRequired,
  topicOptions: PropTypes.arrayOf(PropTypes.shape({
    label: PropTypes.string,
    value: PropTypes.number,
  })).isRequired,
  objectives: PropTypes.arrayOf(PropTypes.shape({
    objective: PropTypes.string,
    topics: PropTypes.arrayOf(PropTypes.shape({
      label: PropTypes.string,
      value: PropTypes.number,
    })),
    resources: PropTypes.arrayOf(PropTypes.shape({
      key: PropTypes.oneOfType([PropTypes.string, PropTypes.number]),
      value: PropTypes.string,
    })),
    id: PropTypes.oneOfType([PropTypes.string, PropTypes.number]),
  })).isRequired,
  status: PropTypes.string.isRequired,
  datePickerKey: PropTypes.string.isRequired,
  fetchError: PropTypes.string.isRequired,
  goalNumbers: PropTypes.arrayOf(PropTypes.string).isRequired,
  clearEmptyObjectiveError: PropTypes.func.isRequired,
  onUploadFiles: PropTypes.func.isRequired,
  validateGoalNameAndRecipients: PropTypes.func.isRequired,
<<<<<<< HEAD
  initialRttapa: PropTypes.string.isRequired,
=======
  userCanEdit: PropTypes.bool,
>>>>>>> 5321eb69
};

Form.defaultProps = {
  endDate: null,
  userCanEdit: false,
};<|MERGE_RESOLUTION|>--- conflicted
+++ resolved
@@ -131,11 +131,8 @@
         validateGrantNumbers={validateGrantNumbers}
         error={errors[FORM_FIELD_INDEXES.GRANTS]}
         isLoading={isLoading}
-<<<<<<< HEAD
-        goalStatus={status}
-=======
+        goalStatus={status}
         userCanEdit={userCanEdit}
->>>>>>> 5321eb69
       />
 
       <GoalText
@@ -263,11 +260,8 @@
   clearEmptyObjectiveError: PropTypes.func.isRequired,
   onUploadFiles: PropTypes.func.isRequired,
   validateGoalNameAndRecipients: PropTypes.func.isRequired,
-<<<<<<< HEAD
   initialRttapa: PropTypes.string.isRequired,
-=======
   userCanEdit: PropTypes.bool,
->>>>>>> 5321eb69
 };
 
 Form.defaultProps = {
