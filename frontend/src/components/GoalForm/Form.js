/* eslint-disable jsx-a11y/label-has-associated-control */
import React, { useContext } from 'react';
import PropTypes from 'prop-types';
import {
  Alert,
} from '@trussworks/react-uswds';
import ObjectiveForm from './ObjectiveForm';
import PlusButton from './PlusButton';
import GrantSelect from './GrantSelect';
import GoalText from './GoalText';
import GoalDate from './GoalDate';
import {
  OBJECTIVE_DEFAULTS,
  OBJECTIVE_DEFAULT_ERRORS,
  FORM_FIELD_INDEXES,
} from './constants';
import AppLoadingContext from '../../AppLoadingContext';
import './Form.scss';
import ConditionalFields from '../ConditionalFields';
import GoalSource from './GoalSource';

export const BEFORE_OBJECTIVES_CREATE_GOAL = 'Enter a goal before adding an objective';
export const BEFORE_OBJECTIVES_SELECT_RECIPIENTS = 'Select a grant number before adding an objective';
export default function Form({
  possibleGrants,
  validatePrompts,
  selectedGrants,
  setSelectedGrants,
  goalName,
  prompts,
  setPrompts,
  setGoalName,
  endDate,
  setEndDate,
  errors,
  validateGoalName,
  validateEndDate,
  validateGrantNumbers,
  validateGoalNameAndRecipients,
  objectives,
  setObjectives,
  setObjectiveError,
  topicOptions,
  isOnApprovedReport,
  isOnReport,
  isCurated,
  status,
  datePickerKey,
  fetchError,
  goalNumbers,
  clearEmptyObjectiveError,
  onUploadFiles,
  userCanEdit,
  source,
  setSource,
  validateGoalSource,
  createdVia,
}) {
  const { isAppLoading } = useContext(AppLoadingContext);

  const onUpdateText = (e) => setGoalName(e.target.value);

  const onAddNewObjectiveClick = () => {
    // first we validate the goal text and the recipients
    if (!validateGoalNameAndRecipients([
      BEFORE_OBJECTIVES_CREATE_GOAL,
      BEFORE_OBJECTIVES_SELECT_RECIPIENTS,
    ])) {
      return;
    }

    // copy existing state, add a blank
    const obj = [...objectives.map((o) => ({ ...o })), OBJECTIVE_DEFAULTS(objectives.length)];
    setObjectiveError(obj.length - 1, OBJECTIVE_DEFAULT_ERRORS);
    setObjectives(obj);

    clearEmptyObjectiveError();
  };

  const removeObjective = (index) => {
    // copy existing state
    const obj = objectives.map((o) => ({ ...o }));
    obj.splice(index, 1);

    // save
    setObjectives(obj);
  };

  const setObjective = (data, index) => {
    const obj = objectives.map((o) => ({ ...o }));
    obj.splice(index, 1, data);
    setObjectives(obj);
  };

  const objectiveErrors = errors[FORM_FIELD_INDEXES.OBJECTIVES];

  const formTitle = goalNumbers && goalNumbers.length ? `Goal ${goalNumbers.join(', ')}` : 'Recipient TTA goal';

  const showAlert = isOnReport && status !== 'Closed';

  const notClosedWithEditPermission = (() => (status !== 'Closed' && userCanEdit))();

  return (
    <div className="ttahub-create-goals-form">
      { fetchError ? <Alert type="error" role="alert">{ fetchError }</Alert> : null}
      <div className="display-flex flex-align-center margin-top-2 margin-bottom-1">
        <h2 className="margin-0">{formTitle}</h2>
        { status.toLowerCase() === 'draft'
        && (
          <span className="usa-tag smart-hub--table-tag-status smart-hub--status-draft padding-x-105 padding-y-1 margin-left-2">Draft</span>
        )}
      </div>
      <div>
        <span className="smart-hub--form-required font-family-sans font-ui-xs">*</span>
        {' '}
        indicates required field
      </div>

      {
        showAlert ? (
          <Alert type="info" noIcon>
            <p className="usa-prose">This goal is used on an activity report, so some fields can&apos;t be edited.</p>
          </Alert>
        )
          : null
      }

      <h3 className="margin-top-4 margin-bottom-3">Goal summary</h3>

      <GrantSelect
        selectedGrants={selectedGrants}
        isOnReport={isOnReport}
        setSelectedGrants={setSelectedGrants}
        possibleGrants={possibleGrants}
        validateGrantNumbers={validateGrantNumbers}
        error={errors[FORM_FIELD_INDEXES.GRANTS]}
        isLoading={isAppLoading}
        goalStatus={status}
        userCanEdit={userCanEdit}
      />

      <GoalText
        error={errors[FORM_FIELD_INDEXES.NAME]}
        goalName={goalName}
        isOnReport={isOnReport}
        validateGoalName={validateGoalName}
        onUpdateText={onUpdateText}
        isLoading={isAppLoading}
        goalStatus={status}
        userCanEdit={userCanEdit}
      />

      <ConditionalFields
        prompts={prompts}
        setPrompts={setPrompts}
        validatePrompts={validatePrompts}
        errors={errors[FORM_FIELD_INDEXES.GOAL_PROMPTS]}
        userCanEdit={notClosedWithEditPermission}
      />

<<<<<<< HEAD
      <GoalSource
        source={source}
        onChangeGoalSource={setSource}
        error={errors[FORM_FIELD_INDEXES.GOAL_SOURCES]}
        isOnReport={isOnApprovedReport}
        goalStatus={status}
        userCanEdit={userCanEdit}
        validateGoalSource={validateGoalSource}
        isCurated={isCurated}
      />
=======
      <FeatureFlag flag="goal_source">
        <GoalSource
          source={source}
          onChangeGoalSource={setSource}
          error={errors[FORM_FIELD_INDEXES.GOAL_SOURCES]}
          isOnReport={isOnApprovedReport}
          goalStatus={status}
          userCanEdit={userCanEdit}
          validateGoalSource={validateGoalSource}
          isCurated={isCurated}
          createdViaTr={createdVia === 'tr'}
        />
      </FeatureFlag>
>>>>>>> 5700053f

      <GoalDate
        error={errors[FORM_FIELD_INDEXES.END_DATE]}
        isOnApprovedReport={isOnApprovedReport}
        setEndDate={setEndDate}
        endDate={endDate}
        validateEndDate={validateEndDate}
        key={datePickerKey}
        isLoading={isAppLoading}
        goalStatus={status}
        userCanEdit={userCanEdit}
      />

      { objectives.map((objective, i) => (
        <ObjectiveForm
          index={i}
          objective={objective}
          removeObjective={removeObjective}
          setObjectiveError={setObjectiveError}
          key={objective.id}
          // the errors object is created after the objective (in a successive render)
          // so we use the default "empty" errors as a fallback for that one render only
          // that way we don't get the white screen of death
          errors={objectiveErrors[i] || OBJECTIVE_DEFAULT_ERRORS}
          setObjective={(data) => setObjective(data, i)}
          topicOptions={topicOptions}
          onUploadFiles={onUploadFiles}
          goalStatus={status}
          userCanEdit={userCanEdit}
        />
      ))}

      { (notClosedWithEditPermission) && (
        <div className="margin-top-4">
          {errors[FORM_FIELD_INDEXES.OBJECTIVES_EMPTY]}
          <PlusButton onClick={onAddNewObjectiveClick} text="Add new objective" />
        </div>
      )}
    </div>
  );
}

Form.propTypes = {
  isOnReport: PropTypes.bool.isRequired,
  isOnApprovedReport: PropTypes.bool.isRequired,
  isCurated: PropTypes.bool.isRequired,
  errors: PropTypes.arrayOf(
    PropTypes.oneOfType([
      PropTypes.shape({}),
      PropTypes.node,
    ]),
  ).isRequired,
  validateGoalName: PropTypes.func.isRequired,
  validateEndDate: PropTypes.func.isRequired,
  validateGrantNumbers: PropTypes.func.isRequired,
  setObjectiveError: PropTypes.func.isRequired,
  possibleGrants: PropTypes.arrayOf(
    PropTypes.shape({
      label: PropTypes.string,
      value: PropTypes.number,
    }),
  ).isRequired,
  selectedGrants: PropTypes.arrayOf(
    PropTypes.shape({
      label: PropTypes.string,
      value: PropTypes.number,
    }),
  ).isRequired,
  setSelectedGrants: PropTypes.func.isRequired,
  goalName: PropTypes.string.isRequired,
  setGoalName: PropTypes.func.isRequired,
  recipient: PropTypes.shape({
    id: PropTypes.number,
    name: PropTypes.string,
    grants: PropTypes.arrayOf(
      PropTypes.shape({
        id: PropTypes.number,
        numberWithProgramTypes: PropTypes.string,
      }),
    ),
  }).isRequired,
  endDate: PropTypes.string,
  setEndDate: PropTypes.func.isRequired,
  setObjectives: PropTypes.func.isRequired,
  topicOptions: PropTypes.arrayOf(PropTypes.shape({
    label: PropTypes.string,
    value: PropTypes.number,
  })).isRequired,
  objectives: PropTypes.arrayOf(PropTypes.shape({
    objective: PropTypes.string,
    topics: PropTypes.arrayOf(PropTypes.shape({
      label: PropTypes.string,
      value: PropTypes.number,
    })),
    resources: PropTypes.arrayOf(PropTypes.shape({
      key: PropTypes.oneOfType([PropTypes.string, PropTypes.number]),
      value: PropTypes.string,
    })),
    id: PropTypes.oneOfType([PropTypes.string, PropTypes.number]),
  })).isRequired,
  status: PropTypes.string.isRequired,
  datePickerKey: PropTypes.string.isRequired,
  fetchError: PropTypes.string.isRequired,
  goalNumbers: PropTypes.arrayOf(PropTypes.string).isRequired,
  clearEmptyObjectiveError: PropTypes.func.isRequired,
  onUploadFiles: PropTypes.func.isRequired,
  validateGoalNameAndRecipients: PropTypes.func.isRequired,
  userCanEdit: PropTypes.bool,
  prompts: PropTypes.arrayOf(PropTypes.shape({
    title: PropTypes.string.isRequired,
    response: PropTypes.arrayOf(PropTypes.string).isRequired,
  })).isRequired,
  setPrompts: PropTypes.func.isRequired,
  validatePrompts: PropTypes.func.isRequired,
  source: PropTypes.arrayOf(PropTypes.string).isRequired,
  setSource: PropTypes.func.isRequired,
  validateGoalSource: PropTypes.func.isRequired,
  createdVia: PropTypes.string.isRequired,
};

Form.defaultProps = {
  endDate: null,
  userCanEdit: false,
};<|MERGE_RESOLUTION|>--- conflicted
+++ resolved
@@ -158,7 +158,6 @@
         userCanEdit={notClosedWithEditPermission}
       />
 
-<<<<<<< HEAD
       <GoalSource
         source={source}
         onChangeGoalSource={setSource}
@@ -168,22 +167,8 @@
         userCanEdit={userCanEdit}
         validateGoalSource={validateGoalSource}
         isCurated={isCurated}
-      />
-=======
-      <FeatureFlag flag="goal_source">
-        <GoalSource
-          source={source}
-          onChangeGoalSource={setSource}
-          error={errors[FORM_FIELD_INDEXES.GOAL_SOURCES]}
-          isOnReport={isOnApprovedReport}
-          goalStatus={status}
-          userCanEdit={userCanEdit}
-          validateGoalSource={validateGoalSource}
-          isCurated={isCurated}
-          createdViaTr={createdVia === 'tr'}
-        />
-      </FeatureFlag>
->>>>>>> 5700053f
+        createdViaTr={createdVia === 'tr'}
+      />
 
       <GoalDate
         error={errors[FORM_FIELD_INDEXES.END_DATE]}
