--- conflicted
+++ resolved
@@ -20,11 +20,8 @@
   inputName,
   label,
   isLoading,
-<<<<<<< HEAD
   goalStatus,
-=======
   userCanEdit,
->>>>>>> 5321eb69
 }) {
   return (
     <FormGroup error={error.props.children}>
@@ -76,11 +73,8 @@
   inputName: PropTypes.string,
   label: PropTypes.string,
   isLoading: PropTypes.bool,
-<<<<<<< HEAD
   goalStatus: PropTypes.string.isRequired,
-=======
   userCanEdit: PropTypes.bool.isRequired,
->>>>>>> 5321eb69
 };
 
 GrantSelect.defaultProps = {
