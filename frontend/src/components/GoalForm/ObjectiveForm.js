--- conflicted
+++ resolved
@@ -28,12 +28,8 @@
   setObjective,
   errors,
   topicOptions,
-<<<<<<< HEAD
   roleOptions,
-  onUploadFile,
-=======
   onUploadFiles,
->>>>>>> 99d9c433
   goalStatus,
 }) {
   // the parent objective data from props
