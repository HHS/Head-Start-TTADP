--- conflicted
+++ resolved
@@ -299,10 +299,6 @@
 
     const draft = await screen.findByRole('button', { name: /save draft/i });
     userEvent.click(draft);
-<<<<<<< HEAD
-    // screen.debug(undefined, 100000);
-=======
->>>>>>> b685140a
     let alert = await screen.findByRole('alert');
     expect(alert.textContent).toBe('There was an error saving your goal');
 
