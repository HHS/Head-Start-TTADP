--- conflicted
+++ resolved
@@ -33,11 +33,7 @@
     () => (hasFiles && files.some((file) => file.onAnyReport)), [hasFiles, files],
   );
 
-<<<<<<< HEAD
-  const readOnly = useMemo(() => !userCanEdit || status === 'Suspended' || (goalStatus === 'Not Started' && isOnReport) || goalStatus === 'Closed', [goalStatus, isOnReport, status, userCanEdit]);
-=======
-  const readOnly = useMemo(() => status === 'Suspended' || status === 'Complete' || (goalStatus === 'Not Started' && isOnReport) || goalStatus === 'Closed', [goalStatus, isOnReport, status]);
->>>>>>> 538393a3
+  const readOnly = useMemo(() => !userCanEdit || status === 'Suspended' || status === 'Complete' || (goalStatus === 'Not Started' && isOnReport) || goalStatus === 'Closed', [goalStatus, isOnReport, status, userCanEdit]);
 
   useEffect(() => {
     if (!useFiles && hasFiles) {
