--- conflicted
+++ resolved
@@ -37,31 +37,9 @@
   });
 }
 
-<<<<<<< HEAD
 export const makeCheckboxes = (options, checked) => (
   options.reduce((obj, r) => ({ ...obj, [r.value]: checked }), {})
 );
-
-export default function CheckboxSelect(props) {
-  const {
-    options,
-    onApply,
-    labelId,
-    toggleAllText,
-    toggleAllInitial,
-    styleAsSelect,
-    labelText,
-    ariaName,
-    disabled,
-    hideToggleAll,
-    showClear,
-  } = props;
-=======
-export const makeCheckboxes = (options, checked) => {
-  const checkboxes = options.reduce((obj, r) => ({ ...obj, [r.value]: checked }), {});
-  return checkboxes;
-};
->>>>>>> e25a0ba7
 
 export default function CheckboxSelect({
   options,
@@ -75,6 +53,7 @@
   disabled,
   hideToggleAll,
   onChange,
+  showClear,
 }) {
   const [toggleAllChecked, setToggleAllChecked] = useState(toggleAllInitial);
   const [checkboxes, setCheckboxes] = useState(
@@ -224,11 +203,7 @@
   disabled: false,
   styleAsSelect: false,
   hideToggleAll: false,
-<<<<<<< HEAD
   showClear: false,
   toggleAllText: 'Toggle all checkboxes',
-=======
   onChange: () => {},
-
->>>>>>> e25a0ba7
 };