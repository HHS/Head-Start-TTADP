import React, { useContext } from 'react';
import PropTypes from 'prop-types';
import {
  InProgress,
  Closed,
  NoStatus,
  NotStarted,
  Draft,
  Ceased,
} from './icons';
import colors from '../../colors';
import UserContext from '../../UserContext';
import { canChangeGoalStatus } from '../../permissions';
import { DECIMAL_BASE } from '../../Constants';
import Menu from '../Menu';
import './StatusDropdown.css';

export const STATUSES = {
  'In Progress': {
    display: 'In progress',
    color: colors.ttahubMediumBlue,
    icon: <InProgress />,
  },
  Closed: {
    display: 'Closed',
    color: colors.success,
    icon: <Closed />,
  },
  // my database has "completed" goals in it, not sure why so leaving it in case of breakage
  Completed: {
    display: 'Closed',
    color: colors.success,
    icon: <Closed />,
  },
<<<<<<< HEAD
  Closed: {
    display: 'Closed',
=======
  Complete: {
    display: 'Complete',
>>>>>>> 2ae089be
    color: colors.success,
    icon: <Closed />,
  },
  Draft: {
    display: 'Draft',
    color: colors.ttahubBlue,
    icon: <Draft />,
  },
  'Not Started': {
    display: 'Not started',
    color: colors.warning,
    icon: <NotStarted />,
  },
  Suspended: {
    display: 'Suspended',
    color: colors.errorDark,
    icon: <Ceased />,
  },
  'Needs Status': {
    display: 'Needs status',
    color: colors.baseLighter,
    icon: <NoStatus />,
  },
};

export default function StatusDropdown({
  goalId,
  status,
  onUpdateGoalStatus,
  previousStatus,
  regionId,
  up,
}) {
  const { user } = useContext(UserContext);
  const key = status || 'Needs Status';
  const { icon, display } = STATUSES[key];

  const isReadOnly = (status === 'Draft' || status === 'Completed' || status === 'Closed') || !canChangeGoalStatus(user, parseInt(regionId, DECIMAL_BASE));

  if (isReadOnly) {
    return (
      <>
        {icon}
        {display}
      </>
    );
  }

  const getOptions = () => {
    // if the goal is ceased and has no "status suspended from" in the db you can only close it
    // otherwise, if it is ceased and has a status suspended from, you get that as an
    // additional option
    if (status === 'Ceased/Suspended' || status === 'Suspended') {
      if (!STATUSES[previousStatus]) {
        return [
          {
            label: 'Closed',
            onClick: () => onUpdateGoalStatus('Closed'),
          },
        ];
      }

      const statusSuspendedFromDisplay = STATUSES[previousStatus].display;
      return [
        {
          label: statusSuspendedFromDisplay,
          onClick: () => onUpdateGoalStatus(previousStatus),
        },
        {
          label: 'Closed',
          onClick: () => onUpdateGoalStatus('Closed'),
        },
      ];
    }

    if (status === 'In Progress') {
      return [
        {
          label: 'Closed',
          onClick: () => onUpdateGoalStatus('Closed'),
        },
        {
          label: 'Suspended',
          onClick: () => onUpdateGoalStatus('Suspended'),
        },
      ];
    }

    return [
      {
        label: 'In progress',
        onClick: () => onUpdateGoalStatus('In Progress'),
      },
      {
        label: 'Closed',
        onClick: () => onUpdateGoalStatus('Closed'),
      },
      {
        label: 'Suspended',
        onClick: () => onUpdateGoalStatus('Suspended'),
      },
    ];
  };

  const options = getOptions();

  return (
    <Menu
      label={`Change status for goal ${goalId}`}
      menuItems={options}
      left={false}
      up={up}
      className="ttahub-status-select"
      buttonText={(
        <>
          {icon}
          {display}
        </>
      )}
    />
  );
}

StatusDropdown.propTypes = {
  goalId: PropTypes.number.isRequired,
  onUpdateGoalStatus: PropTypes.func.isRequired,
  status: PropTypes.string,
  previousStatus: PropTypes.string,
  up: PropTypes.bool,
  regionId: PropTypes.oneOfType([PropTypes.number, PropTypes.string]).isRequired,
};

StatusDropdown.defaultProps = {
  status: '',
  previousStatus: null,
  up: false,
};<|MERGE_RESOLUTION|>--- conflicted
+++ resolved
@@ -29,16 +29,6 @@
   // my database has "completed" goals in it, not sure why so leaving it in case of breakage
   Completed: {
     display: 'Closed',
-    color: colors.success,
-    icon: <Closed />,
-  },
-<<<<<<< HEAD
-  Closed: {
-    display: 'Closed',
-=======
-  Complete: {
-    display: 'Complete',
->>>>>>> 2ae089be
     color: colors.success,
     icon: <Closed />,
   },
