--- conflicted
+++ resolved
@@ -391,13 +391,6 @@
       await screen.findByText('TTA goals and objectives');
 
       expect(screen.getAllByRole('cell')[0]).toHaveTextContent(/needs status/i);
-<<<<<<< HEAD
-      expect(document.querySelector('.fa-exclamation-circle')).toHaveAttribute(
-        'color',
-        '#c5c5c5',
-      );
-=======
->>>>>>> 0077826e
     });
   });
 
