import React, { useContext } from 'react';
import PropTypes from 'prop-types';
import { FontAwesomeIcon } from '@fortawesome/react-fontawesome';
import { faPlus } from '@fortawesome/free-solid-svg-icons';
import Pagination from 'react-js-pagination';
import { Link, useHistory } from 'react-router-dom';
import { Button } from '@trussworks/react-uswds';
import UserContext from '../../UserContext';
import { canEditOrCreateGoals } from '../../permissions';
import { DECIMAL_BASE } from '../../Constants';

export function renderTotal(offset, perPage, activePage, count) {
  const from = offset >= count ? 0 : offset + 1;
  const offsetTo = perPage * activePage;
  let to;
  if (offsetTo > count) {
    to = count;
  } else {
    to = offsetTo;
  }
  return `${from}-${to} of ${count}`;
}

export default function GoalsTableHeader({
  title,
  count,
  activePage,
  offset,
  perPage,
  handlePageChange,
  hidePagination,
  recipientId,
  regionId,
  hasActiveGrants,
  selectedGoals,
}) {
  const history = useHistory();
  const { user } = useContext(UserContext);
  const hasButtonPermissions = canEditOrCreateGoals(user, parseInt(regionId, DECIMAL_BASE));

  const showAddNewButton = hasActiveGrants && hasButtonPermissions && false;

<<<<<<< HEAD
=======
  const onPrint = () => {
    history.push(`/recipient-tta-records/${recipientId}/region/${regionId}/goals-objectives/print`, {
      selectedGoals,
    });
  };

>>>>>>> 1f3bd640
  return (
    <div className="desktop:display-flex padding-x-3">
      <div className="desktop:display-flex flex-1 desktop:padding-top-0 padding-top-2">
        <h2 className="font-body-lg margin-left-2 margin-right-1 margin-y-3">{title}</h2>
        { showAddNewButton ? (
          <span className="smart-hub--table-controls desktop:margin-x-2 desktop:margin-y-0 margin-2 display-flex flex-row flex-align-center">
            <Link
              to={`/recipient-tta-records/${recipientId}/region/${regionId}/goals/new`}
              className="display-flex flex-justify usa-button"
            >
              <FontAwesomeIcon
                color="white"
                icon={faPlus}
              />
              <span className="margin-x-1">Add new goal</span>
            </Link>
          </span>
        ) : null }
        <Button
          className="display-flex flex-align-center usa-button usa-button--unstyled margin-x-3 margin-y-3"
          onClick={onPrint}
        >
          Preview and print
        </Button>
      </div>
      {!hidePagination && (
        <span className="smart-hub--table-nav">
          <span aria-label="Pagination for goals">
            <span
              className="smart-hub--total-count display-flex flex-align-center height-full margin-2 desktop:margin-0 padding-right-1"
              aria-label={`Page ${activePage}, displaying rows ${renderTotal(
                offset,
                perPage,
                activePage,
                count,
              )}`}
            >
              <span>{renderTotal(offset, perPage, activePage, count)}</span>
              <Pagination
                innerClass="pagination desktop:margin-x-0 margin-top-0 margin-x-2"
                hideFirstLastPages
                prevPageText="<Prev"
                nextPageText="Next>"
                activePage={activePage}
                itemsCountPerPage={perPage}
                totalItemsCount={count}
                pageRangeDisplayed={4}
                onChange={handlePageChange}
                linkClassPrev="smart-hub--link-prev"
                linkClassNext="smart-hub--link-next"
                tabIndex={0}
              />
            </span>
          </span>
        </span>
      )}
    </div>
  );
}

GoalsTableHeader.propTypes = {
  title: PropTypes.string.isRequired,
  hidePagination: PropTypes.bool,
  count: PropTypes.number,
  activePage: PropTypes.number,
  offset: PropTypes.number,
  perPage: PropTypes.number,
  handlePageChange: PropTypes.func,
  regionId: PropTypes.string.isRequired,
  recipientId: PropTypes.string.isRequired,
  hasActiveGrants: PropTypes.bool.isRequired,
  selectedGoals: PropTypes.arrayOf(PropTypes.shape({ id: PropTypes.number })).isRequired,
};

GoalsTableHeader.defaultProps = {
  hidePagination: false,
  count: 0,
  activePage: 0,
  offset: 0,
  perPage: 10,
  handlePageChange: () => { },
};<|MERGE_RESOLUTION|>--- conflicted
+++ resolved
@@ -40,15 +40,12 @@
 
   const showAddNewButton = hasActiveGrants && hasButtonPermissions && false;
 
-<<<<<<< HEAD
-=======
   const onPrint = () => {
     history.push(`/recipient-tta-records/${recipientId}/region/${regionId}/goals-objectives/print`, {
       selectedGoals,
     });
   };
 
->>>>>>> 1f3bd640
   return (
     <div className="desktop:display-flex padding-x-3">
       <div className="desktop:display-flex flex-1 desktop:padding-top-0 padding-top-2">
