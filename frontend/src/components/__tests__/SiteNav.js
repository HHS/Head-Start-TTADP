--- conflicted
+++ resolved
@@ -5,35 +5,15 @@
   screen, render, act,
 } from '@testing-library/react';
 import fetchMock from 'fetch-mock';
-<<<<<<< HEAD
-import { MemoryRouter } from 'react-router-dom';
-=======
 import { MemoryRouter, Router } from 'react-router';
 import { createMemoryHistory } from 'history';
 import { SCOPE_IDS } from '@ttahub/common';
->>>>>>> d001cb02
 import SiteNav from '../SiteNav';
 import UserContext from '../../UserContext';
 
+const history = createMemoryHistory();
+
 describe('SiteNav', () => {
-  const renderTest = (initialEntries = []) => {
-    const user = {
-      name: 'name',
-      id: 1,
-      flags: [],
-      roles: [],
-      permissions: [],
-    };
-
-    render(
-      <MemoryRouter initialEntries={initialEntries}>
-        <UserContext.Provider value={{ user, authenticated: true, logout: () => {} }}>
-          <SiteNav authenticated admin user={user} hasAlerts={false} />
-        </UserContext.Provider>
-      </MemoryRouter>,
-    );
-  };
-
   describe('when authenticated & pathname = "activity-reports', () => {
     afterEach(() => fetchMock.restore());
 
@@ -48,12 +28,19 @@
         roles: [],
         permissions: [],
       };
-
       fetchMock.get(userUrl, { ...user });
       fetchMock.get(logoutUrl, 200);
+
+      render(
+        <Router history={history}>
+          <UserContext.Provider value={{ user, authenticated: true, logout: () => {} }}>
+            <SiteNav authenticated admin user={user} hasAlerts={false} />
+          </UserContext.Provider>
+        </Router>,
+      );
     });
     test('survey button is visible', async () => {
-      renderTest(['/activity-reports']);
+      history.push('/activity-reports');
       const surveyButton = await screen.findByText(/Please leave feedback/i);
       expect(surveyButton).toBeVisible();
     });
