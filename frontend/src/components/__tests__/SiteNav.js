import '@testing-library/jest-dom';
import React from 'react';
import join from 'url-join';
import {
  screen, render, act,
} from '@testing-library/react';
import fetchMock from 'fetch-mock';
import { MemoryRouter, Router } from 'react-router';
import { createMemoryHistory } from 'history';
<<<<<<< HEAD

import { SCOPE_IDS } from '@ttahub/common';
=======
>>>>>>> 803609a8
import SiteNav from '../SiteNav';
import UserContext from '../../UserContext';

const history = createMemoryHistory();

describe('SiteNav', () => {
  describe('when authenticated & pathname = "activity-reports', () => {
    afterEach(() => fetchMock.restore());

    const logoutUrl = join('api', 'logout');
    const userUrl = join('api', 'user');

    beforeEach(() => {
      const user = {
        name: 'name',
        id: 1,
        flags: [],
        roles: [],
        permissions: [],
      };
      fetchMock.get(userUrl, { ...user });
      fetchMock.get(logoutUrl, 200);

      render(
        <Router history={history}>
          <UserContext.Provider value={{ user, authenticated: true, logout: () => {} }}>
            <SiteNav authenticated admin user={user} hasAlerts={false} />
          </UserContext.Provider>
        </Router>,
      );
    });
    test('survey button is visible', async () => {
      history.push('/activity-reports');
      const surveyButton = await screen.findByText(/Please leave feedback/i);
      expect(surveyButton).toBeVisible();
    });
  });

  describe('when authenticated', () => {
    afterEach(() => fetchMock.restore());

    const userUrl = join('api', 'user');

    beforeEach(() => {
<<<<<<< HEAD
      const user = {
        // since I have no home region id, the `defaultRegion` falls back
        // to `regions.split(', ')[0] (or however else you want to implement this fix)
        homeRegionId: null,
        permissions: [
          {
            scopeId: SCOPE_IDS.READ_WRITE_ACTIVITY_REPORTS,
            regionId: 10,
          },
        ],
      };
      fetchMock.get(userUrl, { ...user });
=======
      const user = { name: 'name' };
      fetchMock.get(userUrl, { ...user, permissions: [] });
>>>>>>> 803609a8

      render(
        <MemoryRouter>
          <UserContext.Provider value={{ user, authenticated: true, logout: () => {} }}>
            <SiteNav authenticated user={user} hasAlerts={false} />
          </UserContext.Provider>
        </MemoryRouter>,
      );
    });

    test('nav items are visible', () => {
      expect(screen.queryAllByRole('link').length).not.toBe(0);
    });
    test('has no home region', async () => {
      // this verifies `hasMultipleRegions` works as expected
      // because the heading is `Region` and not `Regions`, as we
      // only have one region.
      expect(await screen.findByText('Region 10')).toBeVisible();
    });
  });

  describe('when unauthenticated', () => {
    beforeEach(() => {
      render(
        <MemoryRouter>
          <UserContext.Provider value={{ user: {}, authenticated: false, logout: () => {} }}>
            <SiteNav authenticated={false} hasAlerts={false} />
          </UserContext.Provider>
        </MemoryRouter>,
      );
    });

    test('nav items are not visible', () => {
      expect(screen.queryAllByRole('link').length).toBe(1);
    });
  });

  describe('when authenticated & hasAlerts && no header', () => {
    afterEach(() => fetchMock.restore());

    const userUrl = join('api', 'user');

    beforeEach(() => {
      const user = { name: 'name' };
      fetchMock.get(userUrl, { ...user, permissions: [] });

      render(
        <MemoryRouter>
          <UserContext.Provider value={{ user, authenticated: true, logout: () => {} }}>
            <SiteNav authenticated user={user} hasAlerts />
          </UserContext.Provider>
        </MemoryRouter>,
      );
    });

    test('nav items are visible', () => {
      expect(screen.queryAllByRole('link').length).not.toBe(0);
    });
  });

  describe('when authenticated & hasAlerts && a header', () => {
    afterEach(() => fetchMock.restore());

    const userUrl = join('api', 'user');

    beforeEach(() => {
      const user = { name: 'name', permissions: [] };
      fetchMock.get(userUrl, { ...user });

      render(
        <MemoryRouter>
          <UserContext.Provider value={{ user, authenticated: true, logout: () => {} }}>
            <header className="smart-hub-header.has-alerts">
              <SiteNav authenticated user={user} hasAlerts />
            </header>
          </UserContext.Provider>
        </MemoryRouter>,
      );
    });

    test('nav items are visible', () => {
      expect(screen.queryAllByRole('link').length).not.toBe(0);
    });
  });

  describe('site nav label', () => {
    afterEach(() => fetchMock.restore());

    const userUrl = join('api', 'user');

    const renderSiteNav = (u) => {
      const user = { ...u, name: 'name' };
      fetchMock.get(userUrl, { ...user });

      render(
        <MemoryRouter>
          <UserContext.Provider value={{ user, authenticated: true, logout: () => {} }}>
            <header className="smart-hub-header.has-alerts">
              <SiteNav authenticated user={user} hasAlerts />
            </header>
          </UserContext.Provider>
        </MemoryRouter>,
      );
    };

    test('has multiple regions', async () => {
      const user = {
        homeRegionId: 1,
        permissions: [
          {
            scopeId: SCOPE_IDS.READ_WRITE_ACTIVITY_REPORTS,
            regionId: 1,
          },
          {
            scopeId: SCOPE_IDS.READ_WRITE_ACTIVITY_REPORTS,
            regionId: 2,
          },
        ],
      };

      act(() => {
        renderSiteNav(user);
      });

      expect(await screen.findByText('Regions 1, 2')).toBeVisible();
    });

    test('has sinle region', async () => {
      const user = {
        homeRegionId: 1,
        permissions: [
          {
            scopeId: SCOPE_IDS.READ_WRITE_ACTIVITY_REPORTS,
            regionId: 1,
          },
        ],
      };

      act(() => {
        renderSiteNav(user);
      });

      expect(await screen.findByText('Region 1')).toBeVisible();
    });

    test('is central office', async () => {
      const user = {
        homeRegionId: 14,
        permissions: [
          {
            scopeId: SCOPE_IDS.READ_WRITE_ACTIVITY_REPORTS,
            regionId: 1,
          },
          {
            scopeId: SCOPE_IDS.READ_WRITE_ACTIVITY_REPORTS,
            regionId: 2,
          },
        ],
      };

      act(() => {
        renderSiteNav(user);
      });

      expect(await screen.findByText('All Regions')).toBeVisible();
    });
  });
});<|MERGE_RESOLUTION|>--- conflicted
+++ resolved
@@ -7,11 +7,7 @@
 import fetchMock from 'fetch-mock';
 import { MemoryRouter, Router } from 'react-router';
 import { createMemoryHistory } from 'history';
-<<<<<<< HEAD
-
 import { SCOPE_IDS } from '@ttahub/common';
-=======
->>>>>>> 803609a8
 import SiteNav from '../SiteNav';
 import UserContext from '../../UserContext';
 
@@ -56,7 +52,6 @@
     const userUrl = join('api', 'user');
 
     beforeEach(() => {
-<<<<<<< HEAD
       const user = {
         // since I have no home region id, the `defaultRegion` falls back
         // to `regions.split(', ')[0] (or however else you want to implement this fix)
@@ -68,11 +63,8 @@
           },
         ],
       };
-      fetchMock.get(userUrl, { ...user });
-=======
-      const user = { name: 'name' };
+
       fetchMock.get(userUrl, { ...user, permissions: [] });
->>>>>>> 803609a8
 
       render(
         <MemoryRouter>
