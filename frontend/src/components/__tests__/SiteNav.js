import '@testing-library/jest-dom';
import React from 'react';
import join from 'url-join';
import {
  screen, render,
} from '@testing-library/react';
import fetchMock from 'fetch-mock';
import { MemoryRouter, Router } from 'react-router';
import { createMemoryHistory } from 'history';

import SiteNav from '../SiteNav';
import UserContext from '../../UserContext';

const history = createMemoryHistory();

describe('SiteNav', () => {
  describe('when authenticated & pathname = "activity-reports', () => {
    afterEach(() => fetchMock.restore());

    const logoutUrl = join('api', 'logout');
    const userUrl = join('api', 'user');

    beforeEach(() => {
      const user = {
        name: 'name', id: 1, flags: [], roles: [],
      };
      fetchMock.get(userUrl, { ...user });
      fetchMock.get(logoutUrl, 200);

      render(
        <Router history={history}>
<<<<<<< HEAD
          <UserContext.Provider value={{ user }}>
=======
          <UserContext.Provider value={{ user, authenticated: true, logout: () => {} }}>
>>>>>>> 0e39a73f
            <SiteNav authenticated admin user={user} hasAlerts={false} />
          </UserContext.Provider>
        </Router>,
      );
    });
    test('survey button is visible', async () => {
      history.push('/activity-reports');
      const surveyButton = await screen.findByText(/Please leave feedback/i);
      expect(surveyButton).toBeVisible();
    });
  });

  describe('when authenticated', () => {
    afterEach(() => fetchMock.restore());

    const userUrl = join('api', 'user');

    beforeEach(() => {
      const user = { name: 'name' };
      fetchMock.get(userUrl, { ...user });

      render(
        <MemoryRouter>
<<<<<<< HEAD
          <UserContext.Provider value={{ user }}>
=======
          <UserContext.Provider value={{ user, authenticated: true, logout: () => {} }}>
>>>>>>> 0e39a73f
            <SiteNav authenticated user={user} hasAlerts={false} />
          </UserContext.Provider>
        </MemoryRouter>,
      );
    });

    test('nav items are visible', () => {
      expect(screen.queryAllByRole('link').length).not.toBe(0);
    });
  });

  describe('when unauthenticated', () => {
    beforeEach(() => {
      render(
        <MemoryRouter>
          <UserContext.Provider value={{ user: {}, authenticated: false, logout: () => {} }}>
            <SiteNav authenticated={false} hasAlerts={false} />
          </UserContext.Provider>
        </MemoryRouter>,
      );
    });

    test('nav items are not visible', () => {
      expect(screen.queryAllByRole('link').length).toBe(1);
    });
  });

  describe('when authenticated & hasAlerts && no header', () => {
    afterEach(() => fetchMock.restore());

    const userUrl = join('api', 'user');

    beforeEach(() => {
      const user = { name: 'name' };
      fetchMock.get(userUrl, { ...user });

      render(
        <MemoryRouter>
<<<<<<< HEAD
          <UserContext.Provider value={{ user }}>
=======
          <UserContext.Provider value={{ user, authenticated: true, logout: () => {} }}>
>>>>>>> 0e39a73f
            <SiteNav authenticated user={user} hasAlerts />
          </UserContext.Provider>
        </MemoryRouter>,
      );
    });

    test('nav items are visible', () => {
      expect(screen.queryAllByRole('link').length).not.toBe(0);
    });
  });

  describe('when authenticated & hasAlerts && a header', () => {
    afterEach(() => fetchMock.restore());

    const userUrl = join('api', 'user');

    beforeEach(() => {
      const user = { name: 'name' };
      fetchMock.get(userUrl, { ...user });

      render(
        <MemoryRouter>
<<<<<<< HEAD
          <header className="smart-hub-header.has-alerts">
            <UserContext.Provider value={{ user }}>
              <SiteNav authenticated user={user} hasAlerts />
            </UserContext.Provider>
          </header>
=======
          <UserContext.Provider value={{ user, authenticated: true, logout: () => {} }}>
            <header className="smart-hub-header.has-alerts">
              <SiteNav authenticated user={user} hasAlerts />
            </header>
          </UserContext.Provider>
>>>>>>> 0e39a73f
        </MemoryRouter>,
      );
    });

    test('nav items are visible', () => {
      expect(screen.queryAllByRole('link').length).not.toBe(0);
    });
  });
});<|MERGE_RESOLUTION|>--- conflicted
+++ resolved
@@ -29,11 +29,7 @@
 
       render(
         <Router history={history}>
-<<<<<<< HEAD
-          <UserContext.Provider value={{ user }}>
-=======
           <UserContext.Provider value={{ user, authenticated: true, logout: () => {} }}>
->>>>>>> 0e39a73f
             <SiteNav authenticated admin user={user} hasAlerts={false} />
           </UserContext.Provider>
         </Router>,
@@ -57,11 +53,7 @@
 
       render(
         <MemoryRouter>
-<<<<<<< HEAD
-          <UserContext.Provider value={{ user }}>
-=======
           <UserContext.Provider value={{ user, authenticated: true, logout: () => {} }}>
->>>>>>> 0e39a73f
             <SiteNav authenticated user={user} hasAlerts={false} />
           </UserContext.Provider>
         </MemoryRouter>,
@@ -100,11 +92,7 @@
 
       render(
         <MemoryRouter>
-<<<<<<< HEAD
-          <UserContext.Provider value={{ user }}>
-=======
           <UserContext.Provider value={{ user, authenticated: true, logout: () => {} }}>
->>>>>>> 0e39a73f
             <SiteNav authenticated user={user} hasAlerts />
           </UserContext.Provider>
         </MemoryRouter>,
@@ -127,19 +115,11 @@
 
       render(
         <MemoryRouter>
-<<<<<<< HEAD
-          <header className="smart-hub-header.has-alerts">
-            <UserContext.Provider value={{ user }}>
-              <SiteNav authenticated user={user} hasAlerts />
-            </UserContext.Provider>
-          </header>
-=======
           <UserContext.Provider value={{ user, authenticated: true, logout: () => {} }}>
             <header className="smart-hub-header.has-alerts">
               <SiteNav authenticated user={user} hasAlerts />
             </header>
           </UserContext.Provider>
->>>>>>> 0e39a73f
         </MemoryRouter>,
       );
     });
