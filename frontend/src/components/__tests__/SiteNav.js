--- conflicted
+++ resolved
@@ -7,7 +7,6 @@
 import fetchMock from 'fetch-mock';
 import { MemoryRouter, Router } from 'react-router';
 import { createMemoryHistory } from 'history';
-import UserContext from '../../UserContext';
 
 import SiteNav from '../SiteNav';
 
@@ -27,13 +26,7 @@
 
       render(
         <Router history={history}>
-<<<<<<< HEAD
-          <UserContext.Provider value={{ user }}>
-            <SiteNav authenticated admin user={user} />
-          </UserContext.Provider>
-=======
           <SiteNav authenticated admin user={user} hasAlerts={false} />
->>>>>>> 6edce788
         </Router>,
       );
     });
@@ -55,13 +48,7 @@
 
       render(
         <MemoryRouter>
-<<<<<<< HEAD
-          <UserContext.Provider value={{ user }}>
-            <SiteNav authenticated user={user} />
-          </UserContext.Provider>
-=======
           <SiteNav authenticated user={user} hasAlerts={false} />
->>>>>>> 6edce788
         </MemoryRouter>,
       );
     });
