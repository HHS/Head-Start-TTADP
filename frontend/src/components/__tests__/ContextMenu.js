import '@testing-library/jest-dom';
import React from 'react';
import {
  render, screen, waitFor,
} from '@testing-library/react';
import userEvent from '@testing-library/user-event';

import ContextMenu from '../ContextMenu';

const menuItems = (label = 'one', onClick = () => {}) => [
  {
    label,
    onClick,
  },
  {
    label: 'two',
    onClick: () => {},
  },
];

describe('ContextMenu', () => {
  it('hides the menu by default', async () => {
    render(<ContextMenu menuItems={menuItems()} label="label" />);
<<<<<<< HEAD
    const buttons = screen.queryAllByTestId('actions-button');
=======
    const buttons = screen.queryAllByTestId('context-menu-actions-btn');
>>>>>>> df3d2b56
    await waitFor(() => expect(buttons.length).toEqual(1));
    expect(await screen.findByLabelText('label')).toBeVisible();
  });

  describe('when the menu is open', () => {
    it('displays all menu items', async () => {
      render(<ContextMenu menuItems={menuItems()} label="label" />);
<<<<<<< HEAD
      const button = await screen.findByTestId('actions-button');
=======
      const button = await screen.findByTestId('context-menu-actions-btn');
>>>>>>> df3d2b56
      userEvent.click(button);

      expect(await screen.findByText('one')).toBeVisible();
      expect(await screen.findByText('two')).toBeVisible();
    });

    it("calls the menu item's onClick", async () => {
      const onClick = jest.fn();
      render(<ContextMenu menuItems={menuItems('one', onClick)} label="label" />);
<<<<<<< HEAD
      const button = await screen.findByTestId('actions-button');
=======
      const button = await screen.findByTestId('context-menu-actions-btn');
>>>>>>> df3d2b56
      userEvent.click(button);

      const oneButton = await screen.findByText('one');
      userEvent.click(oneButton);
      await waitFor(() => expect(onClick).toHaveBeenCalled());
    });

    it('can be closed by pressing escape', async () => {
      const onClick = jest.fn();
      render(<ContextMenu menuItems={menuItems('one', onClick)} label="label" />);
<<<<<<< HEAD
      const button = await screen.findByTestId('actions-button');
=======
      const button = await screen.findByTestId('context-menu-actions-btn');
>>>>>>> df3d2b56
      userEvent.click(button);
      expect(await screen.findByText('one')).toBeVisible();
      userEvent.type(button, '{esc}', { skipClick: true });
      await waitFor(() => expect(screen.queryByText('one')).toBeNull());
    });

    it('can be shifted right', async () => {
      render(<ContextMenu left={false} menuItems={menuItems('one')} label="label" />);
<<<<<<< HEAD
      const button = await screen.findByTestId('actions-button');
=======
      const button = await screen.findByTestId('context-menu-actions-btn');
>>>>>>> df3d2b56
      userEvent.click(button);
      const menu = await screen.findByTestId('menu');
      expect(menu).not.toHaveClass('smart-hub--menu__left');
    });

    it('can be shifted up', async () => {
      render(<ContextMenu up left={false} menuItems={menuItems('one')} label="label" />);
<<<<<<< HEAD
      const button = await screen.findByTestId('actions-button');
=======
      const button = await screen.findByTestId('context-menu-actions-btn');
>>>>>>> df3d2b56
      userEvent.click(button);
      const menu = await screen.findByTestId('menu');
      expect(menu).toHaveClass('smart-hub--menu__up');
    });

    it('can be shifted up and left', async () => {
<<<<<<< HEAD
      render(<ContextMenu up menuItems={menuItems('one')} label="label" />);
      const button = await screen.findByTestId('actions-button');
=======
      render(<ContextMenu up left menuItems={menuItems('one')} label="label" />);
      const button = await screen.findByTestId('context-menu-actions-btn');
>>>>>>> df3d2b56
      userEvent.click(button);
      const menu = await screen.findByTestId('menu');
      expect(menu).toHaveClass('smart-hub--menu__left_and_up');
    });

    it('ignores keypresses that are not escape', async () => {
      const onClick = jest.fn();
      render(<ContextMenu menuItems={menuItems('one', onClick)} label="label" />);
<<<<<<< HEAD
      const button = await screen.findByTestId('actions-button');
=======
      const button = await screen.findByTestId('context-menu-actions-btn');
>>>>>>> df3d2b56
      userEvent.click(button);
      expect(await screen.findByText('one')).toBeVisible();
      userEvent.type(button, 'a', { skipClick: true });
      expect(await screen.findByText('one')).toBeVisible();
    });

    it('hides the menu on blur', async () => {
      render(
        <>
          <ContextMenu menuItems={menuItems()} label="label" />
          <div data-testid="other" />
          );
        </>,
      );
<<<<<<< HEAD
      const button = await screen.findByTestId('actions-button');
=======
      const button = await screen.findByTestId('context-menu-actions-btn');
>>>>>>> df3d2b56
      userEvent.click(button);

      const other = await screen.findByTestId('other');
      userEvent.click(other);

      await waitFor(() => expect(screen.queryByText('one')).toBeNull());
      await waitFor(() => expect(screen.queryByText('two')).toBeNull());
    });
  });
});<|MERGE_RESOLUTION|>--- conflicted
+++ resolved
@@ -21,11 +21,7 @@
 describe('ContextMenu', () => {
   it('hides the menu by default', async () => {
     render(<ContextMenu menuItems={menuItems()} label="label" />);
-<<<<<<< HEAD
-    const buttons = screen.queryAllByTestId('actions-button');
-=======
     const buttons = screen.queryAllByTestId('context-menu-actions-btn');
->>>>>>> df3d2b56
     await waitFor(() => expect(buttons.length).toEqual(1));
     expect(await screen.findByLabelText('label')).toBeVisible();
   });
@@ -33,11 +29,7 @@
   describe('when the menu is open', () => {
     it('displays all menu items', async () => {
       render(<ContextMenu menuItems={menuItems()} label="label" />);
-<<<<<<< HEAD
-      const button = await screen.findByTestId('actions-button');
-=======
       const button = await screen.findByTestId('context-menu-actions-btn');
->>>>>>> df3d2b56
       userEvent.click(button);
 
       expect(await screen.findByText('one')).toBeVisible();
@@ -47,11 +39,7 @@
     it("calls the menu item's onClick", async () => {
       const onClick = jest.fn();
       render(<ContextMenu menuItems={menuItems('one', onClick)} label="label" />);
-<<<<<<< HEAD
-      const button = await screen.findByTestId('actions-button');
-=======
       const button = await screen.findByTestId('context-menu-actions-btn');
->>>>>>> df3d2b56
       userEvent.click(button);
 
       const oneButton = await screen.findByText('one');
@@ -62,11 +50,7 @@
     it('can be closed by pressing escape', async () => {
       const onClick = jest.fn();
       render(<ContextMenu menuItems={menuItems('one', onClick)} label="label" />);
-<<<<<<< HEAD
-      const button = await screen.findByTestId('actions-button');
-=======
       const button = await screen.findByTestId('context-menu-actions-btn');
->>>>>>> df3d2b56
       userEvent.click(button);
       expect(await screen.findByText('one')).toBeVisible();
       userEvent.type(button, '{esc}', { skipClick: true });
@@ -75,11 +59,7 @@
 
     it('can be shifted right', async () => {
       render(<ContextMenu left={false} menuItems={menuItems('one')} label="label" />);
-<<<<<<< HEAD
-      const button = await screen.findByTestId('actions-button');
-=======
       const button = await screen.findByTestId('context-menu-actions-btn');
->>>>>>> df3d2b56
       userEvent.click(button);
       const menu = await screen.findByTestId('menu');
       expect(menu).not.toHaveClass('smart-hub--menu__left');
@@ -87,24 +67,15 @@
 
     it('can be shifted up', async () => {
       render(<ContextMenu up left={false} menuItems={menuItems('one')} label="label" />);
-<<<<<<< HEAD
-      const button = await screen.findByTestId('actions-button');
-=======
       const button = await screen.findByTestId('context-menu-actions-btn');
->>>>>>> df3d2b56
       userEvent.click(button);
       const menu = await screen.findByTestId('menu');
       expect(menu).toHaveClass('smart-hub--menu__up');
     });
 
     it('can be shifted up and left', async () => {
-<<<<<<< HEAD
-      render(<ContextMenu up menuItems={menuItems('one')} label="label" />);
-      const button = await screen.findByTestId('actions-button');
-=======
       render(<ContextMenu up left menuItems={menuItems('one')} label="label" />);
       const button = await screen.findByTestId('context-menu-actions-btn');
->>>>>>> df3d2b56
       userEvent.click(button);
       const menu = await screen.findByTestId('menu');
       expect(menu).toHaveClass('smart-hub--menu__left_and_up');
@@ -113,11 +84,7 @@
     it('ignores keypresses that are not escape', async () => {
       const onClick = jest.fn();
       render(<ContextMenu menuItems={menuItems('one', onClick)} label="label" />);
-<<<<<<< HEAD
-      const button = await screen.findByTestId('actions-button');
-=======
       const button = await screen.findByTestId('context-menu-actions-btn');
->>>>>>> df3d2b56
       userEvent.click(button);
       expect(await screen.findByText('one')).toBeVisible();
       userEvent.type(button, 'a', { skipClick: true });
@@ -129,14 +96,9 @@
         <>
           <ContextMenu menuItems={menuItems()} label="label" />
           <div data-testid="other" />
-          );
         </>,
       );
-<<<<<<< HEAD
-      const button = await screen.findByTestId('actions-button');
-=======
       const button = await screen.findByTestId('context-menu-actions-btn');
->>>>>>> df3d2b56
       userEvent.click(button);
 
       const other = await screen.findByTestId('other');
