import '@testing-library/jest-dom';
import React from 'react';
import {
  render, fireEvent, waitFor, act, screen,
} from '@testing-library/react';
import * as fileFetcher from '../../fetchers/File';
import FileUploader, { getStatus } from '../FileUploader';

describe('FileUploader', () => {
  jest.spyOn(fileFetcher, 'default').mockImplementation(() => Promise.resolve());
  const dispatchEvt = (node, type, data) => {
    const event = new Event(type, { bubbles: true });
    Object.assign(event, data);
    fireEvent(node, event);
  };

  const flushPromises = async (rerender, ui) => {
    await act(() => waitFor(() => rerender(ui)));
  };

  const mockData = (files) => ({
    dataTransfer: {
      files,
      items: files.map((file) => ({
        kind: 'file',
        type: file.type,
        getAsFile: () => file,
      })),
      types: ['Files'],
    },
  });

  const file = (name) => ({ originalFileName: name, fileSize: 2000, status: 'Uploaded' });

  it('onDrop adds calls the onChange method', async () => {
    const mockOnChange = jest.fn();
    const data = mockData([file('file')]);
    const ui = <FileUploader reportId="3" id="attachment" onChange={mockOnChange} files={[]} />;
    const { container, rerender } = render(ui);
    const dropzone = container.querySelector('div');

    await dispatchEvt(dropzone, 'drop', data);
    await flushPromises(rerender, ui);

    expect(mockOnChange).toHaveBeenCalled();
  });

  it('checks that onDrop does not run if reportId is new', async () => {
    const mockOnChange = jest.fn();
    const data = mockData([file('file')]);
    const ui = <FileUploader reportId="new" id="attachment" onChange={mockOnChange} files={[]} />;
    const { container, rerender } = render(ui);
    const dropzone = container.querySelector('div');

    await dispatchEvt(dropzone, 'drop', data);
    await flushPromises(rerender, ui);

    expect(mockOnChange).not.toHaveBeenCalled();
  });

  it('files are properly displayed', () => {
    render(<FileUploader reportId="new" id="attachment" onChange={() => {}} files={[file('fileOne'), file('fileTwo')]} />);
    expect(screen.getByText('fileOne')).toBeVisible();
    expect(screen.getByText('fileTwo')).toBeVisible();
  });

  it('files can be removed', () => {
    const mockOnChange = jest.fn();
    render(<FileUploader reportId="new" id="attachment" onChange={mockOnChange} files={[{ id: 1, originalFileName: 'fileOne' }, { id: 2, originalFileName: 'fileTwo' }]} />);
    const fileTwo = screen.getByText('fileTwo');
    fireEvent.click(fileTwo.parentNode.lastChild.firstChild);
    const deleteButton = screen.getByText('Delete');
    fireEvent.click(deleteButton);
    expect(mockOnChange).toHaveBeenCalledWith([{ id: 1, originalFileName: 'fileOne' }]);
<<<<<<< HEAD
=======
  });
  it('files are not removed if cancel is pressed', () => {
    const mockOnChange = jest.fn();
    render(<FileUploader reportId="new" id="attachment" onChange={mockOnChange} files={[{ id: 1, originalFileName: 'fileOne' }, { id: 2, originalFileName: 'fileTwo' }]} />);
    const fileTwo = screen.getByText('fileTwo');
    fireEvent.click(fileTwo.parentNode.lastChild.firstChild);
    const cancelButton = screen.getByText('Cancel');
    fireEvent.click(cancelButton);
    expect(mockOnChange).not.toHaveBeenCalled();
>>>>>>> c9d20aae
  });
  describe('getStatus tests', () => {
    it('returns the correct statuses', () => {
      let got;
      got = getStatus('UPLOADING');
      expect(got).toBe('Uploading');
      got = getStatus('UPLOADED');
      expect(got).toBe('Uploaded');
      got = getStatus('UPLOAD_FAILED');
      expect(got).toBe('Upload Failed');
      got = getStatus('QUEUING_FAILED');
      expect(got).toBe('Upload Failed');
      got = getStatus('SCANNING_QUEUED');
      expect(got).toBe('Scanning');
      got = getStatus('SCANNING');
      expect(got).toBe('Scanning');
      got = getStatus('APPROVED');
      expect(got).toBe('Approved');
      got = getStatus('REJECTED');
      expect(got).toBe('Rejected');
    });
  });
});<|MERGE_RESOLUTION|>--- conflicted
+++ resolved
@@ -72,8 +72,6 @@
     const deleteButton = screen.getByText('Delete');
     fireEvent.click(deleteButton);
     expect(mockOnChange).toHaveBeenCalledWith([{ id: 1, originalFileName: 'fileOne' }]);
-<<<<<<< HEAD
-=======
   });
   it('files are not removed if cancel is pressed', () => {
     const mockOnChange = jest.fn();
@@ -83,7 +81,6 @@
     const cancelButton = screen.getByText('Cancel');
     fireEvent.click(cancelButton);
     expect(mockOnChange).not.toHaveBeenCalled();
->>>>>>> c9d20aae
   });
   describe('getStatus tests', () => {
     it('returns the correct statuses', () => {
