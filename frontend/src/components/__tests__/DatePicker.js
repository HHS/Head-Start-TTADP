import '@testing-library/jest-dom';
import React from 'react';
import {
  render, screen, fireEvent, waitFor,
} from '@testing-library/react';

import { useForm } from 'react-hook-form';
import DatePicker from '../DatePicker';

// react-dates when opening the calendar in these tests. For details see
// https://github.com/airbnb/react-dates/issues/1426#issuecomment-593420014
Object.defineProperty(window, 'getComputedStyle', {
  value: () => ({
    paddingLeft: 0,
    paddingRight: 0,
    paddingTop: 0,
    paddingBottom: 0,
    marginLeft: 0,
    marginRight: 0,
    marginTop: 0,
    marginBottom: 0,
    borderBottomWidth: 0,
    borderTopWidth: 0,
    borderRightWidth: 0,
    borderLeftWidth: 0,
  }),
});

describe('DatePicker', () => {
  // eslint-disable-next-line react/prop-types
  const RenderDatePicker = ({ disabled }) => {
    const { control } = useForm();
    return (
      <form>
        <DatePicker
          control={control}
          label="label"
          name="picker"
          disabled={disabled}
        />
      </form>
    );
  };

  it('disabled flag disables text input', async () => {
    render(<RenderDatePicker disabled />);
    expect(screen.getByRole('textbox')).toBeDisabled();
  });

  it('accepts text input', async () => {
    render(<RenderDatePicker />);
    const textbox = screen.getByRole('textbox');
    fireEvent.change(textbox, { target: { value: '01/01/2000' } });
    await waitFor(() => expect(screen.getByRole('textbox')).toHaveValue('01/01/2000'));
  });

  it('clicking the open button will open the calendar', async () => {
<<<<<<< HEAD
    await act(async () => {
      render(<RenderDatePicker />);
      const openCalendar = screen.getByRole('button');
      fireEvent.click(openCalendar);
    });
    const button = await screen.findByLabelText('Move backward to switch to the previous month.');
=======
    render(<RenderDatePicker />);
    const openCalendar = screen.getByRole('button');
    fireEvent.click(openCalendar);
    const button = await waitFor(() => screen.getByLabelText('Move backward to switch to the previous month.'));
>>>>>>> e3207405
    await waitFor(() => expect(button).toBeVisible());
  });
});<|MERGE_RESOLUTION|>--- conflicted
+++ resolved
@@ -55,19 +55,10 @@
   });
 
   it('clicking the open button will open the calendar', async () => {
-<<<<<<< HEAD
-    await act(async () => {
-      render(<RenderDatePicker />);
-      const openCalendar = screen.getByRole('button');
-      fireEvent.click(openCalendar);
-    });
-    const button = await screen.findByLabelText('Move backward to switch to the previous month.');
-=======
     render(<RenderDatePicker />);
     const openCalendar = screen.getByRole('button');
     fireEvent.click(openCalendar);
-    const button = await waitFor(() => screen.getByLabelText('Move backward to switch to the previous month.'));
->>>>>>> e3207405
+    const button = await screen.findByLabelText('Move backward to switch to the previous month.');
     await waitFor(() => expect(button).toBeVisible());
   });
 });