/* eslint-disable react/no-array-index-key, react/jsx-props-no-spreading */
import React, {
  useState, useContext, useEffect, useRef,
} from 'react';
import PropTypes from 'prop-types';
import { NavLink as Link } from 'react-router-dom';
import SiteNavDisclosureGroup from './SiteNavDisclosureGroup';
import './SiteNav.scss';
import FeatureFlag from './FeatureFlag';
import UserContext from '../UserContext';
import { allRegionsUserHasPermissionTo } from '../permissions';

const navLinkClasses = [
  'display-block',
  'padding-x-2',
  'padding-y-1',
  'margin-y-1',
  'font-ui-xs',
  'border-left-05',
  'border-transparent',
  'text-base-lightest',
  'text-no-underline',
  'smart-hub-cursor-pointer',
  'hover:text-white',
  'hover:text-no-underline',
].join(' ');

const NavLink = ({ withinDisclosure, ...props }) => (
  <Link
    className={navLinkClasses}
    {...props}
  />
);

NavLink.propTypes = {
  withinDisclosure: PropTypes.bool,
};

NavLink.defaultProps = {
  withinDisclosure: false,
};

const SiteNav = ({
  authenticated,
<<<<<<< HEAD
  user,
=======
  location,
>>>>>>> d001cb02
  hasAlerts,
}) => {
  const { user } = useContext(UserContext);
  const siteNavContent = useRef(null);
  const [showActivityReportSurveyButton, setShowActivityReportSurveyButton] = useState(false);
  const [showSidebar, setShowSidebar] = useState(true);

  useEffect(() => {
    if (window.location.pathname === '/activity-reports' && authenticated) {
      setShowActivityReportSurveyButton(true);
    } else {
      setShowActivityReportSurveyButton(false);
    }

    setShowSidebar(!(window.location.pathname === '/logout'));
  }, [authenticated]);

  // This resizes the site nav content's gap to account for the header if there is an alert
  useEffect(() => {
    if (hasAlerts && siteNavContent.current) {
      const header = document.querySelector('.smart-hub-header.has-alerts');
      if (header) {
        siteNavContent.current.style.paddingTop = `${siteNavContent.current.style.paddingTop + header.offsetHeight}px`;
      }
    }
  }, [hasAlerts]);

  // Determine Default Region.
  const regions = allRegionsUserHasPermissionTo(user);
  const defaultRegion = user.homeRegionId || regions[0] || 0;
  const hasMultipleRegions = regions && regions.length > 1;

  const regionDisplay = regions.join(', ');

  // If user has more than one region, Regions label is plural, else singular
  const regionLabel = () => {
    if (defaultRegion === 14) {
      return 'All Regions';
    }

    if (hasMultipleRegions) {
      return `Regions ${regionDisplay}`;
    }

    return `Region ${regionDisplay}`;
  };

  if (!showSidebar) return null;

  return (
    <div>
      <div className="position-relative z-top">
        <a
          href="https://touchpoints.app.cloud.gov/touchpoints/7d519b5e"
          className={`usa-button position-fixed bottom-2 right-1 display-${showActivityReportSurveyButton ? 'block' : 'none'}`}
          target="_blank"
          rel="noreferrer"
        >
          Please leave feedback
        </a>
      </div>
      <div ref={siteNavContent} className="smart-hub-sitenav display-flex flex-column pin-y position-fixed z-0 desktop:padding-top-9 padding-top-6 font-ui text-white smart-hub-bg-blue width-15 tablet:width-card desktop:width-card-lg no-print">
        {authenticated && (
          <div className="smart-hub-sitenav-content-container display-flex flex-column flex-1 overflow-y-scroll">
            <div className="width-full smart-hub-sitenav-separator--after">
              <div role="complementary" className="padding-2 smart-hub-sitenav-word-wrap--break">
                <p className="text-bold margin-top-2 desktop:margin-top-5 margin-bottom-1">{user.name}</p>
                <p className="font-sans-3xs margin-bottom-2 desktop:margin-bottom-5 margin-top-1">{regionLabel()}</p>
              </div>
            </div>
            <nav className="display-flex flex-column flex-justify flex-1" aria-label="main navigation">
              <div className="width-full margin-bottom-2 margin-top-2 desktop:margin-top-6">
                <SiteNavDisclosureGroup title="TTA Reporting">
                  <li>
                    <NavLink
                      withinDisclosure
                      to="/activity-reports"
                    >
                      Activity Reports
                    </NavLink>
                  </li>
                  <li>
                    <NavLink
                      withinDisclosure
                      to="/training-reports/not-started"
                    >
                      Training Reports
                    </NavLink>
                  </li>
                </SiteNavDisclosureGroup>
                <SiteNavDisclosureGroup title="Dashboards">
                  <li>
                    <NavLink
                      withinDisclosure
                      to="/dashboards/regional-dashboard/activity-reports"
                    >
                      Regional Dashboard
                    </NavLink>
                  </li>
                  <FeatureFlag flag="regional_goal_dashboard">
                    <li>
                      <NavLink
                        withinDisclosure
                        to="/regional-goal-dashboard"
                      >
                        Regional Goal Dashboard
                      </NavLink>
                    </li>
                  </FeatureFlag>
                  <li>
                    <NavLink
                      withinDisclosure
                      to="/dashboards/resources-dashboard"
                    >
                      Resource Dashboard
                    </NavLink>
                  </li>
                  <FeatureFlag flag="quality_assurance_dashboard">
                    <li>
                      <NavLink
                        to="/dashboards/qa-dashboard"
                      >
                        Quality Assurance Dashboard
                      </NavLink>
                    </li>
                  </FeatureFlag>
                </SiteNavDisclosureGroup>
                <ul className="add-list-reset">
                  <li>
                    <NavLink
                      to="/recipient-tta-records"
                    >
                      Recipient TTA Records
                    </NavLink>
                  </li>
                </ul>
              </div>
            </nav>
          </div>
        )}
      </div>
    </div>
  );
};
SiteNav.displayName = 'SiteNav';

SiteNav.propTypes = {
  authenticated: PropTypes.bool,
<<<<<<< HEAD
  user: PropTypes.shape({ name: PropTypes.string, email: PropTypes.string }),
=======
  location: PropTypes.shape({ pathname: PropTypes.string }).isRequired,
>>>>>>> d001cb02
  hasAlerts: PropTypes.bool.isRequired,
};

SiteNav.defaultProps = {
  authenticated: false,
};
export default SiteNav;<|MERGE_RESOLUTION|>--- conflicted
+++ resolved
@@ -3,7 +3,7 @@
   useState, useContext, useEffect, useRef,
 } from 'react';
 import PropTypes from 'prop-types';
-import { NavLink as Link } from 'react-router-dom';
+import { NavLink as Link, withRouter } from 'react-router-dom';
 import SiteNavDisclosureGroup from './SiteNavDisclosureGroup';
 import './SiteNav.scss';
 import FeatureFlag from './FeatureFlag';
@@ -25,8 +25,12 @@
   'hover:text-no-underline',
 ].join(' ');
 
+const activeNavLinkClasses = 'border-left-05 border-white text-bold';
+const disclosureActiveLinkClasses = 'text-bold';
+
 const NavLink = ({ withinDisclosure, ...props }) => (
   <Link
+    activeClassName={withinDisclosure ? disclosureActiveLinkClasses : activeNavLinkClasses}
     className={navLinkClasses}
     {...props}
   />
@@ -42,11 +46,7 @@
 
 const SiteNav = ({
   authenticated,
-<<<<<<< HEAD
-  user,
-=======
   location,
->>>>>>> d001cb02
   hasAlerts,
 }) => {
   const { user } = useContext(UserContext);
@@ -55,14 +55,14 @@
   const [showSidebar, setShowSidebar] = useState(true);
 
   useEffect(() => {
-    if (window.location.pathname === '/activity-reports' && authenticated) {
+    if (location.pathname === '/activity-reports' && authenticated) {
       setShowActivityReportSurveyButton(true);
     } else {
       setShowActivityReportSurveyButton(false);
     }
 
-    setShowSidebar(!(window.location.pathname === '/logout'));
-  }, [authenticated]);
+    setShowSidebar(!(location.pathname === '/logout'));
+  }, [location.pathname, authenticated]);
 
   // This resizes the site nav content's gap to account for the header if there is an alert
   useEffect(() => {
@@ -195,15 +195,11 @@
 
 SiteNav.propTypes = {
   authenticated: PropTypes.bool,
-<<<<<<< HEAD
-  user: PropTypes.shape({ name: PropTypes.string, email: PropTypes.string }),
-=======
   location: PropTypes.shape({ pathname: PropTypes.string }).isRequired,
->>>>>>> d001cb02
   hasAlerts: PropTypes.bool.isRequired,
 };
 
 SiteNav.defaultProps = {
   authenticated: false,
 };
-export default SiteNav;+export default withRouter(SiteNav);