/* eslint-disable react/no-array-index-key, react/jsx-props-no-spreading */
import React, { useState, useEffect, useRef } from 'react';
import PropTypes from 'prop-types';
import { NavLink as Link, withRouter } from 'react-router-dom';
import FeatureFlag from './FeatureFlag';
import './SiteNav.scss';
import FeatureFlag from './FeatureFlag';

const navLinkClasses = [
  'display-block',
  'padding-x-2',
  'padding-y-1',
  'margin-y-1',
  'font-ui-xs',
  'border-left-05',
  'border-transparent',
  'text-base-lightest',
  'text-no-underline',
  'smart-hub-cursor-pointer',
  'hover:text-white',
  'hover:text-no-underline',
].join(' ');

const activeNavLinkClasses = 'border-left-05 border-white text-bold';

const NavLink = (props) => (
  <Link activeClassName={activeNavLinkClasses} className={navLinkClasses} {...props} />
);

const SiteNav = ({
  authenticated,
  user,
  location,
  hasAlerts,
}) => {
  const siteNavContent = useRef(null);
  const [showActivityReportSurveyButton, setShowActivityReportSurveyButton] = useState(false);
  const [showSidebar, setShowSidebar] = useState(true);

  useEffect(() => {
    if (location.pathname === '/activity-reports' && authenticated) {
      setShowActivityReportSurveyButton(true);
    } else {
      setShowActivityReportSurveyButton(false);
    }

    setShowSidebar(!(location.pathname === '/logout'));
  }, [location.pathname, authenticated]);

  // This resizes the site nav content's gap to account for the header if there is an alert
  useEffect(() => {
    if (hasAlerts && siteNavContent.current) {
      const header = document.querySelector('.smart-hub-header.has-alerts');
      if (header) {
        siteNavContent.current.style.paddingTop = `${siteNavContent.current.style.paddingTop + header.offsetHeight}px`;
      }
    }
  }, [hasAlerts]);

  if (!showSidebar) return null;

  return (
    <div>
      <div className="position-relative z-top">
        <a
          href="https://touchpoints.app.cloud.gov/touchpoints/7d519b5e"
          className={`usa-button position-fixed bottom-2 right-1 display-${showActivityReportSurveyButton ? 'block' : 'none'}`}
          target="_blank"
          rel="noreferrer"
        >
          Please leave feedback
        </a>
      </div>
      <div ref={siteNavContent} className="smart-hub-sitenav display-flex flex-column pin-y position-fixed z-0 desktop:padding-top-9 padding-top-6 font-ui text-white smart-hub-bg-blue width-15 tablet:width-card desktop:width-card-lg no-print">
        {authenticated && (
          <div className="smart-hub-sitenav-content-container display-flex flex-column flex-1 overflow-y-scroll">
            <div className="width-full smart-hub-sitenav-separator--after">
              <div role="complementary" className="padding-2 smart-hub-sitenav-word-wrap--break">
                <p className="text-bold margin-top-2 desktop:margin-top-5">{user.name}</p>
                <p className="font-sans-3xs margin-bottom-2 desktop:margin-bottom-5">{user.email}</p>
              </div>
            </div>
            <nav className="display-flex flex-column flex-justify flex-1" aria-label="main navigation">
              <div className="width-full margin-bottom-2 margin-top-2 desktop:margin-top-6">
                <ul className="add-list-reset">
                  <li>
                    <NavLink
                      to="/activity-reports"
                    >
                      Activity Reports
                    </NavLink>
                  </li>
                  <li>
                    <NavLink
                      to="/regional-dashboard"
                    >
                      Regional Dashboard
                    </NavLink>
                  </li>
<<<<<<< HEAD
                  <FeatureFlag flag="resources_dashboard" renderNotFound={false}>
                    <li>
                      <NavLink
                        to="/resources-dashboard"
                      >
                        Resources Dashboard
=======
                  <FeatureFlag flag="regional_goal_dashboard">
                    <li>
                      <NavLink
                        to="/regional-goal-dashboard"
                      >
                        <span className="display-none tablet:display-inline padding-right-105">
                          <FontAwesomeIcon color="white" icon={faBorderAll} />
                        </span>
                        Regional Goal Dashboard
>>>>>>> 0e39a73f
                      </NavLink>
                    </li>
                  </FeatureFlag>
                  <li>
                    <NavLink
                      to="/recipient-tta-records"
                    >
                      Recipient TTA Records
                    </NavLink>
                  </li>
                </ul>
              </div>
            </nav>
          </div>
        )}
      </div>
    </div>
  );
};
SiteNav.displayName = 'SiteNav';

SiteNav.propTypes = {
  authenticated: PropTypes.bool,
  user: PropTypes.shape({ name: PropTypes.string, email: PropTypes.string }),
  location: PropTypes.shape({ pathname: PropTypes.string }).isRequired,
  hasAlerts: PropTypes.bool.isRequired,
};

SiteNav.defaultProps = {
  authenticated: false,
  user: {
    name: '',
    email: '',
  },
};
export default withRouter(SiteNav);<|MERGE_RESOLUTION|>--- conflicted
+++ resolved
@@ -97,14 +97,6 @@
                       Regional Dashboard
                     </NavLink>
                   </li>
-<<<<<<< HEAD
-                  <FeatureFlag flag="resources_dashboard" renderNotFound={false}>
-                    <li>
-                      <NavLink
-                        to="/resources-dashboard"
-                      >
-                        Resources Dashboard
-=======
                   <FeatureFlag flag="regional_goal_dashboard">
                     <li>
                       <NavLink
@@ -114,7 +106,15 @@
                           <FontAwesomeIcon color="white" icon={faBorderAll} />
                         </span>
                         Regional Goal Dashboard
->>>>>>> 0e39a73f
+                      </NavLink>
+                    </li>
+                  </FeatureFlag>
+                  <FeatureFlag flag="resources_dashboard" renderNotFound={false}>
+                    <li>
+                      <NavLink
+                        to="/resources-dashboard"
+                      >
+                        Resources Dashboard
                       </NavLink>
                     </li>
                   </FeatureFlag>
