/* eslint-disable react/no-array-index-key, react/jsx-props-no-spreading */
import React, { useState, useEffect, useRef } from 'react';
import PropTypes from 'prop-types';
<<<<<<< HEAD
import { NavLink as Link } from 'react-router-dom';
=======
import { NavLink as Link, withRouter } from 'react-router-dom';
import SiteNavDisclosureGroup from './SiteNavDisclosureGroup';
>>>>>>> 27f6f976
import './SiteNav.scss';
import FeatureFlag from './FeatureFlag';

const navLinkClasses = [
  'display-block',
  'padding-x-2',
  'padding-y-1',
  'margin-y-1',
  'font-ui-xs',
  'border-left-05',
  'border-transparent',
  'text-base-lightest',
  'text-no-underline',
  'smart-hub-cursor-pointer',
  'hover:text-white',
  'hover:text-no-underline',
].join(' ');

const activeNavLinkClasses = 'border-left-05 border-white text-bold';
const disclosureActiveLinkClasses = 'text-bold';

const NavLink = ({ withinDisclosure, ...props }) => (
  <Link
    activeClassName={withinDisclosure ? disclosureActiveLinkClasses : activeNavLinkClasses}
    className={navLinkClasses}
    {...props}
  />
);

NavLink.propTypes = {
  withinDisclosure: PropTypes.bool,
};

NavLink.defaultProps = {
  withinDisclosure: false,
};

const SiteNav = ({
  authenticated,
  user,
  hasAlerts,
}) => {
  const siteNavContent = useRef(null);
  const [showActivityReportSurveyButton, setShowActivityReportSurveyButton] = useState(false);
  const [showSidebar, setShowSidebar] = useState(true);

  useEffect(() => {
    if (window.location.pathname === '/activity-reports' && authenticated) {
      setShowActivityReportSurveyButton(true);
    } else {
      setShowActivityReportSurveyButton(false);
    }

    setShowSidebar(!(window.location.pathname === '/logout'));
  }, [authenticated]);

  // This resizes the site nav content's gap to account for the header if there is an alert
  useEffect(() => {
    if (hasAlerts && siteNavContent.current) {
      const header = document.querySelector('.smart-hub-header.has-alerts');
      if (header) {
        siteNavContent.current.style.paddingTop = `${siteNavContent.current.style.paddingTop + header.offsetHeight}px`;
      }
    }
  }, [hasAlerts]);

  if (!showSidebar) return null;

  return (
    <div>
      <div className="position-relative z-top">
        <a
          href="https://touchpoints.app.cloud.gov/touchpoints/7d519b5e"
          className={`usa-button position-fixed bottom-2 right-1 display-${showActivityReportSurveyButton ? 'block' : 'none'}`}
          target="_blank"
          rel="noreferrer"
        >
          Please leave feedback
        </a>
      </div>
      <div ref={siteNavContent} className="smart-hub-sitenav display-flex flex-column pin-y position-fixed z-0 desktop:padding-top-9 padding-top-6 font-ui text-white smart-hub-bg-blue width-15 tablet:width-card desktop:width-card-lg no-print">
        {authenticated && (
          <div className="smart-hub-sitenav-content-container display-flex flex-column flex-1 overflow-y-scroll">
            <div className="width-full smart-hub-sitenav-separator--after">
              <div role="complementary" className="padding-2 smart-hub-sitenav-word-wrap--break">
                <p className="text-bold margin-top-2 desktop:margin-top-5">{user.name}</p>
                <p className="font-sans-3xs margin-bottom-2 desktop:margin-bottom-5">{user.email}</p>
              </div>
            </div>
            <nav className="display-flex flex-column flex-justify flex-1" aria-label="main navigation">
              <div className="width-full margin-bottom-2 margin-top-2 desktop:margin-top-6">
                <SiteNavDisclosureGroup title="TTA Reporting">
                  <li>
                    <NavLink
                      withinDisclosure
                      to="/activity-reports"
                    >
                      Activity Reports
                    </NavLink>
                  </li>
                  <li>
                    <NavLink
                      withinDisclosure
                      to="/training-reports/not-started"
                    >
                      Training Reports
                    </NavLink>
                  </li>
                </SiteNavDisclosureGroup>
                <SiteNavDisclosureGroup title="Dashboards">
                  <li>
                    <NavLink
                      withinDisclosure
                      to="/dashboards/regional-dashboard/activity-reports"
                    >
                      Regional Dashboard
                    </NavLink>
                  </li>
                  <FeatureFlag flag="regional_goal_dashboard">
                    <li>
                      <NavLink
                        withinDisclosure
                        to="/regional-goal-dashboard"
                      >
                        Regional Goal Dashboard
                      </NavLink>
                    </li>
                  </FeatureFlag>
                  <li>
                    <NavLink
                      withinDisclosure
                      to="/dashboards/resources-dashboard"
                    >
                      Resource Dashboard
                    </NavLink>
                  </li>
                  <FeatureFlag flag="quality_assurance_dashboard">
                    <li>
                      <NavLink
                        to="/dashboards/qa-dashboard"
                      >
                        Quality Assurance Dashboard
                      </NavLink>
                    </li>
                  </FeatureFlag>
                </SiteNavDisclosureGroup>
                <ul className="add-list-reset">
                  <li>
                    <NavLink
                      to="/recipient-tta-records"
                    >
                      Recipient TTA Records
                    </NavLink>
                  </li>
                </ul>
              </div>
            </nav>
          </div>
        )}
      </div>
    </div>
  );
};
SiteNav.displayName = 'SiteNav';

SiteNav.propTypes = {
  authenticated: PropTypes.bool,
  user: PropTypes.shape({ name: PropTypes.string, email: PropTypes.string }),
  hasAlerts: PropTypes.bool.isRequired,
};

SiteNav.defaultProps = {
  authenticated: false,
  user: {
    name: '',
    email: '',
  },
};
export default SiteNav;<|MERGE_RESOLUTION|>--- conflicted
+++ resolved
@@ -1,12 +1,8 @@
 /* eslint-disable react/no-array-index-key, react/jsx-props-no-spreading */
 import React, { useState, useEffect, useRef } from 'react';
 import PropTypes from 'prop-types';
-<<<<<<< HEAD
-import { NavLink as Link } from 'react-router-dom';
-=======
 import { NavLink as Link, withRouter } from 'react-router-dom';
 import SiteNavDisclosureGroup from './SiteNavDisclosureGroup';
->>>>>>> 27f6f976
 import './SiteNav.scss';
 import FeatureFlag from './FeatureFlag';
 
