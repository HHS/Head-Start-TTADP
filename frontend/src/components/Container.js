--- conflicted
+++ resolved
@@ -5,39 +5,23 @@
 
 const classes = 'bg-white radius-md shadow-2 margin-bottom-3';
 
-<<<<<<< HEAD
 const Container = forwardRef((props, ref) => {
   const {
     children,
     className,
-    padding,
     skipTopPadding,
     skipBottomPadding,
     loading,
     loadingLabel,
+    paddingX,
+    paddingY,
   } = props;
 
-=======
-function Container({
-  children,
-  className,
-  skipTopPadding,
-  skipBottomPadding,
-  loading,
-  loadingLabel,
-  paddingX,
-  paddingY,
-}) {
->>>>>>> 18a0b5ea
   const skipTop = skipTopPadding ? 'padding-top-0' : '';
   const skipBottom = skipBottomPadding ? 'padding-bottom-0' : '';
 
   return (
-<<<<<<< HEAD
     <div className={`${classes} ${className} position-relative`} ref={ref}>
-=======
-    <div className={`${classes} ${className} position-relative butter`}>
->>>>>>> 18a0b5ea
       <Loader loading={loading} loadingLabel={loadingLabel} />
       <div className={`padding-x-${paddingX} padding-y-${paddingY} ${skipTop} ${skipBottom}`}>
         {children}
