--- conflicted
+++ resolved
@@ -27,14 +27,12 @@
   subtitleDrawerLinkText,
   subtitleDrawerTitle,
   subtitleDrawerTag,
-<<<<<<< HEAD
   subtitle2DrawerLinkText,
   subtitle2DrawerTitle,
   subtitle2DrawerTag,
-=======
   subtitleDrawerCss,
->>>>>>> 6e76bbdd
 }) => {
+  console.log('title css: ', titleDrawerCss);
   const titleDrawerRef = useRef(null);
   const subtitleDrawerLinkRef = useRef(null);
   const subtitle2DrawerLinkRef = useRef(null);
@@ -159,13 +157,10 @@
   subtitleDrawerLinkText: PropTypes.string,
   subtitleDrawerTitle: PropTypes.string,
   subtitleDrawerTag: PropTypes.string,
-<<<<<<< HEAD
   subtitle2DrawerLinkText: PropTypes.string,
   subtitle2DrawerTitle: PropTypes.string,
   subtitle2DrawerTag: PropTypes.string,
-=======
   subtitleDrawerCss: PropTypes.string,
->>>>>>> 6e76bbdd
 };
 
 WidgetContainerTitleGroup.defaultProps = {
@@ -187,13 +182,10 @@
   subtitleDrawerLinkText: '',
   subtitleDrawerTitle: '',
   subtitleDrawerTag: '',
-<<<<<<< HEAD
   subtitle2DrawerLinkText: '',
   subtitle2DrawerTitle: null,
   subtitle2DrawerTag: '',
-=======
   subtitleDrawerCss: '',
->>>>>>> 6e76bbdd
 };
 
 export default WidgetContainerTitleGroup;