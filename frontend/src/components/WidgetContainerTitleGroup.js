--- conflicted
+++ resolved
@@ -14,20 +14,13 @@
   }
 
   return (
-<<<<<<< HEAD
-    <div className={`${showHeaderBorder ? 'smart-hub-widget-container-header-border' : ''} ${className} desktop:display-flex flex-align-center flex-justify flex-gap-2`}>
-      <div>
-        <h2 className="smart-hub--table-widget-heading margin-0 margin-y-2 font-sans-lg">{title}</h2>
-        {subtitle ? <p className="usa-prose margin-x-0 margin-y-2">{subtitle}</p> : null }
-=======
     <div className={`${showHeaderBorder ? 'smart-hub-widget-container-header-border' : ''} ${className} desktop:display-flex flex-justify flex-align-center flex-gap-2`}>
       <div className="desktop:display-flex flex-align-center flex-gap-2">
-        <div className="display-flex flex-justify flex-gap-2">
+        <div>
           <h2 className="smart-hub--table-widget-heading margin-0 margin-y-2 font-sans-lg">{title}</h2>
           {subtitle ? <p className="usa-prose margin-x-0 margin-y-2">{subtitle}</p> : null }
         </div>
         {children}
->>>>>>> 33034a09
       </div>
       {pagination}
     </div>
