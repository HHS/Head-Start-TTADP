--- conflicted
+++ resolved
@@ -16,27 +16,11 @@
   pagination,
   displayTable,
   setDisplayTable,
-<<<<<<< HEAD
   menuItems,
 
   TitleDrawer,
   SubtitleDrawer,
 }) => {
-=======
-  titleDrawerText,
-  titleDrawerTitle,
-  titleDrawerTag,
-  subtitleDrawerLinkText,
-  subtitleDrawerTitle,
-  subtitleDrawerTag,
-  subtitle2DrawerLinkText,
-  subtitle2DrawerTitle,
-  subtitle2DrawerTag,
-}) => {
-  const titleDrawerRef = useRef(null);
-  const subtitleDrawerLinkRef = useRef(null);
-  const subtitle2DrawerLinkRef = useRef(null);
->>>>>>> 5769041d
   if (!title) {
     return null;
   }
@@ -50,50 +34,7 @@
             <TitleDrawer />
           </h2>
           {subtitle ? <p className={`usa-prose margin-x-0 ${subtitle2 ? 'margin-y-0' : 'margin-y-2'}`}>{subtitle}</p> : null}
-<<<<<<< HEAD
-          {subtitle2 && (
-            <div>
-              <strong><p className="usa-prose margin-x-0 margin-top-0 margin-bottom-2">{subtitle2}</p></strong>
-            </div>
-          )}
           <SubtitleDrawer />
-=======
-          {subtitleDrawerLinkText && (
-            <div className="margin-x-0 margin-y-2">
-              <DrawerTriggerButton drawerTriggerRef={subtitleDrawerLinkRef} customClass="margin-x-0">
-                {subtitleDrawerLinkText}
-              </DrawerTriggerButton>
-              <Drawer
-                triggerRef={subtitleDrawerLinkRef}
-                stickyHeader
-                stickyFooter
-                title={subtitleDrawerTitle}
-              >
-                <ContentFromFeedByTag tagName={subtitleDrawerTag} contentSelector="table" />
-              </Drawer>
-            </div>
-          )}
-          {subtitle2 && (
-            <div>
-              <strong><p className="usa-prose margin-x-0 margin-top-1 margin-bottom-2">{subtitle2}</p></strong>
-            </div>
-          )}
-          {subtitle2DrawerLinkText && (
-            <div className="margin-x-0 margin-y-3 margin-left-0">
-              <DrawerTriggerButton drawerTriggerRef={subtitle2DrawerLinkRef} customClass="margin-left-0">
-                {subtitle2DrawerLinkText}
-              </DrawerTriggerButton>
-              <Drawer
-                triggerRef={subtitle2DrawerLinkRef}
-                stickyHeader
-                stickyFooter
-                title={subtitle2DrawerTitle}
-              >
-                <ContentFromFeedByTag tagName={subtitle2DrawerTag} contentSelector="table" />
-              </Drawer>
-            </div>
-          )}
->>>>>>> 5769041d
         </div>
         {children}
       </div>
@@ -127,24 +68,12 @@
   pagination: PropTypes.node,
   displayTable: PropTypes.bool,
   setDisplayTable: PropTypes.func,
-<<<<<<< HEAD
   TitleDrawer: PropTypes.func,
   SubtitleDrawer: PropTypes.func,
   menuItems: PropTypes.arrayOf(PropTypes.shape({
     label: PropTypes.string,
     onClick: PropTypes.func,
   })),
-=======
-  titleDrawerText: PropTypes.string,
-  titleDrawerTitle: PropTypes.string,
-  titleDrawerTag: PropTypes.string,
-  subtitleDrawerLinkText: PropTypes.string,
-  subtitleDrawerTitle: PropTypes.string,
-  subtitleDrawerTag: PropTypes.string,
-  subtitle2DrawerLinkText: PropTypes.string,
-  subtitle2DrawerTitle: PropTypes.string,
-  subtitle2DrawerTag: PropTypes.string,
->>>>>>> 5769041d
 };
 
 WidgetContainerTitleGroup.defaultProps = {
@@ -157,22 +86,10 @@
   className: 'padding-3 ',
   displayTable: false,
   setDisplayTable: null,
-<<<<<<< HEAD
   menuItems: [],
 
   SubtitleDrawer: null,
   TitleDrawer: null,
-=======
-  titleDrawerText: '',
-  titleDrawerTitle: '',
-  titleDrawerTag: '',
-  subtitleDrawerLinkText: '',
-  subtitleDrawerTitle: '',
-  subtitleDrawerTag: '',
-  subtitle2DrawerLinkText: '',
-  subtitle2DrawerTitle: null,
-  subtitle2DrawerTag: '',
->>>>>>> 5769041d
 };
 
 export default WidgetContainerTitleGroup;