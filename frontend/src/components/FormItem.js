--- conflicted
+++ resolved
@@ -85,12 +85,8 @@
   className,
   formGroupClassName,
   htmlFor,
-<<<<<<< HEAD
-  tooltipText,
-=======
   toolTipText,
   customLabel,
->>>>>>> 02a3d8fd
 }) {
   const { formState: { errors } } = useFormContext();
 
@@ -108,8 +104,8 @@
           <Req announce />
         </>
       )}
-      {tooltipText && (
-      <Tooltip asCustom={CustomTooltip} label={tooltipText}>
+      {toolTipText && (
+      <Tooltip asCustom={CustomTooltip} label={toolTipText}>
         <FontAwesomeIcon className="margin-right-1 no-print" data-testid="info-tooltip-icon" color={colors.ttahubMediumBlue} icon={faQuestionCircle} />
       </Tooltip>
       )}
@@ -157,12 +153,8 @@
   className: PropTypes.string,
   htmlFor: PropTypes.string,
   hint: PropTypes.string,
-<<<<<<< HEAD
-  tooltipText: PropTypes.string,
-=======
   toolTipText: PropTypes.string,
   formGroupClassName: PropTypes.string,
->>>>>>> 02a3d8fd
 };
 
 FormItem.defaultProps = {
@@ -171,12 +163,8 @@
   className: '',
   htmlFor: '',
   hint: '',
-<<<<<<< HEAD
-  tooltipText: undefined,
-=======
   toolTipText: null,
   formGroupClassName: '',
->>>>>>> 02a3d8fd
 };
 
 export default FormItem;