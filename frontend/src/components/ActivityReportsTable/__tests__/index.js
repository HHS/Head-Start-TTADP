--- conflicted
+++ resolved
@@ -549,7 +549,120 @@
 
       renderTable(user);
 
-<<<<<<< HEAD
+      const pageTwo = await screen.findByRole('link', {
+        name: /go to page number 2/i,
+      });
+
+      fetchMock.get(
+        '/api/activity-reports?sortBy=updatedAt&sortDir=desc&offset=10&limit=10&region.in[]=1',
+        convertToResponse(generateXFakeReports(10), false, 17),
+      );
+
+      fireEvent.click(pageTwo);
+      await waitFor(() => expect(screen.getByText(/11-17 of 17/i)).toBeVisible());
+
+      const [resetButton] = await screen.findAllByTestId('reset-pagination');
+
+      fetchMock.reset();
+      expect(fetchMock.called()).toBe(false);
+
+      fetchMock.get(
+        '/api/activity-reports?sortBy=updatedAt&sortDir=desc&offset=10&limit=10&region.in[]=1',
+        convertToResponse(generateXFakeReports(10), false, 17),
+      );
+
+      fetchMock.get(
+        '/api/activity-reports?sortBy=updatedAt&sortDir=desc&offset=0&limit=10&region.in[]=1',
+        convertToResponse(generateXFakeReports(10), false, 17),
+      );
+
+      act(() => fireEvent.click(resetButton));
+
+      // confirm that the data has been refetched
+      await waitFor(() => expect(fetchMock.called()).toBe(true));
+
+      // check the pagination has reset
+      const [pagination] = screen.getAllByText(/1-10 of 17/i);
+      expect(pagination).toBeVisible();
+
+      // check the active page is reset
+      const [activePage] = screen.getAllByRole('link', {
+        name: /go to page number 1/i,
+      });
+
+      expect(activePage).toBeVisible();
+    });
+
+    it('downloads all reports', async () => {
+      const user = {
+        name: 'test@test.com',
+        permissions: [
+          {
+            scopeId: 3,
+            regionId: 1,
+          },
+        ],
+      };
+
+      renderTable(user);
+      const reportMenu = await screen.findByLabelText(/reports menu/i);
+      userEvent.click(reportMenu);
+      const downloadButton = await screen.findByRole('menuitem', { name: /export table data/i });
+      userEvent.click(downloadButton);
+      expect(getAllReportsDownloadURL).toHaveBeenCalledWith('region.in[]=1');
+    });
+  });
+
+  it('disables download button while downloading', async () => {
+    const user = {
+      name: 'test@test.com',
+      permissions: [
+        {
+          scopeId: 3,
+          regionId: 1,
+        },
+      ],
+    };
+
+    renderTable(user);
+    const reportMenu = await screen.findByLabelText(/reports menu/i);
+    userEvent.click(reportMenu);
+    expect(await screen.findByRole('menuitem', { name: /export table data/i })).not.toBeDisabled();
+    const downloadButton = await screen.findByRole('menuitem', { name: /export table data/i });
+    userEvent.click(downloadButton);
+    expect(await screen.findByRole('menuitem', { name: /export table data/i })).toBeDisabled();
+    expect(getAllReportsDownloadURL).toHaveBeenCalledWith('region.in[]=1');
+  });
+});
+
+describe('Table sorting', () => {
+  afterEach(() => fetchMock.restore());
+
+  beforeEach(async () => {
+    fetchMock.reset();
+    mockFetchWithRegionOne();
+    const user = {
+      name: 'test@test.com',
+      homeRegionId: 1,
+      permissions: [
+        {
+          scopeId: 3,
+          regionId: 1,
+        },
+        {
+          scopeId: 2,
+          regionId: 1,
+        },
+      ],
+    };
+
+    renderTable(user);
+    await screen.findByText('Activity Reports');
+  });
+
+  it('clicking Last saved column header will sort by updatedAt', async () => {
+    const columnHeader = await screen.findByText(/last saved/i);
+
     fetchMock.get(
       '/api/activity-reports?sortBy=updatedAt&sortDir=asc&offset=0&limit=10&region.in[]=1',
       convertToResponse(activityReportsSorted, false, 17),
@@ -723,56 +836,44 @@
     const [pageTwo] = await screen.findAllByRole('button', {
       name: /page 2/i,
     });
-=======
-      const pageTwo = await screen.findByRole('link', {
-        name: /go to page number 2/i,
-      });
-
-      fetchMock.get(
-        '/api/activity-reports?sortBy=updatedAt&sortDir=desc&offset=10&limit=10&region.in[]=1',
-        convertToResponse(generateXFakeReports(10), false, 17),
-      );
->>>>>>> 7e7c7ee1
-
-      fireEvent.click(pageTwo);
-      await waitFor(() => expect(screen.getByText(/11-17 of 17/i)).toBeVisible());
-
-      const [resetButton] = await screen.findAllByTestId('reset-pagination');
-
-      fetchMock.reset();
-      expect(fetchMock.called()).toBe(false);
-
-      fetchMock.get(
-        '/api/activity-reports?sortBy=updatedAt&sortDir=desc&offset=10&limit=10&region.in[]=1',
-        convertToResponse(generateXFakeReports(10), false, 17),
-      );
-
-      fetchMock.get(
-        '/api/activity-reports?sortBy=updatedAt&sortDir=desc&offset=0&limit=10&region.in[]=1',
-        convertToResponse(generateXFakeReports(10), false, 17),
-      );
-
-      act(() => fireEvent.click(resetButton));
-
-      // confirm that the data has been refetched
-      await waitFor(() => expect(fetchMock.called()).toBe(true));
-
-      // check the pagination has reset
-      const [pagination] = screen.getAllByText(/1-10 of 17/i);
-      expect(pagination).toBeVisible();
-
-      // check the active page is reset
-      const [activePage] = screen.getAllByRole('link', {
-        name: /go to page number 1/i,
-      });
-
-<<<<<<< HEAD
+
+    fetchMock.get(
+      '/api/activity-reports?sortBy=updatedAt&sortDir=desc&offset=10&limit=10&region.in[]=1',
+      convertToResponse(generateXFakeReports(10), false, 17),
+    );
+
+    fireEvent.click(pageTwo);
+    await waitFor(() => expect(screen.getByText(/11-17 of 17/i)).toBeVisible());
+
+    const [resetButton] = await screen.findAllByTestId('reset-pagination');
+
+    fetchMock.reset();
+    expect(fetchMock.called()).toBe(false);
+
+    fetchMock.get(
+      '/api/activity-reports?sortBy=updatedAt&sortDir=desc&offset=10&limit=10&region.in[]=1',
+      convertToResponse(generateXFakeReports(10), false, 17),
+    );
+
+    fetchMock.get(
+      '/api/activity-reports?sortBy=updatedAt&sortDir=desc&offset=0&limit=10&region.in[]=1',
+      convertToResponse(generateXFakeReports(10), false, 17),
+    );
+
+    act(() => fireEvent.click(resetButton));
+
+    // confirm that the data has been refetched
+    await waitFor(() => expect(fetchMock.called()).toBe(true));
+
+    // check the pagination has reset
+    const [pagination] = screen.getAllByText(/1-10 of 17/i);
+    expect(pagination).toBeVisible();
+
     // check the active page is reset
     const [activePage] = screen.getAllByRole('button', {
       name: /page 1/i,
-=======
-      expect(activePage).toBeVisible();
->>>>>>> 7e7c7ee1
-    });
+    });
+
+    expect(activePage).toBeVisible();
   });
 });