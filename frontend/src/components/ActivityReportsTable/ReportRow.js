--- conflicted
+++ resolved
@@ -173,11 +173,7 @@
     }),
   ),
   lastSaved: PropTypes.string,
-<<<<<<< HEAD
   calculatedStatus: PropTypes.string,
-=======
-  calculatedStatus: PropTypes.String,
->>>>>>> e25a0ba7
   legacyId: PropTypes.string,
 });
 
