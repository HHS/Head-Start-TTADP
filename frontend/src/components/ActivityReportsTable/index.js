--- conflicted
+++ resolved
@@ -236,10 +236,7 @@
           perPage={perPage}
           handlePageChange={handlePageChange}
           downloadError={downloadError}
-<<<<<<< HEAD
-=======
           setDownloadError={setDownloadError}
->>>>>>> 54c574e5
           isDownloading={isDownloading}
           downloadAllButtonRef={downloadAllButtonRef}
           downloadSelectedButtonRef={downloadSelectedButtonRef}
