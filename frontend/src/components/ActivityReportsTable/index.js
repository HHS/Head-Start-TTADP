--- conflicted
+++ resolved
@@ -231,11 +231,7 @@
           perPage={perPage}
           handlePageChange={handlePageChange}
           downloadError={downloadError}
-<<<<<<< HEAD
-=======
-          dateTime={dateTime}
           isDownloading={isDownloading}
->>>>>>> a7dec34b
         />
         <div className="usa-table-container--scrollable">
           <Table fullWidth striped>
@@ -302,14 +298,10 @@
   ).isRequired,
   onUpdateFilters: PropTypes.func,
   tableCaption: PropTypes.string.isRequired,
-  dateTime: PropTypes.shape({
-    timestamp: PropTypes.string, label: PropTypes.string,
-  }),
 };
 
 ActivityReportsTable.defaultProps = {
   onUpdateFilters: () => { },
-  dateTime: { timestamp: '', label: '' },
 };
 
 export default ActivityReportsTable;