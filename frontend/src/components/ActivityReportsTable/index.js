--- conflicted
+++ resolved
@@ -236,10 +236,7 @@
           perPage={perPage}
           handlePageChange={handlePageChange}
           downloadError={downloadError}
-<<<<<<< HEAD
-=======
           setDownloadError={setDownloadError}
->>>>>>> 0ba80c2d
           isDownloading={isDownloading}
           downloadAllButtonRef={downloadAllButtonRef}
           downloadSelectedButtonRef={downloadSelectedButtonRef}
