--- conflicted
+++ resolved
@@ -150,80 +150,6 @@
         )}
       </Grid>
 
-<<<<<<< HEAD
-      <Container className="landing inline-size-auto maxw-full ttahub-activity-reports-table" paddingX={0} paddingY={0} loading={loading} loadingLabel="Activity reports table loading">
-        <TableHeader
-          title={tableCaption}
-          numberOfSelected={numberOfSelectedReports}
-          toggleSelectAll={toggleSelectAll}
-          handleDownloadAll={handleDownloadAllReports}
-          handleDownloadClick={handleDownloadClick}
-          count={reportsCount}
-          downloadError={downloadError}
-          setDownloadError={setDownloadError}
-          isDownloading={isDownloading}
-          downloadAllButtonRef={downloadAllButtonRef}
-          downloadSelectedButtonRef={downloadSelectedButtonRef}
-          exportIdPrefix={exportIdPrefix}
-          activePage={activePage}
-          offset={offset}
-          perPage={perPage}
-          handlePageChange={handlePageChange}
-        />
-        <div className="usa-table-container--scrollable margin-bottom-0">
-          <Table fullWidth striped>
-            <caption className="usa-sr-only">
-              {tableCaption}
-              with sorting and pagination
-            </caption>
-            <thead>
-              <tr className="ttahub-activity-report-table--heading-row">
-                <th className="width-8" aria-label="Select">
-                  <Checkbox
-                    id="all-reports"
-                    label=""
-                    onChange={toggleSelectAll}
-                    checked={allReportsChecked}
-                    aria-label="Select or de-select all reports"
-                  />
-                </th>
-                {renderColumnHeader('Report ID', 'regionId')}
-                {renderColumnHeader('Recipient', 'activityRecipients')}
-                {renderColumnHeader('Date started', 'startDate')}
-                {renderColumnHeader('Creator', 'author')}
-                {renderColumnHeader('Created date', 'createdAt')}
-                {renderColumnHeader('Topics', 'topics')}
-                {renderColumnHeader('Collaborators', 'collaborators')}
-                {renderColumnHeader('Last saved', 'updatedAt')}
-                {renderColumnHeader('Approved date', 'approvedAt')}
-                <th scope="col" aria-label="context menu" />
-              </tr>
-            </thead>
-            <tbody>
-              {displayReports.map((report, index) => (
-                <ReportRow
-                  key={report.id}
-                  report={report}
-                  handleReportSelect={handleReportSelect}
-                  isChecked={reportCheckboxes[report.id] || false}
-                  openMenuUp={index > displayReports.length - 5}
-                  numberOfSelectedReports={numberOfSelectedReports}
-                  exportSelected={handleDownloadClick}
-                />
-              ))}
-            </tbody>
-          </Table>
-        </div>
-        <PaginationCard
-          currentPage={activePage}
-          totalCount={reportsCount}
-          offset={offset}
-          perPage={perPage}
-          handlePageChange={handlePageChange}
-          accessibleLandmarkName="Reports pagination, bottom"
-        />
-      </Container>
-=======
       <ReportsTable
         handleDownloadAllReports={handleDownloadAllReports}
         handleDownloadClick={handleDownloadClick}
@@ -238,7 +164,6 @@
         setOffset={setOffset}
         activePage={activePage}
       />
->>>>>>> 7e7c7ee1
     </>
   );
 }
