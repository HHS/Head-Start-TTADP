import React from 'react';
import PropTypes from 'prop-types';
import { Button } from '@trussworks/react-uswds';
import { FontAwesomeIcon } from '@fortawesome/react-fontawesome';
import { faTimesCircle } from '@fortawesome/free-solid-svg-icons';
import Pagination from 'react-js-pagination';
import ReportMenu from '../pages/Landing/ReportMenu';

export function renderTotal(offset, perPage, activePage, reportsCount) {
  const from = offset >= reportsCount ? 0 : offset + 1;
  const offsetTo = perPage * activePage;
  let to;
  if (offsetTo > reportsCount) {
    to = reportsCount;
  } else {
    to = offsetTo;
  }
  return `${from}-${to} of ${reportsCount}`;
}

export default function TableHeader({
  title,
  numberOfSelected,
  toggleSelectAll,
  hideMenu,
  menuAriaLabel,
  handleDownloadAll,
  handleDownloadClick,
  count,
  activePage,
  offset,
  perPage,
  handlePageChange,
  hidePagination,
  downloadError,
<<<<<<< HEAD
=======
  isDownloading,
  dateTime,
>>>>>>> a7dec34b
}) {
  return (
    <div className="desktop:display-flex">
      <div className="desktop:display-flex flex-1 desktop:padding-top-0 padding-top-2">
        <h2 className="font-body-lg margin-left-2 margin-right-1 margin-y-3">{title}</h2>
        <span className="smart-hub--table-controls desktop:margin-0 margin-2 display-flex flex-row flex-align-center">
          {numberOfSelected > 0
            && (
              <span className="padding-y-05 padding-left-105 padding-right-1 text-white smart-hub-bg-vivid radius-pill font-sans-xs text-middle margin-right-1 smart-hub--selected-tag">
                {numberOfSelected}
                {' '}
                selected
                {' '}
                <Button
                  className="smart-hub--select-tag__button"
                  unstyled
                  aria-label="deselect all reports"
                  onClick={() => {
                    toggleSelectAll({ target: { checked: false } });
                  }}
                >
                  <FontAwesomeIcon
                    color="blue"
                    inverse
                    icon={faTimesCircle}
                  />
                </Button>
              </span>
            )}
          {!hideMenu && (
            <ReportMenu
              label={menuAriaLabel}
              hasSelectedReports={numberOfSelected > 0}
              onExportAll={handleDownloadAll}
              onExportSelected={handleDownloadClick}
              count={count}
              downloadError={downloadError}
              isDownloading={isDownloading}
            />
          )}
        </span>
      </div>
      {!hidePagination && (
        <span className="smart-hub--table-nav">
          <span aria-label="Pagination for activity reports">
            <span
              className="smart-hub--total-count display-flex flex-align-center height-full margin-2 desktop:margin-0 padding-right-1"
              aria-label={`Page ${activePage}, displaying rows ${renderTotal(
                offset,
                perPage,
                activePage,
                count,
              )}`}
            >
              <span>{renderTotal(offset, perPage, activePage, count)}</span>
              <Pagination
                innerClass="pagination desktop:margin-x-0 margin-top-0 margin-x-2"
                hideFirstLastPages
                prevPageText="<Prev"
                nextPageText="Next>"
                activePage={activePage}
                itemsCountPerPage={perPage}
                totalItemsCount={count}
                pageRangeDisplayed={4}
                onChange={handlePageChange}
                linkClassPrev="smart-hub--link-prev"
                linkClassNext="smart-hub--link-next"
                tabIndex={0}
              />
            </span>
          </span>
        </span>
      )}
    </div>
  );
}

TableHeader.propTypes = {
  title: PropTypes.string.isRequired,
  numberOfSelected: PropTypes.number,
  toggleSelectAll: PropTypes.func,
  handleDownloadAll: PropTypes.func,
  handleDownloadClick: PropTypes.func,
  hidePagination: PropTypes.bool,
  count: PropTypes.number,
  activePage: PropTypes.number,
  offset: PropTypes.number,
  perPage: PropTypes.number,
  handlePageChange: PropTypes.func,
  hideMenu: PropTypes.bool,
  menuAriaLabel: PropTypes.string,
  downloadError: PropTypes.bool,
<<<<<<< HEAD
=======
  dateTime: PropTypes.shape({
    timestamp: PropTypes.string, label: PropTypes.string,
  }),
  isDownloading: PropTypes.bool,
>>>>>>> a7dec34b
};

TableHeader.defaultProps = {
  numberOfSelected: 0,
  toggleSelectAll: () => { },
  hidePagination: false,
  handleDownloadAll: () => { },
  handleDownloadClick: () => { },
  count: 0,
  activePage: 0,
  offset: 0,
  perPage: 10,
  handlePageChange: () => { },
  hideMenu: false,
  menuAriaLabel: 'Reports menu',
  downloadError: false,
<<<<<<< HEAD
=======
  dateTime: { timestamp: '', label: '' },
  isDownloading: false,
>>>>>>> a7dec34b
};<|MERGE_RESOLUTION|>--- conflicted
+++ resolved
@@ -33,11 +33,7 @@
   handlePageChange,
   hidePagination,
   downloadError,
-<<<<<<< HEAD
-=======
   isDownloading,
-  dateTime,
->>>>>>> a7dec34b
 }) {
   return (
     <div className="desktop:display-flex">
@@ -130,13 +126,7 @@
   hideMenu: PropTypes.bool,
   menuAriaLabel: PropTypes.string,
   downloadError: PropTypes.bool,
-<<<<<<< HEAD
-=======
-  dateTime: PropTypes.shape({
-    timestamp: PropTypes.string, label: PropTypes.string,
-  }),
   isDownloading: PropTypes.bool,
->>>>>>> a7dec34b
 };
 
 TableHeader.defaultProps = {
@@ -153,9 +143,5 @@
   hideMenu: false,
   menuAriaLabel: 'Reports menu',
   downloadError: false,
-<<<<<<< HEAD
-=======
-  dateTime: { timestamp: '', label: '' },
   isDownloading: false,
->>>>>>> a7dec34b
 };