import React from 'react';
import PropTypes from 'prop-types';
import { Button } from '@trussworks/react-uswds';
import { FontAwesomeIcon } from '@fortawesome/react-fontawesome';
import { faTimesCircle } from '@fortawesome/free-solid-svg-icons';
import Pagination from 'react-js-pagination';
import Filter from './Filter';
import ReportMenu from '../pages/Landing/ReportMenu';

export function renderTotal(offset, perPage, activePage, reportsCount) {
  const from = offset >= reportsCount ? 0 : offset + 1;
  const offsetTo = perPage * activePage;
  let to;
  if (offsetTo > reportsCount) {
    to = reportsCount;
  } else {
    to = offsetTo;
  }
  return `${from}-${to} of ${reportsCount}`;
}

export default function TableHeader({
  title,
  numberOfSelected,
  toggleSelectAll,
  showFilter,
  hideMenu,
  menuAriaLabel,
  onUpdateFilters,
  handleDownloadAll,
  handleDownloadClick,
  count,
  activePage,
  offset,
  perPage,
  handlePageChange,
  hidePagination,
  forMyAlerts,
  downloadError,
  setDownloadError,
  isDownloading,
  downloadAllButtonRef,
  downloadSelectedButtonRef,
}) {
  return (
    <div className="desktop:display-flex">
      <div className="desktop:display-flex flex-1 desktop:padding-top-0 padding-top-2">
        <h2 className="font-body-lg margin-left-2 margin-right-1 margin-y-3">{title}</h2>
        <span className="smart-hub--table-controls desktop:margin-0 margin-2 display-flex flex-row flex-align-center">
          {numberOfSelected > 0
            && (
              <span className="padding-y-05 padding-left-105 padding-right-1 text-white smart-hub-bg-vivid radius-pill font-sans-xs text-middle margin-right-1 smart-hub--selected-tag">
                {numberOfSelected}
                {' '}
                selected
                {' '}
                <Button
                  className="smart-hub--select-tag__button"
                  unstyled
                  aria-label="deselect all reports"
                  onClick={() => {
                    toggleSelectAll({ target: { checked: false } });
                  }}
                >
                  <FontAwesomeIcon
                    color="blue"
                    inverse
                    icon={faTimesCircle}
                  />
                </Button>
              </span>
            )}
          {showFilter && <Filter applyFilters={onUpdateFilters} forMyAlerts={forMyAlerts} />}
          {!hideMenu && (
            <ReportMenu
              label={menuAriaLabel}
              hasSelectedReports={numberOfSelected > 0}
              onExportAll={handleDownloadAll}
              onExportSelected={handleDownloadClick}
              count={count}
              downloadError={downloadError}
              setDownloadError={setDownloadError}
              isDownloading={isDownloading}
              downloadAllButtonRef={downloadAllButtonRef}
              downloadSelectedButtonRef={downloadSelectedButtonRef}
            />
          )}
        </span>
      </div>
      {!hidePagination && (
        <span className="smart-hub--table-nav">
          <span aria-label="Pagination for activity reports">
            <span
              className="smart-hub--total-count display-flex flex-align-center height-full margin-2 desktop:margin-0 padding-right-1"
              aria-label={`Page ${activePage}, displaying rows ${renderTotal(
                offset,
                perPage,
                activePage,
                count,
              )}`}
            >
              <span>{renderTotal(offset, perPage, activePage, count)}</span>
              <Pagination
                innerClass="pagination desktop:margin-x-0 margin-top-0 margin-x-2"
                hideFirstLastPages
                prevPageText="<Prev"
                nextPageText="Next>"
                activePage={activePage}
                itemsCountPerPage={perPage}
                totalItemsCount={count}
                pageRangeDisplayed={4}
                onChange={handlePageChange}
                linkClassPrev="smart-hub--link-prev"
                linkClassNext="smart-hub--link-next"
                tabIndex={0}
              />
            </span>
          </span>
        </span>
      )}
    </div>
  );
}

TableHeader.propTypes = {
  title: PropTypes.string.isRequired,
  numberOfSelected: PropTypes.number,
  toggleSelectAll: PropTypes.func,
  showFilter: PropTypes.bool,
  onUpdateFilters: PropTypes.func,
  forMyAlerts: PropTypes.bool,
  handleDownloadAll: PropTypes.func,
  handleDownloadClick: PropTypes.func,
  hidePagination: PropTypes.bool,
  count: PropTypes.number,
  activePage: PropTypes.number,
  offset: PropTypes.number,
  perPage: PropTypes.number,
  handlePageChange: PropTypes.func,
  hideMenu: PropTypes.bool,
  menuAriaLabel: PropTypes.string,
  setDownloadError: PropTypes.func,
  downloadError: PropTypes.bool,
  isDownloading: PropTypes.bool,
  downloadAllButtonRef: PropTypes.oneOfType([
    PropTypes.func,
    PropTypes.shape({ current: PropTypes.instanceOf(Element) }),
  ]),
  downloadSelectedButtonRef: PropTypes.oneOfType([
    PropTypes.func,
    PropTypes.shape({ current: PropTypes.instanceOf(Element) }),
  ]),
};

TableHeader.defaultProps = {
  numberOfSelected: 0,
  toggleSelectAll: () => { },
  showFilter: false,
  forMyAlerts: false,
  hidePagination: false,
  onUpdateFilters: () => { },
  handleDownloadAll: () => { },
  handleDownloadClick: () => { },
  count: 0,
  activePage: 0,
  offset: 0,
  perPage: 10,
  handlePageChange: () => { },
  hideMenu: false,
  menuAriaLabel: 'Reports menu',
  downloadError: false,
<<<<<<< HEAD
=======
  setDownloadError: () => {},
  dateTime: { timestamp: '', label: '' },
>>>>>>> e02042ca
  isDownloading: false,
  downloadAllButtonRef: () => {},
  downloadSelectedButtonRef: () => {},
};<|MERGE_RESOLUTION|>--- conflicted
+++ resolved
@@ -169,11 +169,7 @@
   hideMenu: false,
   menuAriaLabel: 'Reports menu',
   downloadError: false,
-<<<<<<< HEAD
-=======
   setDownloadError: () => {},
-  dateTime: { timestamp: '', label: '' },
->>>>>>> e02042ca
   isDownloading: false,
   downloadAllButtonRef: () => {},
   downloadSelectedButtonRef: () => {},
