import React from 'react';
import PropTypes from 'prop-types';
import { Button } from '@trussworks/react-uswds';
import { FontAwesomeIcon } from '@fortawesome/react-fontawesome';
import { faTimesCircle } from '@fortawesome/free-solid-svg-icons';
import Pagination from 'react-js-pagination';
import Filter from './Filter';
import ReportMenu from '../pages/Landing/ReportMenu';

export function renderTotal(offset, perPage, activePage, reportsCount) {
  const from = offset >= reportsCount ? 0 : offset + 1;
  const offsetTo = perPage * activePage;
  let to;
  if (offsetTo > reportsCount) {
    to = reportsCount;
  } else {
    to = offsetTo;
  }
  return `${from}-${to} of ${reportsCount}`;
}

export default function TableHeader({
  title,
  numberOfSelected,
  toggleSelectAll,
  showFilter,
  hideMenu,
  menuAriaLabel,
  onUpdateFilters,
  handleDownloadAll,
  handleDownloadClick,
  count,
  activePage,
  offset,
  perPage,
  handlePageChange,
  hidePagination,
  forMyAlerts,
  downloadError,
  setDownloadError,
  isDownloading,
  downloadAllButtonRef,
  downloadSelectedButtonRef,
}) {
  return (
    <div className="desktop:display-flex">
      <div className="desktop:display-flex flex-1 desktop:padding-top-0 padding-top-2">
        <h2 className="font-body-lg margin-left-2 margin-right-1 margin-y-3">{title}</h2>
        <span className="smart-hub--table-controls desktop:margin-0 margin-2 display-flex flex-row flex-align-center">
          {numberOfSelected > 0
            && (
              <span className="padding-y-05 padding-left-105 padding-right-1 text-white smart-hub-bg-vivid radius-pill font-sans-xs text-middle margin-right-1 smart-hub--selected-tag">
                {numberOfSelected}
                {' '}
                selected
                {' '}
                <Button
                  className="smart-hub--select-tag__button"
                  unstyled
                  aria-label="deselect all reports"
                  onClick={() => {
                    toggleSelectAll({ target: { checked: false } });
                  }}
                >
                  <FontAwesomeIcon
                    color="blue"
                    inverse
                    icon={faTimesCircle}
                  />
                </Button>
              </span>
            )}
          {showFilter && <Filter applyFilters={onUpdateFilters} forMyAlerts={forMyAlerts} />}
          {!hideMenu && (
            <ReportMenu
              label={menuAriaLabel}
              hasSelectedReports={numberOfSelected > 0}
              onExportAll={handleDownloadAll}
              onExportSelected={handleDownloadClick}
              count={count}
              downloadError={downloadError}
              setDownloadError={setDownloadError}
              isDownloading={isDownloading}
              downloadAllButtonRef={downloadAllButtonRef}
              downloadSelectedButtonRef={downloadSelectedButtonRef}
            />
          )}
        </span>
      </div>
      {!hidePagination && (
        <span className="smart-hub--table-nav">
          <span aria-label="Pagination for activity reports">
            <span
              className="smart-hub--total-count display-flex flex-align-center height-full margin-2 desktop:margin-0 padding-right-1"
              aria-label={`Page ${activePage}, displaying rows ${renderTotal(
                offset,
                perPage,
                activePage,
                count,
              )}`}
            >
              <span>{renderTotal(offset, perPage, activePage, count)}</span>
              <Pagination
                innerClass="pagination desktop:margin-x-0 margin-top-0 margin-x-2"
                hideFirstLastPages
                prevPageText="<Prev"
                nextPageText="Next>"
                activePage={activePage}
                itemsCountPerPage={perPage}
                totalItemsCount={count}
                pageRangeDisplayed={4}
                onChange={handlePageChange}
                linkClassPrev="smart-hub--link-prev"
                linkClassNext="smart-hub--link-next"
                tabIndex={0}
              />
            </span>
          </span>
        </span>
      )}
    </div>
  );
}

TableHeader.propTypes = {
  title: PropTypes.string.isRequired,
  numberOfSelected: PropTypes.number,
  toggleSelectAll: PropTypes.func,
  showFilter: PropTypes.bool,
  onUpdateFilters: PropTypes.func,
  forMyAlerts: PropTypes.bool,
  handleDownloadAll: PropTypes.func,
  handleDownloadClick: PropTypes.func,
  hidePagination: PropTypes.bool,
  count: PropTypes.number,
  activePage: PropTypes.number,
  offset: PropTypes.number,
  perPage: PropTypes.number,
  handlePageChange: PropTypes.func,
  hideMenu: PropTypes.bool,
  menuAriaLabel: PropTypes.string,
  setDownloadError: PropTypes.func,
  downloadError: PropTypes.bool,
  isDownloading: PropTypes.bool,
  downloadAllButtonRef: PropTypes.oneOfType([
    PropTypes.func,
    PropTypes.shape({ current: PropTypes.instanceOf(Element) }),
  ]),
  downloadSelectedButtonRef: PropTypes.oneOfType([
    PropTypes.func,
    PropTypes.shape({ current: PropTypes.instanceOf(Element) }),
  ]),
};

TableHeader.defaultProps = {
  numberOfSelected: 0,
  toggleSelectAll: () => { },
  showFilter: false,
  forMyAlerts: false,
  hidePagination: false,
  onUpdateFilters: () => { },
  handleDownloadAll: () => { },
  handleDownloadClick: () => { },
  count: 0,
  activePage: 0,
  offset: 0,
  perPage: 10,
  handlePageChange: () => { },
  hideMenu: false,
  menuAriaLabel: 'Reports menu',
  downloadError: false,
<<<<<<< HEAD
=======
  setDownloadError: () => {},
>>>>>>> 0ba80c2d
  isDownloading: false,
  downloadAllButtonRef: () => {},
  downloadSelectedButtonRef: () => {},
};<|MERGE_RESOLUTION|>--- conflicted
+++ resolved
@@ -169,10 +169,7 @@
   hideMenu: false,
   menuAriaLabel: 'Reports menu',
   downloadError: false,
-<<<<<<< HEAD
-=======
   setDownloadError: () => {},
->>>>>>> 0ba80c2d
   isDownloading: false,
   downloadAllButtonRef: () => {},
   downloadSelectedButtonRef: () => {},
