--- conflicted
+++ resolved
@@ -37,13 +37,9 @@
   hidePagination,
   forMyAlerts,
   downloadError,
-<<<<<<< HEAD
-=======
   isDownloading,
-  dateTime,
   downloadAllButtonRef,
   downloadSelectedButtonRef,
->>>>>>> 6ba4246d
 }) {
   return (
     <div className="desktop:display-flex">
@@ -142,11 +138,6 @@
   hideMenu: PropTypes.bool,
   menuAriaLabel: PropTypes.string,
   downloadError: PropTypes.bool,
-<<<<<<< HEAD
-=======
-  dateTime: PropTypes.shape({
-    timestamp: PropTypes.string, label: PropTypes.string,
-  }),
   isDownloading: PropTypes.bool,
   downloadAllButtonRef: PropTypes.oneOfType([
     PropTypes.func,
@@ -156,7 +147,6 @@
     PropTypes.func,
     PropTypes.shape({ current: PropTypes.instanceOf(Element) }),
   ]),
->>>>>>> 6ba4246d
 };
 
 TableHeader.defaultProps = {
@@ -176,12 +166,7 @@
   hideMenu: false,
   menuAriaLabel: 'Reports menu',
   downloadError: false,
-<<<<<<< HEAD
-
-=======
-  dateTime: { timestamp: '', label: '' },
   isDownloading: false,
   downloadAllButtonRef: () => {},
   downloadSelectedButtonRef: () => {},
->>>>>>> 6ba4246d
 };