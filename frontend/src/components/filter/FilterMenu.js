--- conflicted
+++ resolved
@@ -181,10 +181,8 @@
 
   const ClearAllButton = () => <button type="button" onClick={clearAllFilters} className="usa-button usa-button--unstyled">Clear all filters</button>;
 
-<<<<<<< HEAD
   const selectItems = items.filter((item) => !prohibitedFilters.includes(item.topic));
   const badFilters = [...selectedFilters, ...prohibitedFilters];
-=======
   const onOpen = () => {
     // The onOpen is passed into the DropdownMenu component
     // this will add an empty item into the list if there
@@ -193,7 +191,6 @@
       onAddFilter();
     }
   };
->>>>>>> 43eebba6
 
   return (
     <DropdownMenu
