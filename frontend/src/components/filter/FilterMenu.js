--- conflicted
+++ resolved
@@ -22,9 +22,6 @@
  * @returns JSX Object
  */
 export default function FilterMenu({ filters, onApplyFilters, applyButtonAria }) {
-<<<<<<< HEAD
-  const [items, setItems] = useState([...filters]);
-=======
   const [items, setItems] = useState([...filters.map((filter) => ({ ...filter }))]);
   const [errors, setErrors] = useState(filters.map(() => ''));
 
@@ -59,7 +56,6 @@
     setError(message);
     return true;
   };
->>>>>>> 50aa7dc1
 
   useEffect(() => {
     // If filters were changed outside of this component, we need to update the items
