--- conflicted
+++ resolved
@@ -6,13 +6,10 @@
 import { v4 as uuidv4 } from 'uuid';
 import DropdownMenu from '../DropdownMenu';
 import FilterItem from './FilterItem';
-<<<<<<< HEAD
 import { getStateCodes } from '../../fetchers/users';
-=======
 import { FILTER_CONFIG } from './constants';
 import { formatDateRange } from '../DateRangeSelect';
 import usePrevious from '../../hooks/usePrevious';
->>>>>>> 53ffc470
 
 // save this to cut down on repeated boilerplate in PropTypes
 const filterProp = PropTypes.shape({
@@ -32,16 +29,13 @@
  * @param {Object} props
  * @returns JSX Object
  */
-<<<<<<< HEAD
-export default function FilterMenu({ filters, onApplyFilters }) {
-  const [items, setItems] = useState([...filters]);
-  const [stateCodes, setStateCodes] = useState([]);
-=======
+
 export default function FilterMenu({
   filters, onApplyFilters, allowedFilters, dateRangeOptions,
 }) {
   const [items, setItems] = useState([...filters.map((filter) => ({ ...filter }))]);
   const [errors, setErrors] = useState(filters.map(() => ''));
+  const [stateCodes, setStateCodes] = useState([]);
 
   const itemLength = usePrevious(items.length);
 
@@ -82,7 +76,6 @@
     ...selectedFilters,
     ...availableFilters.filter((f) => !allowedFilters.includes(f)),
   ];
->>>>>>> 53ffc470
 
   useEffect(() => {
     // If filters were changed outside of this component, we need to update the items
@@ -91,7 +84,6 @@
   }, [filters]);
 
   useEffect(() => {
-<<<<<<< HEAD
     async function fetchStateCodes() {
       try {
         const codes = await getStateCodes();
@@ -103,7 +95,8 @@
 
     fetchStateCodes();
   }, []);
-=======
+
+  useEffect(() => {
     // if an item was deleted, we need to update the errors
     if (items.length < errors.length) {
       setErrors(items.map(() => ''));
@@ -120,7 +113,6 @@
       }
     }
   }, [itemLength, items.length]);
->>>>>>> 53ffc470
 
   const onApply = () => {
     const hasErrors = items.reduce((acc, curr, index) => {
@@ -233,16 +225,13 @@
                 onUpdateFilter={onUpdateFilter}
                 key={filter.id}
                 filter={filter}
-<<<<<<< HEAD
                 stateCodes={stateCodes}
-=======
                 prohibitedFilters={prohibitedFilters}
                 dateRangeOptions={dateRangeOptions}
                 errors={errors}
                 setErrors={setErrors}
                 validate={validate}
                 index={index}
->>>>>>> 53ffc470
               />
             ))}
           </div>
