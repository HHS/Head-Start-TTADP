import React, {
  useState,
  useEffect,
} from 'react';
import PropTypes from 'prop-types';
import { v4 as uuidv4 } from 'uuid';
import DropdownMenu from '../DropdownMenu';
import FilterItem from './FilterItem';
<<<<<<< HEAD
import { FILTER_CONFIG } from './constants';
import { formatDateRange } from '../DateRangeSelect';
=======
>>>>>>> 566808fd
import usePrevious from '../../hooks/usePrevious';

// save this to cut down on repeated boilerplate in PropTypes
const filterProp = PropTypes.shape({
  topic: PropTypes.string,
  condition: PropTypes.string,
  query: PropTypes.oneOfType([
    PropTypes.string, PropTypes.arrayOf(PropTypes.string), PropTypes.number,
  ]),
  id: PropTypes.string,
});

// a list of all the filter topics available
const availableFilters = FILTER_CONFIG.map((f) => f.id);

/**
 * Renders the entire filter menu and contains the logic for toggling it's visibility
 * @param {Object} props
 * @returns JSX Object
 */
<<<<<<< HEAD
export default function FilterMenu({
  filters, onApplyFilters, allowedFilters, dateRangeOptions,
}) {
=======
export default function FilterMenu({ filters, onApplyFilters }) {
>>>>>>> 566808fd
  const [items, setItems] = useState([...filters.map((filter) => ({ ...filter }))]);
  const [errors, setErrors] = useState(filters.map(() => ''));

  const itemLength = usePrevious(items.length);

  const validate = ({ topic, query, condition }, setError) => {
    let message = '';
    if (!topic) {
<<<<<<< HEAD
      message = 'Please enter a parameter';
=======
      message = 'Please enter a filter';
>>>>>>> 566808fd
      setError(message);
      return false;
    }

    if (!condition) {
      message = 'Please enter a condition';
      setError(message);
      return false;
    }

    if (!query || !query.length) {
      message = 'Please enter a value';
      setError(message);
      return false;
    }

    if (query.includes('Invalid date') || (topic === 'startDate' && query === '-')) {
      message = 'Please enter a value';
      setError(message);
      return false;
    }
<<<<<<< HEAD
=======

    setError(message);
    return true;
  };
>>>>>>> 566808fd

    setError(message);
    return true;
  };

  // filters currently selected. these will be excluded from filter selection
  const selectedFilters = items.map((filter) => filter.topic);

  // filters that aren't allowed per our allowedFilters prop
  const prohibitedFilters = availableFilters.filter((f) => !allowedFilters.includes(f));

  // If filters were changed outside of this component, we need to update the items
  // (for example, the "remove filter" button on the filter pills)
  useEffect(() => {
<<<<<<< HEAD
    setItems(filters);
  }, [filters]);

  // if an item was deleted, we need to update the errors
  useEffect(() => {
=======
    // If filters were changed outside of this component, we need to update the items
    // (for example, the "remove filter" button on the filter pills)
    setItems(filters);
  }, [filters]);

  useEffect(() => {
    // if an item was deleted, we need to update the errors
>>>>>>> 566808fd
    if (items.length < errors.length) {
      setErrors(items.map(() => ''));
    }
  }, [errors.length, items]);

  // focus on the first topic if we add more
  useEffect(() => {
    if (items.length > itemLength) {
      const [topic] = Array.from(document.querySelectorAll('[name="topic"]')).slice(-1);

      if (topic && !topic.value) {
        topic.focus();
      }
    }
  }, [itemLength, items.length]);

  const onApply = () => {
<<<<<<< HEAD
    // first, we validate
=======
>>>>>>> 566808fd
    const hasErrors = items.reduce((acc, curr, index) => {
      if (acc) {
        return true;
      }

      const setError = (message) => {
        const newErrors = [...errors];
        newErrors.splice(index, 1, message);
        setErrors(newErrors);
      };

      if (!validate(curr, setError)) {
        return true;
      }

      return false;
    }, false);

<<<<<<< HEAD
    // if validation was not successful
=======
>>>>>>> 566808fd
    if (hasErrors) {
      return false;
    }

<<<<<<< HEAD
    // otherwise, we apply
=======
>>>>>>> 566808fd
    onApplyFilters(items);
    return true;
  };

  const onRemoveFilter = (id) => {
    const newItems = items.map((item) => ({ ...item }));
    const index = newItems.findIndex((item) => item.id === id);

    if (index !== -1) {
      newItems.splice(index, 1);
      setItems(newItems);
    }
  };

  // reset state if we hit cancel
  const onCancel = () => {
    const copyOfFilters = filters.map((filter) => ({ ...filter }));
    setItems(copyOfFilters);
  };

  const onUpdateFilter = (id, name, value) => {
    //
<<<<<<< HEAD
    // just an array spread creates a new
=======
    // this is bonkers... we need to do more than map the array
    // what escaped me originally was that just an array spread creates a new
>>>>>>> 566808fd
    // array of references... to the same objects as before
    // therefore, this function was mutating state in unexpected ways
    //
    // hence this real humdinger of a line of javascript
    const newItems = items.map((item) => ({ ...item }));
    const toUpdate = newItems.find((item) => item.id === id);

    // and here is the key to all the problems
    // the (preventing of) infinite updating itself
    if (toUpdate[name] === value) {
      return;
    }
    toUpdate[name] = value;

    if (name === 'topic') {
      toUpdate.condition = '';
      toUpdate.query = '';
    }

    setItems(newItems);
  };

  const onAddFilter = () => {
    const newItems = [...items.map((item) => ({ ...item }))];
    const newItem = {
      id: uuidv4(),
      display: '',
      conditions: [],
    };
    newItems.push(newItem);
    setItems(newItems);
  };

  const clearAllFilters = () => {
    // this looks a little strange, right?
    // well, we don't want to clear out things like the region, just the filters that can be set
    // in the UI
    const newItems = items.filter((item) => prohibitedFilters.includes(item.topic));
    setItems(newItems);
  };

  const canBlur = () => false;

  const ClearAllButton = () => <button type="button" onClick={clearAllFilters} className="usa-button usa-button--unstyled">Clear all filters</button>;

  return (
    <DropdownMenu
      buttonText="Filters"
      buttonAriaLabel="open filters for this page"
      onApply={onApply}
      applyButtonAria="apply filters to this page"
      showCancel
      onCancel={onCancel}
      cancelAriaLabel="discard changes and close filter menu"
      className="ttahub-filter-menu margin-right-1"
      menuName="filter menu"
      canBlur={canBlur}
      AlternateActionButton={<ClearAllButton />}
    >
      <div className="ttahub-filter-menu-filters padding-x-3 padding-y-2">
        <p className="margin-bottom-2"><strong>Show results for the following filters.</strong></p>
        <div>
          <div className="margin-bottom-1">
            {items.map((filter, index) => (
              <FilterItem
                onRemoveFilter={onRemoveFilter}
                onUpdateFilter={onUpdateFilter}
                key={filter.id}
                filter={filter}
<<<<<<< HEAD
                prohibitedFilters={prohibitedFilters}
                selectedFilters={selectedFilters}
                dateRangeOptions={dateRangeOptions}
                errors={errors}
                setErrors={setErrors}
                validate={validate}
                index={index}
              />
            ))}
          </div>
          <button type="button" className="usa-button usa-button--outline margin-top-1" onClick={onAddFilter}>Add new filter</button>
=======
                index={index}
                errors={errors}
                setErrors={setErrors}
                validate={validate}
              />
            ))}
          </div>
          <button type="button" className="usa-button usa-button--unstyled margin-top-1" onClick={onAddFilter}>Add new filter</button>
>>>>>>> 566808fd
        </div>
      </div>

    </DropdownMenu>
  );
}

FilterMenu.propTypes = {
  filters: PropTypes.arrayOf(filterProp).isRequired,
  onApplyFilters: PropTypes.func.isRequired,
  allowedFilters: PropTypes.arrayOf(PropTypes.string),
  dateRangeOptions: PropTypes.arrayOf(PropTypes.shape({
    label: PropTypes.string,
    value: PropTypes.number,
    range: PropTypes.string,
  })),
};

FilterMenu.defaultProps = {
  allowedFilters: availableFilters,
  dateRangeOptions: [
    {
      label: 'Year to date',
      value: 1,
      range: formatDateRange({ yearToDate: true, forDateTime: true }),
    },
    {
      label: 'Custom date range',
      value: 2,
      range: '',
    },
  ],
};<|MERGE_RESOLUTION|>--- conflicted
+++ resolved
@@ -6,11 +6,8 @@
 import { v4 as uuidv4 } from 'uuid';
 import DropdownMenu from '../DropdownMenu';
 import FilterItem from './FilterItem';
-<<<<<<< HEAD
 import { FILTER_CONFIG } from './constants';
 import { formatDateRange } from '../DateRangeSelect';
-=======
->>>>>>> 566808fd
 import usePrevious from '../../hooks/usePrevious';
 
 // save this to cut down on repeated boilerplate in PropTypes
@@ -31,13 +28,9 @@
  * @param {Object} props
  * @returns JSX Object
  */
-<<<<<<< HEAD
 export default function FilterMenu({
   filters, onApplyFilters, allowedFilters, dateRangeOptions,
 }) {
-=======
-export default function FilterMenu({ filters, onApplyFilters }) {
->>>>>>> 566808fd
   const [items, setItems] = useState([...filters.map((filter) => ({ ...filter }))]);
   const [errors, setErrors] = useState(filters.map(() => ''));
 
@@ -46,11 +39,7 @@
   const validate = ({ topic, query, condition }, setError) => {
     let message = '';
     if (!topic) {
-<<<<<<< HEAD
-      message = 'Please enter a parameter';
-=======
       message = 'Please enter a filter';
->>>>>>> 566808fd
       setError(message);
       return false;
     }
@@ -72,13 +61,6 @@
       setError(message);
       return false;
     }
-<<<<<<< HEAD
-=======
-
-    setError(message);
-    return true;
-  };
->>>>>>> 566808fd
 
     setError(message);
     return true;
@@ -93,21 +75,11 @@
   // If filters were changed outside of this component, we need to update the items
   // (for example, the "remove filter" button on the filter pills)
   useEffect(() => {
-<<<<<<< HEAD
     setItems(filters);
   }, [filters]);
 
   // if an item was deleted, we need to update the errors
   useEffect(() => {
-=======
-    // If filters were changed outside of this component, we need to update the items
-    // (for example, the "remove filter" button on the filter pills)
-    setItems(filters);
-  }, [filters]);
-
-  useEffect(() => {
-    // if an item was deleted, we need to update the errors
->>>>>>> 566808fd
     if (items.length < errors.length) {
       setErrors(items.map(() => ''));
     }
@@ -125,10 +97,7 @@
   }, [itemLength, items.length]);
 
   const onApply = () => {
-<<<<<<< HEAD
     // first, we validate
-=======
->>>>>>> 566808fd
     const hasErrors = items.reduce((acc, curr, index) => {
       if (acc) {
         return true;
@@ -147,18 +116,12 @@
       return false;
     }, false);
 
-<<<<<<< HEAD
     // if validation was not successful
-=======
->>>>>>> 566808fd
     if (hasErrors) {
       return false;
     }
 
-<<<<<<< HEAD
     // otherwise, we apply
-=======
->>>>>>> 566808fd
     onApplyFilters(items);
     return true;
   };
@@ -181,12 +144,7 @@
 
   const onUpdateFilter = (id, name, value) => {
     //
-<<<<<<< HEAD
     // just an array spread creates a new
-=======
-    // this is bonkers... we need to do more than map the array
-    // what escaped me originally was that just an array spread creates a new
->>>>>>> 566808fd
     // array of references... to the same objects as before
     // therefore, this function was mutating state in unexpected ways
     //
@@ -256,7 +214,6 @@
                 onUpdateFilter={onUpdateFilter}
                 key={filter.id}
                 filter={filter}
-<<<<<<< HEAD
                 prohibitedFilters={prohibitedFilters}
                 selectedFilters={selectedFilters}
                 dateRangeOptions={dateRangeOptions}
@@ -268,16 +225,6 @@
             ))}
           </div>
           <button type="button" className="usa-button usa-button--outline margin-top-1" onClick={onAddFilter}>Add new filter</button>
-=======
-                index={index}
-                errors={errors}
-                setErrors={setErrors}
-                validate={validate}
-              />
-            ))}
-          </div>
-          <button type="button" className="usa-button usa-button--unstyled margin-top-1" onClick={onAddFilter}>Add new filter</button>
->>>>>>> 566808fd
         </div>
       </div>
 
