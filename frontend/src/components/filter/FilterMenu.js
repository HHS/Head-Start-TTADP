--- conflicted
+++ resolved
@@ -21,11 +21,7 @@
  * @param {Object} props
  * @returns JSX Object
  */
-<<<<<<< HEAD
 export default function FilterMenu({ filters, onApplyFilters, applyButtonAria }) {
-  const [items, setItems] = useState([...filters]);
-=======
-export default function FilterMenu({ filters, onApplyFilters }) {
   const [items, setItems] = useState([...filters.map((filter) => ({ ...filter }))]);
   const [errors, setErrors] = useState(filters.map(() => ''));
 
@@ -60,7 +56,6 @@
     setError(message);
     return true;
   };
->>>>>>> cf1a0281
 
   useEffect(() => {
     // If filters were changed outside of this component, we need to update the items
