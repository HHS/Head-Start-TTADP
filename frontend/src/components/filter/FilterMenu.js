--- conflicted
+++ resolved
@@ -16,13 +16,9 @@
  * @param {Object} props
  * @returns JSX Object
  */
-<<<<<<< HEAD
 export default function FilterMenu({
-  filters, onApplyFilters, allowedFilters, dateRangeOptions,
+  filters, onApplyFilters, allowedFilters, dateRangeOptions, applyButtonAria,
 }) {
-=======
-export default function FilterMenu({ filters, onApplyFilters, applyButtonAria }) {
->>>>>>> f65e1eed
   const [items, setItems] = useState([...filters.map((filter) => ({ ...filter }))]);
   const [errors, setErrors] = useState(filters.map(() => ''));
 
@@ -190,11 +186,7 @@
       buttonText="Filters"
       buttonAriaLabel="open filters for this page"
       onApply={onApply}
-<<<<<<< HEAD
-      applyButtonAria="apply filters to this page"
-=======
       applyButtonAria={applyButtonAria}
->>>>>>> f65e1eed
       showCancel
       onCancel={onCancel}
       cancelAriaLabel="discard changes and close filter menu"
@@ -256,13 +248,13 @@
 FilterMenu.propTypes = {
   filters: PropTypes.arrayOf(filterProp).isRequired,
   onApplyFilters: PropTypes.func.isRequired,
-<<<<<<< HEAD
   allowedFilters: PropTypes.arrayOf(PropTypes.string),
   dateRangeOptions: PropTypes.arrayOf(PropTypes.shape({
     label: PropTypes.string,
     value: PropTypes.number,
     range: PropTypes.string,
   })),
+  applyButtonAria: PropTypes.string.isRequired,
 };
 
 FilterMenu.defaultProps = {
@@ -279,7 +271,4 @@
       range: '',
     },
   ],
-=======
-  applyButtonAria: PropTypes.string.isRequired,
->>>>>>> f65e1eed
 };