--- conflicted
+++ resolved
@@ -6,12 +6,9 @@
 import { v4 as uuidv4 } from 'uuid';
 import DropdownMenu from '../DropdownMenu';
 import FilterItem from './FilterItem';
-<<<<<<< HEAD
 import { FILTER_CONFIG } from './constants';
 import { formatDateRange } from '../DateRangeSelect';
-=======
 import usePrevious from '../../hooks/usePrevious';
->>>>>>> e25a0ba7
 
 // save this to cut down on repeated boilerplate in PropTypes
 const filterProp = PropTypes.shape({
@@ -31,13 +28,9 @@
  * @param {Object} props
  * @returns JSX Object
  */
-<<<<<<< HEAD
 export default function FilterMenu({
   filters, onApplyFilters, allowedFilters, dateRangeOptions,
 }) {
-  const [items, setItems] = useState([...filters]);
-=======
-export default function FilterMenu({ filters, onApplyFilters }) {
   const [items, setItems] = useState([...filters.map((filter) => ({ ...filter }))]);
   const [errors, setErrors] = useState(filters.map(() => ''));
 
@@ -72,7 +65,6 @@
     setError(message);
     return true;
   };
->>>>>>> e25a0ba7
 
   // filters currently selected. these will be excluded from filter selection
   const selectedFilters = items.map((filter) => filter.topic);
@@ -107,10 +99,6 @@
   }, [itemLength, items.length]);
 
   const onApply = () => {
-<<<<<<< HEAD
-    // we only apply filters that have all the thingys filled out (technical term)
-    onApplyFilters(items.filter((item) => item.topic && item.condition && item.query));
-=======
     const hasErrors = items.reduce((acc, curr, index) => {
       if (acc) {
         return true;
@@ -135,7 +123,6 @@
 
     onApplyFilters(items);
     return true;
->>>>>>> e25a0ba7
   };
 
   const onRemoveFilter = (id) => {
@@ -216,7 +203,6 @@
       <div className="ttahub-filter-menu-filters padding-x-3 padding-y-2">
         <p className="margin-bottom-2"><strong>Show results matching the following conditions.</strong></p>
         <div>
-<<<<<<< HEAD
           <div className="margin-bottom-1">
             {items.map((filter) => (
               <FilterItem
@@ -230,25 +216,6 @@
             ))}
           </div>
           <button type="button" className="usa-button usa-button--outline margin-top-1" onClick={onAddFilter}>Add new filter</button>
-=======
-          <form onSubmit={onApply}>
-            <ul className="usa-list usa-list--unstyled margin-bottom-1">
-              {items.map((filter, index) => (
-                <FilterItem
-                  onRemoveFilter={onRemoveFilter}
-                  onUpdateFilter={onUpdateFilter}
-                  key={filter.id}
-                  filter={filter}
-                  index={index}
-                  errors={errors}
-                  setErrors={setErrors}
-                  validate={validate}
-                />
-              ))}
-            </ul>
-            <button type="button" className="usa-button usa-button--unstyled margin-top-1" onClick={onAddFilter}>Add new filter</button>
-          </form>
->>>>>>> e25a0ba7
         </div>
       </div>
     </DropdownMenu>
