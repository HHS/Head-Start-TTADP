import React from 'react';
import PropTypes from 'prop-types';
import FilterMenu from './FilterMenu';
import FilterPills from './FilterPills';
import { filterConfigProp, filterProp } from './props';

<<<<<<< HEAD
export default function FilterPanel({
  onRemoveFilter,
  filters,
  filterConfig,
  onApplyFilters,
  applyButtonAria,
  allUserRegions,
}) {
  const [filtersToShow, setFiltersToShow] = useState([]);

  useEffect(() => {
    // Determine if filters contain all regions.
    const passedRegionFilters = filters.filter((f) => f.topic === 'region').map((r) => r.query);
    let containsAllRegions = true;
    if (allUserRegions) {
      allUserRegions.forEach((r) => {
        if (!passedRegionFilters.includes(r)) {
          containsAllRegions = false;
        }
      });
    }
    // Hide or Show Region Filters.
    setFiltersToShow(containsAllRegions ? filters.filter((f) => f.topic !== 'region') : filters);
  }, [filters, allUserRegions]);

  const onApply = (items) => {
    // Check for region filters.
    const regionFilters = items.filter((f) => f.topic === 'region');
    onApplyFilters(items, regionFilters.length === 0);
  };

  const onRemoveFilterPill = (id) => {
    // Check if pill being removed is a region filter.
    const pillToRemove = filters.find((f) => f.id === id);
    const isRegionFilter = pillToRemove && pillToRemove.topic === 'region';

    if (isRegionFilter) {
      // Check if we removed the last region filter.
      const otherRegions = filters.filter((f) => f.id !== id && f.topic === 'region');
      onRemoveFilter(id, otherRegions.length === 0);
    } else {
      onRemoveFilter(id, false);
    }
  };
=======
export default function FilterPanel(props) {
  const { onRemoveFilter, filters, filterConfig } = props;
>>>>>>> eb38f349

  return (
    <>
      <FilterMenu
        // eslint-disable-next-line react/jsx-props-no-spreading
        {...props}
      />
      <FilterPills
        filterConfig={filterConfig}
        filters={filters}
        onRemoveFilter={onRemoveFilter}
      />
    </>
  );
}

FilterPanel.propTypes = {
  filters: PropTypes.arrayOf(filterProp).isRequired,
  onApplyFilters: PropTypes.func.isRequired,
  onRemoveFilter: PropTypes.func.isRequired,
  applyButtonAria: PropTypes.string.isRequired,
  filterConfig: PropTypes.arrayOf(filterConfigProp).isRequired,
<<<<<<< HEAD
  allUserRegions: PropTypes.arrayOf(PropTypes.number).isRequired,
=======
>>>>>>> eb38f349
};<|MERGE_RESOLUTION|>--- conflicted
+++ resolved
@@ -1,10 +1,10 @@
-import React from 'react';
+import React, { useEffect, useState } from 'react';
 import PropTypes from 'prop-types';
+import { isArray } from 'lodash';
 import FilterMenu from './FilterMenu';
 import FilterPills from './FilterPills';
 import { filterConfigProp, filterProp } from './props';
 
-<<<<<<< HEAD
 export default function FilterPanel({
   onRemoveFilter,
   filters,
@@ -17,7 +17,13 @@
 
   useEffect(() => {
     // Determine if filters contain all regions.
-    const passedRegionFilters = filters.filter((f) => f.topic === 'region').map((r) => r.query);
+    const passedRegionFilters = filters.filter((f) => f.topic === 'region').map((r) => {
+      if (isArray(r.query)) {
+        return parseInt(r.query[0], 10);
+      }
+      return r.query;
+    });
+
     let containsAllRegions = true;
     if (allUserRegions) {
       allUserRegions.forEach((r) => {
@@ -49,21 +55,19 @@
       onRemoveFilter(id, false);
     }
   };
-=======
-export default function FilterPanel(props) {
-  const { onRemoveFilter, filters, filterConfig } = props;
->>>>>>> eb38f349
 
   return (
     <>
       <FilterMenu
-        // eslint-disable-next-line react/jsx-props-no-spreading
-        {...props}
+        filters={filtersToShow}
+        onApplyFilters={onApply}
+        applyButtonAria={applyButtonAria}
+        filterConfig={filterConfig}
       />
       <FilterPills
         filterConfig={filterConfig}
-        filters={filters}
-        onRemoveFilter={onRemoveFilter}
+        filters={filtersToShow}
+        onRemoveFilter={onRemoveFilterPill}
       />
     </>
   );
@@ -75,8 +79,5 @@
   onRemoveFilter: PropTypes.func.isRequired,
   applyButtonAria: PropTypes.string.isRequired,
   filterConfig: PropTypes.arrayOf(filterConfigProp).isRequired,
-<<<<<<< HEAD
   allUserRegions: PropTypes.arrayOf(PropTypes.number).isRequired,
-=======
->>>>>>> eb38f349
 };