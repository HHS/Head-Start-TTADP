import '@testing-library/jest-dom';
import React from 'react';
import {
  render,
  screen,
  act,
} from '@testing-library/react';
import userEvent from '@testing-library/user-event';
import FilterMenu from '../FilterMenu';

describe('Filter Menu', () => {
  afterAll(() => {
    jest.restoreAllMocks();
  });

  const renderFilterMenu = (filters = [], onApplyFilters = jest.fn()) => {
    render(
      <div>
        <h1>Filter menu</h1>
        <div>
          <FilterMenu
            filters={filters}
            onApplyFilters={onApplyFilters}
            applyButtonAria="apply test filters"
          />
        </div>
      </div>,
    );
  };

  it('toggles the menu', async () => {
    renderFilterMenu();

    const button = screen.getByRole('button', {
      name: /filters/i,
    });

    userEvent.click(button);
    const message = await screen.findByText('Show results for the following filters.');
    expect(message).toBeVisible();

    const cancel = await screen.findByRole('button', { name: /discard changes and close filter menu/i });
    userEvent.click(cancel);
    expect(message).not.toBeVisible();
  });

  it('a filter can be updated and removed', () => {
    const filters = [
      {
        id: 'filter1234',
        topic: 'startDate',
        condition: 'Is within',
        query: '2021/01/01-2021/11/05',
      },
    ];

    renderFilterMenu(filters);

    const button = screen.getByRole('button', {
      name: /filters/i,
    });

    userEvent.click(button);

    const condition = screen.getByRole('combobox', { name: 'condition' });
    userEvent.selectOptions(condition, 'Is after');

    const del = screen.getByRole('button', { name: /remove Date range Is after/i });
    userEvent.click(del);

    expect(document.querySelectorAll('[name="topic"]').length).toBe(0);
  });

  it('filters out bad results', () => {
    const filters = [
      { id: '1', topic: 'tt' },
      { id: '2', topic: 't', condition: 'dfs' },
      {
        id: '3', topic: 'sdfs', condition: 'dfgfdg', query: 'dfdfg',
      },
    ];
    const onApply = jest.fn();
    renderFilterMenu(filters, onApply);

    const button = screen.getByRole('button', {
      name: /filters/i,
    });

    userEvent.click(button);

    const apply = screen.getByRole('button', { name: /apply test filters/i });
    userEvent.click(apply);

    expect(onApply).not.toHaveBeenCalledWith();
  });

  it('clears the query if the topic is changed', async () => {
    const filters = [
      {
        id: 'filter1234',
        topic: 'startDate',
        condition: 'Is after',
        query: '2021/10/31',
      },
    ];

    renderFilterMenu(filters);

    const button = screen.getByRole('button', {
      name: /filters/i,
    });

    userEvent.click(button);

    let date = screen.getByRole('textbox', { name: /date/i });
    expect(date.value).toBe('10/31/2021');

    const topic = screen.getByRole('combobox', { name: 'topic' });
    userEvent.selectOptions(topic, 'role');
    userEvent.selectOptions(topic, 'startDate');

    await screen.findByRole('combobox', { name: 'select a topic and condition first and then select a query' });

    expect(document.querySelectorAll('[name="topic"]').length).toBe(1);

    const condition = await screen.findByRole('combobox', { name: 'condition' });
    userEvent.selectOptions(condition, 'Is before');

    date = await screen.findByRole('textbox', { name: /date/i });
    userEvent.type(date, '10/31/2020');

    const addNew = screen.getByRole('button', { name: /Add new filter/i });
    userEvent.click(addNew);

    expect(document.querySelectorAll('[name="topic"]').length).toBe(2);
  });

  it('closes the menu on blur', async () => {
    const filters = [
      {
        id: 'filter-2',
        display: '',
        conditions: [],
        topic: 'role',
        query: [
          'Family Engagement Specialist',
        ],
        condition: 'Is',
      },
    ];

    renderFilterMenu(filters);

    const button = screen.getByRole('button', {
      name: /filters/i,
    });

    userEvent.click(button);

    const message = await screen.findByText('Show results for the following filters.');
    userEvent.click(message);

    expect(message).toBeVisible();
  });

  it('the clear all button works', async () => {
    const filters = [
      {
        id: 'filter-2',
        display: '',
        conditions: [],
        topic: 'role',
        query: [
          'Family Engagement Specialist',
        ],
<<<<<<< HEAD
        condition: 'Contains',
=======
        condition: 'Is',
>>>>>>> 4c167f3c
      },
      {
        id: 'filter-3',
        display: '',
        conditions: [],
        topic: 'programSpecialist',
        query: '',
        condition: 'Contains',
      },
      {
        id: 'filter-4',
        display: '',
        conditions: [],
        topic: 'grantNumber',
        query: '',
        condition: 'Contains',
      },
      {
        id: 'filter-5',
        display: '',
        conditions: [],
        topic: 'programType',
        query: ['EHS'],
<<<<<<< HEAD
        condition: 'Contains',
=======
        condition: 'Is',
>>>>>>> 4c167f3c
      },
      {
        id: 'filter-6',
        display: '',
        conditions: [],
        topic: 'reason',
        query: ['COVID-19 response'],
<<<<<<< HEAD
        condition: 'Contains',
=======
        condition: 'Is',
>>>>>>> 4c167f3c
      },
      {
        id: 'filter-7',
        display: '',
        conditions: [],
<<<<<<< HEAD
        topic: 'recipient',
=======
        topic: 'grantee',
>>>>>>> 4c167f3c
        query: '',
        condition: 'Contains',
      },
      {
        id: 'filter-8',
        display: '',
        conditions: [],
<<<<<<< HEAD
        topic: 'targetPopulations',
        query: [],
        condition: 'Contains',
=======
        topic: 'targetPopulation',
        query: [],
        condition: 'Is',
>>>>>>> 4c167f3c
      },
      {
        id: 'filter-9',
        display: '',
        conditions: [],
        topic: 'topic',
        query: [],
<<<<<<< HEAD
        condition: 'Contains',
=======
        condition: 'Is',
>>>>>>> 4c167f3c
      },
    ];

    renderFilterMenu(filters);
<<<<<<< HEAD

    const button = screen.getByRole('button', {
      name: /filters/i,
    });

    userEvent.click(button);

=======

    const button = screen.getByRole('button', {
      name: /filters/i,
    });

    userEvent.click(button);

>>>>>>> 4c167f3c
    let topics = await screen.findAllByRole('combobox', { name: 'topic' });
    expect(topics.length).toBe(8);

    const clear = await screen.findByRole('button', { name: /Clear all filters/i });
    act(() => userEvent.click(clear));

    // findAll errors out here
    topics = document.querySelectorAll('[name="topic"]');
    expect(topics.length).toBe(0);
  });
  it('validates input and sets focus', async () => {
    const filters = [
      {
        id: 'filter1234',
        topic: 'startDate',
        condition: 'Is after',
        query: '2021/10/31',
      },
    ];

    renderFilterMenu(filters);

    const button = screen.getByRole('button', {
      name: /filters/i,
    });

    userEvent.click(button);

    const addNew = screen.getByRole('button', { name: /Add new filter/i });
    act(() => userEvent.click(addNew));

    const [topic] = Array.from(document.querySelectorAll('[name="topic"]')).slice(-1);
    expect(topic).toHaveFocus();
    userEvent.tab();
    userEvent.tab();
    userEvent.tab();
    expect(screen.getByText(/please enter a filter/i)).toBeVisible();

    userEvent.selectOptions(topic, ['role']);
    const apply = screen.getByRole('button', { name: /apply test filters/i });
    userEvent.click(apply);
    expect(screen.getByText(/please enter a condition/i)).toBeVisible();
  });
});<|MERGE_RESOLUTION|>--- conflicted
+++ resolved
@@ -173,11 +173,7 @@
         query: [
           'Family Engagement Specialist',
         ],
-<<<<<<< HEAD
-        condition: 'Contains',
-=======
-        condition: 'Is',
->>>>>>> 4c167f3c
+        condition: 'Is',
       },
       {
         id: 'filter-3',
@@ -201,11 +197,7 @@
         conditions: [],
         topic: 'programType',
         query: ['EHS'],
-<<<<<<< HEAD
-        condition: 'Contains',
-=======
-        condition: 'Is',
->>>>>>> 4c167f3c
+        condition: 'Is',
       },
       {
         id: 'filter-6',
@@ -213,21 +205,13 @@
         conditions: [],
         topic: 'reason',
         query: ['COVID-19 response'],
-<<<<<<< HEAD
-        condition: 'Contains',
-=======
-        condition: 'Is',
->>>>>>> 4c167f3c
+        condition: 'Is',
       },
       {
         id: 'filter-7',
         display: '',
         conditions: [],
-<<<<<<< HEAD
         topic: 'recipient',
-=======
-        topic: 'grantee',
->>>>>>> 4c167f3c
         query: '',
         condition: 'Contains',
       },
@@ -235,15 +219,9 @@
         id: 'filter-8',
         display: '',
         conditions: [],
-<<<<<<< HEAD
         topic: 'targetPopulations',
         query: [],
-        condition: 'Contains',
-=======
-        topic: 'targetPopulation',
-        query: [],
-        condition: 'Is',
->>>>>>> 4c167f3c
+        condition: 'Is',
       },
       {
         id: 'filter-9',
@@ -251,32 +229,18 @@
         conditions: [],
         topic: 'topic',
         query: [],
-<<<<<<< HEAD
-        condition: 'Contains',
-=======
-        condition: 'Is',
->>>>>>> 4c167f3c
-      },
-    ];
-
-    renderFilterMenu(filters);
-<<<<<<< HEAD
-
-    const button = screen.getByRole('button', {
-      name: /filters/i,
-    });
-
-    userEvent.click(button);
-
-=======
-
-    const button = screen.getByRole('button', {
-      name: /filters/i,
-    });
-
-    userEvent.click(button);
-
->>>>>>> 4c167f3c
+        condition: 'Is',
+      },
+    ];
+
+    renderFilterMenu(filters);
+
+    const button = screen.getByRole('button', {
+      name: /filters/i,
+    });
+
+    userEvent.click(button);
+
     let topics = await screen.findAllByRole('combobox', { name: 'topic' });
     expect(topics.length).toBe(8);
 
