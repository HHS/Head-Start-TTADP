import '@testing-library/jest-dom';
import React from 'react';
import {
  render,
  screen,
  act,
} from '@testing-library/react';
import userEvent from '@testing-library/user-event';
import FilterMenu from '../FilterMenu';

describe('Filter Menu', () => {
  afterAll(() => {
    jest.restoreAllMocks();
  });

  const renderFilterMenu = (filters = [], onApplyFilters = jest.fn()) => {
    render(
      <div>
        <h1>Filter menu</h1>
        <div>
          <FilterMenu
            filters={filters}
            onApplyFilters={onApplyFilters}
            applyButtonAria="apply test filters"
          />
        </div>
      </div>,
    );
  };

  it('toggles the menu', async () => {
    renderFilterMenu();

    const button = screen.getByRole('button', {
      name: /filters/i,
    });

    userEvent.click(button);
    const message = await screen.findByText('Show results for the following filters.');
    expect(message).toBeVisible();

    const cancel = await screen.findByRole('button', { name: /discard changes and close filter menu/i });
    userEvent.click(cancel);
    expect(message).not.toBeVisible();
  });

  it('a filter can be updated and removed', () => {
    const filters = [
      {
        id: 'filter1234',
        topic: 'startDate',
        condition: 'Is within',
        query: '2021/01/01-2021/11/05',
      },
    ];

    renderFilterMenu(filters);

    const button = screen.getByRole('button', {
      name: /filters/i,
    });

    userEvent.click(button);

    const condition = screen.getByRole('combobox', { name: 'condition' });
    userEvent.selectOptions(condition, 'Is after');

    const del = screen.getByRole('button', { name: /remove Date range Is after/i });
    userEvent.click(del);

    expect(document.querySelectorAll('[name="topic"]').length).toBe(0);
  });

  it('filters out bad results', () => {
    const filters = [
      { id: '1', topic: 'tt' },
      { id: '2', topic: 't', condition: 'dfs' },
      {
        id: '3', topic: 'sdfs', condition: 'dfgfdg', query: 'dfdfg',
      },
    ];
    const onApply = jest.fn();
    renderFilterMenu(filters, onApply);

    const button = screen.getByRole('button', {
      name: /filters/i,
    });

    userEvent.click(button);

    const apply = screen.getByRole('button', { name: /apply test filters/i });
    userEvent.click(apply);

    expect(onApply).not.toHaveBeenCalledWith();
  });

  it('clears the query if the topic is changed', async () => {
    const filters = [
      {
        id: 'filter1234',
        topic: 'startDate',
        condition: 'Is after',
        query: '2021/10/31',
      },
    ];

    renderFilterMenu(filters);

    const button = screen.getByRole('button', {
      name: /filters/i,
    });

    userEvent.click(button);

<<<<<<< HEAD
=======
    let date = screen.getByRole('textbox', { name: /date/i });
    expect(date.value).toBe('10/31/2021');

>>>>>>> 43eebba6
    const topic = screen.getByRole('combobox', { name: 'topic' });
    userEvent.selectOptions(topic, 'role');
    userEvent.selectOptions(topic, 'startDate');

    await screen.findByRole('combobox', { name: 'select a topic and condition first and then select a query' });

    expect(document.querySelectorAll('[name="topic"]').length).toBe(1);

    const condition = await screen.findByRole('combobox', { name: 'condition' });
    userEvent.selectOptions(condition, 'Is before');

    date = await screen.findByRole('textbox', { name: /date/i });
    userEvent.type(date, '10/31/2020');

    const addNew = screen.getByRole('button', { name: /Add new filter/i });
    userEvent.click(addNew);

    expect(document.querySelectorAll('[name="topic"]').length).toBe(2);
  });

  it('closes the menu on blur', async () => {
    const filters = [
      {
        id: 'filter-2',
        display: '',
        conditions: [],
        topic: 'role',
        query: [
          'Family Engagement Specialist',
        ],
        condition: 'Contains',
      },
    ];

    renderFilterMenu(filters);

    const button = screen.getByRole('button', {
      name: /filters/i,
    });

    userEvent.click(button);

    const message = await screen.findByText('Show results for the following filters.');
    userEvent.click(message);

    expect(message).toBeVisible();
  });

  it('the clear all button works', async () => {
    const filters = [
      {
        id: 'filter-2',
        display: '',
        conditions: [],
        topic: 'role',
        query: [
          'Family Engagement Specialist',
        ],
        condition: 'Contains',
      },
      {
        id: 'filter-3',
        display: '',
        conditions: [],
        topic: 'programSpecialist',
        query: '',
        condition: 'Contains',
      },
      {
        id: 'filter-4',
        display: '',
        conditions: [],
        topic: 'grantNumber',
        query: '',
        condition: 'Contains',
      },
      {
        id: 'filter-5',
        display: '',
        conditions: [],
        topic: 'programType',
        query: ['EHS'],
        condition: 'Contains',
      },
      {
        id: 'filter-6',
        display: '',
        conditions: [],
        topic: 'reason',
        query: ['COVID-19 response'],
        condition: 'Contains',
      },
      {
        id: 'filter-7',
        display: '',
        conditions: [],
        topic: 'grantee',
        query: '',
        condition: 'Contains',
      },
      {
        id: 'filter-8',
        display: '',
        conditions: [],
        topic: 'targetPopulation',
        query: [],
        condition: 'Contains',
      },
      {
        id: 'filter-9',
        display: '',
        conditions: [],
        topic: 'topic',
        query: [],
        condition: 'Contains',
      },
    ];

    renderFilterMenu(filters);

    const button = screen.getByRole('button', {
      name: /filters/i,
    });

    userEvent.click(button);

    let topics = await screen.findAllByRole('combobox', { name: 'topic' });
    expect(topics.length).toBe(8);

    const clear = await screen.findByRole('button', { name: /Clear all filters/i });
    act(() => userEvent.click(clear));

    // findAll errors out here
    topics = document.querySelectorAll('[name="topic"]');
    expect(topics.length).toBe(0);
  });
  it('validates input and sets focus', async () => {
    const filters = [
      {
        id: 'filter1234',
        topic: 'startDate',
        condition: 'Is after',
        query: '2021/10/31',
      },
    ];

    renderFilterMenu(filters);

    const button = screen.getByRole('button', {
      name: /filters/i,
    });

    userEvent.click(button);

    const addNew = screen.getByRole('button', { name: /Add new filter/i });
    act(() => userEvent.click(addNew));

    const [topic] = Array.from(document.querySelectorAll('[name="topic"]')).slice(-1);
    expect(topic).toHaveFocus();
    userEvent.tab();
    userEvent.tab();
    userEvent.tab();
    expect(screen.getByText(/please enter a filter/i)).toBeVisible();

    userEvent.selectOptions(topic, ['role']);
    const apply = screen.getByRole('button', { name: /apply test filters/i });
    userEvent.click(apply);
    expect(screen.getByText(/please enter a condition/i)).toBeVisible();
  });
});<|MERGE_RESOLUTION|>--- conflicted
+++ resolved
@@ -112,12 +112,9 @@
 
     userEvent.click(button);
 
-<<<<<<< HEAD
-=======
     let date = screen.getByRole('textbox', { name: /date/i });
     expect(date.value).toBe('10/31/2021');
 
->>>>>>> 43eebba6
     const topic = screen.getByRole('combobox', { name: 'topic' });
     userEvent.selectOptions(topic, 'role');
     userEvent.selectOptions(topic, 'startDate');
