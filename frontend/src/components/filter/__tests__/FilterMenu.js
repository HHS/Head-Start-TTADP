import '@testing-library/jest-dom';
import React from 'react';
import {
  render,
  screen,
  act,
} from '@testing-library/react';
import userEvent from '@testing-library/user-event';
import FilterMenu from '../FilterMenu';
import {
  grantNumberFilter,
  programSpecialistFilter,
  programTypeFilter,
  reasonsFilter,
  recipientFilter,
  stateCodeFilter,
  targetPopulationsFilter,
  topicsFilter,
} from '../activityReportFilters';
import {
  createDateFilter,
  reasonsFilter as goalReasonsFilter,
  statusFilter,
  topicsFilter as goalTopicsFilter,
} from '../goalFilters';
import UserContext from '../../../UserContext';
import { SCOPE_IDS } from '../../../Constants';
import { TTAHISTORY_FILTER_CONFIG } from '../../../pages/RecipientRecord/pages/constants';

const { READ_ACTIVITY_REPORTS } = SCOPE_IDS;

describe('Filter Menu', () => {
  afterAll(() => {
    jest.restoreAllMocks();
  });

  const renderFilterMenu = (
    filters = [],
    onApplyFilters = jest.fn(),
    filterConfig = TTAHISTORY_FILTER_CONFIG,
  ) => {
    const user = {
      permissions: [
        {
          regionId: 1,
          scopeId: READ_ACTIVITY_REPORTS,
        },
      ],
    };

    render(
      <UserContext.Provider value={{ user }}>
        <h1>Filter menu</h1>
        <div>
          <FilterMenu
            filters={filters}
            onApplyFilters={onApplyFilters}
            applyButtonAria="apply test filters"
            filterConfig={filterConfig}
          />
        </div>
      </UserContext.Provider>,
    );
  };

  it('toggles the menu', async () => {
    renderFilterMenu();

    const button = screen.getByRole('button', {
      name: /filters/i,
    });

    userEvent.click(button);
    const message = await screen.findByText('Show results for the following filters.');
    expect(message).toBeVisible();

    const cancel = await screen.findByRole('button', { name: /discard changes and close filter menu/i });
    userEvent.click(cancel);
    expect(message).not.toBeVisible();
  });

  it('a filter can be updated and removed', () => {
    const filters = [
      {
        id: 'filter1234',
        topic: 'startDate',
        condition: 'Is within',
        query: '2021/01/01-2021/11/05',
      },
    ];

    renderFilterMenu(filters);

    const button = screen.getByRole('button', {
      name: /filters/i,
    });

    userEvent.click(button);

    const condition = screen.getByRole('combobox', { name: 'condition' });
    userEvent.selectOptions(condition, 'Is after');

    const del = screen.getByRole('button', { name: /remove Date range Is after/i });
    userEvent.click(del);

    expect(document.querySelectorAll('[name="topic"]').length).toBe(0);
  });

  it('filters out bad results', () => {
    const filters = [
      { id: '1', topic: 'tt' },
      { id: '2', topic: 't', condition: 'dfs' },
      {
        id: '3', topic: 'sdfs', condition: 'dfgfdg', query: 'dfdfg',
      },
    ];
    const onApply = jest.fn();
    renderFilterMenu(filters, onApply);

    const button = screen.getByRole('button', {
      name: /filters/i,
    });

    userEvent.click(button);

    const apply = screen.getByRole('button', { name: /apply test filters/i });
    userEvent.click(apply);

    expect(onApply).not.toHaveBeenCalledWith();
  });

  it('clears the query if the topic is changed', async () => {
    const filters = [
      {
        id: 'filter1234',
        topic: 'startDate',
        condition: 'Is after',
        query: '2021/10/31',
      },
    ];

    renderFilterMenu(filters);

    const button = screen.getByRole('button', {
      name: /filters/i,
    });

    userEvent.click(button);

    let date = screen.getByRole('textbox', { name: /date/i });
    expect(date.value).toBe('10/31/2021');

    const topic = screen.getByRole('combobox', { name: 'topic' });
    userEvent.selectOptions(topic, 'role');
    userEvent.selectOptions(topic, 'startDate');

    await screen.findByRole('combobox', { name: 'select a topic and condition first and then select a query' });

    expect(document.querySelectorAll('[name="topic"]').length).toBe(1);

    const condition = await screen.findByRole('combobox', { name: 'condition' });
    userEvent.selectOptions(condition, 'Is before');

    date = await screen.findByRole('textbox', { name: /date/i });
    userEvent.type(date, '10/31/2020');

    const addNew = screen.getByRole('button', { name: /Add new filter/i });
    userEvent.click(addNew);

    expect(document.querySelectorAll('[name="topic"]').length).toBe(2);
  });

  it('closes the menu on blur', async () => {
    const filters = [
      {
        id: 'filter-2',
        display: '',
        conditions: [],
        topic: 'role',
        query: [
          'Family Engagement Specialist',
        ],
        condition: 'Is',
      },
    ];

    renderFilterMenu(filters);

    const button = screen.getByRole('button', {
      name: /filters/i,
    });

    userEvent.click(button);

    const message = await screen.findByText('Show results for the following filters.');
    userEvent.click(message);

    expect(message).toBeVisible();
  });

  it('the clear all button works', async () => {
    const filters = [
      {
        id: 'filter-2',
        display: '',
        conditions: [],
        topic: 'role',
        query: [
          'Family Engagement Specialist',
        ],
        condition: 'Is',
      },
      {
        id: 'filter-3',
        display: '',
        conditions: [],
        topic: 'programSpecialist',
        query: '',
        condition: 'Contains',
      },
      {
        id: 'filter-4',
        display: '',
        conditions: [],
        topic: 'grantNumber',
        query: '',
        condition: 'Contains',
      },
      {
        id: 'filter-5',
        display: '',
        conditions: [],
        topic: 'programType',
        query: ['EHS'],
        condition: 'Is',
      },
      {
        id: 'filter-6',
        display: '',
        conditions: [],
        topic: 'reason',
        query: ['COVID-19 response'],
        condition: 'Is',
      },
      {
        id: 'filter-7',
        display: '',
        conditions: [],
        topic: 'recipient',
        query: '',
        condition: 'Contains',
      },
      {
        id: 'filter-8',
        display: '',
        conditions: [],
        topic: 'targetPopulations',
        query: [],
        condition: 'Is',
      },
      {
        id: 'filter-9',
        display: '',
        conditions: [],
        topic: 'topic',
        query: [],
        condition: 'Is',
      },
      {
        id: 'filter-10',
        display: '',
        conditions: [],
        topic: 'stateCode',
        query: [],
        condition: 'Contains',
      },
    ];

    renderFilterMenu(filters);

    const button = screen.getByRole('button', {
      name: /filters/i,
    });

    userEvent.click(button);

    let topics = await screen.findAllByRole('combobox', { name: 'topic' });
    expect(topics.length).toBe(9);

    const clear = await screen.findByRole('button', { name: /Clear all filters/i });
    act(() => userEvent.click(clear));

    // findAll errors out here
    topics = document.querySelectorAll('[name="topic"]');
    expect(topics.length).toBe(0);
  });
  it('validates input and sets focus', async () => {
    const filters = [
      {
        id: 'filter1234',
        topic: 'startDate',
        condition: 'Is after',
        query: '2021/10/31',
      },
    ];

    renderFilterMenu(filters);

    const button = screen.getByRole('button', {
      name: /filters/i,
    });

    userEvent.click(button);

    const addNew = screen.getByRole('button', { name: /Add new filter/i });
    act(() => userEvent.click(addNew));

    const [topic] = Array.from(document.querySelectorAll('[name="topic"]')).slice(-1);
    expect(topic).toHaveFocus();
    userEvent.tab();
    userEvent.tab();
    userEvent.tab();
    expect(screen.getByText(/please enter a filter/i)).toBeVisible();

    userEvent.selectOptions(topic, ['role']);
    const apply = screen.getByRole('button', { name: /apply test filters/i });
    userEvent.click(apply);
    expect(screen.getByText(/please enter a condition/i)).toBeVisible();
  });

<<<<<<< HEAD
  it('renders activity report filters', async () => {
    const config = [
      grantNumberFilter,
      programSpecialistFilter,
      programTypeFilter,
      reasonsFilter,
      recipientFilter,
      stateCodeFilter,
      targetPopulationsFilter,
      topicsFilter,
    ];

    const filters = [];
    const onApply = jest.fn();
    renderFilterMenu(filters, onApply, config);

    const button = screen.getByRole('button', {
      name: /filters/i,
    });

    userEvent.click(button);

    const [topics] = await screen.findAllByRole('combobox', { name: /topic/i });

    // all the filters work
    userEvent.selectOptions(topics, 'Grant number');
    let [conditions] = await screen.findAllByRole('combobox', { name: /condition/i });
    userEvent.selectOptions(conditions, 'Contains');

    userEvent.selectOptions(topics, 'Program specialist');
    [conditions] = await screen.findAllByRole('combobox', { name: /condition/i });
    userEvent.selectOptions(conditions, 'Contains');

    userEvent.selectOptions(topics, 'Program types');
    [conditions] = await screen.findAllByRole('combobox', { name: /condition/i });
    userEvent.selectOptions(conditions, 'Is');

    userEvent.selectOptions(topics, 'Reasons');
    [conditions] = await screen.findAllByRole('combobox', { name: /condition/i });
    userEvent.selectOptions(conditions, 'Is');

    userEvent.selectOptions(topics, 'Recipient name');
    [conditions] = await screen.findAllByRole('combobox', { name: /condition/i });
    userEvent.selectOptions(conditions, 'Contains');

    userEvent.selectOptions(topics, 'State');
    [conditions] = await screen.findAllByRole('combobox', { name: /condition/i });
    userEvent.selectOptions(conditions, 'Contains');

    userEvent.selectOptions(topics, 'Target populations');
    [conditions] = await screen.findAllByRole('combobox', { name: /condition/i });
    userEvent.selectOptions(conditions, 'Is');

    userEvent.selectOptions(topics, 'Topics');
    [conditions] = await screen.findAllByRole('combobox', { name: /condition/i });
    userEvent.selectOptions(conditions, 'Is');

    // it renders an option for each config passed in (plus a dummy option)
    expect(topics.querySelectorAll('option:not([disabled])').length).toBe(config.length);
  });

  it('renders goal filters', async () => {
    const config = [
      createDateFilter,
      goalReasonsFilter,
      statusFilter,
      goalTopicsFilter,
    ];

    const filters = [];
    const onApply = jest.fn();
    renderFilterMenu(filters, onApply, config);

    const button = screen.getByRole('button', {
      name: /filters/i,
    });

    userEvent.click(button);

    const [topics] = await screen.findAllByRole('combobox', { name: /topic/i });

    // all the filters work
    userEvent.selectOptions(topics, 'Status');
    let [conditions] = await screen.findAllByRole('combobox', { name: /condition/i });
    userEvent.selectOptions(conditions, 'Is');

    userEvent.selectOptions(topics, 'Create date');
    [conditions] = await screen.findAllByRole('combobox', { name: /condition/i });
    userEvent.selectOptions(conditions, 'Is within');

    userEvent.selectOptions(topics, 'Reasons');
    [conditions] = await screen.findAllByRole('combobox', { name: /condition/i });
    userEvent.selectOptions(conditions, 'Is');

    userEvent.selectOptions(topics, 'Topics');
    [conditions] = await screen.findAllByRole('combobox', { name: /condition/i });
    userEvent.selectOptions(conditions, 'Is');

    // it renders an option for each config passed in (plus a dummy option)
    expect(topics.querySelectorAll('option:not([disabled])').length).toBe(config.length);
=======
  it('display correct filter count', () => {
    const filters = [
      { id: '1', topic: 'Filter 1' },
      { id: '2', topic: 'Filter 2' },
      { id: '3', topic: 'Filter 3' },
      { id: '4', topic: 'Filter 4' },
    ];
    renderFilterMenu(filters);
    expect(screen.getByText(/filters \(4\)/i)).toBeVisible();
>>>>>>> 790b910a
  });
});<|MERGE_RESOLUTION|>--- conflicted
+++ resolved
@@ -328,7 +328,6 @@
     expect(screen.getByText(/please enter a condition/i)).toBeVisible();
   });
 
-<<<<<<< HEAD
   it('renders activity report filters', async () => {
     const config = [
       grantNumberFilter,
@@ -429,7 +428,8 @@
 
     // it renders an option for each config passed in (plus a dummy option)
     expect(topics.querySelectorAll('option:not([disabled])').length).toBe(config.length);
-=======
+  });
+
   it('display correct filter count', () => {
     const filters = [
       { id: '1', topic: 'Filter 1' },
@@ -439,6 +439,5 @@
     ];
     renderFilterMenu(filters);
     expect(screen.getByText(/filters \(4\)/i)).toBeVisible();
->>>>>>> 790b910a
   });
 });