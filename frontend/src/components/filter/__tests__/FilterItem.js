--- conflicted
+++ resolved
@@ -9,15 +9,6 @@
 import FilterItem from '../FilterItem';
 
 describe('Filter menu item', () => {
-<<<<<<< HEAD
-  const renderFilterItem = (filter, onRemoveFilter = jest.fn(), onUpdateFilter = jest.fn()) => {
-    render(<FilterItem
-      filter={filter}
-      onRemoveFilter={onRemoveFilter}
-      onUpdateFilter={onUpdateFilter}
-      prohibitedFilters={[]}
-    />);
-=======
   const renderFilterItem = (
     filter,
     onRemoveFilter = jest.fn(),
@@ -65,11 +56,11 @@
           setErrors={setErrors}
           index={0}
           validate={validate}
+          prohibitedFilters={[]}
         />
         <button type="button">BIG DUMB BUTTON</button>
       </div>,
     );
->>>>>>> e25a0ba7
   };
 
   it('updates topic & condition', async () => {
