--- conflicted
+++ resolved
@@ -19,13 +19,7 @@
 
   useSpellCheck(inputId);
 
-<<<<<<< HEAD
-  const selections = Array.isArray(selectedValues) ? selectedValues : [selectedValues];
-
-  const value = selections.map((selection) => (
-=======
   const value = [selectedValues].flat().map((selection) => (
->>>>>>> 39a1f277
     options.find((option) => option.label === selection)
   ));
 
