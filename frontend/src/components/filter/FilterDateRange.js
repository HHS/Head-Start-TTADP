--- conflicted
+++ resolved
@@ -52,13 +52,10 @@
   condition: PropTypes.string.isRequired,
   query: PropTypes.oneOfType([PropTypes.string, PropTypes.arrayOf(PropTypes.string)]).isRequired,
   onApplyDateRange: PropTypes.func.isRequired,
-<<<<<<< HEAD
   options: PropTypes.arrayOf(PropTypes.shape({
     label: PropTypes.string,
     value: PropTypes.number,
     range: PropTypes.string,
   })).isRequired,
-=======
   id: PropTypes.string.isRequired,
->>>>>>> e25a0ba7
 };