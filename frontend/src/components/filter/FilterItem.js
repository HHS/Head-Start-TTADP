--- conflicted
+++ resolved
@@ -13,16 +13,6 @@
   id: PropTypes.string,
 });
 
-<<<<<<< HEAD
-const DEFAULT_VALUES = {
-  startDate: {
-    Is: '', 'Is within': YEAR_TO_DATE, 'Is after': '', 'Is before': '',
-  },
-  role: { Contains: [], 'Does not contain': [] },
-};
-
-=======
->>>>>>> d2a0aea3
 /**
  * The individual filter controls with the set of dropdowns
  *
