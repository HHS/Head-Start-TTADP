import React, { useRef } from 'react';
import PropTypes from 'prop-types';
import { FontAwesomeIcon } from '@fortawesome/react-fontawesome';
import { faTimesCircle } from '@fortawesome/free-solid-svg-icons';
<<<<<<< HEAD
=======
import FilterDateRange from './FilterDateRange';
import { formatDateRange } from '../DateRangeSelect';
import FilterSpecialistSelect from './FilterSpecialistSelect';
import {
  DATE_CONDITIONS,
  SELECT_CONDITIONS,
} from '../constants';
>>>>>>> 566808fd
import './FilterItem.css';

import { FILTER_CONFIG } from './constants';

const filterProp = PropTypes.shape({
  topic: PropTypes.string,
  condition: PropTypes.string,
  query: PropTypes.oneOfType([
    PropTypes.string, PropTypes.arrayOf(PropTypes.string), PropTypes.number,
  ]),
  id: PropTypes.string,
});

/**
 * The individual filter controls with the set of dropdowns
 *
 * @param {Object} props
 * @returns a JSX object
 */
export default function FilterItem({
  filter,
  onRemoveFilter,
  onUpdateFilter,
<<<<<<< HEAD
  prohibitedFilters,
  selectedFilters,
  dateRangeOptions,
=======
>>>>>>> 566808fd
  errors,
  setErrors,
  index,
  validate,
}) {
  const {
    id,
    topic,
    condition,
    query,
  } = filter;

<<<<<<< HEAD
  const fieldset = useRef();

  if (prohibitedFilters.includes(topic)) {
    return null;
  }
=======
  const li = useRef();
>>>>>>> 566808fd

  const setError = (message) => {
    const newErrors = [...errors];
    newErrors.splice(index, 1, message);
    setErrors(newErrors);
  };

  const onBlur = (e) => {
    // no validation if you are clicking on something within the filter item
<<<<<<< HEAD
    if (fieldset.current.contains(e.relatedTarget)) {
=======
    if (li.current.contains(e.relatedTarget)) {
>>>>>>> 566808fd
      return;
    }

    // no validation if you are clicking on the cancel button
    if (e.relatedTarget && e.relatedTarget.getAttribute('aria-label') === 'discard changes and close filter menu') {
      return;
    }

    validate(filter, setError);
  };

  /**
   * changing the condition should clear the query
   * Having to do this, I set the default values to be empty where possible
   * since that creates the least complicated and confusing logic in the
   * function below
   */
  const onUpdate = (name, value) => {
    if (name === 'condition') {
      /**
       * if the condition is changed, we need to do a lookup in the filter config
       * and set the query to the new default value
       */
      const f = FILTER_CONFIG.find(((config) => config.id === topic));
      const defaultQuery = f.defaultValues[value];

      onUpdateFilter(id, 'query', defaultQuery);
    }

    onUpdateFilter(id, name, value);
  };

  const DummySelect = () => (
    <select className="usa-select ttahub-dummy-select" disabled aria-label="select a topic and condition first and then select a query" />
  );

  const onApplyQuery = (q) => {
    onUpdate('query', q);
  };

<<<<<<< HEAD
  const selectedTopic = FILTER_CONFIG.find((f) => f.id === topic);
=======
  const possibleFilters = [
    {
      id: 'role',
      display: 'Specialist',
      conditions: SELECT_CONDITIONS,
      renderInput: () => (
        <FilterSpecialistSelect
          labelId={`role-${condition}-${id}`}
          onApplyRoles={onApplyQuery}
        />
      ),
    },
    {
      id: 'startDate',
      display: 'Date range',
      conditions: DATE_CONDITIONS,
      renderInput: () => (
        <FilterDateRange
          condition={condition}
          query={query}
          onApplyDateRange={onApplyQuery}
          id={id}
        />
      ),
    },
  ];

  const selectedTopic = possibleFilters.find((f) => f.id === topic);
>>>>>>> 566808fd
  const conditions = selectedTopic ? selectedTopic.conditions : [];

  const onRemove = () => {
    onRemoveFilter(id);
  };

  let readableFilterName = '';
  if (selectedTopic) {
    readableFilterName = selectedTopic.display;
  }

  const buttonAriaLabel = readableFilterName
    ? `remove ${readableFilterName} ${condition} ${query} filter. click apply filters to make your changes`
    : 'remove this filter. click apply filters to make your changes';

<<<<<<< HEAD
  const topicOptions = FILTER_CONFIG.filter((config) => (
    topic === config.id || ![...selectedFilters, ...prohibitedFilters].includes(config.id)
  )).map(({ id: filterId, display }) => (
    <option key={filterId} value={filterId}>{display}</option>
  ));
  const error = errors[index];

  const fieldsetBaseClass = 'ttahub-filter-menu-item gap-1 desktop:display-flex border-0 padding-0 position-relative';
=======
  const error = errors[index];

  const fieldsetBaseClass = 'ttahub-filter-menu-item position-relative gap-1 desktop:display-flex border-0 padding-0';
>>>>>>> 566808fd
  let fieldsetErrorClass = '';

  switch (error) {
    case 'Please enter a value':
      fieldsetErrorClass = 'ttahub-filter-menu-item--error ttahub-filter-menu-item--error--value';
      break;
    case 'Please enter a condition':
      fieldsetErrorClass = 'ttahub-filter-menu-item--error ttahub-filter-menu-item--error--condition';
      break;
<<<<<<< HEAD
    case 'Please enter a parameter':
      fieldsetErrorClass = 'ttahub-filter-menu-item--error ttahub-filter-menu-item--error--parameter';
=======
    case 'Please enter a filter':
      fieldsetErrorClass = 'ttahub-filter-menu-item--error ttahub-filter-menu-item--error--filter';
>>>>>>> 566808fd
      break;
    default:
      break;
  }

  const fieldsetClassNames = `${fieldsetBaseClass} ${fieldsetErrorClass}`;
<<<<<<< HEAD
  return (
    <fieldset className={fieldsetClassNames} onBlur={onBlur} ref={fieldset}>
=======

  return (
    <fieldset className={fieldsetClassNames} onBlur={onBlur} ref={li}>
>>>>>>> 566808fd
      {
        error
        && (
        <span className="ttahub-filter-menu-error" role="status">
          <strong>{error}</strong>
        </span>
        )
      }
      { /* eslint-disable-next-line jsx-a11y/label-has-associated-control */}
      <label className="sr-only" htmlFor={`topic-${id}`}>
        Select a filter
      </label>
      <select
        id={`topic-${id}`}
        name="topic"
        aria-label="topic"
        value={topic}
        onChange={(e) => onUpdate(e.target.name, e.target.value)}
        className="usa-select"

      >
        <option value="" disabled selected>- Select -</option>
        {topicOptions}
      </select>
      { /* eslint-disable-next-line jsx-a11y/label-has-associated-control */}
      <label className="sr-only" htmlFor={`condition-${id}`}>
        Select a condition
      </label>
      <select
        id={`condition-${id}`}
        name="condition"
        aria-label="condition"
        value={condition}
        disabled={!topic}
        onChange={(e) => onUpdate(e.target.name, e.target.value)}
        className="usa-select"

      >
        <option value="" disabled selected>- Select -</option>
        {conditions.map((c) => <option key={c} value={c}>{c}</option>)}
      </select>
      { selectedTopic && condition
        ? selectedTopic.renderInput(
          id, // filter id
          condition, // filter condition
          query, // filter query
          onApplyQuery, // the on apply query function handler
          dateRangeOptions, // date range options, configurable per filter menu
        )
        : <DummySelect /> }
      <button
        type="button"
        aria-label={buttonAriaLabel}
        className="ttahub-filter-menu-item-close-buttom usa-button usa-button--unstyled font-sans-xs desktop:margin-x-1 margin-top-1 desktop:margin-bottom-0 margin-bottom-4"
        onClick={onRemove}
      >
        <span className="desktop:display-none margin-right-1">Remove filter</span>
        <FontAwesomeIcon color="gray" icon={faTimesCircle} />
      </button>
    </fieldset>
  );
}

FilterItem.propTypes = {
  filter: filterProp.isRequired,
  onRemoveFilter: PropTypes.func.isRequired,
  onUpdateFilter: PropTypes.func.isRequired,
<<<<<<< HEAD
  prohibitedFilters: PropTypes.arrayOf(PropTypes.string).isRequired,
  selectedFilters: PropTypes.arrayOf(PropTypes.string).isRequired,
  dateRangeOptions: PropTypes.arrayOf(PropTypes.shape({
    label: PropTypes.string,
    value: PropTypes.number,
    range: PropTypes.string,
  })).isRequired,
=======
>>>>>>> 566808fd
  errors: PropTypes.arrayOf(PropTypes.string).isRequired,
  setErrors: PropTypes.func.isRequired,
  index: PropTypes.number.isRequired,
  validate: PropTypes.func.isRequired,
};<|MERGE_RESOLUTION|>--- conflicted
+++ resolved
@@ -2,16 +2,6 @@
 import PropTypes from 'prop-types';
 import { FontAwesomeIcon } from '@fortawesome/react-fontawesome';
 import { faTimesCircle } from '@fortawesome/free-solid-svg-icons';
-<<<<<<< HEAD
-=======
-import FilterDateRange from './FilterDateRange';
-import { formatDateRange } from '../DateRangeSelect';
-import FilterSpecialistSelect from './FilterSpecialistSelect';
-import {
-  DATE_CONDITIONS,
-  SELECT_CONDITIONS,
-} from '../constants';
->>>>>>> 566808fd
 import './FilterItem.css';
 
 import { FILTER_CONFIG } from './constants';
@@ -35,12 +25,9 @@
   filter,
   onRemoveFilter,
   onUpdateFilter,
-<<<<<<< HEAD
   prohibitedFilters,
   selectedFilters,
   dateRangeOptions,
-=======
->>>>>>> 566808fd
   errors,
   setErrors,
   index,
@@ -53,15 +40,11 @@
     query,
   } = filter;
 
-<<<<<<< HEAD
   const fieldset = useRef();
 
   if (prohibitedFilters.includes(topic)) {
     return null;
   }
-=======
-  const li = useRef();
->>>>>>> 566808fd
 
   const setError = (message) => {
     const newErrors = [...errors];
@@ -71,11 +54,7 @@
 
   const onBlur = (e) => {
     // no validation if you are clicking on something within the filter item
-<<<<<<< HEAD
     if (fieldset.current.contains(e.relatedTarget)) {
-=======
-    if (li.current.contains(e.relatedTarget)) {
->>>>>>> 566808fd
       return;
     }
 
@@ -116,38 +95,7 @@
     onUpdate('query', q);
   };
 
-<<<<<<< HEAD
   const selectedTopic = FILTER_CONFIG.find((f) => f.id === topic);
-=======
-  const possibleFilters = [
-    {
-      id: 'role',
-      display: 'Specialist',
-      conditions: SELECT_CONDITIONS,
-      renderInput: () => (
-        <FilterSpecialistSelect
-          labelId={`role-${condition}-${id}`}
-          onApplyRoles={onApplyQuery}
-        />
-      ),
-    },
-    {
-      id: 'startDate',
-      display: 'Date range',
-      conditions: DATE_CONDITIONS,
-      renderInput: () => (
-        <FilterDateRange
-          condition={condition}
-          query={query}
-          onApplyDateRange={onApplyQuery}
-          id={id}
-        />
-      ),
-    },
-  ];
-
-  const selectedTopic = possibleFilters.find((f) => f.id === topic);
->>>>>>> 566808fd
   const conditions = selectedTopic ? selectedTopic.conditions : [];
 
   const onRemove = () => {
@@ -163,7 +111,6 @@
     ? `remove ${readableFilterName} ${condition} ${query} filter. click apply filters to make your changes`
     : 'remove this filter. click apply filters to make your changes';
 
-<<<<<<< HEAD
   const topicOptions = FILTER_CONFIG.filter((config) => (
     topic === config.id || ![...selectedFilters, ...prohibitedFilters].includes(config.id)
   )).map(({ id: filterId, display }) => (
@@ -172,11 +119,6 @@
   const error = errors[index];
 
   const fieldsetBaseClass = 'ttahub-filter-menu-item gap-1 desktop:display-flex border-0 padding-0 position-relative';
-=======
-  const error = errors[index];
-
-  const fieldsetBaseClass = 'ttahub-filter-menu-item position-relative gap-1 desktop:display-flex border-0 padding-0';
->>>>>>> 566808fd
   let fieldsetErrorClass = '';
 
   switch (error) {
@@ -186,27 +128,16 @@
     case 'Please enter a condition':
       fieldsetErrorClass = 'ttahub-filter-menu-item--error ttahub-filter-menu-item--error--condition';
       break;
-<<<<<<< HEAD
-    case 'Please enter a parameter':
-      fieldsetErrorClass = 'ttahub-filter-menu-item--error ttahub-filter-menu-item--error--parameter';
-=======
     case 'Please enter a filter':
       fieldsetErrorClass = 'ttahub-filter-menu-item--error ttahub-filter-menu-item--error--filter';
->>>>>>> 566808fd
       break;
     default:
       break;
   }
 
   const fieldsetClassNames = `${fieldsetBaseClass} ${fieldsetErrorClass}`;
-<<<<<<< HEAD
   return (
     <fieldset className={fieldsetClassNames} onBlur={onBlur} ref={fieldset}>
-=======
-
-  return (
-    <fieldset className={fieldsetClassNames} onBlur={onBlur} ref={li}>
->>>>>>> 566808fd
       {
         error
         && (
@@ -274,7 +205,6 @@
   filter: filterProp.isRequired,
   onRemoveFilter: PropTypes.func.isRequired,
   onUpdateFilter: PropTypes.func.isRequired,
-<<<<<<< HEAD
   prohibitedFilters: PropTypes.arrayOf(PropTypes.string).isRequired,
   selectedFilters: PropTypes.arrayOf(PropTypes.string).isRequired,
   dateRangeOptions: PropTypes.arrayOf(PropTypes.shape({
@@ -282,8 +212,6 @@
     value: PropTypes.number,
     range: PropTypes.string,
   })).isRequired,
-=======
->>>>>>> 566808fd
   errors: PropTypes.arrayOf(PropTypes.string).isRequired,
   setErrors: PropTypes.func.isRequired,
   index: PropTypes.number.isRequired,
