--- conflicted
+++ resolved
@@ -2,16 +2,6 @@
 import PropTypes from 'prop-types';
 import { FontAwesomeIcon } from '@fortawesome/react-fontawesome';
 import { faTimesCircle } from '@fortawesome/free-solid-svg-icons';
-<<<<<<< HEAD
-=======
-import FilterDateRange from './FilterDateRange';
-import { formatDateRange } from '../DateRangeSelect';
-import FilterSpecialistSelect from './FilterSpecialistSelect';
-import {
-  DATE_CONDITIONS,
-  SELECT_CONDITIONS,
-} from '../constants';
->>>>>>> e25a0ba7
 import './FilterItem.css';
 
 import { FILTER_CONFIG } from './constants';
@@ -32,17 +22,15 @@
  * @returns a JSX object
  */
 export default function FilterItem({
-<<<<<<< HEAD
-  filter, onRemoveFilter, onUpdateFilter, prohibitedFilters, dateRangeOptions,
-=======
   filter,
   onRemoveFilter,
   onUpdateFilter,
+  prohibitedFilters,
+  dateRangeOptions,
   errors,
   setErrors,
   index,
   validate,
->>>>>>> e25a0ba7
 }) {
   const {
     id,
@@ -102,38 +90,7 @@
     onUpdate('query', q);
   };
 
-<<<<<<< HEAD
   const selectedTopic = FILTER_CONFIG.find((f) => f.id === topic);
-=======
-  const possibleFilters = [
-    {
-      id: 'role',
-      display: 'Specialist',
-      conditions: SELECT_CONDITIONS,
-      renderInput: () => (
-        <FilterSpecialistSelect
-          labelId={`role-${condition}-${id}`}
-          onApplyRoles={onApplyQuery}
-        />
-      ),
-    },
-    {
-      id: 'startDate',
-      display: 'Date range',
-      conditions: DATE_CONDITIONS,
-      renderInput: () => (
-        <FilterDateRange
-          condition={condition}
-          query={query}
-          onApplyDateRange={onApplyQuery}
-          id={id}
-        />
-      ),
-    },
-  ];
-
-  const selectedTopic = possibleFilters.find((f) => f.id === topic);
->>>>>>> e25a0ba7
   const conditions = selectedTopic ? selectedTopic.conditions : [];
 
   const onRemove = () => {
@@ -149,39 +106,33 @@
     ? `remove ${readableFilterName} ${condition} ${query} filter. click apply filters to make your changes`
     : 'remove this filter. click apply filters to make your changes';
 
-<<<<<<< HEAD
   const topicOptions = FILTER_CONFIG.filter((config) => (
     topic === config.id || !prohibitedFilters.includes(config.id)
   )).map(({ id: filterId, display }) => (
     <option key={filterId} value={filterId}>{display}</option>
   ));
-
-  return (
-    <fieldset className="ttahub-filter-menu-item gap-1 desktop:display-flex border-0 padding-0">
-=======
   const error = errors[index];
 
-  const liBaseClass = 'ttahub-filter-menu-item position-relative gap-1 desktop:display-flex';
-  let liErrorClass = '';
+  const fieldsetBaseClass = 'ttahub-filter-menu-item gap-1 desktop:display-flex border-0 padding-0';
+  let fieldsetErrorClass = '';
 
   switch (error) {
     case 'Please enter a value':
-      liErrorClass = 'ttahub-filter-menu-item--error ttahub-filter-menu-item--error--value';
+      fieldsetErrorClass = 'ttahub-filter-menu-item--error ttahub-filter-menu-item--error--value';
       break;
     case 'Please enter a condition':
-      liErrorClass = 'ttahub-filter-menu-item--error ttahub-filter-menu-item--error--condition';
+      fieldsetErrorClass = 'ttahub-filter-menu-item--error ttahub-filter-menu-item--error--condition';
       break;
     case 'Please enter a parameter':
-      liErrorClass = 'ttahub-filter-menu-item--error ttahub-filter-menu-item--error--parameter';
+      fieldsetErrorClass = 'ttahub-filter-menu-item--error ttahub-filter-menu-item--error--parameter';
       break;
     default:
       break;
   }
 
-  const liClassNames = `${liBaseClass} ${liErrorClass}`;
-
+  const fieldsetClassNames = `${fieldsetBaseClass} ${fieldsetErrorClass}`;
   return (
-    <li className={liClassNames} onBlur={onBlur} ref={li}>
+    <fieldset className={fieldsetClassNames} onBlur={onBlur}>
       {
         error
         && (
@@ -190,7 +141,6 @@
         </span>
         )
       }
->>>>>>> e25a0ba7
       { /* eslint-disable-next-line jsx-a11y/label-has-associated-control */}
       <label className="sr-only" htmlFor={`topic-${id}`}>
         Select a filter topic
@@ -241,17 +191,14 @@
   filter: filterProp.isRequired,
   onRemoveFilter: PropTypes.func.isRequired,
   onUpdateFilter: PropTypes.func.isRequired,
-<<<<<<< HEAD
   prohibitedFilters: PropTypes.arrayOf(PropTypes.string).isRequired,
   dateRangeOptions: PropTypes.arrayOf(PropTypes.shape({
     label: PropTypes.string,
     value: PropTypes.number,
     range: PropTypes.string,
   })).isRequired,
-=======
   errors: PropTypes.arrayOf(PropTypes.string).isRequired,
   setErrors: PropTypes.func.isRequired,
   index: PropTypes.number.isRequired,
   validate: PropTypes.func.isRequired,
->>>>>>> e25a0ba7
 };