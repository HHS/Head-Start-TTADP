--- conflicted
+++ resolved
@@ -31,13 +31,8 @@
 };
 
 const handleArrayQuery = (q) => {
-<<<<<<< HEAD
-  if (Array.isArray(q)) {
-    return q.join(', ');
-=======
   if (q.length) {
     return [q].flat().join(', ');
->>>>>>> 39a1f277
   }
   return '';
 };
