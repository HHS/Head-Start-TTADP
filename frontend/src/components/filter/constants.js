import React from 'react';
import moment from 'moment';
import { formatDateRange } from '../DateRangeSelect';
import {
  DATE_CONDITIONS,
  SELECT_CONDITIONS,
  FILTER_CONDITIONS,
} from '../../Constants';
import FilterDateRange from './FilterDateRange';
import FilterInput from './FilterInput';
import FilterReasonSelect from './FilterReasonSelect';
import FilterRegionalSelect from './FilterRegionSelect';
import FilterTopicSelect from './FilterTopicSelect';
import FilterPopulationSelect from './FilterPopulationSelect';
import FilterProgramType from './FilterProgramType';
import FilterSpecialistSelect from './FilterSpecialistSelect';

const YEAR_TO_DATE = formatDateRange({
  yearToDate: true,
  forDateTime: true,
});

const EMPTY_MULTI_SELECT = {
  Is: [],
  'Is not': [],
};

const EMPTY_SINGLE_SELECT = {
  Is: '',
  'Is not': '',
};

const EMPTY_TEXT_INPUT = {
  Contains: '',
  'Does not contain': '',
};

const handleArrayQuery = (q) => {
  if (q.length) {
    return q.join(', ');
  }
  return '';
};

const handleStringQuery = (q) => q;

export const START_DATE_FILTER = {
  id: 'startDate',
  display: 'Date range',
  conditions: DATE_CONDITIONS,
  defaultValues: {
    'Is within': YEAR_TO_DATE,
    'Is after': '',
    'Is before': '',
  },
  displayQuery: (query) => {
    if (query.includes('-')) {
      return formatDateRange({
        string: query,
        withSpaces: false,
      });
    }
    return moment(query, 'YYYY/MM/DD').format('MM/DD/YYYY');
  },
<<<<<<< HEAD
  {
    id: 'programSpecialist',
    display: 'Program specialist',
    conditions: SELECT_CONDITIONS,
    defaultValues: EMPTY_TEXT_INPUT,
    displayQuery: handleStringQuery,
    renderInput: (id, condition, query, onApplyQuery) => (
      <FilterInput
        query={query}
        inputId={`reason-${condition}-${id}`}
        onApply={onApplyQuery}
        label="Enter a program specialist name"
      />
    ),
  },
  {
    id: 'programType',
    display: 'Program types',
    conditions: FILTER_CONDITIONS,
    defaultValues: EMPTY_MULTI_SELECT,
    displayQuery: handleArrayQuery,
    renderInput: (id, condition, query, onApplyQuery) => (
      <FilterProgramType
        inputId={`reason-${condition}-${id}`}
        onApply={onApplyQuery}
        query={query}
      />
    ),
  },
  {
    id: 'reason',
    display: 'Reason',
    conditions: FILTER_CONDITIONS,
    defaultValues: EMPTY_MULTI_SELECT,
    displayQuery: handleArrayQuery,
    renderInput: (id, condition, query, onApplyQuery) => (
      <FilterReasonSelect
        inputId={`reason-${condition}-${id}`}
        onApply={onApplyQuery}
        query={query}
      />
    ),
  },
  {
    id: 'grantee',
    display: 'Recipient name',
    conditions: FILTER_CONDITIONS,
    defaultValues: EMPTY_TEXT_INPUT,
    displayQuery: handleStringQuery,
    renderInput: (id, condition, query, onApplyQuery) => (
      <FilterInput
        query={query}
        inputId={`recipient-${condition}-${id}`}
        onApply={onApplyQuery}
        label="Enter a recipient name"
      />
    ),
  },
  {
    id: 'region',
    display: 'Region',
    conditions: FILTER_CONDITIONS,
    defaultValues: EMPTY_SINGLE_SELECT,
    displayQuery: handleArrayQuery,
    renderInput: (id, condition, query, onApplyQuery) => (
      <FilterRegionalSelect
        appliedRegion={query}
        onApply={onApplyQuery}
      />
    ),
  },
  {
    id: 'reportId',
    display: 'Report ID',
    conditions: SELECT_CONDITIONS,
    defaultValues: EMPTY_TEXT_INPUT,
    displayQuery: handleStringQuery,
    renderInput: (id, condition, query, onApplyQuery) => (
      <FilterInput
        query={query}
        id={id}
        condition={condition}
        onApply={onApplyQuery}
        type="reportId"
        label="Enter a report id"
      />
    ),
  },
  {
    id: 'role',
    display: 'Specialist role',
    conditions: FILTER_CONDITIONS,
    defaultValues: EMPTY_MULTI_SELECT,
    displayQuery: handleArrayQuery,
    renderInput: (id, condition, query, onApplyQuery) => (
      <FilterSpecialistSelect
        inputId={`role-${condition}-${id}`}
        onApply={onApplyQuery}
        query={query}
      />
    ),
  },
  {
    id: 'targetPopulation',
    display: 'Target population',
    conditions: FILTER_CONDITIONS,
    defaultValues: EMPTY_MULTI_SELECT,
    displayQuery: handleArrayQuery,
    renderInput: (id, condition, query, onApplyQuery) => (
      <FilterPopulationSelect
        inputId={`population-${condition}-${id}`}
        onApply={onApplyQuery}
        query={query}
      />
    ),
  },
  {
    id: 'topic',
    display: 'Topics',
    conditions: FILTER_CONDITIONS,
    defaultValues: EMPTY_MULTI_SELECT,
    displayQuery: handleArrayQuery,
    renderInput: (id, condition, query, onApplyQuery) => (
      <FilterTopicSelect
        inputId={`topic-${condition}-${id}`}
        onApply={onApplyQuery}
        query={query}
      />
    ),
  },
];
=======
  renderInput: (id, condition, query, onApplyQuery, dateRangeOptions) => (
    <FilterDateRange
      condition={condition}
      query={query}
      updateSingleDate={onApplyQuery}
      onApplyDateRange={onApplyQuery}
      options={dateRangeOptions}
      id={id}
    />
  ),
};

export const GRANT_NUMBER_FILTER = {
  id: 'grantNumber',
  display: 'Grant number',
  conditions: SELECT_CONDITIONS,
  defaultValues: EMPTY_TEXT_INPUT,
  displayQuery: handleStringQuery,
  renderInput: (id, condition, query, onApplyQuery) => (
    <FilterInput
      query={query}
      inputId={`reason-${condition}-${id}`}
      onApply={onApplyQuery}
      type="grantNumber"
      label="Enter a grant number"
    />
  ),
};

export const PROGRAM_SPECIALIST_FILTER = {
  id: 'programSpecialist',
  display: 'Program specialist',
  conditions: SELECT_CONDITIONS,
  defaultValues: EMPTY_TEXT_INPUT,
  displayQuery: handleStringQuery,
  renderInput: (id, condition, query, onApplyQuery) => (
    <FilterInput
      query={query}
      inputId={`reason-${condition}-${id}`}
      onApply={onApplyQuery}
      label="Enter a program specialist name"
    />
  ),
};

export const PROGRAM_TYPE_FILTER = {
  id: 'programType',
  display: 'Program types',
  conditions: FILTER_CONDITIONS,
  defaultValues: EMPTY_MULTI_SELECT,
  displayQuery: handleArrayQuery,
  renderInput: (id, condition, query, onApplyQuery) => (
    <FilterProgramType
      inputId={`reason-${condition}-${id}`}
      onApply={onApplyQuery}
      query={query}
    />
  ),
};

export const REASON_FILTER = {
  id: 'reason',
  display: 'Reason',
  conditions: FILTER_CONDITIONS,
  defaultValues: EMPTY_MULTI_SELECT,
  displayQuery: handleArrayQuery,
  renderInput: (id, condition, query, onApplyQuery) => (
    <FilterReasonSelect
      inputId={`reason-${condition}-${id}`}
      onApply={onApplyQuery}
      query={query}
    />
  ),
};

export const RECIPIENT_NAME_FILTER = {
  id: 'recipient',
  display: 'Recipient name',
  conditions: FILTER_CONDITIONS,
  defaultValues: EMPTY_TEXT_INPUT,
  displayQuery: handleStringQuery,
  renderInput: (id, condition, query, onApplyQuery) => (
    <FilterInput
      query={query}
      inputId={`recipient-${condition}-${id}`}
      onApply={onApplyQuery}
      label="Enter a recipient name"
    />
  ),
};

export const REGION_FILTER = {
  id: 'region',
  display: 'Region',
  conditions: FILTER_CONDITIONS,
  defaultValues: EMPTY_SINGLE_SELECT,
  displayQuery: handleStringQuery,
  renderInput: (id, condition, query, onApplyQuery) => (
    <FilterRegionalSelect
      appliedRegion={query}
      onApply={onApplyQuery}
    />
  ),
};

export const ROLE_FILTER = {
  id: 'role',
  display: 'Specialist role',
  conditions: FILTER_CONDITIONS,
  defaultValues: EMPTY_MULTI_SELECT,
  displayQuery: handleArrayQuery,
  renderInput: (id, condition, query, onApplyQuery) => (
    <FilterSpecialistSelect
      inputId={`role-${condition}-${id}`}
      onApply={onApplyQuery}
      query={query}
    />
  ),
};

export const TARGET_POPULATION_FILTER = {
  id: 'targetPopulation',
  display: 'Target population',
  conditions: FILTER_CONDITIONS,
  defaultValues: EMPTY_MULTI_SELECT,
  displayQuery: handleArrayQuery,
  renderInput: (id, condition, query, onApplyQuery) => (
    <FilterPopulationSelect
      inputId={`population-${condition}-${id}`}
      onApply={onApplyQuery}
      query={query}
    />
  ),
};

export const TOPICS_FILTER = {
  id: 'topic',
  display: 'Topics',
  conditions: FILTER_CONDITIONS,
  defaultValues: EMPTY_MULTI_SELECT,
  displayQuery: handleArrayQuery,
  renderInput: (id, condition, query, onApplyQuery) => (
    <FilterTopicSelect
      inputId={`topic-${condition}-${id}`}
      onApply={onApplyQuery}
      query={query}
    />
  ),
};
>>>>>>> d09d53d7

export const AVAILABLE_FILTERS = [
  'startDate',
  'grantNumber',
  'programSpecialist',
  'programType',
  'reason',
  'recipient',
  'region',
  'role',
  'targetPopulation',
  'topic',
];<|MERGE_RESOLUTION|>--- conflicted
+++ resolved
@@ -62,139 +62,6 @@
     }
     return moment(query, 'YYYY/MM/DD').format('MM/DD/YYYY');
   },
-<<<<<<< HEAD
-  {
-    id: 'programSpecialist',
-    display: 'Program specialist',
-    conditions: SELECT_CONDITIONS,
-    defaultValues: EMPTY_TEXT_INPUT,
-    displayQuery: handleStringQuery,
-    renderInput: (id, condition, query, onApplyQuery) => (
-      <FilterInput
-        query={query}
-        inputId={`reason-${condition}-${id}`}
-        onApply={onApplyQuery}
-        label="Enter a program specialist name"
-      />
-    ),
-  },
-  {
-    id: 'programType',
-    display: 'Program types',
-    conditions: FILTER_CONDITIONS,
-    defaultValues: EMPTY_MULTI_SELECT,
-    displayQuery: handleArrayQuery,
-    renderInput: (id, condition, query, onApplyQuery) => (
-      <FilterProgramType
-        inputId={`reason-${condition}-${id}`}
-        onApply={onApplyQuery}
-        query={query}
-      />
-    ),
-  },
-  {
-    id: 'reason',
-    display: 'Reason',
-    conditions: FILTER_CONDITIONS,
-    defaultValues: EMPTY_MULTI_SELECT,
-    displayQuery: handleArrayQuery,
-    renderInput: (id, condition, query, onApplyQuery) => (
-      <FilterReasonSelect
-        inputId={`reason-${condition}-${id}`}
-        onApply={onApplyQuery}
-        query={query}
-      />
-    ),
-  },
-  {
-    id: 'grantee',
-    display: 'Recipient name',
-    conditions: FILTER_CONDITIONS,
-    defaultValues: EMPTY_TEXT_INPUT,
-    displayQuery: handleStringQuery,
-    renderInput: (id, condition, query, onApplyQuery) => (
-      <FilterInput
-        query={query}
-        inputId={`recipient-${condition}-${id}`}
-        onApply={onApplyQuery}
-        label="Enter a recipient name"
-      />
-    ),
-  },
-  {
-    id: 'region',
-    display: 'Region',
-    conditions: FILTER_CONDITIONS,
-    defaultValues: EMPTY_SINGLE_SELECT,
-    displayQuery: handleArrayQuery,
-    renderInput: (id, condition, query, onApplyQuery) => (
-      <FilterRegionalSelect
-        appliedRegion={query}
-        onApply={onApplyQuery}
-      />
-    ),
-  },
-  {
-    id: 'reportId',
-    display: 'Report ID',
-    conditions: SELECT_CONDITIONS,
-    defaultValues: EMPTY_TEXT_INPUT,
-    displayQuery: handleStringQuery,
-    renderInput: (id, condition, query, onApplyQuery) => (
-      <FilterInput
-        query={query}
-        id={id}
-        condition={condition}
-        onApply={onApplyQuery}
-        type="reportId"
-        label="Enter a report id"
-      />
-    ),
-  },
-  {
-    id: 'role',
-    display: 'Specialist role',
-    conditions: FILTER_CONDITIONS,
-    defaultValues: EMPTY_MULTI_SELECT,
-    displayQuery: handleArrayQuery,
-    renderInput: (id, condition, query, onApplyQuery) => (
-      <FilterSpecialistSelect
-        inputId={`role-${condition}-${id}`}
-        onApply={onApplyQuery}
-        query={query}
-      />
-    ),
-  },
-  {
-    id: 'targetPopulation',
-    display: 'Target population',
-    conditions: FILTER_CONDITIONS,
-    defaultValues: EMPTY_MULTI_SELECT,
-    displayQuery: handleArrayQuery,
-    renderInput: (id, condition, query, onApplyQuery) => (
-      <FilterPopulationSelect
-        inputId={`population-${condition}-${id}`}
-        onApply={onApplyQuery}
-        query={query}
-      />
-    ),
-  },
-  {
-    id: 'topic',
-    display: 'Topics',
-    conditions: FILTER_CONDITIONS,
-    defaultValues: EMPTY_MULTI_SELECT,
-    displayQuery: handleArrayQuery,
-    renderInput: (id, condition, query, onApplyQuery) => (
-      <FilterTopicSelect
-        inputId={`topic-${condition}-${id}`}
-        onApply={onApplyQuery}
-        query={query}
-      />
-    ),
-  },
-];
-=======
   renderInput: (id, condition, query, onApplyQuery, dateRangeOptions) => (
     <FilterDateRange
       condition={condition}
@@ -344,7 +211,6 @@
     />
   ),
 };
->>>>>>> d09d53d7
 
 export const AVAILABLE_FILTERS = [
   'startDate',
