/*
  Uses `react-dropzone` to allow file uploads. Must be placed inside a `react-hook-form`
  form. Selected files display below the main input in a 2 by 2 grid.
*/
// react-dropzone examples all use prop spreading. Disabling the eslint no prop spreading
// rules https://github.com/react-dropzone/react-dropzone
/* eslint-disable react/jsx-props-no-spreading */
import React, { useState } from 'react';
import PropTypes from 'prop-types';
import { useDropzone } from 'react-dropzone';
import { FontAwesomeIcon } from '@fortawesome/react-fontawesome';
import { faTrash } from '@fortawesome/free-solid-svg-icons';
import {
  Button, Alert, Modal, connectModal,
} from '@trussworks/react-uswds';
import uploadFile, { deleteFile } from '../fetchers/File';

import './FileUploader.css';

function Dropzone(props) {
  const { onChange, id, reportId } = props;
  const [errorMessage, setErrorMessage] = useState();
  const onDrop = async (e) => {
    if (props.reportId === 'new') {
      setErrorMessage('Cannot save attachments without a Grantee or Non-Grantee selected');
      return;
    }
    let attachmentType;
    if (id === 'attachments') {
      attachmentType = 'ATTACHMENT';
    } else if (id === 'otherResources') {
      attachmentType = 'RESOURCE';
    }
    const upload = async (file) => {
      let res;
      try {
        const data = new FormData();
        data.append('reportId', reportId);
        data.append('attachmentType', attachmentType);
        data.append('file', file);
        res = await uploadFile(data);
      } catch (error) {
        setErrorMessage(`${file.name} failed to upload`);
        // eslint-disable-next-line no-console
        console.log(error);
        return null;
      }
      setErrorMessage(null);
      return {
        id: res.id, key: file.name, originalFileName: file.name, fileSize: file.size, status: 'UPLOADED',
      };
    };
    const newFiles = e.map((file) => upload(file));
    Promise.all(newFiles).then((values) => {
      onChange(values);
    });
  };
  const { getRootProps, getInputProps } = useDropzone({ onDrop, accept: 'image/*, .pdf, .docx, .xlsx, .pptx, .doc, .xls, .ppt, .zip' });

  return (
    <div
      {...getRootProps()}
    >
      <input {...getInputProps()} />
      <button type="button" className="usa-button">
        Browse files
      </button>
      {errorMessage
        && (
          <Alert type="error" slim noIcon className="smart-hub--save-alert">
            {errorMessage}
          </Alert>
        )}
    </div>
  );
}

Dropzone.propTypes = {
  onChange: PropTypes.func.isRequired,
  reportId: PropTypes.node.isRequired,
  id: PropTypes.string.isRequired,
};

export const getStatus = (status) => {
  switch (status) {
    case 'UPLOADING':
      return 'Uploading';
    case 'UPLOADED':
      return 'Uploaded';
    case 'UPLOAD_FAILED':
      return 'Upload Failed';
    case 'SCANNING_QUEUED':
      return 'Scanning';
    case 'QUEUEING_FAILED':
      return 'Upload Failed';
    case 'SCANNING':
      return 'Scanning';
    case 'APPROVED':
      return 'Approved';
    case 'REJECTED':
      return 'Rejected';
    default:
      break;
  }
  return 'Upload Failed';
};

const deleteFileModal = ({
  onFileRemoved, files, index, closeModal,
}) => {
  const onClose = () => {
    onFileRemoved(index)
      .then(closeModal());
  };
  return (
    <Modal
      title={<h2>Delete File</h2>}
      actions={(
        <>
          <Button type="button" onClick={closeModal}>
            Cancel
          </Button>
          <Button type="button" secondary onClick={onClose}>
            Delete
          </Button>
        </>
    )}
    >
      <p>
        Are you sure you want to delete
        {' '}
        {files[index].originalFileName}
        {' '}
        ?
      </p>
      <p>This action cannot be undone.</p>
    </Modal>
  );
};
const ConnectedDeleteFileModal = connectModal(deleteFileModal);

const FileTable = ({ onFileRemoved, files }) => {
  const [index, setIndex] = useState(null);
  const [isOpen, setIsOpen] = useState(false);
  const closeModal = () => setIsOpen(false);

  const handleDelete = (newIndex) => {
    setIndex(newIndex);
    setIsOpen(true);
  };

  return (
    <div className="files-table--container margin-top-2">
<<<<<<< HEAD
=======
      <ConnectedDeleteFileModal
        onFileRemoved={onFileRemoved}
        files={files}
        index={index}
        isOpen={isOpen}
        closeModal={closeModal}
      />
>>>>>>> c9d20aae
      <table className="files-table">
        <thead className="files-table--thead" bgcolor="#F8F8F8">
          <tr>
            <th width="50%">
              Name
            </th>
            <th width="20%">
              Size
            </th>
            <th width="20%">
              Status
            </th>
            <th width="10%" aria-label="remove file" />

          </tr>
        </thead>
        <tbody>
          {files.map((file, currentIndex) => (
<<<<<<< HEAD
            <tr key={file.key} id={`files-table-row-${currentIndex}`}>
              <ConnectedDeleteFileModal
                onFileRemoved={onFileRemoved}
                file={file}
                index={index}
                isOpen={isOpen}
                onClose={closeModal}
              />
=======
            <tr key={file.id} id={`files-table-row-${currentIndex}`}>
>>>>>>> c9d20aae
              <td className="files-table--file-name">
                {file.originalFileName}
              </td>
              <td>
                {`${(file.fileSize / 1000).toFixed(1)} KB`}
              </td>
              <td>
                {getStatus(file.status)}
              </td>
              <td>
                <Button
                  role="button"
                  className="smart-hub--file-tag-button"
                  unstyled
                  aria-label="remove file"
                  onClick={() => handleDelete(currentIndex)}
                >
                  <span className="fa-sm">
                    <FontAwesomeIcon color="black" icon={faTrash} />
                  </span>
                </Button>
              </td>

            </tr>
<<<<<<< HEAD
=======

>>>>>>> c9d20aae
          ))}
        </tbody>
      </table>
      { files.length === 0 && (
      <p className="files-table--empty">No files uploaded</p>
      )}
    </div>
  );
};

FileTable.propTypes = {
  onFileRemoved: PropTypes.func.isRequired,
  files: PropTypes.arrayOf(PropTypes.object),
};
FileTable.defaultProps = {
  files: [],
};
const FileUploader = ({
  onChange, files, reportId, id,
}) => {
  const onFilesAdded = (newFiles) => {
    onChange([...files, ...newFiles]);
  };

  const onFileRemoved = async (removedFileIndex) => {
    const file = files[removedFileIndex];
    const remainingFiles = files.filter((f) => f.id !== file.id);
    onChange(remainingFiles);
    await deleteFile(file.id);
  };

  return (
    <>
      <Dropzone id={id} reportId={reportId} onChange={onFilesAdded} />
      <FileTable onFileRemoved={onFileRemoved} files={files} />

    </>
  );
};

FileUploader.propTypes = {
  onChange: PropTypes.func.isRequired,
  files: PropTypes.arrayOf(PropTypes.object),
  reportId: PropTypes.node.isRequired,
  id: PropTypes.string.isRequired,
};

FileUploader.defaultProps = {
  files: [],
};

export default FileUploader;<|MERGE_RESOLUTION|>--- conflicted
+++ resolved
@@ -151,17 +151,14 @@
 
   return (
     <div className="files-table--container margin-top-2">
-<<<<<<< HEAD
-=======
-      <ConnectedDeleteFileModal
-        onFileRemoved={onFileRemoved}
-        files={files}
-        index={index}
-        isOpen={isOpen}
-        closeModal={closeModal}
-      />
->>>>>>> c9d20aae
       <table className="files-table">
+              <ConnectedDeleteFileModal
+                onFileRemoved={onFileRemoved}
+                file={file}
+                index={index}
+                isOpen={isOpen}
+                onClose={closeModal}
+              />
         <thead className="files-table--thead" bgcolor="#F8F8F8">
           <tr>
             <th width="50%">
@@ -179,18 +176,7 @@
         </thead>
         <tbody>
           {files.map((file, currentIndex) => (
-<<<<<<< HEAD
             <tr key={file.key} id={`files-table-row-${currentIndex}`}>
-              <ConnectedDeleteFileModal
-                onFileRemoved={onFileRemoved}
-                file={file}
-                index={index}
-                isOpen={isOpen}
-                onClose={closeModal}
-              />
-=======
-            <tr key={file.id} id={`files-table-row-${currentIndex}`}>
->>>>>>> c9d20aae
               <td className="files-table--file-name">
                 {file.originalFileName}
               </td>
@@ -215,10 +201,6 @@
               </td>
 
             </tr>
-<<<<<<< HEAD
-=======
-
->>>>>>> c9d20aae
           ))}
         </tbody>
       </table>
