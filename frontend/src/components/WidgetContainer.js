/* eslint-disable react/no-array-index-key */
import React from 'react';
import PropTypes from 'prop-types';
import { Grid, Alert } from '@trussworks/react-uswds';
import Container from './Container';
import PaginationCard from './PaginationCard';
import WidgetContainerTitleGroup from './WidgetContainerTitleGroup';
import './WidgetContainer.scss';

export default function WidgetContainer(
  {
    title,
    subtitle,
    subtitle2,
    children,
    showPagingBottom,
    showPagingTop,
    loading,
    loadingLabel,
    currentPage,
    totalCount,
    offset,
    perPage,
    handlePageChange,
    error,
    showHeaderBorder,
    titleSlot,
    className,
    menuItems,
    footNote,
    displayTable,
    setDisplayTable,
<<<<<<< HEAD
    enableCheckboxes,
    exportRows,

    // slot components
    SubtitleDrawer,
    TitleDrawer,

    displayPaginationBoxOutline,
=======
    titleDrawerText,
    titleDrawerTitle,
    titleDrawerTag,
    titleDrawerCss,
    subtitleDrawerLinkText,
    subtitleDrawerTitle,
    subtitleDrawerTag,
    subtitle2DrawerLinkText,
    subtitle2DrawerLinkTitle,
    subtitle2DrawerTag,
    displayPaginationBoxOutline,
    widgetContainerTitleClass,
    subtitleDrawerCss,
>>>>>>> 9b818168
  },
) {
  return (
    <Container className={`smart-hub-widget-container width-full shadow-2 padding-top-0 ${className}`} paddingX={0} paddingY={0} loading={loading} loadingLabel={loadingLabel}>
      <WidgetContainerTitleGroup
        className={widgetContainerTitleClass}
        title={title}
        subtitle={subtitle}
        subtitle2={subtitle2}
        showHeaderBorder={showHeaderBorder}
        displayTable={displayTable}
        setDisplayTable={setDisplayTable}
        pagination={showPagingTop ? (
          <PaginationCard
            currentPage={currentPage}
            totalCount={totalCount}
            offset={offset}
            perPage={perPage}
            handlePageChange={handlePageChange}
            className="flex-justify-self-end"
          />
        ) : null}
        TitleDrawer={() => TitleDrawer || null}
        SubtitleDrawer={() => SubtitleDrawer || null}
        menuItems={menuItems}
        enableCheckboxes={enableCheckboxes}
        exportRows={exportRows}
<<<<<<< HEAD
=======
        titleDrawerText={titleDrawerText}
        titleDrawerTitle={titleDrawerTitle}
        titleDrawerTag={titleDrawerTag}
        titleDrawerCss={titleDrawerCss}
        subtitleDrawerLinkText={subtitleDrawerLinkText}
        subtitleDrawerTitle={subtitleDrawerTitle}
        subtitleDrawerTag={subtitleDrawerTag}
        subtitle2DrawerLinkText={subtitle2DrawerLinkText}
        subtitle2DrawerLinkTitle={subtitle2DrawerLinkTitle}
        subtitle2DrawerTag={subtitle2DrawerTag}
        subtitleDrawerCss={subtitleDrawerCss}
>>>>>>> 9b818168
      >
        {titleSlot}
      </WidgetContainerTitleGroup>
      {error && (
      <Grid row>
        <Alert className="width-full margin-x-3 margin-bottom-2" type="error" role="alert">
          {error}
        </Alert>
      </Grid>
      )}
      <div className="margin-top-0">
        {children}
      </div>
      {showPagingBottom || footNote ? (
        <div className={`border-bottom smart-hub-border-base-lighter padding-3 ${displayPaginationBoxOutline ? 'smart-hub-border-base--pagination-box' : ''}`}>
          {footNote && (
          <p className="usa-prose font-sans-3xs margin-top-0">
            {footNote}
          </p>
          )}
          {showPagingBottom && (
            <PaginationCard
              currentPage={currentPage}
              totalCount={totalCount}
              offset={offset}
              perPage={perPage}
              handlePageChange={handlePageChange}
              displayPaginationBoxOutline={displayPaginationBoxOutline}
            />
          )}
        </div>
      ) : null}
    </Container>
  );
}

WidgetContainer.propTypes = {
  title: PropTypes.string,
  subtitle: PropTypes.string,
  subtitle2: PropTypes.string,
  children: PropTypes.node,
  showPagingBottom: PropTypes.bool,
  showPagingTop: PropTypes.bool,
  loading: PropTypes.bool.isRequired,
  loadingLabel: PropTypes.string,
  currentPage: PropTypes.number,
  totalCount: PropTypes.number,
  offset: PropTypes.number,
  perPage: PropTypes.number,
  handlePageChange: PropTypes.func,
  error: PropTypes.string,
  showHeaderBorder: PropTypes.bool,
  titleSlot: PropTypes.node,
  className: PropTypes.string,
  menuItems: PropTypes.arrayOf(PropTypes.shape({
    label: PropTypes.string,
    onClick: PropTypes.func,
  })),
  footNote: PropTypes.string,
  displayTable: PropTypes.bool,
  setDisplayTable: PropTypes.func,
<<<<<<< HEAD

  // Drawer components
  SubtitleDrawer: PropTypes.node,
  TitleDrawer: PropTypes.node,

  displayPaginationBoxOutline: PropTypes.bool,
  enableCheckboxes: PropTypes.bool,
  exportRows: PropTypes.func,
=======
  titleDrawerText: PropTypes.string,
  titleDrawerTitle: PropTypes.string,
  titleDrawerTag: PropTypes.string,
  titleDrawerCss: PropTypes.string,
  subtitleDrawerLinkText: PropTypes.string,
  subtitleDrawerTitle: PropTypes.string,
  subtitleDrawerTag: PropTypes.string,
  subtitle2DrawerLinkText: PropTypes.string,
  subtitle2DrawerLinkTitle: PropTypes.string,
  subtitle2DrawerTag: PropTypes.string,
  displayPaginationBoxOutline: PropTypes.bool,
  widgetContainerTitleClass: PropTypes.string,
  subtitleDrawerCss: PropTypes.string,
>>>>>>> 9b818168
};

WidgetContainer.defaultProps = {
  children: <></>,
  title: null,
  subtitle: null,
  subtitle2: null,
  showPagingBottom: false,
  showPagingTop: false,
  totalCount: 0,
  currentPage: 0,
  offset: 0,
  perPage: 10,
  handlePageChange: null,
  showHeaderBorder: true,
  error: null,
  titleSlot: null,
  loadingLabel: 'Loading',
  className: '',
  menuItems: [],
  footNote: null,
  displayTable: false,
  setDisplayTable: null,
<<<<<<< HEAD
  enableCheckboxes: false,
  exportRows: null,

  // Drawer components
  SubtitleDrawer: null,
  TitleDrawer: null,

  displayPaginationBoxOutline: false,
=======
  titleDrawerText: '',
  titleDrawerTitle: '',
  titleDrawerTag: '',
  titleDrawerCss: '',
  subtitleDrawerLinkText: '',
  subtitleDrawerTitle: '',
  subtitleDrawerTag: '',
  subtitle2DrawerLinkText: '',
  subtitle2DrawerLinkTitle: '',
  subtitle2DrawerTag: '',
  displayPaginationBoxOutline: false,
  widgetContainerTitleClass: 'padding-x-3',
  subtitleDrawerCss: '',
>>>>>>> 9b818168
};
<|MERGE_RESOLUTION|>--- conflicted
+++ resolved
@@ -1,230 +1,169 @@
-/* eslint-disable react/no-array-index-key */
-import React from 'react';
-import PropTypes from 'prop-types';
-import { Grid, Alert } from '@trussworks/react-uswds';
-import Container from './Container';
-import PaginationCard from './PaginationCard';
-import WidgetContainerTitleGroup from './WidgetContainerTitleGroup';
-import './WidgetContainer.scss';
-
-export default function WidgetContainer(
-  {
-    title,
-    subtitle,
-    subtitle2,
-    children,
-    showPagingBottom,
-    showPagingTop,
-    loading,
-    loadingLabel,
-    currentPage,
-    totalCount,
-    offset,
-    perPage,
-    handlePageChange,
-    error,
-    showHeaderBorder,
-    titleSlot,
-    className,
-    menuItems,
-    footNote,
-    displayTable,
-    setDisplayTable,
-<<<<<<< HEAD
-    enableCheckboxes,
-    exportRows,
-
-    // slot components
-    SubtitleDrawer,
-    TitleDrawer,
-
-    displayPaginationBoxOutline,
-=======
-    titleDrawerText,
-    titleDrawerTitle,
-    titleDrawerTag,
-    titleDrawerCss,
-    subtitleDrawerLinkText,
-    subtitleDrawerTitle,
-    subtitleDrawerTag,
-    subtitle2DrawerLinkText,
-    subtitle2DrawerLinkTitle,
-    subtitle2DrawerTag,
-    displayPaginationBoxOutline,
-    widgetContainerTitleClass,
-    subtitleDrawerCss,
->>>>>>> 9b818168
-  },
-) {
-  return (
-    <Container className={`smart-hub-widget-container width-full shadow-2 padding-top-0 ${className}`} paddingX={0} paddingY={0} loading={loading} loadingLabel={loadingLabel}>
-      <WidgetContainerTitleGroup
-        className={widgetContainerTitleClass}
-        title={title}
-        subtitle={subtitle}
-        subtitle2={subtitle2}
-        showHeaderBorder={showHeaderBorder}
-        displayTable={displayTable}
-        setDisplayTable={setDisplayTable}
-        pagination={showPagingTop ? (
-          <PaginationCard
-            currentPage={currentPage}
-            totalCount={totalCount}
-            offset={offset}
-            perPage={perPage}
-            handlePageChange={handlePageChange}
-            className="flex-justify-self-end"
-          />
-        ) : null}
-        TitleDrawer={() => TitleDrawer || null}
-        SubtitleDrawer={() => SubtitleDrawer || null}
-        menuItems={menuItems}
-        enableCheckboxes={enableCheckboxes}
-        exportRows={exportRows}
-<<<<<<< HEAD
-=======
-        titleDrawerText={titleDrawerText}
-        titleDrawerTitle={titleDrawerTitle}
-        titleDrawerTag={titleDrawerTag}
-        titleDrawerCss={titleDrawerCss}
-        subtitleDrawerLinkText={subtitleDrawerLinkText}
-        subtitleDrawerTitle={subtitleDrawerTitle}
-        subtitleDrawerTag={subtitleDrawerTag}
-        subtitle2DrawerLinkText={subtitle2DrawerLinkText}
-        subtitle2DrawerLinkTitle={subtitle2DrawerLinkTitle}
-        subtitle2DrawerTag={subtitle2DrawerTag}
-        subtitleDrawerCss={subtitleDrawerCss}
->>>>>>> 9b818168
-      >
-        {titleSlot}
-      </WidgetContainerTitleGroup>
-      {error && (
-      <Grid row>
-        <Alert className="width-full margin-x-3 margin-bottom-2" type="error" role="alert">
-          {error}
-        </Alert>
-      </Grid>
-      )}
-      <div className="margin-top-0">
-        {children}
-      </div>
-      {showPagingBottom || footNote ? (
-        <div className={`border-bottom smart-hub-border-base-lighter padding-3 ${displayPaginationBoxOutline ? 'smart-hub-border-base--pagination-box' : ''}`}>
-          {footNote && (
-          <p className="usa-prose font-sans-3xs margin-top-0">
-            {footNote}
-          </p>
-          )}
-          {showPagingBottom && (
-            <PaginationCard
-              currentPage={currentPage}
-              totalCount={totalCount}
-              offset={offset}
-              perPage={perPage}
-              handlePageChange={handlePageChange}
-              displayPaginationBoxOutline={displayPaginationBoxOutline}
-            />
-          )}
-        </div>
-      ) : null}
-    </Container>
-  );
-}
-
-WidgetContainer.propTypes = {
-  title: PropTypes.string,
-  subtitle: PropTypes.string,
-  subtitle2: PropTypes.string,
-  children: PropTypes.node,
-  showPagingBottom: PropTypes.bool,
-  showPagingTop: PropTypes.bool,
-  loading: PropTypes.bool.isRequired,
-  loadingLabel: PropTypes.string,
-  currentPage: PropTypes.number,
-  totalCount: PropTypes.number,
-  offset: PropTypes.number,
-  perPage: PropTypes.number,
-  handlePageChange: PropTypes.func,
-  error: PropTypes.string,
-  showHeaderBorder: PropTypes.bool,
-  titleSlot: PropTypes.node,
-  className: PropTypes.string,
-  menuItems: PropTypes.arrayOf(PropTypes.shape({
-    label: PropTypes.string,
-    onClick: PropTypes.func,
-  })),
-  footNote: PropTypes.string,
-  displayTable: PropTypes.bool,
-  setDisplayTable: PropTypes.func,
-<<<<<<< HEAD
-
-  // Drawer components
-  SubtitleDrawer: PropTypes.node,
-  TitleDrawer: PropTypes.node,
-
-  displayPaginationBoxOutline: PropTypes.bool,
-  enableCheckboxes: PropTypes.bool,
-  exportRows: PropTypes.func,
-=======
-  titleDrawerText: PropTypes.string,
-  titleDrawerTitle: PropTypes.string,
-  titleDrawerTag: PropTypes.string,
-  titleDrawerCss: PropTypes.string,
-  subtitleDrawerLinkText: PropTypes.string,
-  subtitleDrawerTitle: PropTypes.string,
-  subtitleDrawerTag: PropTypes.string,
-  subtitle2DrawerLinkText: PropTypes.string,
-  subtitle2DrawerLinkTitle: PropTypes.string,
-  subtitle2DrawerTag: PropTypes.string,
-  displayPaginationBoxOutline: PropTypes.bool,
-  widgetContainerTitleClass: PropTypes.string,
-  subtitleDrawerCss: PropTypes.string,
->>>>>>> 9b818168
-};
-
-WidgetContainer.defaultProps = {
-  children: <></>,
-  title: null,
-  subtitle: null,
-  subtitle2: null,
-  showPagingBottom: false,
-  showPagingTop: false,
-  totalCount: 0,
-  currentPage: 0,
-  offset: 0,
-  perPage: 10,
-  handlePageChange: null,
-  showHeaderBorder: true,
-  error: null,
-  titleSlot: null,
-  loadingLabel: 'Loading',
-  className: '',
-  menuItems: [],
-  footNote: null,
-  displayTable: false,
-  setDisplayTable: null,
-<<<<<<< HEAD
-  enableCheckboxes: false,
-  exportRows: null,
-
-  // Drawer components
-  SubtitleDrawer: null,
-  TitleDrawer: null,
-
-  displayPaginationBoxOutline: false,
-=======
-  titleDrawerText: '',
-  titleDrawerTitle: '',
-  titleDrawerTag: '',
-  titleDrawerCss: '',
-  subtitleDrawerLinkText: '',
-  subtitleDrawerTitle: '',
-  subtitleDrawerTag: '',
-  subtitle2DrawerLinkText: '',
-  subtitle2DrawerLinkTitle: '',
-  subtitle2DrawerTag: '',
-  displayPaginationBoxOutline: false,
-  widgetContainerTitleClass: 'padding-x-3',
-  subtitleDrawerCss: '',
->>>>>>> 9b818168
-};
+/* eslint-disable react/no-array-index-key */
+import React from 'react';
+import PropTypes from 'prop-types';
+import { Grid, Alert } from '@trussworks/react-uswds';
+import Container from './Container';
+import PaginationCard from './PaginationCard';
+import WidgetContainerTitleGroup from './WidgetContainerTitleGroup';
+import './WidgetContainer.scss';
+
+export default function WidgetContainer(
+  {
+    title,
+    subtitle,
+    subtitle2,
+    children,
+    showPagingBottom,
+    showPagingTop,
+    loading,
+    loadingLabel,
+    currentPage,
+    totalCount,
+    offset,
+    perPage,
+    handlePageChange,
+    error,
+    showHeaderBorder,
+    titleSlot,
+    className,
+    menuItems,
+    footNote,
+    displayTable,
+    setDisplayTable,
+    enableCheckboxes,
+    exportRows,
+
+    // slot components
+    SubtitleDrawer,
+    TitleDrawer,
+    widgetContainerTitleClass,
+    displayPaginationBoxOutline,
+  },
+) {
+  return (
+    <Container className={`smart-hub-widget-container width-full shadow-2 padding-top-0 ${className}`} paddingX={0} paddingY={0} loading={loading} loadingLabel={loadingLabel}>
+      <WidgetContainerTitleGroup
+        className={widgetContainerTitleClass}
+        title={title}
+        subtitle={subtitle}
+        subtitle2={subtitle2}
+        showHeaderBorder={showHeaderBorder}
+        displayTable={displayTable}
+        setDisplayTable={setDisplayTable}
+        pagination={showPagingTop ? (
+          <PaginationCard
+            currentPage={currentPage}
+            totalCount={totalCount}
+            offset={offset}
+            perPage={perPage}
+            handlePageChange={handlePageChange}
+            className="flex-justify-self-end"
+          />
+        ) : null}
+        TitleDrawer={() => TitleDrawer || null}
+        SubtitleDrawer={() => SubtitleDrawer || null}
+        menuItems={menuItems}
+        enableCheckboxes={enableCheckboxes}
+        exportRows={exportRows}
+      >
+        {titleSlot}
+      </WidgetContainerTitleGroup>
+      {error && (
+      <Grid row>
+        <Alert className="width-full margin-x-3 margin-bottom-2" type="error" role="alert">
+          {error}
+        </Alert>
+      </Grid>
+      )}
+      <div className="margin-top-0">
+        {children}
+      </div>
+      {showPagingBottom || footNote ? (
+        <div className={`border-bottom smart-hub-border-base-lighter padding-3 ${displayPaginationBoxOutline ? 'smart-hub-border-base--pagination-box' : ''}`}>
+          {footNote && (
+          <p className="usa-prose font-sans-3xs margin-top-0">
+            {footNote}
+          </p>
+          )}
+          {showPagingBottom && (
+            <PaginationCard
+              currentPage={currentPage}
+              totalCount={totalCount}
+              offset={offset}
+              perPage={perPage}
+              handlePageChange={handlePageChange}
+              displayPaginationBoxOutline={displayPaginationBoxOutline}
+            />
+          )}
+        </div>
+      ) : null}
+    </Container>
+  );
+}
+
+WidgetContainer.propTypes = {
+  title: PropTypes.string,
+  subtitle: PropTypes.string,
+  subtitle2: PropTypes.string,
+  children: PropTypes.node,
+  showPagingBottom: PropTypes.bool,
+  showPagingTop: PropTypes.bool,
+  loading: PropTypes.bool.isRequired,
+  loadingLabel: PropTypes.string,
+  currentPage: PropTypes.number,
+  totalCount: PropTypes.number,
+  offset: PropTypes.number,
+  perPage: PropTypes.number,
+  handlePageChange: PropTypes.func,
+  error: PropTypes.string,
+  showHeaderBorder: PropTypes.bool,
+  titleSlot: PropTypes.node,
+  className: PropTypes.string,
+  menuItems: PropTypes.arrayOf(PropTypes.shape({
+    label: PropTypes.string,
+    onClick: PropTypes.func,
+  })),
+  footNote: PropTypes.string,
+  displayTable: PropTypes.bool,
+  setDisplayTable: PropTypes.func,
+
+  // Drawer components
+  SubtitleDrawer: PropTypes.node,
+  TitleDrawer: PropTypes.node,
+
+  widgetContainerTitleClass: PropTypes.string,
+  displayPaginationBoxOutline: PropTypes.bool,
+  enableCheckboxes: PropTypes.bool,
+  exportRows: PropTypes.func,
+};
+
+WidgetContainer.defaultProps = {
+  children: <></>,
+  title: null,
+  subtitle: null,
+  subtitle2: null,
+  showPagingBottom: false,
+  showPagingTop: false,
+  totalCount: 0,
+  currentPage: 0,
+  offset: 0,
+  perPage: 10,
+  handlePageChange: null,
+  showHeaderBorder: true,
+  error: null,
+  titleSlot: null,
+  loadingLabel: 'Loading',
+  className: '',
+  menuItems: [],
+  footNote: null,
+  displayTable: false,
+  setDisplayTable: null,
+  enableCheckboxes: false,
+  exportRows: null,
+
+  // Drawer components
+  SubtitleDrawer: null,
+  TitleDrawer: null,
+  widgetContainerTitleClass: 'padding-x-3',
+  displayPaginationBoxOutline: false,
+};