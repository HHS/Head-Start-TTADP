import React, { useRef } from 'react';
import PropTypes from 'prop-types';
import moment from 'moment';
import './ReadOnly.css';
import ContextMenu from '../ContextMenu';
import Modal from '../Modal';

export default function ReadOnly({
  onEdit,
  onDelete,
  createdGoals,
}) {
  const modalRef = useRef();

  return (
    <>
<<<<<<< HEAD
      { createdGoals.map((goal) => (
        <div key={`goal${goal.id}`} className="ttahub-goal-form-goal-summary padding-4 margin-y-4">
          <h2 className="margin-top-0">Recipient TTA goal</h2>
          <h3>Goal summary</h3>
          <h4 className="margin-bottom-1">Recipient grant numbers</h4>
          { goal.grants.map((g) => <p key={`grant${g.value}`}>{g.label}</p>) }
          <h4 className="margin-bottom-1">Goal</h4>
          <p className="margin-top-0">{goal.name}</p>
          {goal.endDate ? (
            <>
              <h4 className="margin-bottom-1">Goal end date</h4>
              <p className="margin-top-0">{moment(goal.endDate, 'yyyy-mm-dd').format('mm/DD/yyyy')}</p>
            </>
          ) : null }
          { goal.objectives.map((objective) => (
            <div key={`objective${objective.id}`}>
              <h3>Objective summary</h3>
              <h4 className="margin-bottom-1">Objective</h4>
              <p className="margin-top-0">{objective.text}</p>
              <h4 className="margin-bottom-1">Topics</h4>
              <p className="margin-top-0">{objective.topics.map((topic) => topic.label).join('; ')}</p>
              <h4 className="margin-bottom-1">Resource link</h4>
              <ul className="usa-list usa-list--unstyled">
                { objective.resources.map((resource) => (
                  <li key={resource.key}>{resource.value}</li>
                ))}
              </ul>
            </div>
          ))}
        </div>
      ))}
=======
      { createdGoals.map((goal, index) => {
        const menuItems = [
          {
            label: 'Edit',
            onClick: () => onEdit(goal, index),
          },
          {
            label: 'Delete',
            onClick: () => modalRef.current.toggleModal(true),
          },
        ];

        return (
          <div key={`goal${goal.id}`}>
            <Modal
              modalRef={modalRef}
              title="Delete this goal"
              modalId={`goal${goal.id}Modal`}
              onOk={async () => onDelete(goal.id)}
              okButtonText="Delete"
            >
              <>
                <span>Are you sure you want to delete this goal?</span>
                <br />
                <span>This action cannot be undone.</span>
              </>
            </Modal>
            <div className="ttahub-goal-form-goal-summary padding-4 margin-y-4 position-relative">
              <h2 className="margin-top-0">Recipient TTA goal</h2>
              <div className="position-absolute pin-top pin-right padding-4">
                <ContextMenu
                  label={`Actions for Goal ${goal.id}`}
                  menuItems={menuItems}
                />
              </div>
              <h3>Goal summary</h3>
              <h4 className="margin-bottom-1">Recipient grant numbers</h4>
              { goal.grants.map((g) => <p key={`grant${g.value}`}>{g.label}</p>) }
              <h4 className="margin-bottom-1">Goal</h4>
              <p className="margin-top-0">{goal.name}</p>
              {goal.endDate ? (
                <>
                  <h4 className="margin-bottom-1">Goal end date</h4>
                  <p className="margin-top-0">{moment(goal.endDate, 'yyyy-mm-dd').format('mm/DD/yyyy')}</p>
                </>
              ) : null }
            </div>
          </div>
        );
      })}
>>>>>>> 6bdd65dc
    </>
  );
}

ReadOnly.propTypes = {
  createdGoals: PropTypes.arrayOf(PropTypes.shape({
    grants: PropTypes.arrayOf(
      PropTypes.shape({
        label: PropTypes.string,
        value: PropTypes.number,
      }),
    ),
    goalName: PropTypes.string,
    endDate: PropTypes.string,
  })).isRequired,
  onEdit: PropTypes.func.isRequired,
  onDelete: PropTypes.func.isRequired,
};<|MERGE_RESOLUTION|>--- conflicted
+++ resolved
@@ -14,39 +14,6 @@
 
   return (
     <>
-<<<<<<< HEAD
-      { createdGoals.map((goal) => (
-        <div key={`goal${goal.id}`} className="ttahub-goal-form-goal-summary padding-4 margin-y-4">
-          <h2 className="margin-top-0">Recipient TTA goal</h2>
-          <h3>Goal summary</h3>
-          <h4 className="margin-bottom-1">Recipient grant numbers</h4>
-          { goal.grants.map((g) => <p key={`grant${g.value}`}>{g.label}</p>) }
-          <h4 className="margin-bottom-1">Goal</h4>
-          <p className="margin-top-0">{goal.name}</p>
-          {goal.endDate ? (
-            <>
-              <h4 className="margin-bottom-1">Goal end date</h4>
-              <p className="margin-top-0">{moment(goal.endDate, 'yyyy-mm-dd').format('mm/DD/yyyy')}</p>
-            </>
-          ) : null }
-          { goal.objectives.map((objective) => (
-            <div key={`objective${objective.id}`}>
-              <h3>Objective summary</h3>
-              <h4 className="margin-bottom-1">Objective</h4>
-              <p className="margin-top-0">{objective.text}</p>
-              <h4 className="margin-bottom-1">Topics</h4>
-              <p className="margin-top-0">{objective.topics.map((topic) => topic.label).join('; ')}</p>
-              <h4 className="margin-bottom-1">Resource link</h4>
-              <ul className="usa-list usa-list--unstyled">
-                { objective.resources.map((resource) => (
-                  <li key={resource.key}>{resource.value}</li>
-                ))}
-              </ul>
-            </div>
-          ))}
-        </div>
-      ))}
-=======
       { createdGoals.map((goal, index) => {
         const menuItems = [
           {
@@ -93,11 +60,25 @@
                   <p className="margin-top-0">{moment(goal.endDate, 'yyyy-mm-dd').format('mm/DD/yyyy')}</p>
                 </>
               ) : null }
+              { goal.objectives.map((objective) => (
+                <div key={`objective${objective.id}`}>
+                  <h3>Objective summary</h3>
+                  <h4 className="margin-bottom-1">Objective</h4>
+                  <p className="margin-top-0">{objective.text}</p>
+                  <h4 className="margin-bottom-1">Topics</h4>
+                  <p className="margin-top-0">{objective.topics.map((topic) => topic.label).join('; ')}</p>
+                  <h4 className="margin-bottom-1">Resource link</h4>
+                  <ul className="usa-list usa-list--unstyled">
+                    { objective.resources.map((resource) => (
+                      <li key={resource.key}>{resource.value}</li>
+                    ))}
+                  </ul>
+                </div>
+              ))}
             </div>
           </div>
         );
       })}
->>>>>>> 6bdd65dc
     </>
   );
 }
