import '@testing-library/jest-dom';
import React from 'react';
import moment from 'moment';
import {
  render, screen, within,
} from '@testing-library/react';
import selectEvent from 'react-select-event';
import fetchMock from 'fetch-mock';
import { Router } from 'react-router';
import { createMemoryHistory } from 'history';
import userEvent from '@testing-library/user-event';
import CreateGoal from '../index';

describe('create goal', () => {
  const match = {
    path: '',
    url: '',
    params: {
      goalId: 'new',
    },
  };

  const defaultRecipient = {
    id: 1,
    grants: [
      {
        id: 1,
        numberWithProgramTypes: 'Turtle 1',
      },
      {
        id: 2,
        numberWithProgramTypes: 'Turtle 2',
      },
    ],
  };

  const postResponse = [{
    id: 64175,
    name: 'This is goal text',
    status: 'Draft',
    endDate: '2023-08-15',
    isFromSmartsheetTtaPlan: false,
    timeframe: null,
    createdAt: '2022-03-09T19:20:45.818Z',
    updatedAt: '2022-03-09T19:20:45.818Z',
    grants: [{ value: 1, label: 'Turtle 1' }],
    recipientId: 1,
    regionId: 1,
    objectives: [{
      title: 'test', topics: [{ value: 4, label: 'CLASS: Instructional Support' }], resources: [{ key: '1d697eba-7c6a-44e9-b2cf-20841be8065e', value: 'https://search.marginalia.nu/' }], id: 'new0',
    }],
  }];

  function renderForm(recipient = defaultRecipient) {
    const history = createMemoryHistory();
    render((
      <Router history={history}>
        <CreateGoal
          match={match}
          recipient={recipient}
          regionId="1"
        />
      </Router>
    ));
  }

  beforeEach(async () => {
    fetchMock.restore();
    fetchMock.get('/api/topic', [
      'Behavioral / Mental Health / Trauma',
      'Child Assessment, Development, Screening',
      'CLASS: Classroom Organization',
      'CLASS: Emotional Support',
      'CLASS: Instructional Support',
      'Coaching',
      'Communication',
      'Community and Self-Assessment',
      'Culture & Language',
      'Curriculum (Instructional or Parenting)',
      'Data and Evaluation',
    ].map((name, id) => ({ name, id })));
  });

  it('you can create a goal', async () => {
    renderForm();

    await screen.findByRole('heading', { name: 'Goal summary' });
    fetchMock.restore();
    fetchMock.post('/api/goals', postResponse);

    const saveDraft = await screen.findByRole('button', { name: /save draft/i });
    userEvent.click(saveDraft);

    expect(fetchMock.called()).toBe(false);

    const goalText = await screen.findByRole('textbox', { name: 'Recipient\'s goal *' });
    userEvent.type(goalText, 'This is goal text');

    const ed = await screen.findByRole('textbox', { name: /Estimated close date \(mm\/dd\/yyyy\) \*/i });
    userEvent.type(ed, '08/15/2023');

    const save = await screen.findByRole('button', { name: /save and continue/i });
    userEvent.click(save);

    // validate grant number
    await screen.findByText('Please select at least one recipient grant');

    const combo = await screen.findByLabelText(/Recipient grant numbers/i);
    await selectEvent.select(combo, ['Turtle 1']);

    const cancel = await screen.findByRole('link', { name: 'Cancel' });

    userEvent.click(save);

    expect(fetchMock.called()).toBeTruthy();

    // restore our fetch mock
    fetchMock.restore();
    expect(fetchMock.called()).toBe(false);
    fetchMock.post('/api/goals', postResponse);

    await screen.findByText(`Your goal was last saved at ${moment().format('MM/DD/YYYY [at] h:mm a')}`);

    expect(cancel).not.toBeVisible();

    const submit = await screen.findByRole('button', { name: /submit goal/i });
    userEvent.click(submit);
    expect(fetchMock.called()).toBeTruthy();
  });

  it('goals are validated', async () => {
    const recipient = {
      id: 2,
      grants: [
        {
          id: 2,
          numberWithProgramTypes: 'Turtle 2',
        },
      ],
    };
    renderForm(recipient);

    await screen.findByRole('heading', { name: 'Goal summary' });
    fetchMock.restore();
    fetchMock.post('/api/goals', postResponse);

    // saving drafts works
    const saveDraft = await screen.findByRole('button', { name: /save draft/i });
    userEvent.click(saveDraft);
    expect(fetchMock.called()).toBe(true);

    // reset fetch mock state
    fetchMock.restore();
    fetchMock.post('/api/goals', postResponse);

    const save = await screen.findByRole('button', { name: /save and continue/i });
    userEvent.click(save);

    expect(fetchMock.called()).toBe(false);

    await screen.findByText('Please enter a goal name');

    const goalText = await screen.findByRole('textbox', { name: 'Recipient\'s goal *' });
    userEvent.type(goalText, 'This is goal text');

    userEvent.click(save);
    await screen.findByText('Please valid date in the format mm/dd/yyyy');

    const ed = await screen.findByRole('textbox', { name: /Estimated close date \(mm\/dd\/yyyy\) \*/i });
    userEvent.type(ed, 'apple season');

    userEvent.click(save);

    await screen.findByText('Please valid date in the format mm/dd/yyyy');

    userEvent.type(ed, '08/15/2023');

    expect(fetchMock.called()).toBe(false);

    userEvent.click(save);

    expect(fetchMock.called()).toBeTruthy();

    // restore our fetch mock
    fetchMock.restore();
    expect(fetchMock.called()).toBe(false);
    fetchMock.post('/api/goals', postResponse);

    const submit = await screen.findByRole('button', { name: /submit goal/i });
    userEvent.click(submit);
    expect(fetchMock.called()).toBeTruthy();
  });

  it('handles failures to save data', async () => {
    const recipient = {
      id: 2,
      grants: [
        {
          id: 2,
          numberWithProgramTypes: 'Turtle 2',
        },
      ],
    };
    renderForm(recipient);

    fetchMock.restore();
    fetchMock.post('/api/goals', 500);

    const goalText = await screen.findByRole('textbox', { name: 'Recipient\'s goal *' });
    userEvent.type(goalText, 'This is goal text');

    const ed = await screen.findByRole('textbox', { name: /Estimated close date \(mm\/dd\/yyyy\) \*/i });
    userEvent.type(ed, '08/15/2023');

    const save = await screen.findByRole('button', { name: /save and continue/i });
    userEvent.click(save);

    const draft = await screen.findByRole('button', { name: /save draft/i });
    userEvent.click(draft);

    let alert = await screen.findByRole('alert');
    expect(alert.textContent).toBe('There was an error saving your goal');

    fetchMock.restore();
    fetchMock.post('/api/goals', postResponse);
    userEvent.click(save);

    alert = await screen.findByRole('alert');
    expect(alert.textContent).toBe(`Your goal was last saved at ${moment().format('MM/DD/YYYY [at] h:mm a')}`);

    fetchMock.restore();
    fetchMock.post('/api/goals', 500);

    const submit = await screen.findByRole('button', { name: /submit goal/i });
    userEvent.click(submit);

    alert = await screen.findByRole('alert');
    expect(alert.textContent).toBe('There was an error saving your goal');
  });

<<<<<<< HEAD
  it('you can create more than one goal', async () => {
=======
  it('deletes goals', async () => {
    fetchMock.post('/api/goals', postResponse);

    const recipient = {
      id: 2,
      grants: [
        {
          id: 2,
          numberWithProgramTypes: 'Turtle 2',
        },
      ],
    };
    renderForm(recipient);

    await screen.findByRole('heading', { name: 'Goal summary' });

    const goalText = await screen.findByRole('textbox', { name: 'Goal (required)' });
    userEvent.type(goalText, 'This is goal text');

    const save = await screen.findByRole('button', { name: /save and continue/i });
    userEvent.click(save);

    await screen.findByText(`Your goal was last saved at ${moment().format('MM/DD/YYYY [at] h:mm a')}`);

    const goalActions = await screen.findByRole('button', { name: /actions for goal/i });
    userEvent.click(goalActions);

    fetchMock.restore();
    fetchMock.delete('/api/goals/64175', JSON.stringify(1));
    expect(fetchMock.called()).toBe(false);

    const deleteButton = within(await screen.findByTestId('menu')).getByRole('button', { name: /delete/i });
    userEvent.click(deleteButton);
    userEvent.tab();
    userEvent.tab();

    const modalDeleteButton = document.querySelector(':focus');
    expect(modalDeleteButton.textContent).toBe('Delete');

    userEvent.click(modalDeleteButton);
    await screen.findByRole('textbox', { name: 'Goal (required)' });
    expect(fetchMock.called()).toBeTruthy();
  });

  it('create more than one goal', async () => {
    fetchMock.post('/api/goals', postResponse);

>>>>>>> 6bdd65dc
    const recipient = {
      id: 2,
      grants: [
        {
          id: 2,
          numberWithProgramTypes: 'Turtle 2',
        },
      ],
    };
    renderForm(recipient);

    await screen.findByRole('heading', { name: 'Goal summary' });
    fetchMock.restore();
    fetchMock.post('/api/goals', postResponse);

    let goalText = await screen.findByRole('textbox', { name: 'Recipient\'s goal *' });
    userEvent.type(goalText, 'This is goal text');

    let ed = await screen.findByRole('textbox', { name: /Estimated close date \(mm\/dd\/yyyy\) \*/i });
    userEvent.type(ed, '08/15/2023');

    const cancel = await screen.findByRole('link', { name: 'Cancel' });
    let save = await screen.findByRole('button', { name: /save and continue/i });
    userEvent.click(save);

    expect(fetchMock.called()).toBeTruthy();

    // restore our fetch mock
    fetchMock.restore();
    expect(fetchMock.called()).toBe(false);
    fetchMock.post('/api/goals', postResponse);

    await screen.findByText(`Your goal was last saved at ${moment().format('MM/DD/YYYY [at] h:mm a')}`);
    expect(cancel).not.toBeVisible();

    const another = await screen.findByRole('button', { name: 'Add another goal' });
    userEvent.click(another);

    await screen.findByTestId('create-goal-form-cancel');

    goalText = await screen.findByRole('textbox', { name: 'Recipient\'s goal *' });
    userEvent.type(goalText, 'This is more goal text');

    ed = await screen.findByRole('textbox', { name: /Estimated close date \(mm\/dd\/yyyy\) \*/i });
    userEvent.type(ed, '08/15/2023');

    save = await screen.findByRole('button', { name: /save and continue/i });
    userEvent.click(save);

    fetchMock.delete('/api/goals/64175', JSON.stringify(1));

    const goalActions = await screen.findByRole('button', { name: /actions for goal/i });
    userEvent.click(goalActions);

    const deleteButton = within(await screen.findByTestId('menu')).getByRole('button', { name: /delete/i });
    userEvent.click(deleteButton);
    userEvent.tab();
    userEvent.tab();

    const modalDeleteButton = document.querySelector(':focus');
    expect(modalDeleteButton.textContent).toBe('Delete');

    userEvent.click(modalDeleteButton);
    await screen.findByRole('textbox', { name: 'Goal (required)' });
  });

  it('allows editing of goals', async () => {
    fetchMock.post('/api/goals', postResponse);

    const recipient = {
      id: 2,
      grants: [
        {
          id: 2,
          numberWithProgramTypes: 'Turtle 2',
        },
      ],
    };
    renderForm(recipient);

    await screen.findByRole('heading', { name: 'Goal summary' });
    expect(fetchMock.called()).toBe(false);

    let goalText = await screen.findByRole('textbox', { name: 'Goal (required)' });
    userEvent.type(goalText, 'This is goal text');

    const save = await screen.findByRole('button', { name: /save and continue/i });
    userEvent.click(save);

    const goalActions = await screen.findByRole('button', { name: /actions for goal/i });
    userEvent.click(goalActions);

    expect(goalText).not.toBeVisible();
    expect(goalText.value).toBe('');

    const editButton = within(await screen.findByTestId('menu')).getByRole('button', { name: /edit/i });
    userEvent.click(editButton);

    goalText = await screen.findByRole('textbox', { name: 'Goal (required)' });

    expect(goalText.value).toBe('This is goal text');
    userEvent.type(goalText, 'and I want to meet my goals');
    userEvent.click(save);
  });

  it('can add and validate objectives', async () => {
    const recipient = {
      id: 2,
      grants: [
        {
          id: 2,
          numberWithProgramTypes: 'Turtle 2',
        },
      ],
    };

    renderForm(recipient);

    await screen.findByRole('heading', { name: 'Goal summary' });
    fetchMock.restore();
    fetchMock.post('/api/goals', postResponse);

    const goalText = await screen.findByRole('textbox', { name: 'Recipient\'s goal *' });
    userEvent.type(goalText, 'This is goal text');

    const ed = await screen.findByRole('textbox', { name: /Estimated close date \(mm\/dd\/yyyy\) \*/i });
    userEvent.type(ed, '08/15/2023');

    const cancel = await screen.findByRole('link', { name: 'Cancel' });

    const newObjective = await screen.findByRole('button', { name: 'Add new objective' });
    userEvent.click(newObjective);

    const save = await screen.findByRole('button', { name: /save and continue/i });
    userEvent.click(save);

    await screen.findByText('Please enter objective text');

    const objectiveText = await screen.findByRole('textbox', { name: /TTA objective \*/i });
    userEvent.type(objectiveText, 'This is objective text');

    userEvent.click(save);

    await screen.findByText('Please select at least one topic');

    const topics = await screen.findByLabelText(/topics \*/i);
    await selectEvent.select(topics, ['Coaching']);

    userEvent.click(save);

    await screen.findByText(`Your goal was last saved at ${moment().format('MM/DD/YYYY [at] h:mm a')}`);

    expect(cancel).not.toBeVisible();

    const submit = await screen.findByRole('button', { name: /submit goal/i });
    userEvent.click(submit);
    expect(fetchMock.called()).toBe(true);
  });

  it('can add and validate objective resources', async () => {
    const recipient = {
      id: 2,
      grants: [
        {
          id: 2,
          numberWithProgramTypes: 'Turtle 2',
        },
      ],
    };

    renderForm(recipient);

    await screen.findByRole('heading', { name: 'Goal summary' });
    fetchMock.restore();
    fetchMock.post('/api/goals', postResponse);

    const goalText = await screen.findByRole('textbox', { name: 'Recipient\'s goal *' });
    userEvent.type(goalText, 'This is goal text');

    const ed = await screen.findByRole('textbox', { name: /Estimated close date \(mm\/dd\/yyyy\) \*/i });
    userEvent.type(ed, '08/15/2023');

    let newObjective = await screen.findByRole('button', { name: 'Add new objective' });
    userEvent.click(newObjective);

    const objectiveText = await screen.findByRole('textbox', { name: /TTA objective \*/i });
    userEvent.type(objectiveText, 'This is objective text');

    const topics = await screen.findByLabelText(/topics \*/i);
    await selectEvent.select(topics, ['Coaching']);

    const resourceOne = await screen.findByRole('textbox', { name: 'Resource 1' });
    userEvent.type(resourceOne, 'garrgeler');

    expect(newObjective).not.toBeVisible();

    const save = await screen.findByRole('button', { name: /save and continue/i });
    userEvent.click(save);

    await screen.findByText('Please enter only valid URLs');

    userEvent.clear(resourceOne);
    userEvent.type(resourceOne, 'https://search.marginalia.nu/');

    let addNewResource = await screen.findByRole('button', { name: 'Add new resource' });
    userEvent.click(addNewResource);

    const resourceTwo = await screen.findByRole('textbox', { name: 'Resource 2' });
    userEvent.type(resourceTwo, 'https://search.marginalia.nu/');

    addNewResource = await screen.findByRole('button', { name: 'Add new resource' });
    userEvent.click(addNewResource);

    userEvent.click(save);

    await screen.findByText('Please enter only valid URLs');

    const removeResource = await screen.findByRole('button', { name: /remove resource 3/i });
    userEvent.click(removeResource);

    newObjective = await screen.findByRole('button', { name: 'Add new objective' });
    userEvent.click(newObjective);

    const removeObjective = await screen.findByRole('button', { name: 'Remove objective 2' });
    userEvent.click(removeObjective);

    userEvent.click(save);

    await screen.findByText(`Your goal was last saved at ${moment().format('MM/DD/YYYY [at] h:mm a')}`);

    const submit = await screen.findByRole('button', { name: /submit goal/i });
    userEvent.click(submit);
    expect(fetchMock.called()).toBe(true);
  });
});<|MERGE_RESOLUTION|>--- conflicted
+++ resolved
@@ -238,9 +238,6 @@
     expect(alert.textContent).toBe('There was an error saving your goal');
   });
 
-<<<<<<< HEAD
-  it('you can create more than one goal', async () => {
-=======
   it('deletes goals', async () => {
     fetchMock.post('/api/goals', postResponse);
 
@@ -288,7 +285,6 @@
   it('create more than one goal', async () => {
     fetchMock.post('/api/goals', postResponse);
 
->>>>>>> 6bdd65dc
     const recipient = {
       id: 2,
       grants: [
