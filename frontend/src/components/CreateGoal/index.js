--- conflicted
+++ resolved
@@ -7,8 +7,7 @@
 import { Alert, Button } from '@trussworks/react-uswds';
 import PropTypes from 'prop-types';
 import Container from '../Container';
-<<<<<<< HEAD
-import { createOrUpdateGoals } from '../../fetchers/goals';
+import { createOrUpdateGoals, deleteGoal } from '../../fetchers/goals';
 import { getTopics } from '../../fetchers/topics';
 import Form from './Form';
 import {
@@ -17,10 +16,6 @@
   validateListOfResources,
   OBJECTIVE_ERROR_MESSAGES,
 } from './constants';
-=======
-import { createOrUpdateGoals, deleteGoal } from '../../fetchers/goals';
-import Form, { FORM_FIELD_INDEXES } from './Form';
->>>>>>> 6bdd65dc
 import { DECIMAL_BASE } from '../../Constants';
 import ReadOnly from './ReadOnly';
 import PlusButton from './PlusButton';
@@ -42,14 +37,8 @@
     endDate: null,
     status: 'Draft',
     grants: possibleGrants.length === 1 ? [possibleGrants[0]] : [],
-<<<<<<< HEAD
-    id: goalId,
     objectives: [],
-  }), [goalId, possibleGrants]);
-=======
-    id: 'new',
   }), [possibleGrants]);
->>>>>>> 6bdd65dc
 
   const [selectedGrants, setSelectedGrants] = useState(goalDefaults.grants);
 
@@ -247,11 +236,8 @@
         endDate: endDate && endDate !== 'Invalid date' ? endDate : null,
         regionId: parseInt(regionId, DECIMAL_BASE),
         recipientId: recipient.id,
-<<<<<<< HEAD
         objectives,
-=======
         id: goalId,
->>>>>>> 6bdd65dc
       }, ...createdGoals];
 
       await createOrUpdateGoals(goals);
@@ -293,11 +279,8 @@
         endDate: endDate && endDate !== 'Invalid date' ? endDate : null,
         regionId: parseInt(regionId, DECIMAL_BASE),
         recipientId: recipient.id,
-<<<<<<< HEAD
         objectives,
-=======
         id: goalId,
->>>>>>> 6bdd65dc
       }, ...createdGoals];
 
       const newCreatedGoals = await createOrUpdateGoals(goals);
