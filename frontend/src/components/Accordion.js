--- conflicted
+++ resolved
@@ -151,11 +151,7 @@
     state: PropTypes.string,
     label: PropTypes.string,
     onNavigation: PropTypes.func,
-<<<<<<< HEAD
-  })).isRequired,
-=======
   })),
->>>>>>> be3975ba
   headingSize: PropTypes.number,
   canEdit: PropTypes.bool,
 };
@@ -165,10 +161,7 @@
   multiselectable: false,
   headingSize: 2,
   canEdit: false,
-<<<<<<< HEAD
-=======
   pages: null,
->>>>>>> be3975ba
 };
 
 export default Accordion;