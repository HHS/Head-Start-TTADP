--- conflicted
+++ resolved
@@ -107,21 +107,13 @@
     setOpenState(newOpenItems);
   };
 
-<<<<<<< HEAD
-  const itemNavigation = items.map((item) => {
-=======
   const itemNavigation = pages ? items.map((item) => {
->>>>>>> eba9cc5d
     const page = pages.find((pagesItem) => pagesItem.label === item.title);
     return {
       id: item.id,
       onNavigation: page.onNavigation,
     };
-<<<<<<< HEAD
-  });
-=======
   }) : [];
->>>>>>> eba9cc5d
 
   return (
     <div
