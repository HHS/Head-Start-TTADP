/* eslint-disable react/jsx-props-no-spreading */
import React, { useState, useEffect } from 'react';
import PropTypes from 'prop-types';
import {
  Form, FormGroup, ErrorMessage, Label, Fieldset, Radio, Textarea, Alert,
} from '@trussworks/react-uswds';
import Modal from './Modal';
import { GOAL_CLOSE_REASONS, GOAL_SUSPEND_REASONS } from '../Constants';
import './CloseSuspendReasonModal.scss';

const CloseSuspendReasonModal = ({
<<<<<<< HEAD
  modalRef, goalId, newStatus, onSubmit, resetValues, oldGoalStatus,
=======
  modalRef, goalId, newStatus, onSubmit, resetValues, error,
>>>>>>> 9df2188d
}) => {
  const [closeSuspendReason, setCloseSuspendReason] = useState('');
  const [closeSuspendContext, setCloseSuspendContext] = useState('');
  const [showValidationError, setShowValidationError] = useState(false);

  useEffect(() => {
    // Every time we show the modal reset the form.
    setCloseSuspendReason('');
    setCloseSuspendContext('');
    setShowValidationError(false);
  }, [resetValues]);

<<<<<<< HEAD
  const reasonDisplayStatus = newStatus === 'Completed' ? 'closing' : 'suspending';
  const reasonRadioOptions = newStatus === 'Completed' ? GOAL_CLOSE_REASONS : GOAL_SUSPEND_REASONS;
  const reasonChanged = (e) => {
=======
  const reasonDisplayStatus = newStatus === 'Closed' ? 'closing' : 'suspending';
  const reasonRadioOptions = newStatus === 'Closed' ? GOAL_CLOSE_REASONS : GOAL_SUSPEND_REASONS;
  const ReasonChanged = (e) => {
>>>>>>> 9df2188d
    setCloseSuspendReason(e.target.value);
    setShowValidationError(false);
  };

  const generateReasonRadioButtons = () => reasonRadioOptions.map((r, i) => (
    <Radio
      id={`radio-reason-${goalId}-${i + 1}`}
      key={`radio-reason-${goalId}-${i + 1}`}
      onChange={reasonChanged}
      name="closeSuspendReason"
      label={r}
      value={r}
      className="smart-hub--report-checkbox"
      checked={closeSuspendReason === r}
    />
    // <>
    // <input type="radio" id={`reason-${goalId}-1`} value={r} />
    // <label htmlFor={`reason-${goalId}-1`}>
    // </>
  ));
  const contextChanged = (e) => {
    setCloseSuspendContext(e.target.value);
  };

  const validateSubmit = () => {
    if (!closeSuspendReason) {
      setShowValidationError(true);
    } else {
      onSubmit(goalId, newStatus, oldGoalStatus, closeSuspendReason, closeSuspendContext);
    }
  };

  return (
    <div className="smart-hub--goal-close-suspend-reason">
      <Modal
        modalRef={modalRef}
        onOk={validateSubmit}
        modalId="CloseSuspendReasonModal"
        title={`Why are you ${reasonDisplayStatus} this goal?`}
        okButtonText="Submit"
        okButtonAriaLabel={`This button will submit your reason for ${reasonDisplayStatus} the goal.`}
        okButtonCss="usa-button--primary"
        cancelButtonCss="usa-button--unstyled"
        showTitleRequired
      >
        <Form
          name={`close-suspend-reason-form-goal-${goalId}`}
          key={`close-suspend-reason-form-goal-${goalId}`}
        >
          <FormGroup error={showValidationError}>
            <Fieldset>
              <legend className="sr-only">
                Why are you
                {' '}
                {reasonDisplayStatus}
                {' '}
                this goal?
              </legend>
              {showValidationError ? <ErrorMessage>{`Please select a reason for ${reasonDisplayStatus} goal.`}</ErrorMessage> : null}
              {
                generateReasonRadioButtons()
              }
            </Fieldset>
          </FormGroup>
          <FormGroup>
            <Fieldset>
              <Label className="font-weight-normal" htmlFor="close-suspend-reason-context" error>
                Additional context
              </Label>
              <Textarea
                id="close-suspend-reason-context"
                name="close-suspend-reason-context"
                type="text"
                value={closeSuspendContext}
                onChange={contextChanged}
              />
            </Fieldset>
          </FormGroup>
        </Form>
        {goalId === error ? <Alert type="warning">There was an error updating the goal status</Alert> : null }
      </Modal>
    </div>
  );
};

CloseSuspendReasonModal.propTypes = {
  modalRef: PropTypes.oneOfType([
    PropTypes.func,
    PropTypes.shape(),
  ]).isRequired,
  goalId: PropTypes.number.isRequired,
  newStatus: PropTypes.string.isRequired,
  onSubmit: PropTypes.func.isRequired,
  resetValues: PropTypes.bool.isRequired,
<<<<<<< HEAD
  oldGoalStatus: PropTypes.string.isRequired,
=======
  error: PropTypes.oneOfType([
    PropTypes.bool,
    PropTypes.number,
  ]).isRequired,
>>>>>>> 9df2188d
};

export default CloseSuspendReasonModal;<|MERGE_RESOLUTION|>--- conflicted
+++ resolved
@@ -9,11 +9,7 @@
 import './CloseSuspendReasonModal.scss';
 
 const CloseSuspendReasonModal = ({
-<<<<<<< HEAD
-  modalRef, goalId, newStatus, onSubmit, resetValues, oldGoalStatus,
-=======
-  modalRef, goalId, newStatus, onSubmit, resetValues, error,
->>>>>>> 9df2188d
+  modalRef, goalId, newStatus, onSubmit, resetValues, error, oldGoalStatus,
 }) => {
   const [closeSuspendReason, setCloseSuspendReason] = useState('');
   const [closeSuspendContext, setCloseSuspendContext] = useState('');
@@ -26,15 +22,9 @@
     setShowValidationError(false);
   }, [resetValues]);
 
-<<<<<<< HEAD
-  const reasonDisplayStatus = newStatus === 'Completed' ? 'closing' : 'suspending';
-  const reasonRadioOptions = newStatus === 'Completed' ? GOAL_CLOSE_REASONS : GOAL_SUSPEND_REASONS;
-  const reasonChanged = (e) => {
-=======
   const reasonDisplayStatus = newStatus === 'Closed' ? 'closing' : 'suspending';
   const reasonRadioOptions = newStatus === 'Closed' ? GOAL_CLOSE_REASONS : GOAL_SUSPEND_REASONS;
-  const ReasonChanged = (e) => {
->>>>>>> 9df2188d
+  const reasonChanged = (e) => {
     setCloseSuspendReason(e.target.value);
     setShowValidationError(false);
   };
@@ -129,14 +119,11 @@
   newStatus: PropTypes.string.isRequired,
   onSubmit: PropTypes.func.isRequired,
   resetValues: PropTypes.bool.isRequired,
-<<<<<<< HEAD
   oldGoalStatus: PropTypes.string.isRequired,
-=======
   error: PropTypes.oneOfType([
     PropTypes.bool,
     PropTypes.number,
   ]).isRequired,
->>>>>>> 9df2188d
 };
 
 export default CloseSuspendReasonModal;