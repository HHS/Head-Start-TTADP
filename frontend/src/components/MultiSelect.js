--- conflicted
+++ resolved
@@ -124,47 +124,6 @@
   };
 
   return (
-<<<<<<< HEAD
-    <Label>
-      {label}
-      <Controller
-        render={({ onChange: controllerOnChange, value }) => {
-          const values = value ? getValues(value) : value;
-          return (
-            <Select
-              className="margin-top-1"
-              id={name}
-              value={values}
-              onChange={(event) => {
-                if (event) {
-                  onChange(event, controllerOnChange);
-                } else {
-                  controllerOnChange([]);
-                }
-              }}
-              styles={styles}
-              components={{ ...componentReplacements, DropdownIndicator }}
-              options={options}
-              isDisabled={disabled}
-              isClearable={multiSelectOptions.isClearable}
-              closeMenuOnSelect={multiSelectOptions.closeMenuOnSelect}
-              controlShouldRenderValue={multiSelectOptions.controlShouldRenderValue}
-              hideSelectedOptions={multiSelectOptions.hideSelectedOptions}
-              placeholder=""
-              isMulti
-            />
-          );
-        }}
-        control={control}
-        defaultValue={[]}
-        rules={{
-          ...rules,
-          required,
-        }}
-        name={name}
-      />
-    </Label>
-=======
     <Controller
       render={({ onChange: controllerOnChange, value }) => {
         const values = value ? getValues(value) : value;
@@ -195,6 +154,7 @@
       }}
       control={control}
       rules={{
+        ...rules,
         validate: (value) => {
           if (required && (!value || value.length === 0)) {
             return required;
@@ -204,7 +164,6 @@
       }}
       name={name}
     />
->>>>>>> fae1644f
   );
 }
 
@@ -240,12 +199,8 @@
     hideSelectedOptions: PropTypes.bool,
   }),
   disabled: PropTypes.bool,
-<<<<<<< HEAD
-  required: PropTypes.bool,
   rules: PropTypes.shape({}),
-=======
   required: PropTypes.oneOfType([PropTypes.string, PropTypes.bool]),
->>>>>>> fae1644f
 };
 
 MultiSelect.defaultProps = {
