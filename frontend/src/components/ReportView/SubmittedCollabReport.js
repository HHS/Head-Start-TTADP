--- conflicted
+++ resolved
@@ -69,15 +69,9 @@
   const creator = author?.fullName || 'Unknown';
 
   const formattedStates = statesInvolved?.map((activityStateCode) => STATES[activityStateCode] || '').join(', ') || '';
-<<<<<<< HEAD
-  const formattedReasons = reportReasons.map((reasonId) => COLLAB_REPORT_REASONS[reasonId] || '').join(', ');
-  const formattedGoals = reportGoals.map((goal) => goal?.goalTemplate?.standard || '').join(', ');
-  const formattedDataUsed = dataUsed.map(({ collabReportDatum }) => {
-=======
-  const formattedReasons = reportReasons?.map((reasonId) => COLLAB_REPORT_REASONS[reasonId] || '').join(', ') || '';
-  const formattedGoals = reportGoals?.map((goal) => goal?.goalTemplate?.standard || '').join(', ') || '';
-  const formattedDataUsed = dataUsed.map(({ collabReportDatum, collabReportDataOther }) => {
->>>>>>> 75aced2f
+  const formattedReasons = reportReasons?.map((reasonId) => COLLAB_REPORT_REASONS[reasonId] || '').join(', ');
+  const formattedGoals = reportGoals?.map((goal) => goal?.goalTemplate?.standard || '').join(', ');
+  const formattedDataUsed = dataUsed?.map(({ collabReportDatum }) => {
     if (collabReportDatum === 'other') {
       return `Other: ${otherDataUsed}`;
     }
