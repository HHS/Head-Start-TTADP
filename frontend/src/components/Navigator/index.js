--- conflicted
+++ resolved
@@ -78,18 +78,12 @@
     return newPageState;
   };
 
-<<<<<<< HEAD
-  const onSaveForm = async (completed, index) => {
+  const onSaveForm = async (completed) => {
     if (!editable) {
       return;
     }
-    const data = { ...formData, ...getValues(), pageState: newNavigatorState(completed) };
-    const newIndex = index === page.position ? null : index;
-=======
-  const onSaveForm = async (completed) => {
     const { status, ...values } = getValues();
     const data = { ...formData, ...values, pageState: newNavigatorState(completed) };
->>>>>>> f3220f70
     try {
       const result = await onSave(data);
       if (result) {
@@ -165,13 +159,10 @@
               additionalData,
               onReview,
               approvingManager,
-<<<<<<< HEAD
               onResetToDraft,
-=======
               onSaveForm,
               navigatorPages,
               reportCreator,
->>>>>>> f3220f70
             )}
             {!page.review
             && (
