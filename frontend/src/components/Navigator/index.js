/* eslint-disable react/jsx-props-no-spreading */
/*
  The navigator is a component used to show multiple form pages. It displays a stickied nav window
  on the left hand side with each page of the form listed. Clicking on an item in the nav list will
  display that item in the content section. The navigator keeps track of the "state" of each page.
*/
import React, {
  useState,
  useContext,
  useMemo,
} from 'react';
import PropTypes from 'prop-types';
import { useFormContext } from 'react-hook-form';
import {
  Form,
  Grid,
  Alert,
} from '@trussworks/react-uswds';
import moment from 'moment';
import useInterval from '@use-it/interval';
import Container from '../Container';
import {
  IN_PROGRESS, COMPLETE,
} from './constants';
import SideNav from './components/SideNav';
import NavigatorHeader from './components/NavigatorHeader';
import DismissingComponentWrapper from '../DismissingComponentWrapper';
import AppLoadingContext from '../../AppLoadingContext';

const Navigator = ({
  formData,
  pages,
  onFormSubmit,
  onReview,
  onResetToDraft,
  currentPage,
  additionalData,
  onSave,
  autoSaveInterval,
  isApprover,
  isPendingApprover,
  reportId,
  updatePage,
  reportCreator,
  lastSaveTime,
  errorMessage,
  savedToStorageTime,
  onSaveDraft,
  onSaveAndContinue,
  showSavedDraft,
  updateShowSavedDraft,
  datePickerKey,
  formDataStatusProp,
  shouldAutoSave,
  preFlightForNavigation,
  hideSideNav,
}) => {
  const page = useMemo(() => pages.find((p) => p.path === currentPage), [currentPage, pages]);
  const { isAppLoading, setIsAppLoading, setAppLoadingText } = useContext(AppLoadingContext);
  const [weAreAutoSaving, setWeAreAutoSaving] = useState(false);

  const context = useFormContext();

  const { watch, formState } = context;

  const pageState = watch('pageState');

  const setSavingLoadScreen = (isAutoSave = false) => {
    if (!isAutoSave && !isAppLoading) {
      setAppLoadingText('Saving');
      setIsAppLoading(true);
    }
  };

  const { isDirty } = formState;

  const onUpdatePage = async (index) => {
    // run the preflight check
    const preFlightResult = await preFlightForNavigation();
    if (!preFlightResult) return;

    // name the parameters for clarity
    const isAutoSave = false;
    const isNavigation = true;

    // save the current page
    await onSaveDraft(isAutoSave, isNavigation);

    // navigate to the next page
    if (index !== page.position) {
      updatePage(index);
      updateShowSavedDraft(false);
    }
  };

  const onContinue = () => {
    if (onSaveAndContinue) {
      onSaveAndContinue();
      return;
    }
    setSavingLoadScreen();
    onUpdatePage(page.position + 1);
  };

  useInterval(async () => {
    if (!shouldAutoSave) return;
    // Don't auto save if we are already saving, or if the form hasn't been touched
    try {
      if (!isAppLoading && isDirty && !weAreAutoSaving) {
        // this is used to disable the save buttons
        // (we don't use the overlay on auto save)
        setWeAreAutoSaving(true);
        await onSaveDraft(true);
      }
    } finally {
      setWeAreAutoSaving(false); // enable the save buttons
    }
  }, autoSaveInterval);

  const navigatorPages = pages.map((p) => {
    const current = p.position === page.position;

    let stateOfPage = pageState[p.position];
    if (stateOfPage !== COMPLETE) {
      stateOfPage = current ? IN_PROGRESS : pageState[p.position];
    }

    const state = p.review ? formData[formDataStatusProp] : stateOfPage;
    return {
      label: p.label,
      onNavigation: () => {
        onUpdatePage(p.position);
      },
      state,
      current,
      review: p.review,
    };
  });

  const DraftAlert = () => (
    <DismissingComponentWrapper
      shown={showSavedDraft}
      updateShown={updateShowSavedDraft}
      hideFromScreenReader={false}
    >
      {lastSaveTime && (
      <Alert className="margin-top-3 maxw-mobile-lg" noIcon slim type="success" aria-live="off">
        Draft saved on
        {' '}
        {lastSaveTime.format('MM/DD/YYYY [at] h:mm a z')}
      </Alert>
      )}
    </DismissingComponentWrapper>
  );

  const newLocal = 'smart-hub-sidenav-wrapper no-print';
  return (
    <Grid row gap>
      { !hideSideNav && (
      <Grid data-testid="side-nav" className={newLocal} col={12} desktop={{ col: 4 }}>
        <SideNav
          skipTo="navigator-form"
          skipToMessage="Skip to report content"
          pages={navigatorPages}
          lastSaveTime={lastSaveTime}
          errorMessage={errorMessage}
          savedToStorageTime={savedToStorageTime}
        />
      </Grid>
      )}
<<<<<<< HEAD
      <Grid className="smart-hub-navigator-wrapper" col={12} desktop={{ col: 6 }}>
        <SocketAlert store={socketMessageStore} />

=======
      <Grid className="smart-hub-navigator-wrapper" col={12} desktop={{ col: 8 }}>
>>>>>>> d7c64e7e
        <div id="navigator-form">
          {page.review && page.render(
            formData,
            onFormSubmit,
            additionalData,
            onReview,
            isApprover,
            isPendingApprover,
            onResetToDraft,
            onSave,
            navigatorPages,
            reportCreator,
            lastSaveTime,
            onUpdatePage,
          )}
          {!page.review
            && (
              <Container skipTopPadding>
                <NavigatorHeader
                  key={page.label}
                  label={page.label}
                  titleOverride={page.titleOverride}
                  formData={formData}
                />
                <Form
                  className="smart-hub--form-large smart-hub--form__activity-report-form"
                >
                  {page.render(
                    additionalData,
                    formData,
                    reportId,
                    isAppLoading,
                    onContinue,
                    onSaveDraft,
                    onUpdatePage,
                    weAreAutoSaving,
                    datePickerKey,
                    onFormSubmit,
                    DraftAlert,
                  )}
                </Form>

              </Container>
            )}
        </div>
      </Grid>
    </Grid>
  );
};

Navigator.propTypes = {
  onSaveDraft: PropTypes.func.isRequired,
  onSaveAndContinue: PropTypes.func,
  onResetToDraft: PropTypes.func.isRequired,
  formData: PropTypes.shape({
    calculatedStatus: PropTypes.string,
    pageState: PropTypes.shape({}),
    regionId: PropTypes.oneOfType([PropTypes.number, PropTypes.string]).isRequired,
  }).isRequired,
  errorMessage: PropTypes.string,
  lastSaveTime: PropTypes.instanceOf(moment),
  savedToStorageTime: PropTypes.string,
  onFormSubmit: PropTypes.func.isRequired,
  onSave: PropTypes.func.isRequired,
  onReview: PropTypes.func.isRequired,
  isApprover: PropTypes.bool.isRequired,
  isPendingApprover: PropTypes.bool.isRequired,
  updatePage: PropTypes.func.isRequired,
  pages: PropTypes.arrayOf(
    PropTypes.shape({
      review: PropTypes.bool.isRequired,
      position: PropTypes.number.isRequired,
      path: PropTypes.string.isRequired,
      render: PropTypes.func.isRequired,
      label: PropTypes.string.isRequired,
    }),
  ).isRequired,
  currentPage: PropTypes.string.isRequired,
  autoSaveInterval: PropTypes.number,
  additionalData: PropTypes.shape({}),
  reportId: PropTypes.node.isRequired,
  reportCreator: PropTypes.shape({
    name: PropTypes.string,
    role: PropTypes.oneOfType([
      PropTypes.arrayOf(PropTypes.string),
      PropTypes.string,
    ]),
  }),
  showSavedDraft: PropTypes.bool,
  updateShowSavedDraft: PropTypes.func.isRequired,
  datePickerKey: PropTypes.string,
  formDataStatusProp: PropTypes.string,
  shouldAutoSave: PropTypes.bool,
  preFlightForNavigation: PropTypes.func,
  hideSideNav: PropTypes.bool,
};

Navigator.defaultProps = {
  onSaveAndContinue: null,
  showSavedDraft: false,
  additionalData: {},
  autoSaveInterval: 1000 * 60 * 2,
  lastSaveTime: null,
  savedToStorageTime: null,
  errorMessage: '',
  reportCreator: {
    name: null,
    role: null,
  },
  datePickerKey: '',
  formDataStatusProp: 'calculatedStatus',
  shouldAutoSave: true,
  preFlightForNavigation: () => Promise.resolve(true),
  hideSideNav: false,
};

export default Navigator;<|MERGE_RESOLUTION|>--- conflicted
+++ resolved
@@ -168,13 +168,7 @@
         />
       </Grid>
       )}
-<<<<<<< HEAD
-      <Grid className="smart-hub-navigator-wrapper" col={12} desktop={{ col: 6 }}>
-        <SocketAlert store={socketMessageStore} />
-
-=======
       <Grid className="smart-hub-navigator-wrapper" col={12} desktop={{ col: 8 }}>
->>>>>>> d7c64e7e
         <div id="navigator-form">
           {page.review && page.render(
             formData,
