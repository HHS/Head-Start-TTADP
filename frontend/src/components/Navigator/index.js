/* eslint-disable react/jsx-props-no-spreading */
/*
  The navigator is a component used to show multiple form pages. It displays a stickied nav window
  on the left hand side with each page of the form listed. Clicking on an item in the nav list will
  display that item in the content section. The navigator keeps track of the "state" of each page.
*/
import React, { useState } from 'react';
import PropTypes from 'prop-types';
import {
  FormProvider, useForm,
} from 'react-hook-form/dist/index.ie11';
import {
  Form,
  Button,
  Grid,
  Alert,
} from '@trussworks/react-uswds';
import useDeepCompareEffect from 'use-deep-compare-effect';
import useInterval from '@use-it/interval';
import moment from 'moment';
import Container from '../Container';

import {
  IN_PROGRESS, COMPLETE,
} from './constants';
import SideNav from './components/SideNav';
import NavigatorHeader from './components/NavigatorHeader';
import DismissingComponentWrapper from '../DismissingComponentWrapper';
import { validateGoals } from '../../pages/ActivityReport/Pages/components/goalValidator';
import { saveGoalsForReport, saveObjectivesForReport } from '../../fetchers/activityReports';
import GoalFormContext from '../../GoalFormContext';
import { validateObjectives } from '../../pages/ActivityReport/Pages/components/objectiveValidator';

function Navigator({
  editable,
  formData,
  updateFormData,
  pages,
  onFormSubmit,
  onReview,
  onResetToDraft,
  currentPage,
  additionalData,
  onSave,
  autoSaveInterval,
  isApprover,
  isPendingApprover,
  reportId,
  updatePage,
  reportCreator,
  lastSaveTime,
  updateLastSaveTime,
  errorMessage,
  updateErrorMessage,
  savedToStorageTime,
}) {
  const [showSavedDraft, updateShowSavedDraft] = useState(false);

  const page = pages.find((p) => p.path === currentPage);

  const hookForm = useForm({
    mode: 'onBlur', // putting it to onBlur as the onChange breaks the new goal form
    defaultValues: formData,
    shouldUnregister: false,
  });

  const {
    formState,
    getValues,
    reset,
    setValue,
    setError,
    watch,
  } = hookForm;

  const pageState = watch('pageState');
  const selectedGoals = watch('goals');
  const selectedObjectivesWithoutGoals = watch('objectivesWithoutGoals');

  const [isLoading, setIsLoading] = useState(false);
  const [isGoalFormClosed, toggleGoalForm] = useState(selectedGoals.length > 0);

  // Toggle objectives readonly only if all objectives are saved and pass validation.
  const areInitialObjectivesValid = validateObjectives(selectedObjectivesWithoutGoals);
  const hasUnsavedObjectives = selectedObjectivesWithoutGoals.filter((u) => !u.id);
  const [isObjectivesFormClosed, toggleObjectiveForm] = useState(
    selectedObjectivesWithoutGoals.length > 0
    && areInitialObjectivesValid === true
    && hasUnsavedObjectives.length === 0,
  );

  const goalForEditing = watch('goalForEditing');
  const activityRecipientType = watch('activityRecipientType');
  const isGoalsObjectivesPage = page.path === 'goals-objectives';
  const recipients = watch('activityRecipients');
  const isRecipientReport = activityRecipientType === 'recipient';

  const grantIds = isRecipientReport ? recipients.map((r) => {
    if (r.grant) {
      return r.grant.id;
    }

    return r.activityRecipientId;
  }) : [];

  const { isDirty, isValid } = formState;

  const newNavigatorState = () => {
    if (page.review) {
      return pageState;
    }

    const currentPageState = pageState[page.position];
    const isComplete = page.isPageComplete ? page.isPageComplete(getValues(), formState) : isValid;
    const newPageState = { ...pageState };

    if (isComplete) {
      newPageState[page.position] = COMPLETE;
    } else if (currentPageState === COMPLETE) {
      newPageState[page.position] = IN_PROGRESS;
    } else {
      newPageState[page.position] = isDirty ? IN_PROGRESS : currentPageState;
    }
    return newPageState;
  };

  const onSaveForm = async () => {
    if (!editable) {
      return;
    }
    const { status, ...values } = getValues();
    const data = { ...formData, ...values, pageState: newNavigatorState() };

    updateFormData(data, true);
    try {
      // Always clear the previous error message before a save.
      updateErrorMessage();
      await onSave(data);
      updateLastSaveTime(moment());
    } catch (error) {
      updateErrorMessage('A network error has prevented us from saving your activity report to our database. Your work is safely saved to your web browser in the meantime.');
    }
  };

  // we show the save goals button if the form isn't closed, if we're on the goals and
  // objectives page and if we aren't just showing objectives
  const showSaveGoalsAndObjButton = isGoalsObjectivesPage
    && !isGoalFormClosed
    && !isObjectivesFormClosed;
  const isOtherEntityReport = activityRecipientType === 'other-entity';

  const onSaveDraft = async () => {
    await onSaveForm(); // save the form data to the server
    updateShowSavedDraft(true); // show the saved draft message
  };

  const onSaveDraftGoal = async () => {
    // Prevent user from making changes to goal title during auto-save.
    setIsLoading(true);
    // the goal form only allows for one goal to be open at a time
    // but the objectives are stored in a subfield
    // so we need to access the objectives and bundle them together in order to validate them
    const fieldArrayName = 'goalForEditing.objectives';
    const objectives = getValues(fieldArrayName);
    const name = getValues('goalName');
    const endDate = getValues('goalEndDate');

    const goal = {
      ...goalForEditing,
      name,
      endDate: endDate && endDate.toLowerCase() !== 'invalid date' ? endDate : '',
      objectives,
      regionId: formData.regionId,
      grantIds,
    };

    let allGoals = [...selectedGoals, goal];
    // save goal to api, come back with new ids for goal and objectives
    try {
      // we only need save goal if we have a goal name
      if (name) {
        allGoals = await saveGoalsForReport(
          {
            goals: allGoals,
            activityReportId: reportId,
            regionId: formData.regionId,
          },
        );

        // Find the goal we are editing and put it back with updated values.
        const goalBeingEdited = allGoals.find((g) => g.name === goal.name);
        setValue('goalForEditing', goalBeingEdited);
      }
      updateErrorMessage('');
      updateLastSaveTime(moment());
    } catch (error) {
      updateErrorMessage('A network error has prevented us from saving your activity report to our database. Your work is safely saved to your web browser in the meantime.');
    } finally {
      setIsLoading(false);
    }
  };

  const onSaveDraftOetObjectives = async () => {
    // Prevent user from making changes to objectives during auto-save.
    setIsLoading(true);

    const fieldArrayName = 'objectivesWithoutGoals';
    const currentObjectives = getValues(fieldArrayName);
<<<<<<< HEAD
=======
    const otherEntityIds = recipients.map(({ id }) => id);
>>>>>>> 66723c70

    // Save objectives.
    try {
      const newObjectives = await saveObjectivesForReport(
        {
<<<<<<< HEAD
          objectivesWithoutGoals: currentObjectives,
=======
          objectivesWithoutGoals: currentObjectives.map((objective) => (
            { ...objective, recipientIds: otherEntityIds }
          )),
>>>>>>> 66723c70
          activityReportId: reportId,
          region: formData.regionId,
        },
      );
      // Set updated objectives.
      setValue('objectivesWithoutGoals', newObjectives);
      updateLastSaveTime(moment());
      updateErrorMessage('');
    } catch (error) {
      updateErrorMessage('A network error has prevented us from saving your activity report to our database. Your work is safely saved to your web browser in the meantime.');
    } finally {
      setIsLoading(false);
    }
  };

  const saveGoalsNavigate = async () => {
    // the goal form only allows for one goal to be open at a time
    // but the objectives are stored in a subfield
    // so we need to access the objectives and bundle them together in order to validate them
    const fieldArrayName = 'goalForEditing.objectives';
    const objectives = getValues(fieldArrayName);
    const name = getValues('goalName');
    const endDate = getValues('goalEndDate');

    const goal = {
      ...goalForEditing,
      name,
      endDate,
      objectives,
      regionId: formData.regionId,
    };

    // validate goals will check the form and set errors
    // where appropriate
    const areGoalsValid = validateGoals(
      [goal],
      setError,
    );

    if (areGoalsValid !== true) {
      return;
    }

    let newGoals = selectedGoals;

    // save goal to api, come back with new ids for goal and objectives
    try {
      newGoals = await saveGoalsForReport(
        {
          goals: [...selectedGoals, goal],
          activityReportId: reportId,
          regionId: formData.regionId,
        },
      );
      updateErrorMessage('');
    } catch (error) {
      updateErrorMessage('A network error has prevented us from saving your activity report to our database. Your work is safely saved to your web browser in the meantime.');
    }

    toggleGoalForm(true);
    setValue('goals', newGoals);
    setValue('goalForEditing', null);
    setValue('goalName', '');
    setValue('goalEndDate', '');

    // the form value is updated but the react state is not
    // so here we go (todo - why are there two sources of truth?)
    updateFormData({ ...formData, goals: newGoals }, true);
  };

  const onObjectiveFormNavigate = async () => {
    // Get other-entity objectives.
    const fieldArrayName = 'objectivesWithoutGoals';
    const objectives = getValues(fieldArrayName);

    // Validate objectives.
    const areObjectivesValid = validateObjectives(objectives, setError);
    if (areObjectivesValid !== true) {
      return;
    }

<<<<<<< HEAD
=======
    const otherEntityIds = recipients.map(({ id }) => id);

>>>>>>> 66723c70
    // Save objectives.
    let newObjectives;
    try {
      newObjectives = await saveObjectivesForReport(
        {
<<<<<<< HEAD
          objectivesWithoutGoals: objectives,
=======
          objectivesWithoutGoals: objectives.map((objective) => (
            { ...objective, recipientIds: otherEntityIds }
          )),
>>>>>>> 66723c70
          activityReportId: reportId,
          region: formData.regionId,
        },
      );
      updateErrorMessage('');
    } catch (error) {
      updateErrorMessage('A network error has prevented us from saving your activity report to our database. Your work is safely saved to your web browser in the meantime.');
    }

    // Close objective entry and show readonly.
    setValue('objectivesWithoutGoals', newObjectives);
    toggleObjectiveForm(true);

    // Update form data (formData has otherEntityIds).
    updateFormData({ ...formData, objectivesWithoutGoals: newObjectives }, true);
  };

  const onGoalFormNavigate = async () => {
    if (isOtherEntityReport) {
      // Save objectives for other-entity report.
      await onObjectiveFormNavigate();
    } else {
      // Save goals for recipient report.
      await saveGoalsNavigate();
    }
  };

  const onUpdatePage = async (index) => {
    await onSaveForm();
    if (index !== page.position) {
      updatePage(index);
      updateShowSavedDraft(false);
    }
  };

  const onContinue = () => {
    onUpdatePage(page.position + 1);
  };

  useInterval(async () => {
    // Determine if we should save draft on auto save.
    const saveGoalsDraft = isGoalsObjectivesPage && !isGoalFormClosed;
    const saveObjectivesDraft = isGoalsObjectivesPage && !isObjectivesFormClosed;
    if (isOtherEntityReport && saveObjectivesDraft) {
      // Save other-entity draft.
      await onSaveDraftOetObjectives();
    } else if (saveGoalsDraft) {
      // Save recipient draft.
      await onSaveDraftGoal();
    } else {
      // Save regular.
      await onSaveForm();
    }
  }, autoSaveInterval);

  // A new form page is being shown so we need to reset `react-hook-form` so validations are
  // reset and the proper values are placed inside inputs
  useDeepCompareEffect(() => {
    reset(formData);
  }, [currentPage, reset, formData]);

  const navigatorPages = pages.map((p) => {
    const current = p.position === page.position;

    let stateOfPage = pageState[p.position];
    if (stateOfPage !== COMPLETE) {
      stateOfPage = current ? IN_PROGRESS : pageState[p.position];
    }

    const state = p.review ? formData.calculatedStatus : stateOfPage;
    return {
      label: p.label,
      onNavigation: () => {
        onUpdatePage(p.position);
      },
      state,
      current,
      review: p.review,
    };
  });

  return (
    <Grid row gap>
      <Grid className="smart-hub-sidenav-wrapper no-print" col={12} desktop={{ col: 4 }}>
        <SideNav
          skipTo="navigator-form"
          skipToMessage="Skip to report content"
          pages={navigatorPages}
          lastSaveTime={lastSaveTime}
          errorMessage={errorMessage}
          savedToStorageTime={savedToStorageTime}
        />
      </Grid>
      <Grid className="smart-hub-navigator-wrapper" col={12} desktop={{ col: 8 }}>
        <GoalFormContext.Provider value={{
          isGoalFormClosed,
          isObjectivesFormClosed,
          toggleGoalForm,
          toggleObjectiveForm,
          isLoading,
          setIsLoading,
        }}
        >
          <FormProvider {...hookForm}>
            <div id="navigator-form">
              {page.review
            && page.render(
              formData,
              onFormSubmit,
              additionalData,
              onReview,
              isApprover,
              isPendingApprover,
              onResetToDraft,
              onSaveForm,
              navigatorPages,
              reportCreator,
              lastSaveTime,
            )}
              {!page.review
            && (
              <Container skipTopPadding>
                <NavigatorHeader
                  key={page.label}
                  label={page.label}
                  titleOverride={page.titleOverride}
                  formData={formData}
                />
                <Form
                  className="smart-hub--form-large"
                >
                  {page.render(
                    additionalData,
                    formData,
                    reportId,
                    onSaveDraftGoal,
                    onSaveDraftOetObjectives,
                  )}
                  <div className="display-flex">
                    { showSaveGoalsAndObjButton
                      ? (
                        <>
                          <Button className="margin-right-1" type="button" onClick={onGoalFormNavigate}>{`Save ${isOtherEntityReport ? 'objectives' : 'goal'}`}</Button>
<<<<<<< HEAD
                          <Button className="usa-button--outline" type="button" onClick={onSaveDraftGoal}>Save draft</Button>
=======
                          <Button className="usa-button--outline" type="button" onClick={isOtherEntityReport ? onSaveDraftOetObjectives : onSaveDraftGoal}>Save draft</Button>
>>>>>>> 66723c70
                        </>
                      ) : (
                        <>
                          <Button className="margin-right-1" type="button" onClick={onContinue}>Save and continue</Button>
                          <Button className="usa-button--outline" type="button" onClick={onSaveDraft}>Save draft</Button>
                        </>
                      )}

                    {
                      page.position <= 1
                        ? null
                        : <Button outline type="button" onClick={() => { onUpdatePage(page.position - 1); }}>Back</Button>
                    }
                  </div>
                </Form>
                <DismissingComponentWrapper
                  shown={showSavedDraft}
                  updateShown={updateShowSavedDraft}
                  hideFromScreenReader={false}
                >
                  {lastSaveTime && (
                  <Alert className="margin-top-3 maxw-mobile-lg" noIcon slim type="success" aria-live="off">
                    Draft saved on
                    {' '}
                    {lastSaveTime.format('MM/DD/YYYY [at] h:mm a z')}
                  </Alert>
                  )}
                </DismissingComponentWrapper>
              </Container>
            )}
            </div>
          </FormProvider>
        </GoalFormContext.Provider>
      </Grid>
    </Grid>
  );
}

Navigator.propTypes = {
  onResetToDraft: PropTypes.func.isRequired,
  editable: PropTypes.bool.isRequired,
  formData: PropTypes.shape({
    calculatedStatus: PropTypes.string,
    pageState: PropTypes.shape({}),
    regionId: PropTypes.number.isRequired,
  }).isRequired,
  updateFormData: PropTypes.func.isRequired,
  errorMessage: PropTypes.string,
  updateErrorMessage: PropTypes.func.isRequired,
  lastSaveTime: PropTypes.instanceOf(moment),
  savedToStorageTime: PropTypes.string,
  updateLastSaveTime: PropTypes.func.isRequired,
  onFormSubmit: PropTypes.func.isRequired,
  onSave: PropTypes.func.isRequired,
  onReview: PropTypes.func.isRequired,
  isApprover: PropTypes.bool.isRequired,
  isPendingApprover: PropTypes.bool.isRequired,
  updatePage: PropTypes.func.isRequired,
  pages: PropTypes.arrayOf(
    PropTypes.shape({
      review: PropTypes.bool.isRequired,
      position: PropTypes.number.isRequired,
      path: PropTypes.string.isRequired,
      render: PropTypes.func.isRequired,
      label: PropTypes.string.isRequired,
    }),
  ).isRequired,
  currentPage: PropTypes.string.isRequired,
  autoSaveInterval: PropTypes.number,
  additionalData: PropTypes.shape({}),
  reportId: PropTypes.node.isRequired,
  reportCreator: PropTypes.shape({
    name: PropTypes.string,
    role: PropTypes.oneOfType([
      PropTypes.arrayOf(PropTypes.string),
      PropTypes.string,
    ]),
  }),
};

Navigator.defaultProps = {
  additionalData: {},
  autoSaveInterval: 1000 * 60 * 2,
  lastSaveTime: null,
  savedToStorageTime: null,
  errorMessage: '',
  reportCreator: {
    name: null,
    role: null,
  },
};

export default Navigator;<|MERGE_RESOLUTION|>--- conflicted
+++ resolved
@@ -206,22 +206,15 @@
 
     const fieldArrayName = 'objectivesWithoutGoals';
     const currentObjectives = getValues(fieldArrayName);
-<<<<<<< HEAD
-=======
     const otherEntityIds = recipients.map(({ id }) => id);
->>>>>>> 66723c70
 
     // Save objectives.
     try {
       const newObjectives = await saveObjectivesForReport(
         {
-<<<<<<< HEAD
-          objectivesWithoutGoals: currentObjectives,
-=======
           objectivesWithoutGoals: currentObjectives.map((objective) => (
             { ...objective, recipientIds: otherEntityIds }
           )),
->>>>>>> 66723c70
           activityReportId: reportId,
           region: formData.regionId,
         },
@@ -303,23 +296,16 @@
       return;
     }
 
-<<<<<<< HEAD
-=======
     const otherEntityIds = recipients.map(({ id }) => id);
 
->>>>>>> 66723c70
     // Save objectives.
     let newObjectives;
     try {
       newObjectives = await saveObjectivesForReport(
         {
-<<<<<<< HEAD
-          objectivesWithoutGoals: objectives,
-=======
           objectivesWithoutGoals: objectives.map((objective) => (
             { ...objective, recipientIds: otherEntityIds }
           )),
->>>>>>> 66723c70
           activityReportId: reportId,
           region: formData.regionId,
         },
@@ -463,11 +449,7 @@
                       ? (
                         <>
                           <Button className="margin-right-1" type="button" onClick={onGoalFormNavigate}>{`Save ${isOtherEntityReport ? 'objectives' : 'goal'}`}</Button>
-<<<<<<< HEAD
-                          <Button className="usa-button--outline" type="button" onClick={onSaveDraftGoal}>Save draft</Button>
-=======
                           <Button className="usa-button--outline" type="button" onClick={isOtherEntityReport ? onSaveDraftOetObjectives : onSaveDraftGoal}>Save draft</Button>
->>>>>>> 66723c70
                         </>
                       ) : (
                         <>
