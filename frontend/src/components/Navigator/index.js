/* eslint-disable react/jsx-props-no-spreading */
/*
  The navigator is a component used to show multiple form pages. It displays a stickied nav window
  on the left hand side with each page of the form listed. Clicking on an item in the nav list will
  display that item in the content section. The navigator keeps track of the "state" of each page.
*/
import React, { useState } from 'react';
import PropTypes from 'prop-types';
import _ from 'lodash';
import { FormProvider, useForm } from 'react-hook-form';
import { Form, Button, Grid } from '@trussworks/react-uswds';
import useDeepCompareEffect from 'use-deep-compare-effect';
import useInterval from '@use-it/interval';
import moment from 'moment';

import Container from '../Container';

import {
  IN_PROGRESS, COMPLETE,
} from './constants';
import SideNav from './components/SideNav';
import NavigatorHeader from './components/NavigatorHeader';

function Navigator({
  formData,
  updateFormData,
  initialLastUpdated,
  pages,
  onFormSubmit,
  onReview,
  currentPage,
  additionalData,
  onSave,
  autoSaveInterval,
  approvingManager,
  reportId,
<<<<<<< HEAD
  updatePage,
=======
  reportCreator,
>>>>>>> 54cff220
}) {
  const [errorMessage, updateErrorMessage] = useState();
  const [lastSaveTime, updateLastSaveTime] = useState(initialLastUpdated);
  const { pageState } = formData;

  const page = pages.find((p) => p.path === currentPage);
  const allComplete = _.every(pageState, (state) => state === COMPLETE);

  const hookForm = useForm({
    mode: 'onChange',
    defaultValues: formData,
  });

  const {
    formState,
    handleSubmit,
    getValues,
    reset,
  } = hookForm;

  const { isDirty, isValid } = formState;

  const newNavigatorState = (completed) => {
    if (page.review) {
      return pageState;
    }

    const newPageState = { ...pageState };
    if (completed) {
      newPageState[page.position] = COMPLETE;
    } else {
      newPageState[page.position] = isDirty ? IN_PROGRESS : pageState[page.position];
    }
    return newPageState;
  };

  const onSaveForm = async (completed) => {
    const data = { ...formData, ...getValues(), pageState: newNavigatorState(completed) };
    try {
      const result = await onSave(data);
      if (result) {
        updateLastSaveTime(moment());
        updateErrorMessage();
      }
    } catch (error) {
      // eslint-disable-next-line no-console
      console.log(error);
      updateErrorMessage('Unable to save activity report');
    }
  };

  const onUpdatePage = (index, completed) => {
    const newIndex = index === page.position ? null : index;
    const data = { ...formData, ...getValues(), pageState: newNavigatorState(completed) };
    updateFormData(data);
    updatePage(newIndex);
  };

  const onContinue = () => {
    onSaveForm(true);
    onUpdatePage(page.position + 1, true);
  };

  useInterval(() => {
    onSaveForm(false);
  }, autoSaveInterval);

  // A new form page is being shown so we need to reset `react-hook-form` so validations are
  // reset and the proper values are placed inside inputs
  useDeepCompareEffect(() => {
    reset(formData);
  }, [currentPage, reset, formData]);

  const navigatorPages = pages.map((p) => {
    const current = p.position === page.position;
    const stateOfPage = current ? IN_PROGRESS : pageState[p.position];
    const state = p.review ? formData.status : stateOfPage;
    return {
      label: p.label,
      onNavigation: () => onUpdatePage(p.position),
      state,
      current,
    };
  });

  return (
    <Grid row gap>
      <Grid className="smart-hub-sidenav-wrapper no-print" col={12} tablet={{ col: 6 }} desktop={{ col: 4 }}>
        <SideNav
          skipTo="navigator-form"
          skipToMessage="Skip to report content"
          pages={navigatorPages}
          lastSaveTime={lastSaveTime}
          errorMessage={errorMessage}
        />
      </Grid>
      <Grid className="smart-hub-navigator-wrapper" col={12} tablet={{ col: 6 }} desktop={{ col: 8 }}>
        <FormProvider {...hookForm}>
          <div id="navigator-form">
            {page.review
            && page.render(
              allComplete,
              formData,
              onFormSubmit,
              additionalData,
              onReview,
              approvingManager,
<<<<<<< HEAD
              onSaveForm,
=======
              reportCreator,
>>>>>>> 54cff220
            )}
            {!page.review
            && (
              <Container skipTopPadding>
                <NavigatorHeader
                  label={page.label}
                />
                <Form
                  onSubmit={handleSubmit(onContinue)}
                  className="smart-hub--form-large"
                >
                  {page.render(additionalData, formData, reportId)}
                  <div className="display-flex">
                    <Button disabled={page.position <= 1} outline type="button" onClick={() => { onUpdatePage(page.position - 1); }}>Back</Button>
                    <Button type="button" onClick={() => { onSaveForm(false); }}>Save draft</Button>
                    <Button className="margin-left-auto margin-right-0" type="submit" disabled={!isValid}>Save & Continue</Button>
                  </div>
                </Form>
              </Container>
            )}
          </div>
        </FormProvider>
      </Grid>
    </Grid>
  );
}

Navigator.propTypes = {
  formData: PropTypes.shape({
    status: PropTypes.string,
    pageState: PropTypes.shape({}),
  }).isRequired,
  updateFormData: PropTypes.func.isRequired,
  initialLastUpdated: PropTypes.instanceOf(moment),
  onFormSubmit: PropTypes.func.isRequired,
  onSave: PropTypes.func.isRequired,
  onReview: PropTypes.func.isRequired,
  approvingManager: PropTypes.bool.isRequired,
  updatePage: PropTypes.func.isRequired,
  pages: PropTypes.arrayOf(
    PropTypes.shape({
      review: PropTypes.bool.isRequired,
      position: PropTypes.number.isRequired,
      path: PropTypes.string.isRequired,
      render: PropTypes.func.isRequired,
      label: PropTypes.isRequired,
    }),
  ).isRequired,
  currentPage: PropTypes.string.isRequired,
  autoSaveInterval: PropTypes.number,
  additionalData: PropTypes.shape({}),
  reportId: PropTypes.node.isRequired,
  reportCreator: PropTypes.shape({
    name: PropTypes.string,
    role: PropTypes.string,
  }),
};

Navigator.defaultProps = {
  additionalData: {},
  autoSaveInterval: 1000 * 60 * 2,
  initialLastUpdated: null,
  reportCreator: {
    name: null,
    role: null,
  },
};

export default Navigator;<|MERGE_RESOLUTION|>--- conflicted
+++ resolved
@@ -34,11 +34,8 @@
   autoSaveInterval,
   approvingManager,
   reportId,
-<<<<<<< HEAD
   updatePage,
-=======
   reportCreator,
->>>>>>> 54cff220
 }) {
   const [errorMessage, updateErrorMessage] = useState();
   const [lastSaveTime, updateLastSaveTime] = useState(initialLastUpdated);
@@ -146,11 +143,8 @@
               additionalData,
               onReview,
               approvingManager,
-<<<<<<< HEAD
               onSaveForm,
-=======
               reportCreator,
->>>>>>> 54cff220
             )}
             {!page.review
             && (
