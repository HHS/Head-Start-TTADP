/* eslint-disable react/jsx-props-no-spreading */
/*
  The navigator is a component used to show multiple form pages. It displays a stickied nav window
  on the left hand side with each page of the form listed. Clicking on an item in the nav list will
  display that item in the content section. The navigator keeps track of the "state" of each page.
*/
import React, { useEffect, useState } from 'react';
import PropTypes from 'prop-types';
import {
  FormProvider, useForm,
} from 'react-hook-form/dist/index.ie11';
import {
  Form,
  Button,
  Grid,
  Alert,
} from '@trussworks/react-uswds';
import useDeepCompareEffect from 'use-deep-compare-effect';
import useInterval from '@use-it/interval';
import moment from 'moment';
<<<<<<< HEAD
import { v4 as uuidv4 } from 'uuid';
=======
>>>>>>> e2dfae09
import Container from '../Container';

import {
  IN_PROGRESS, COMPLETE,
} from './constants';
import SideNav from './components/SideNav';
import NavigatorHeader from './components/NavigatorHeader';
import DismissingComponentWrapper from '../DismissingComponentWrapper';
import { validateGoals } from '../../pages/ActivityReport/Pages/components/goalValidator';
<<<<<<< HEAD
import { saveGoalForReport } from '../../fetchers/activityReports';
=======
import { saveGoalsForReport } from '../../fetchers/activityReports';
import GoalFormContext from '../../GoalFormContext';
>>>>>>> e2dfae09

function Navigator({
  editable,
  formData,
  updateFormData,
  pages,
  onFormSubmit,
  onReview,
  onResetToDraft,
  currentPage,
  additionalData,
  onSave,
  autoSaveInterval,
  isApprover,
  isPendingApprover,
  reportId,
  updatePage,
  reportCreator,
  lastSaveTime,
  updateLastSaveTime,
  showValidationErrors,
  updateShowValidationErrors,
  errorMessage,
  updateErrorMessage,
  savedToStorageTime,
}) {
  const [showSavedDraft, updateShowSavedDraft] = useState(false);

  const page = pages.find((p) => p.path === currentPage);

  const hookForm = useForm({
<<<<<<< HEAD
    mode: 'onChange', // 'onBlur' fails existing date picker validations.
=======
    mode: 'onBlur', // putting it to onBlur as the onChange breaks the new goal form
    // todo - investigate why this is breaking the new goal form
    // mode: 'onChange', // 'onBlur' fails existing date picker validations.
>>>>>>> e2dfae09
    defaultValues: formData,
    shouldUnregister: false,
  });

  const {
    formState,
    getValues,
    reset,
    trigger,
    setValue,
    setError,
    watch,
  } = hookForm;

  const pageState = watch('pageState');
<<<<<<< HEAD
  const isGoalFormClosed = watch('isGoalFormClosed');
  const selectedGoals = watch('goals');
=======
  const selectedGoals = watch('goals');

  const [isGoalFormClosed, toggleGoalForm] = useState(selectedGoals.length > 0);

>>>>>>> e2dfae09
  const goalForEditing = watch('goalForEditing');
  const activityRecipientType = watch('activityRecipientType');
  const isGoalsObjectivesPage = page.path === 'goals-objectives';

  const { isDirty, errors, isValid } = formState;
  const hasErrors = Object.keys(errors).length > 0;

  const newNavigatorState = () => {
    if (page.review) {
      return pageState;
    }

    const currentPageState = pageState[page.position];
    const isComplete = page.isPageComplete ? page.isPageComplete(getValues()) : isValid;
    const newPageState = { ...pageState };

    if (isComplete) {
      newPageState[page.position] = COMPLETE;
    } else if (currentPageState === COMPLETE) {
      newPageState[page.position] = IN_PROGRESS;
    } else {
      newPageState[page.position] = isDirty ? IN_PROGRESS : currentPageState;
    }
    return newPageState;
  };

  const onSaveForm = async () => {
    if (!editable) {
      return;
    }
    const { status, ...values } = getValues();
    const data = { ...formData, ...values, pageState: newNavigatorState() };

    updateFormData(data, true);
    try {
      // Always clear the previous error message before a save.
      updateErrorMessage();
      await onSave(data);
      updateLastSaveTime(moment());
    } catch (error) {
      updateErrorMessage('A network error has prevented us from saving your activity report to our database. Your work is safely saved to your web browser in the meantime.');
    }
  };

  const onGoalFormNavigate = async () => {
    // the goal form only allows for one goal to be open at a time
    // but the objectives are stored in a subfield
    // so we need to access the objectives and bundle them together in order to validate them
    const fieldArrayName = 'goalForEditing.objectives';
    const objectives = getValues(fieldArrayName);
    const name = getValues('goalName');
    const endDate = getValues('goalEndDate');

    const goal = {
      ...goalForEditing,
      name,
      endDate,
      objectives,
      regionId: formData.regionId,
    };

    // validate goals will check the form and set errors
    // where appropriate
    const areGoalsValid = validateGoals(
      [goal],
      setError,
    );

    if (areGoalsValid !== true) {
      return;
    }

<<<<<<< HEAD
    // save goal to api, come back with new ids for goal and objectives
    try {
      await saveGoalForReport({ goal, activityReportId: reportId });
      return;
=======
    let newGoals = selectedGoals;

    // save goal to api, come back with new ids for goal and objectives
    try {
      newGoals = await saveGoalsForReport(
        {
          goals: [...selectedGoals, goal],
          activityReportId: reportId,
          regionId: formData.regionId,
        },
      );
>>>>>>> e2dfae09
    } catch (error) {
      updateErrorMessage('A network error has prevented us from saving your activity report to our database. Your work is safely saved to your web browser in the meantime.');
    }

<<<<<<< HEAD
    setValue('isGoalFormClosed', true);
    // for now we'll just generate an id for a demo of in-memory stuff
    const g = goalForEditing.isNew ? {
      ...goalForEditing,
      name,
      endDate,
      id: uuidv4(),
    } : { ...goalForEditing };
    setValue('goals', [...selectedGoals, g]);
=======
    toggleGoalForm(true);
    setValue('goals', newGoals);
>>>>>>> e2dfae09
    setValue('goalForEditing', null);
    setValue('goalForEditing.objectives', []);
    setValue('goalName', '');
    setValue('goalEndDate', '');
<<<<<<< HEAD
=======

    // the form value is updated but the react state is not
    // so here we go (todo - why are there two sources of truth?)
    updateFormData({ ...formData, goals: newGoals });
>>>>>>> e2dfae09
  };

  const onUpdatePage = async (index) => {
    await onSaveForm();
    if (index !== page.position) {
      updatePage(index);
      updateShowSavedDraft(false);
    }
  };

  const onContinue = () => {
    onUpdatePage(page.position + 1);
  };

  useInterval(() => {
    onSaveForm();
  }, autoSaveInterval);

  // A new form page is being shown so we need to reset `react-hook-form` so validations are
  // reset and the proper values are placed inside inputs
  useDeepCompareEffect(() => {
    reset(formData);
  }, [currentPage, reset, formData]);

  useEffect(() => {
    if (showValidationErrors) {
      setTimeout(() => {
        trigger();
      });
    }
  }, [page.path, page.review, trigger, showValidationErrors]);

  const navigatorPages = pages.map((p) => {
    const current = p.position === page.position;

    let stateOfPage = pageState[p.position];
    if (stateOfPage !== COMPLETE) {
      stateOfPage = current ? IN_PROGRESS : pageState[p.position];
    }

    const state = p.review ? formData.calculatedStatus : stateOfPage;
    return {
      label: p.label,
      onNavigation: () => {
        onUpdatePage(p.position);
      },
      state,
      current,
      review: p.review,
    };
  });

  // we show the save goals button if the form isn't closed, if we're on the goals and
  // objectives page and if we aren't just showing objectives
  const showSaveGoalsButton = isGoalsObjectivesPage && !isGoalFormClosed && activityRecipientType !== 'other-entity';

  return (
    <Grid row gap>
      <Grid className="smart-hub-sidenav-wrapper no-print" col={12} desktop={{ col: 4 }}>
        <SideNav
          skipTo="navigator-form"
          skipToMessage="Skip to report content"
          pages={navigatorPages}
          lastSaveTime={lastSaveTime}
          errorMessage={errorMessage}
          savedToStorageTime={savedToStorageTime}
        />
      </Grid>
      <Grid className="smart-hub-navigator-wrapper" col={12} desktop={{ col: 8 }}>
        <GoalFormContext.Provider value={{ isGoalFormClosed, toggleGoalForm }}>
          <FormProvider {...hookForm}>
            <div id="navigator-form">
              {page.review
            && page.render(
              formData,
              onFormSubmit,
              additionalData,
              onReview,
              isApprover,
              isPendingApprover,
              onResetToDraft,
              onSaveForm,
              navigatorPages,
              reportCreator,
              updateShowValidationErrors,
              lastSaveTime,
            )}
              {!page.review
            && (
              <Container skipTopPadding>
                <NavigatorHeader
                  key={page.label}
                  label={page.label}
                  titleOverride={page.titleOverride}
                  formData={formData}
                />
                {hasErrors
                && (
                  <Alert type="error" slim>
                    Please complete all required fields before submitting this report.
                  </Alert>
                )}
                <Form
                  className="smart-hub--form-large"
                >
                  {page.render(additionalData, formData, reportId)}
                  <div className="display-flex">
                    { showSaveGoalsButton
                      ? <Button className="margin-right-1" type="button" onClick={onGoalFormNavigate}>Save goal</Button>
                      : <Button className="margin-right-1" type="button" onClick={onContinue}>Save and continue</Button> }
                    <Button className="usa-button--outline" type="button" onClick={async () => { await onSaveForm(); updateShowSavedDraft(true); }}>Save draft</Button>
                    {
                      page.position <= 1
                        ? null
                        : <Button outline type="button" onClick={() => { onUpdatePage(page.position - 1); }}>Back</Button>
                    }
                  </div>
                </Form>
                <DismissingComponentWrapper
                  shown={showSavedDraft}
                  updateShown={updateShowSavedDraft}
                  hideFromScreenReader={false}
                >
                  {lastSaveTime && (
                  <Alert className="margin-top-3 maxw-mobile-lg" noIcon slim type="success" aria-live="off">
                    Draft saved on
                    {' '}
                    {lastSaveTime.format('MM/DD/YYYY [at] h:mm a z')}
                  </Alert>
                  )}
                </DismissingComponentWrapper>
              </Container>
            )}
            </div>
          </FormProvider>
        </GoalFormContext.Provider>
      </Grid>
    </Grid>
  );
}

Navigator.propTypes = {
  onResetToDraft: PropTypes.func.isRequired,
  editable: PropTypes.bool.isRequired,
  formData: PropTypes.shape({
    calculatedStatus: PropTypes.string,
    pageState: PropTypes.shape({}),
    regionId: PropTypes.number.isRequired,
  }).isRequired,
  updateFormData: PropTypes.func.isRequired,
  errorMessage: PropTypes.string,
  updateErrorMessage: PropTypes.func.isRequired,
  lastSaveTime: PropTypes.instanceOf(moment),
  savedToStorageTime: PropTypes.string,
  updateLastSaveTime: PropTypes.func.isRequired,
  showValidationErrors: PropTypes.bool.isRequired,
  updateShowValidationErrors: PropTypes.func.isRequired,
  onFormSubmit: PropTypes.func.isRequired,
  onSave: PropTypes.func.isRequired,
  onReview: PropTypes.func.isRequired,
  isApprover: PropTypes.bool.isRequired,
  isPendingApprover: PropTypes.bool.isRequired,
  updatePage: PropTypes.func.isRequired,
  pages: PropTypes.arrayOf(
    PropTypes.shape({
      review: PropTypes.bool.isRequired,
      position: PropTypes.number.isRequired,
      path: PropTypes.string.isRequired,
      render: PropTypes.func.isRequired,
      label: PropTypes.string.isRequired,
    }),
  ).isRequired,
  currentPage: PropTypes.string.isRequired,
  autoSaveInterval: PropTypes.number,
  additionalData: PropTypes.shape({}),
  reportId: PropTypes.node.isRequired,
  reportCreator: PropTypes.shape({
    name: PropTypes.string,
    role: PropTypes.oneOfType([
      PropTypes.arrayOf(PropTypes.string),
      PropTypes.string,
    ]),
  }),
};

Navigator.defaultProps = {
  additionalData: {},
  autoSaveInterval: 1000 * 60 * 2,
  lastSaveTime: null,
  savedToStorageTime: null,
  errorMessage: '',
  reportCreator: {
    name: null,
    role: null,
  },
};

export default Navigator;<|MERGE_RESOLUTION|>--- conflicted
+++ resolved
@@ -18,10 +18,6 @@
 import useDeepCompareEffect from 'use-deep-compare-effect';
 import useInterval from '@use-it/interval';
 import moment from 'moment';
-<<<<<<< HEAD
-import { v4 as uuidv4 } from 'uuid';
-=======
->>>>>>> e2dfae09
 import Container from '../Container';
 
 import {
@@ -31,12 +27,8 @@
 import NavigatorHeader from './components/NavigatorHeader';
 import DismissingComponentWrapper from '../DismissingComponentWrapper';
 import { validateGoals } from '../../pages/ActivityReport/Pages/components/goalValidator';
-<<<<<<< HEAD
-import { saveGoalForReport } from '../../fetchers/activityReports';
-=======
 import { saveGoalsForReport } from '../../fetchers/activityReports';
 import GoalFormContext from '../../GoalFormContext';
->>>>>>> e2dfae09
 
 function Navigator({
   editable,
@@ -68,13 +60,9 @@
   const page = pages.find((p) => p.path === currentPage);
 
   const hookForm = useForm({
-<<<<<<< HEAD
-    mode: 'onChange', // 'onBlur' fails existing date picker validations.
-=======
     mode: 'onBlur', // putting it to onBlur as the onChange breaks the new goal form
     // todo - investigate why this is breaking the new goal form
     // mode: 'onChange', // 'onBlur' fails existing date picker validations.
->>>>>>> e2dfae09
     defaultValues: formData,
     shouldUnregister: false,
   });
@@ -90,15 +78,10 @@
   } = hookForm;
 
   const pageState = watch('pageState');
-<<<<<<< HEAD
-  const isGoalFormClosed = watch('isGoalFormClosed');
   const selectedGoals = watch('goals');
-=======
-  const selectedGoals = watch('goals');
 
   const [isGoalFormClosed, toggleGoalForm] = useState(selectedGoals.length > 0);
 
->>>>>>> e2dfae09
   const goalForEditing = watch('goalForEditing');
   const activityRecipientType = watch('activityRecipientType');
   const isGoalsObjectivesPage = page.path === 'goals-objectives';
@@ -171,12 +154,6 @@
       return;
     }
 
-<<<<<<< HEAD
-    // save goal to api, come back with new ids for goal and objectives
-    try {
-      await saveGoalForReport({ goal, activityReportId: reportId });
-      return;
-=======
     let newGoals = selectedGoals;
 
     // save goal to api, come back with new ids for goal and objectives
@@ -188,36 +165,20 @@
           regionId: formData.regionId,
         },
       );
->>>>>>> e2dfae09
     } catch (error) {
       updateErrorMessage('A network error has prevented us from saving your activity report to our database. Your work is safely saved to your web browser in the meantime.');
     }
 
-<<<<<<< HEAD
-    setValue('isGoalFormClosed', true);
-    // for now we'll just generate an id for a demo of in-memory stuff
-    const g = goalForEditing.isNew ? {
-      ...goalForEditing,
-      name,
-      endDate,
-      id: uuidv4(),
-    } : { ...goalForEditing };
-    setValue('goals', [...selectedGoals, g]);
-=======
     toggleGoalForm(true);
     setValue('goals', newGoals);
->>>>>>> e2dfae09
     setValue('goalForEditing', null);
     setValue('goalForEditing.objectives', []);
     setValue('goalName', '');
     setValue('goalEndDate', '');
-<<<<<<< HEAD
-=======
 
     // the form value is updated but the react state is not
     // so here we go (todo - why are there two sources of truth?)
     updateFormData({ ...formData, goals: newGoals });
->>>>>>> e2dfae09
   };
 
   const onUpdatePage = async (index) => {
