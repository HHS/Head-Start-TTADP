/* eslint-disable react/jsx-props-no-spreading */
/*
  The navigator is a component used to show multiple form pages. It displays a stickied nav window
  on the left hand side with each page of the form listed. Clicking on an item in the nav list will
  display that item in the content section. The navigator keeps track of the "state" of each page.
*/
import React, { useState } from 'react';
import PropTypes from 'prop-types';
import {
  FormProvider, useForm,
} from 'react-hook-form/dist/index.ie11';
import {
  Form,
  Button,
  Grid,
  Alert,
} from '@trussworks/react-uswds';
import useDeepCompareEffect from 'use-deep-compare-effect';
import useInterval from '@use-it/interval';
import moment from 'moment';
import Container from '../Container';

import {
  IN_PROGRESS, COMPLETE,
} from './constants';
import SideNav from './components/SideNav';
import NavigatorHeader from './components/NavigatorHeader';
import DismissingComponentWrapper from '../DismissingComponentWrapper';
import { validateGoals } from '../../pages/ActivityReport/Pages/components/goalValidator';
import { saveGoalsForReport, saveObjectivesForReport } from '../../fetchers/activityReports';
import GoalFormContext from '../../GoalFormContext';
import { validateObjectives } from '../../pages/ActivityReport/Pages/components/objectiveValidator';

function Navigator({
  editable,
  formData,
  updateFormData,
  pages,
  onFormSubmit,
  onReview,
  onResetToDraft,
  currentPage,
  additionalData,
  onSave,
  autoSaveInterval,
  isApprover,
  isPendingApprover,
  reportId,
  updatePage,
  reportCreator,
  lastSaveTime,
  updateLastSaveTime,
  errorMessage,
  updateErrorMessage,
  savedToStorageTime,
}) {
  const [showSavedDraft, updateShowSavedDraft] = useState(false);

  const page = pages.find((p) => p.path === currentPage);

  const hookForm = useForm({
    mode: 'onBlur', // putting it to onBlur as the onChange breaks the new goal form
    defaultValues: formData,
    shouldUnregister: false,
  });

  const {
    formState,
    getValues,
    reset,
    setValue,
    setError,
    watch,
  } = hookForm;

  const pageState = watch('pageState');
  const selectedGoals = watch('goals');
  const selectedObjectivesWithoutGoals = watch('objectivesWithoutGoals');

  const [isGoalFormClosed, toggleGoalForm] = useState(selectedGoals.length > 0);

  // Toggle objectives readonly only if all objectives are saved and pass validation.
  const areInitialObjectivesValid = validateObjectives(selectedObjectivesWithoutGoals);
  const hasUnsavedObjectives = selectedObjectivesWithoutGoals.filter((u) => !u.id);
  const [isObjectivesFormClosed, toggleObjectiveForm] = useState(
    selectedObjectivesWithoutGoals.length > 0
    && areInitialObjectivesValid === true
    && hasUnsavedObjectives.length === 0,
  );

  const goalForEditing = watch('goalForEditing');
  const activityRecipientType = watch('activityRecipientType');
  const isGoalsObjectivesPage = page.path === 'goals-objectives';

  const { isDirty, isValid } = formState;

  const newNavigatorState = () => {
    if (page.review) {
      return pageState;
    }

    const currentPageState = pageState[page.position];
    const isComplete = page.isPageComplete ? page.isPageComplete(getValues(), formState) : isValid;
    const newPageState = { ...pageState };

    if (isComplete) {
      newPageState[page.position] = COMPLETE;
    } else if (currentPageState === COMPLETE) {
      newPageState[page.position] = IN_PROGRESS;
    } else {
      newPageState[page.position] = isDirty ? IN_PROGRESS : currentPageState;
    }
    return newPageState;
  };

  const onSaveForm = async () => {
    if (!editable) {
      return;
    }
    const { status, ...values } = getValues();
    const data = { ...formData, ...values, pageState: newNavigatorState() };

    updateFormData(data, true);
    try {
      // Always clear the previous error message before a save.
      updateErrorMessage();
      await onSave(data);
      updateLastSaveTime(moment());
    } catch (error) {
      updateErrorMessage('A network error has prevented us from saving your activity report to our database. Your work is safely saved to your web browser in the meantime.');
    }
  };

<<<<<<< HEAD
  // we show the save goals button if the form isn't closed, if we're on the goals and
  // objectives page and if we aren't just showing objectives
  const showSaveGoalsAndObjButton = isGoalsObjectivesPage
    && !isGoalFormClosed
    && !isObjectivesFormClosed;
  const isOtherEntityReport = activityRecipientType === 'other-entity';

  const saveGoalsNavigate = async () => {
=======
  const onSaveDraft = async () => {
    await onSaveForm(); // save the form data to the server
    updateShowSavedDraft(true); // show the saved draft message
  };

  const onSaveDraftGoal = async () => {
    // the goal form only allows for one goal to be open at a time
    // but the objectives are stored in a subfield
    // so we need to access the objectives and bundle them together in order to validate them
    const fieldArrayName = 'goalForEditing.objectives';
    const objectives = getValues(fieldArrayName);
    const name = getValues('goalName');
    const endDate = getValues('goalEndDate');

    const goal = {
      ...goalForEditing,
      name,
      endDate,
      objectives,
      regionId: formData.regionId,
    };

    // save goal to api, come back with new ids for goal and objectives
    try {
      await saveGoalsForReport(
        {
          goals: [...selectedGoals, goal],
          activityReportId: reportId,
          regionId: formData.regionId,
        },
      );
    } catch (error) {
      updateErrorMessage('A network error has prevented us from saving your activity report to our database. Your work is safely saved to your web browser in the meantime.');
    }
  };

  const onGoalFormNavigate = async () => {
>>>>>>> f497893a
    // the goal form only allows for one goal to be open at a time
    // but the objectives are stored in a subfield
    // so we need to access the objectives and bundle them together in order to validate them
    const fieldArrayName = 'goalForEditing.objectives';
    const objectives = getValues(fieldArrayName);
    const name = getValues('goalName');
    const endDate = getValues('goalEndDate');

    const goal = {
      ...goalForEditing,
      name,
      endDate,
      objectives,
      regionId: formData.regionId,
    };

    // validate goals will check the form and set errors
    // where appropriate
    const areGoalsValid = validateGoals(
      [goal],
      setError,
    );

    if (areGoalsValid !== true) {
      return;
    }

    let newGoals = selectedGoals;

    // save goal to api, come back with new ids for goal and objectives
    try {
      newGoals = await saveGoalsForReport(
        {
          goals: [...selectedGoals, goal],
          activityReportId: reportId,
          regionId: formData.regionId,
        },
      );
    } catch (error) {
      updateErrorMessage('A network error has prevented us from saving your activity report to our database. Your work is safely saved to your web browser in the meantime.');
    }

    toggleGoalForm(true);
    setValue('goals', newGoals);
    setValue('goalForEditing', null);
    setValue('goalName', '');
    setValue('goalEndDate', '');

    // the form value is updated but the react state is not
    // so here we go (todo - why are there two sources of truth?)
    updateFormData({ ...formData, goals: newGoals });
  };

  const onObjectiveFormNavigate = async () => {
    // Get other-entity objectives.
    const fieldArrayName = 'objectivesWithoutGoals';
    const objectives = getValues(fieldArrayName);

    // Validate objectives.
    const areObjectivesValid = validateObjectives(objectives, setError);
    if (areObjectivesValid !== true) {
      return;
    }

    // Save objectives.
    let newObjectives;
    try {
      newObjectives = await saveObjectivesForReport(
        {
          objectivesWithoutGoals: objectives,
          activityReportId: reportId,
          region: formData.regionId,
        },
      );
    } catch (error) {
      updateErrorMessage('A network error has prevented us from saving your activity report to our database. Your work is safely saved to your web browser in the meantime.');
    }

    // Close objective entry and show readonly.
    setValue('objectivesWithoutGoals', newObjectives);
    toggleObjectiveForm(true);

    // Update form data (formData has otherEntityIds).
    updateFormData({ ...formData, objectivesWithoutGoals: newObjectives });
  };

  const onGoalFormNavigate = async () => {
    if (isOtherEntityReport) {
      // Save objectives for other-entity report.
      await onObjectiveFormNavigate();
    } else {
      // Save goals for recipient report.
      await saveGoalsNavigate();
    }
  };

  const onUpdatePage = async (index) => {
    await onSaveForm();
    if (index !== page.position) {
      updatePage(index);
      updateShowSavedDraft(false);
    }
  };

  const onContinue = () => {
    onUpdatePage(page.position + 1);
  };

  useInterval(async () => {
    const ifSaveGoals = isGoalsObjectivesPage && !isGoalFormClosed;
    if (ifSaveGoals) {
      await onSaveDraftGoal();
    } else {
      await onSaveForm();
    }
  }, autoSaveInterval);

  // A new form page is being shown so we need to reset `react-hook-form` so validations are
  // reset and the proper values are placed inside inputs
  useDeepCompareEffect(() => {
    reset(formData);
  }, [currentPage, reset, formData]);

  const navigatorPages = pages.map((p) => {
    const current = p.position === page.position;

    let stateOfPage = pageState[p.position];
    if (stateOfPage !== COMPLETE) {
      stateOfPage = current ? IN_PROGRESS : pageState[p.position];
    }

    const state = p.review ? formData.calculatedStatus : stateOfPage;
    return {
      label: p.label,
      onNavigation: () => {
        onUpdatePage(p.position);
      },
      state,
      current,
      review: p.review,
    };
  });

  return (
    <Grid row gap>
      <Grid className="smart-hub-sidenav-wrapper no-print" col={12} desktop={{ col: 4 }}>
        <SideNav
          skipTo="navigator-form"
          skipToMessage="Skip to report content"
          pages={navigatorPages}
          lastSaveTime={lastSaveTime}
          errorMessage={errorMessage}
          savedToStorageTime={savedToStorageTime}
        />
      </Grid>
      <Grid className="smart-hub-navigator-wrapper" col={12} desktop={{ col: 8 }}>
        <GoalFormContext.Provider value={{
          isGoalFormClosed,
          isObjectivesFormClosed,
          toggleGoalForm,
          toggleObjectiveForm,
        }}
        >
          <FormProvider {...hookForm}>
            <div id="navigator-form">
              {page.review
            && page.render(
              formData,
              onFormSubmit,
              additionalData,
              onReview,
              isApprover,
              isPendingApprover,
              onResetToDraft,
              onSaveForm,
              navigatorPages,
              reportCreator,
              lastSaveTime,
            )}
              {!page.review
            && (
              <Container skipTopPadding>
                <NavigatorHeader
                  key={page.label}
                  label={page.label}
                  titleOverride={page.titleOverride}
                  formData={formData}
                />
                <Form
                  className="smart-hub--form-large"
                >
                  {page.render(additionalData, formData, reportId)}
                  <div className="display-flex">
<<<<<<< HEAD
                    { showSaveGoalsAndObjButton
                      ? <Button className="margin-right-1" type="button" onClick={onGoalFormNavigate}>{`Save ${isOtherEntityReport ? 'objectives' : 'goal'}`}</Button>
                      : <Button className="margin-right-1" type="button" onClick={onContinue}>Save and continue</Button> }
                    <Button
                      outline
                      type="button"
                      onClick={async () => {
                        await onSaveForm();
                        updateShowSavedDraft(true);
                      }}
                    >
                      Save draft
                    </Button>
=======
                    { showSaveGoalsButton
                      ? (
                        <>
                          <Button className="margin-right-1" type="button" onClick={onGoalFormNavigate}>Save goal</Button>
                          <Button className="usa-button--outline" type="button" onClick={onSaveDraftGoal}>Save draft</Button>
                        </>
                      ) : (
                        <>
                          <Button className="margin-right-1" type="button" onClick={onContinue}>Save and continue</Button>
                          <Button className="usa-button--outline" type="button" onClick={onSaveDraft}>Save draft</Button>
                        </>
                      )}

>>>>>>> f497893a
                    {
                      page.position <= 1
                        ? null
                        : <Button outline type="button" onClick={() => { onUpdatePage(page.position - 1); }}>Back</Button>
                    }
                  </div>
                </Form>
                <DismissingComponentWrapper
                  shown={showSavedDraft}
                  updateShown={updateShowSavedDraft}
                  hideFromScreenReader={false}
                >
                  {lastSaveTime && (
                  <Alert className="margin-top-3 maxw-mobile-lg" noIcon slim type="success" aria-live="off">
                    Draft saved on
                    {' '}
                    {lastSaveTime.format('MM/DD/YYYY [at] h:mm a z')}
                  </Alert>
                  )}
                </DismissingComponentWrapper>
              </Container>
            )}
            </div>
          </FormProvider>
        </GoalFormContext.Provider>
      </Grid>
    </Grid>
  );
}

Navigator.propTypes = {
  onResetToDraft: PropTypes.func.isRequired,
  editable: PropTypes.bool.isRequired,
  formData: PropTypes.shape({
    calculatedStatus: PropTypes.string,
    pageState: PropTypes.shape({}),
    regionId: PropTypes.number.isRequired,
  }).isRequired,
  updateFormData: PropTypes.func.isRequired,
  errorMessage: PropTypes.string,
  updateErrorMessage: PropTypes.func.isRequired,
  lastSaveTime: PropTypes.instanceOf(moment),
  savedToStorageTime: PropTypes.string,
  updateLastSaveTime: PropTypes.func.isRequired,
  onFormSubmit: PropTypes.func.isRequired,
  onSave: PropTypes.func.isRequired,
  onReview: PropTypes.func.isRequired,
  isApprover: PropTypes.bool.isRequired,
  isPendingApprover: PropTypes.bool.isRequired,
  updatePage: PropTypes.func.isRequired,
  pages: PropTypes.arrayOf(
    PropTypes.shape({
      review: PropTypes.bool.isRequired,
      position: PropTypes.number.isRequired,
      path: PropTypes.string.isRequired,
      render: PropTypes.func.isRequired,
      label: PropTypes.string.isRequired,
    }),
  ).isRequired,
  currentPage: PropTypes.string.isRequired,
  autoSaveInterval: PropTypes.number,
  additionalData: PropTypes.shape({}),
  reportId: PropTypes.node.isRequired,
  reportCreator: PropTypes.shape({
    name: PropTypes.string,
    role: PropTypes.oneOfType([
      PropTypes.arrayOf(PropTypes.string),
      PropTypes.string,
    ]),
  }),
};

Navigator.defaultProps = {
  additionalData: {},
  autoSaveInterval: 1000 * 60 * 2,
  lastSaveTime: null,
  savedToStorageTime: null,
  errorMessage: '',
  reportCreator: {
    name: null,
    role: null,
  },
};

export default Navigator;<|MERGE_RESOLUTION|>--- conflicted
+++ resolved
@@ -131,7 +131,6 @@
     }
   };
 
-<<<<<<< HEAD
   // we show the save goals button if the form isn't closed, if we're on the goals and
   // objectives page and if we aren't just showing objectives
   const showSaveGoalsAndObjButton = isGoalsObjectivesPage
@@ -139,8 +138,6 @@
     && !isObjectivesFormClosed;
   const isOtherEntityReport = activityRecipientType === 'other-entity';
 
-  const saveGoalsNavigate = async () => {
-=======
   const onSaveDraft = async () => {
     await onSaveForm(); // save the form data to the server
     updateShowSavedDraft(true); // show the saved draft message
@@ -177,8 +174,7 @@
     }
   };
 
-  const onGoalFormNavigate = async () => {
->>>>>>> f497893a
+  const saveGoalsNavigate = async () => {
     // the goal form only allows for one goal to be open at a time
     // but the objectives are stored in a subfield
     // so we need to access the objectives and bundle them together in order to validate them
@@ -372,25 +368,10 @@
                 >
                   {page.render(additionalData, formData, reportId)}
                   <div className="display-flex">
-<<<<<<< HEAD
                     { showSaveGoalsAndObjButton
-                      ? <Button className="margin-right-1" type="button" onClick={onGoalFormNavigate}>{`Save ${isOtherEntityReport ? 'objectives' : 'goal'}`}</Button>
-                      : <Button className="margin-right-1" type="button" onClick={onContinue}>Save and continue</Button> }
-                    <Button
-                      outline
-                      type="button"
-                      onClick={async () => {
-                        await onSaveForm();
-                        updateShowSavedDraft(true);
-                      }}
-                    >
-                      Save draft
-                    </Button>
-=======
-                    { showSaveGoalsButton
                       ? (
                         <>
-                          <Button className="margin-right-1" type="button" onClick={onGoalFormNavigate}>Save goal</Button>
+                          <Button className="margin-right-1" type="button" onClick={onGoalFormNavigate}>{`Save ${isOtherEntityReport ? 'objectives' : 'goal'}`}</Button>
                           <Button className="usa-button--outline" type="button" onClick={onSaveDraftGoal}>Save draft</Button>
                         </>
                       ) : (
@@ -400,7 +381,6 @@
                         </>
                       )}
 
->>>>>>> f497893a
                     {
                       page.position <= 1
                         ? null
