--- conflicted
+++ resolved
@@ -84,14 +84,10 @@
     return newPageState;
   };
 
-<<<<<<< HEAD
   const onSaveForm = async () => {
-=======
-  const onSaveForm = async (completed) => {
     if (!editable) {
       return;
     }
->>>>>>> 5e1e3032
     const { status, ...values } = getValues();
     const data = { ...formData, ...values, pageState: newNavigatorState() };
 
