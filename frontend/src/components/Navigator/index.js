/* eslint-disable react/jsx-props-no-spreading */
/*
  The navigator is a component used to show multiple form pages. It displays a stickied nav window
  on the left hand side with each page of the form listed. Clicking on an item in the nav list will
  display that item in the content section. The navigator keeps track of the "state" of each page.
*/
import React, { useState } from 'react';
import PropTypes from 'prop-types';
import { FormProvider, useForm } from 'react-hook-form';
import {
  Form,
  Button,
  Grid,
  Alert,
} from '@trussworks/react-uswds';
import useDeepCompareEffect from 'use-deep-compare-effect';
import useInterval from '@use-it/interval';
import moment from 'moment';

import Container from '../Container';

import {
  IN_PROGRESS, COMPLETE,
} from './constants';
import SideNav from './components/SideNav';
import NavigatorHeader from './components/NavigatorHeader';

function Navigator({
  formData,
  updateFormData,
  initialLastUpdated,
  pages,
  onFormSubmit,
  onReview,
  currentPage,
  additionalData,
  onSave,
  autoSaveInterval,
  approvingManager,
  reportId,
  reportCreator,
}) {
  const [errorMessage, updateErrorMessage] = useState();
  const [lastSaveTime, updateLastSaveTime] = useState(initialLastUpdated);
  const { pageState } = formData;
  const page = pages.find((p) => p.path === currentPage);

  const hookForm = useForm({
    mode: 'onChange',
    defaultValues: formData,
  });

  const {
    formState,
    handleSubmit,
    getValues,
    reset,
  } = hookForm;

  const { isDirty, errors } = formState;

  const hasErrors = Object.keys(errors).length > 0;

  const newNavigatorState = (completed) => {
    if (page.review) {
      return pageState;
    }

    const newPageState = { ...pageState };
    if (completed) {
      newPageState[page.position] = COMPLETE;
    } else {
      newPageState[page.position] = isDirty ? IN_PROGRESS : pageState[page.position];
    }
    return newPageState;
  };

  const onSaveForm = async (completed, index) => {
    const { status, ...values } = getValues();
    const data = { ...formData, ...values, pageState: newNavigatorState(completed) };
    const newIndex = index === page.position ? null : index;
    try {
      updateFormData(data);
      const result = await onSave(data, newIndex);
      if (result) {
        updateLastSaveTime(moment());
        updateErrorMessage();
      }
    } catch (error) {
      // eslint-disable-next-line no-console
      console.log(error);
      updateErrorMessage('Unable to save activity report');
    }
  };

  const onContinue = () => {
    onSaveForm(true, page.position + 1);
  };

  useInterval(() => {
    onSaveForm(false);
  }, autoSaveInterval);

  // A new form page is being shown so we need to reset `react-hook-form` so validations are
  // reset and the proper values are placed inside inputs
  useDeepCompareEffect(() => {
    reset(formData);
  }, [currentPage, reset, formData]);

  const navigatorPages = pages.map((p) => {
    const current = p.position === page.position;
    const stateOfPage = current ? IN_PROGRESS : pageState[p.position];
    const state = p.review ? formData.status : stateOfPage;
    return {
      label: p.label,
      onNavigation: () => onSaveForm(false, p.position),
      state,
      current,
      review: p.review,
    };
  });

  return (
    <Grid row gap>
      <Grid className="smart-hub-sidenav-wrapper no-print" col={12} tablet={{ col: 6 }} desktop={{ col: 4 }}>
        <SideNav
          skipTo="navigator-form"
          skipToMessage="Skip to report content"
          pages={navigatorPages}
          lastSaveTime={lastSaveTime}
          errorMessage={errorMessage}
        />
      </Grid>
      <Grid className="smart-hub-navigator-wrapper" col={12} tablet={{ col: 6 }} desktop={{ col: 8 }}>
        <FormProvider {...hookForm}>
          <div id="navigator-form">
            {page.review
            && page.render(
              formData,
              onFormSubmit,
              additionalData,
              onReview,
              approvingManager,
<<<<<<< HEAD
              navigatorPages,
=======
              reportCreator,
>>>>>>> 54cff220
            )}
            {!page.review
            && (
              <Container skipTopPadding>
                <NavigatorHeader
                  label={page.label}
                />
                {hasErrors
                && (
                  <Alert type="error" slim>
                    Please complete all required fields before submitting this report.
                  </Alert>
                )}
                <Form
                  onSubmit={handleSubmit(onContinue)}
                  className="smart-hub--form-large"
                >
                  {page.render(additionalData, formData, reportId)}
                  <Button type="submit">Continue</Button>
                </Form>
              </Container>
            )}
          </div>
        </FormProvider>
      </Grid>
    </Grid>
  );
}

Navigator.propTypes = {
  formData: PropTypes.shape({
    status: PropTypes.string,
    pageState: PropTypes.shape({}),
  }).isRequired,
  updateFormData: PropTypes.func.isRequired,
  initialLastUpdated: PropTypes.instanceOf(moment),
  onFormSubmit: PropTypes.func.isRequired,
  onSave: PropTypes.func.isRequired,
  onReview: PropTypes.func.isRequired,
  approvingManager: PropTypes.bool.isRequired,
  pages: PropTypes.arrayOf(
    PropTypes.shape({
      review: PropTypes.bool.isRequired,
      position: PropTypes.number.isRequired,
      path: PropTypes.string.isRequired,
      render: PropTypes.func.isRequired,
      label: PropTypes.isRequired,
    }),
  ).isRequired,
  currentPage: PropTypes.string.isRequired,
  autoSaveInterval: PropTypes.number,
  additionalData: PropTypes.shape({}),
  reportId: PropTypes.node.isRequired,
  reportCreator: PropTypes.shape({
    name: PropTypes.string,
    role: PropTypes.string,
  }),
};

Navigator.defaultProps = {
  additionalData: {},
  autoSaveInterval: 1000 * 60 * 2,
  initialLastUpdated: null,
  reportCreator: {
    name: null,
    role: null,
  },
};

export default Navigator;<|MERGE_RESOLUTION|>--- conflicted
+++ resolved
@@ -141,11 +141,8 @@
               additionalData,
               onReview,
               approvingManager,
-<<<<<<< HEAD
               navigatorPages,
-=======
               reportCreator,
->>>>>>> 54cff220
             )}
             {!page.review
             && (
