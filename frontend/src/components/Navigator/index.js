--- conflicted
+++ resolved
@@ -7,10 +7,7 @@
 import React, {
   useState,
   useContext,
-<<<<<<< HEAD
-=======
   useMemo,
->>>>>>> 4747dec3
 } from 'react';
 import PropTypes from 'prop-types';
 import {
@@ -75,12 +72,8 @@
   errorMessage,
   updateErrorMessage,
   savedToStorageTime,
-<<<<<<< HEAD
   socketMessageStore,
-}) {
-=======
 }) => {
->>>>>>> 4747dec3
   const [showSavedDraft, updateShowSavedDraft] = useState(false);
   const page = useMemo(() => pages.find((p) => p.path === currentPage), [currentPage, pages]);
 
@@ -283,13 +276,6 @@
         goals, goalForEditing: newGoalForEditing,
       } = convertGoalsToFormData(allGoals, grantIds);
 
-<<<<<<< HEAD
-      setValue('goalForEditing', newGoalForEditing);
-      setValue('goals', goals);
-      setValue(objectivesFieldArrayName, newGoalForEditing ? newGoalForEditing.objectives : null);
-
-=======
->>>>>>> 4747dec3
       // update form data
       const { status, ...values } = getValues();
 
