/*
  The navigator is a component used to show multiple form pages. It displays a stickied nav window
  on the left hand side with each page of the form listed. Clicking on an item in the nav list will
  display that item in the content section. The navigator keeps track of the "state" of each page.
*/
import React, { useState } from 'react';
import PropTypes from 'prop-types';
import _ from 'lodash';
import { useForm } from 'react-hook-form';
import { Form, Button, Grid } from '@trussworks/react-uswds';
import useDeepCompareEffect from 'use-deep-compare-effect';
import useInterval from '@use-it/interval';
import moment from 'moment';

import Container from '../Container';

import {
  IN_PROGRESS, COMPLETE,
} from './constants';
import SideNav from './components/SideNav';
import NavigatorHeader from './components/NavigatorHeader';

function Navigator({
  initialData,
  initialLastUpdated,
  pages,
  onFormSubmit,
  onReview,
  currentPage,
  additionalData,
  onSave,
  autoSaveInterval,
  approvingManager,
  status,
  reportId,
}) {
  const [formData, updateFormData] = useState(initialData);
  const [errorMessage, updateErrorMessage] = useState();
  const [lastSaveTime, updateLastSaveTime] = useState(initialLastUpdated);
  const { pageState } = formData;

  const page = pages.find((p) => p.path === currentPage);
  const allComplete = _.every(pageState, (state) => state === COMPLETE);

  const hookForm = useForm({
    mode: 'onChange',
    defaultValues: formData,
  });

  const {
    formState,
    handleSubmit,
    getValues,
    reset,
  } = hookForm;

  const { isDirty, isValid } = formState;

  const newNavigatorState = (completed) => {
    if (page.review) {
      return pageState;
    }

    const newPageState = { ...pageState };
    if (completed) {
      newPageState[page.position] = COMPLETE;
    } else {
      newPageState[page.position] = isDirty ? IN_PROGRESS : pageState[page.position];
    }
    return newPageState;
  };

  const onSaveForm = async (completed, index) => {
    const data = { ...formData, ...getValues(), pageState: newNavigatorState(completed) };
    const newIndex = index === page.position ? null : index;
    try {
      updateFormData(data);
      const result = await onSave(data, newIndex);
      if (result) {
        updateLastSaveTime(moment());
        updateErrorMessage();
      }
    } catch (error) {
      // eslint-disable-next-line no-console
      console.log(error);
      updateErrorMessage('Unable to save activity report');
    }
  };

  const onContinue = () => {
    onSaveForm(true, page.position + 1);
  };

  useInterval(() => {
    onSaveForm(false);
  }, autoSaveInterval);

  // A new form page is being shown so we need to reset `react-hook-form` so validations are
  // reset and the proper values are placed inside inputs
  useDeepCompareEffect(() => {
    reset(formData);
  }, [currentPage, reset, formData]);

  const navigatorPages = pages.map((p) => {
    const current = p.position === page.position;
    const stateOfPage = current ? IN_PROGRESS : pageState[p.position];
    const state = p.review ? status : stateOfPage;
    return {
      label: p.label,
      onNavigation: () => onSaveForm(false, p.position),
      state,
      current,
    };
  });

  return (
    <Grid row gap>
      <Grid col={12} tablet={{ col: 6 }} desktop={{ col: 4 }}>
        <SideNav
          skipTo="navigator-form"
          skipToMessage="Skip to report content"
          pages={navigatorPages}
          lastSaveTime={lastSaveTime}
          errorMessage={errorMessage}
        />
      </Grid>
      <Grid col={12} tablet={{ col: 6 }} desktop={{ col: 8 }}>
        <div id="navigator-form">
          {page.review
            && page.render(
              hookForm,
              allComplete,
              formData,
              onFormSubmit,
              additionalData,
              onReview,
              approvingManager,
              reportId,
            )}
          {!page.review
            && (
              <Container skipTopPadding>
                <NavigatorHeader
                  label={page.label}
                />
                <Form
                  onSubmit={handleSubmit(onContinue)}
                  className="smart-hub--form-large"
                >
<<<<<<< HEAD
                  {page.render(hookForm, additionalData, formData)}
=======
                  {page.render(hookForm, additionalData, reportId)}
>>>>>>> 44eeeb8e
                  <Button type="submit" disabled={!isValid}>Continue</Button>
                </Form>
              </Container>
            )}
        </div>
      </Grid>
    </Grid>
  );
}

Navigator.propTypes = {
  initialData: PropTypes.shape({}),
  initialLastUpdated: PropTypes.instanceOf(moment),
  onFormSubmit: PropTypes.func.isRequired,
  onSave: PropTypes.func.isRequired,
  status: PropTypes.string.isRequired,
  onReview: PropTypes.func.isRequired,
  approvingManager: PropTypes.bool.isRequired,
  pages: PropTypes.arrayOf(
    PropTypes.shape({
      review: PropTypes.bool.isRequired,
      position: PropTypes.number.isRequired,
      path: PropTypes.string.isRequired,
      render: PropTypes.func.isRequired,
      label: PropTypes.isRequired,
    }),
  ).isRequired,
  currentPage: PropTypes.string.isRequired,
  autoSaveInterval: PropTypes.number,
  additionalData: PropTypes.shape({}),
  reportId: PropTypes.node.isRequired,
};

Navigator.defaultProps = {
  initialData: {},
  additionalData: {},
  autoSaveInterval: 1000 * 60 * 2,
  initialLastUpdated: null,
};

export default Navigator;<|MERGE_RESOLUTION|>--- conflicted
+++ resolved
@@ -147,11 +147,7 @@
                   onSubmit={handleSubmit(onContinue)}
                   className="smart-hub--form-large"
                 >
-<<<<<<< HEAD
-                  {page.render(hookForm, additionalData, formData)}
-=======
-                  {page.render(hookForm, additionalData, reportId)}
->>>>>>> 44eeeb8e
+                  {page.render(hookForm, additionalData, formData, reportId)}
                   <Button type="submit" disabled={!isValid}>Continue</Button>
                 </Form>
               </Container>
