/* eslint-disable react/jsx-props-no-spreading */
/*
  The navigator is a component used to show multiple form pages. It displays a stickied nav window
  on the left hand side with each page of the form listed. Clicking on an item in the nav list will
  display that item in the content section. The navigator keeps track of the "state" of each page.
*/
<<<<<<< HEAD
import React, {
  useEffect,
  useState,
  useContext,
} from 'react';
=======
import React, { useState, useContext } from 'react';
>>>>>>> ca5b9483
import PropTypes from 'prop-types';
import {
  FormProvider, useForm,
} from 'react-hook-form/dist/index.ie11';
import {
  Form,
  Button,
  Grid,
  Alert,
} from '@trussworks/react-uswds';
import useDeepCompareEffect from 'use-deep-compare-effect';
import moment from 'moment';
<<<<<<< HEAD
import useInterval from '@use-it/interval';
=======
>>>>>>> ca5b9483
import Container from '../Container';
import SocketAlert from '../SocketAlert';
import { SocketContext, socketPath } from '../SocketProvider';
import UserContext from '../../UserContext';

import {
  IN_PROGRESS, COMPLETE,
} from './constants';
import SideNav from './components/SideNav';
import NavigatorHeader from './components/NavigatorHeader';
import DismissingComponentWrapper from '../DismissingComponentWrapper';
import { validateGoals } from '../../pages/ActivityReport/Pages/components/goalValidator';
import { saveGoalsForReport, saveObjectivesForReport } from '../../fetchers/activityReports';
import GoalFormContext from '../../GoalFormContext';
import { validateObjectives } from '../../pages/ActivityReport/Pages/components/objectiveValidator';
import AppLoadingContext from '../../AppLoadingContext';

function Navigator({
  editable,
  formData,
  updateFormData,
  pages,
  onFormSubmit,
  onReview,
  onResetToDraft,
  currentPage,
  additionalData,
  onSave,
  autoSaveInterval,
  isApprover,
  isPendingApprover,
  reportId,
  updatePage,
  reportCreator,
  lastSaveTime,
  updateLastSaveTime,
  errorMessage,
  updateErrorMessage,
  savedToStorageTime,
}) {
  const [showSavedDraft, updateShowSavedDraft] = useState(false);

  const page = pages.find((p) => p.path === currentPage);

  const hookForm = useForm({
    mode: 'onBlur', // putting it to onBlur as the onChange breaks the new goal form
    defaultValues: formData,
    shouldUnregister: false,
  });

  const {
    formState,
    getValues,
    reset,
    setValue,
    setError,
    watch,
  } = hookForm;

  const pageState = watch('pageState');
  const selectedGoals = watch('goals');
  const selectedObjectivesWithoutGoals = watch('objectivesWithoutGoals');

  // App Loading Context.
  const { isAppLoading, setIsAppLoading, setAppLoadingText } = useContext(AppLoadingContext);
  const [isGoalFormClosed, toggleGoalForm] = useState(selectedGoals.length > 0);
  const [weAreAutoSaving, setWeAreAutoSaving] = useState(false);

  // Toggle objectives readonly only if all objectives are saved and pass validation.
  const areInitialObjectivesValid = validateObjectives(selectedObjectivesWithoutGoals);
  const hasUnsavedObjectives = selectedObjectivesWithoutGoals.filter((u) => !u.id);
  const [isObjectivesFormClosed, toggleObjectiveForm] = useState(
    selectedObjectivesWithoutGoals.length > 0
    && areInitialObjectivesValid === true
    && hasUnsavedObjectives.length === 0,
  );

  const setSavingLoadScreen = (isAutoSave = false) => {
    if (!isAutoSave && !isAppLoading) {
      setAppLoadingText('Saving');
      setIsAppLoading(true);
    }
  };

  const goalForEditing = watch('goalForEditing');
  const activityRecipientType = watch('activityRecipientType');
  const isGoalsObjectivesPage = page.path === 'goals-objectives';
  const recipients = watch('activityRecipients');
  const isRecipientReport = activityRecipientType === 'recipient';

  const grantIds = isRecipientReport ? recipients.map((r) => {
    if (r.grant) {
      return r.grant.id;
    }

    return r.activityRecipientId;
  }) : [];

  const { isDirty, isValid } = formState;

  const newNavigatorState = () => {
    if (page.review) {
      return pageState;
    }

    const currentPageState = pageState[page.position];
    const isComplete = page.isPageComplete ? page.isPageComplete(getValues(), formState) : isValid;
    const newPageState = { ...pageState };

    if (isComplete) {
      newPageState[page.position] = COMPLETE;
    } else if (currentPageState === COMPLETE) {
      newPageState[page.position] = IN_PROGRESS;
    } else {
      newPageState[page.position] = isDirty ? IN_PROGRESS : currentPageState;
    }
    return newPageState;
  };

  const onSaveForm = async (isAutoSave = false) => {
    setSavingLoadScreen(isAutoSave);
    if (!editable) {
      setIsAppLoading(false);
      return;
    }
    const { status, ...values } = getValues();
    const data = { ...formData, ...values, pageState: newNavigatorState() };

    updateFormData(data);
    try {
      // Always clear the previous error message before a save.
      updateErrorMessage();
      await onSave(data);
      updateLastSaveTime(moment());
    } catch (error) {
      updateErrorMessage('A network error has prevented us from saving your activity report to our database. Your work is safely saved to your web browser in the meantime.');
    } finally {
      setIsAppLoading(false);
    }
  };

  // we show the save goals button if the form isn't closed, if we're on the goals and
  // objectives page and if we aren't just showing objectives
  const showSaveGoalsAndObjButton = isGoalsObjectivesPage
    && !isGoalFormClosed
    && !isObjectivesFormClosed;
  const isOtherEntityReport = activityRecipientType === 'other-entity';

  const onSaveDraft = async () => {
    try {
      setSavingLoadScreen();
      await onSaveForm(); // save the form data to the server
      updateShowSavedDraft(true); // show the saved draft message
    } finally {
      setIsAppLoading(false);
    }
  };

  const onSaveDraftGoal = async (isAutoSave = false) => {
    // Prevent user from making changes to goal title during auto-save.
    setSavingLoadScreen(isAutoSave);

    // the goal form only allows for one goal to be open at a time
    // but the objectives are stored in a subfield
    // so we need to access the objectives and bundle them together in order to validate them
    const fieldArrayName = 'goalForEditing.objectives';
    const objectives = getValues(fieldArrayName);
    const name = getValues('goalName');
    const endDate = getValues('goalEndDate');
    const isRttapa = getValues('goalIsRttapa');

    const goal = {
      ...goalForEditing,
      name,
      endDate: endDate && endDate.toLowerCase() !== 'invalid date' ? endDate : '',
      objectives,
      isRttapa,
      regionId: formData.regionId,
      grantIds,
    };

    let allGoals = [...selectedGoals, goal];

    // save goal to api, come back with new ids for goal and objectives
    try {
      // we only need save goal if we have a goal name
      if (name) {
        allGoals = await saveGoalsForReport(
          {
            goals: allGoals,
            activityReportId: reportId,
            regionId: formData.regionId,
          },
        );

        // Find the goal we are editing and put it back with updated values.
        const goalBeingEdited = allGoals.find((g) => g.name === goal.name);
        setValue('goalForEditing', goalBeingEdited);
      }

      // update form data
      const { status, ...values } = getValues();
      const data = { ...formData, ...values, pageState: newNavigatorState() };
      updateFormData(data);

      updateErrorMessage('');
      updateLastSaveTime(moment());
    } catch (error) {
      updateErrorMessage('A network error has prevented us from saving your activity report to our database. Your work is safely saved to your web browser in the meantime.');
    } finally {
      setIsAppLoading(false);
    }
  };

  const onSaveDraftOetObjectives = async (isAutoSave = false) => {
    // Prevent user from making changes to objectives during auto-save.
    setSavingLoadScreen(isAutoSave);

    const fieldArrayName = 'objectivesWithoutGoals';
    const currentObjectives = getValues(fieldArrayName);
    const otherEntityIds = recipients.map((otherEntity) => otherEntity.activityRecipientId);

    // Save objectives.
    try {
      const newObjectives = await saveObjectivesForReport(
        {
          objectivesWithoutGoals: currentObjectives.map((objective) => (
            { ...objective, recipientIds: otherEntityIds }
          )),
          activityReportId: reportId,
          region: formData.regionId,
        },
      );
      // Set updated objectives.
      setValue('objectivesWithoutGoals', newObjectives);
      updateLastSaveTime(moment());
      updateErrorMessage('');
    } catch (error) {
      updateErrorMessage('A network error has prevented us from saving your activity report to our database. Your work is safely saved to your web browser in the meantime.');
    } finally {
      setIsAppLoading(false);
    }
  };

  const saveGoalsNavigate = async () => {
    // the goal form only allows for one goal to be open at a time
    // but the objectives are stored in a subfield
    // so we need to access the objectives and bundle them together in order to validate them
    const fieldArrayName = 'goalForEditing.objectives';
    const objectives = getValues(fieldArrayName);
    const name = getValues('goalName');
    const endDate = getValues('goalEndDate');
    const isRttapa = getValues('goalIsRttapa');

    const goal = {
      ...goalForEditing,
      name,
      endDate,
      objectives,
      isRttapa,
      regionId: formData.regionId,
    };

    // validate goals will check the form and set errors
    // where appropriate
    const areGoalsValid = validateGoals(
      [goal],
      setError,
    );

    if (areGoalsValid !== true) {
      return;
    }

    let newGoals = selectedGoals;

    // save goal to api, come back with new ids for goal and objectives
    try {
      newGoals = await saveGoalsForReport(
        {
          goals: [...selectedGoals, goal],
          activityReportId: reportId,
          regionId: formData.regionId,
        },
      );
      updateErrorMessage('');
    } catch (error) {
      updateErrorMessage('A network error has prevented us from saving your activity report to our database. Your work is safely saved to your web browser in the meantime.');
    }

    toggleGoalForm(true);
    setValue('goals', newGoals);
    setValue('goalForEditing', null);
    setValue('goalName', '');
    setValue('goalEndDate', '');
    setValue('goalIsRttapa', '');
    setValue('goalForEditing.objectives', []);

    // the form value is updated but the react state is not
    // so here we go (todo - why are there two sources of truth?)
    updateFormData({
      ...formData,
      goals: newGoals,
      goalForEditing: null,
      goalName: '',
      goalEndDate: '',
      goalIsRttapa: '',
      'goalForEditing.objectives': [],
    });
  };

  const onObjectiveFormNavigate = async () => {
    // Get other-entity objectives.
    const fieldArrayName = 'objectivesWithoutGoals';
    const objectives = getValues(fieldArrayName);

    // Validate objectives.
    const areObjectivesValid = validateObjectives(objectives, setError);
    if (areObjectivesValid !== true) {
      return;
    }

    const otherEntityIds = recipients.map((otherEntity) => otherEntity.activityRecipientId);

    // Save objectives.
    let newObjectives;
    try {
      newObjectives = await saveObjectivesForReport(
        {
          objectivesWithoutGoals: objectives.map((objective) => (
            { ...objective, recipientIds: otherEntityIds }
          )),
          activityReportId: reportId,
          region: formData.regionId,
        },
      );
      updateErrorMessage('');
    } catch (error) {
      updateErrorMessage('A network error has prevented us from saving your activity report to our database. Your work is safely saved to your web browser in the meantime.');
    }

    // Close objective entry and show readonly.
    setValue('objectivesWithoutGoals', newObjectives);
    toggleObjectiveForm(true);

    // Update form data (formData has otherEntityIds).
    updateFormData({ ...formData, objectivesWithoutGoals: newObjectives });
  };

  const onGoalFormNavigate = async () => {
    setSavingLoadScreen();
    try {
      if (isOtherEntityReport) {
        // Save objectives for other-entity report.
        await onObjectiveFormNavigate();
      } else {
        // Save goals for recipient report.
        await saveGoalsNavigate();
      }
    } finally {
      setIsAppLoading(false);
    }
  };

  const draftSaver = async (isAutoSave = false) => {
    // Determine if we should save draft on auto save.
    const saveGoalsDraft = isGoalsObjectivesPage && !isGoalFormClosed;
    const saveObjectivesDraft = isGoalsObjectivesPage && !isObjectivesFormClosed;
    if (isOtherEntityReport && saveObjectivesDraft) {
      // Save other-entity draft.
      await onSaveDraftOetObjectives(isAutoSave);
    } else if (saveGoalsDraft) {
      // Save recipient draft.
      await onSaveDraftGoal(isAutoSave);
    } else {
      // Save regular.
      await onSaveForm(isAutoSave);
    }
  };

  const onUpdatePage = async (index) => {
    await draftSaver();
    if (index !== page.position) {
      updatePage(index);
      updateShowSavedDraft(false);
    }
  };

  const onContinue = () => {
    setSavingLoadScreen();
    onUpdatePage(page.position + 1);
  };

  useInterval(async () => {
    // Don't auto save if we are already saving, or if the form hasn't been touched
    try {
      if (!isAppLoading && isDirty && !weAreAutoSaving) {
        // this is used to disable the save buttons
        // (we don't use the overlay on auto save)
        setWeAreAutoSaving(true);
        await draftSaver(true);
      }
    } finally {
      setWeAreAutoSaving(false); // enable the save buttons
    }
  }, autoSaveInterval);

  // A new form page is being shown so we need to reset `react-hook-form` so validations are
  // reset and the proper values are placed inside inputs
  useDeepCompareEffect(() => {
    reset(formData);
  }, [currentPage, reset, formData]);

  const navigatorPages = pages.map((p) => {
    const current = p.position === page.position;

    let stateOfPage = pageState[p.position];
    if (stateOfPage !== COMPLETE) {
      stateOfPage = current ? IN_PROGRESS : pageState[p.position];
    }

    const state = p.review ? formData.calculatedStatus : stateOfPage;
    return {
      label: p.label,
      onNavigation: () => {
        onUpdatePage(p.position);
      },
      state,
      current,
      review: p.review,
    };
  });

  const { socket, store, clearStore } = useContext(SocketContext);
  const { user } = useContext(UserContext);

  const INTERVAL_DELAY = 10000; // TEN SECONDS
  const publishLocation = () => {
    socket.send(JSON.stringify({
      user: user.name,
      lastSaveTime,
      channel: socketPath(reportId, currentPage),
    }));
  };

  useInterval(publishLocation, INTERVAL_DELAY);

  useEffect(() => {
    clearStore();
  }, [clearStore, currentPage]);

  return (
    <Grid row gap>
      <Grid className="smart-hub-sidenav-wrapper no-print" col={12} desktop={{ col: 4 }}>
        <SideNav
          skipTo="navigator-form"
          skipToMessage="Skip to report content"
          pages={navigatorPages}
          lastSaveTime={lastSaveTime}
          errorMessage={errorMessage}
          savedToStorageTime={savedToStorageTime}
        />
      </Grid>
      <Grid className="smart-hub-navigator-wrapper" col={12} desktop={{ col: 8 }}>
<<<<<<< HEAD
        <SocketAlert store={store} />
        <FormProvider {...hookForm}>
          <div id="navigator-form">
            {page.review
            && page.render(
              formData,
              onFormSubmit,
              additionalData,
              onReview,
              isApprover,
              isPendingApprover,
              onResetToDraft,
              onSaveForm,
              navigatorPages,
              reportCreator,
              updateShowValidationErrors,
              lastSaveTime,
            )}
            {!page.review
            && (
              <Container skipTopPadding>
                <NavigatorHeader
                  key={page.label}
                  label={page.label}
                  titleOverride={page.titleOverride}
                  formData={formData}
                />
                {hasErrors
=======
        <GoalFormContext.Provider value={{
          isGoalFormClosed,
          isObjectivesFormClosed,
          toggleGoalForm,
          toggleObjectiveForm,
          isAppLoading,
          setIsAppLoading,
        }}
        >
          <FormProvider {...hookForm}>
            <div id="navigator-form">
              {page.review
                && page.render(
                  formData,
                  onFormSubmit,
                  additionalData,
                  onReview,
                  isApprover,
                  isPendingApprover,
                  onResetToDraft,
                  onSaveForm,
                  navigatorPages,
                  reportCreator,
                  lastSaveTime,
                )}
              {!page.review
>>>>>>> ca5b9483
                && (
                  <Container skipTopPadding>
                    <NavigatorHeader
                      key={page.label}
                      label={page.label}
                      titleOverride={page.titleOverride}
                      formData={formData}
                    />
                    <Form
                      className="smart-hub--form-large"
                    >
                      {page.render(
                        additionalData,
                        formData,
                        reportId,
                        onSaveDraftGoal,
                        onSaveDraftOetObjectives,
                      )}
                      <div className="display-flex">
                        {showSaveGoalsAndObjButton
                          ? (
                            <>
                              <Button className="margin-right-1" type="button" disabled={isAppLoading || weAreAutoSaving} onClick={onGoalFormNavigate}>{`Save ${isOtherEntityReport ? 'objectives' : 'goal'}`}</Button>
                              <Button className="usa-button--outline" type="button" disabled={isAppLoading || weAreAutoSaving} onClick={isOtherEntityReport ? () => onSaveDraftOetObjectives(false) : () => onSaveDraftGoal(false)}>Save draft</Button>
                            </>
                          ) : (
                            <>
                              <Button className="margin-right-1" type="button" disabled={isAppLoading} onClick={onContinue}>Save and continue</Button>
                              <Button className="usa-button--outline" type="button" disabled={isAppLoading} onClick={onSaveDraft}>Save draft</Button>
                            </>
                          )}

                        {
                          page.position <= 1
                            ? null
                            : <Button outline type="button" disabled={isAppLoading} onClick={() => { onUpdatePage(page.position - 1); }}>Back</Button>
                        }
                      </div>
                    </Form>
                    <DismissingComponentWrapper
                      shown={showSavedDraft}
                      updateShown={updateShowSavedDraft}
                      hideFromScreenReader={false}
                    >
                      {lastSaveTime && (
                        <Alert className="margin-top-3 maxw-mobile-lg" noIcon slim type="success" aria-live="off">
                          Draft saved on
                          {' '}
                          {lastSaveTime.format('MM/DD/YYYY [at] h:mm a z')}
                        </Alert>
                      )}
                    </DismissingComponentWrapper>
                  </Container>
                )}
            </div>
          </FormProvider>
        </GoalFormContext.Provider>
      </Grid>
    </Grid>
  );
}

Navigator.propTypes = {
  onResetToDraft: PropTypes.func.isRequired,
  editable: PropTypes.bool.isRequired,
  formData: PropTypes.shape({
    calculatedStatus: PropTypes.string,
    pageState: PropTypes.shape({}),
    regionId: PropTypes.number.isRequired,
  }).isRequired,
  updateFormData: PropTypes.func.isRequired,
  errorMessage: PropTypes.string,
  updateErrorMessage: PropTypes.func.isRequired,
  lastSaveTime: PropTypes.instanceOf(moment),
  savedToStorageTime: PropTypes.string,
  updateLastSaveTime: PropTypes.func.isRequired,
  onFormSubmit: PropTypes.func.isRequired,
  onSave: PropTypes.func.isRequired,
  onReview: PropTypes.func.isRequired,
  isApprover: PropTypes.bool.isRequired,
  isPendingApprover: PropTypes.bool.isRequired,
  updatePage: PropTypes.func.isRequired,
  pages: PropTypes.arrayOf(
    PropTypes.shape({
      review: PropTypes.bool.isRequired,
      position: PropTypes.number.isRequired,
      path: PropTypes.string.isRequired,
      render: PropTypes.func.isRequired,
      label: PropTypes.string.isRequired,
    }),
  ).isRequired,
  currentPage: PropTypes.string.isRequired,
  autoSaveInterval: PropTypes.number,
  additionalData: PropTypes.shape({}),
  reportId: PropTypes.node.isRequired,
  reportCreator: PropTypes.shape({
    name: PropTypes.string,
    role: PropTypes.oneOfType([
      PropTypes.arrayOf(PropTypes.string),
      PropTypes.string,
    ]),
  }),
};

Navigator.defaultProps = {
  additionalData: {},
  autoSaveInterval: 1000 * 60 * 2,
  lastSaveTime: null,
  savedToStorageTime: null,
  errorMessage: '',
  reportCreator: {
    name: null,
    role: null,
  },
};

export default Navigator;<|MERGE_RESOLUTION|>--- conflicted
+++ resolved
@@ -4,15 +4,11 @@
   on the left hand side with each page of the form listed. Clicking on an item in the nav list will
   display that item in the content section. The navigator keeps track of the "state" of each page.
 */
-<<<<<<< HEAD
 import React, {
   useEffect,
   useState,
   useContext,
 } from 'react';
-=======
-import React, { useState, useContext } from 'react';
->>>>>>> ca5b9483
 import PropTypes from 'prop-types';
 import {
   FormProvider, useForm,
@@ -25,10 +21,7 @@
 } from '@trussworks/react-uswds';
 import useDeepCompareEffect from 'use-deep-compare-effect';
 import moment from 'moment';
-<<<<<<< HEAD
 import useInterval from '@use-it/interval';
-=======
->>>>>>> ca5b9483
 import Container from '../Container';
 import SocketAlert from '../SocketAlert';
 import { SocketContext, socketPath } from '../SocketProvider';
@@ -493,36 +486,7 @@
         />
       </Grid>
       <Grid className="smart-hub-navigator-wrapper" col={12} desktop={{ col: 8 }}>
-<<<<<<< HEAD
         <SocketAlert store={store} />
-        <FormProvider {...hookForm}>
-          <div id="navigator-form">
-            {page.review
-            && page.render(
-              formData,
-              onFormSubmit,
-              additionalData,
-              onReview,
-              isApprover,
-              isPendingApprover,
-              onResetToDraft,
-              onSaveForm,
-              navigatorPages,
-              reportCreator,
-              updateShowValidationErrors,
-              lastSaveTime,
-            )}
-            {!page.review
-            && (
-              <Container skipTopPadding>
-                <NavigatorHeader
-                  key={page.label}
-                  label={page.label}
-                  titleOverride={page.titleOverride}
-                  formData={formData}
-                />
-                {hasErrors
-=======
         <GoalFormContext.Provider value={{
           isGoalFormClosed,
           isObjectivesFormClosed,
@@ -549,7 +513,6 @@
                   lastSaveTime,
                 )}
               {!page.review
->>>>>>> ca5b9483
                 && (
                   <Container skipTopPadding>
                     <NavigatorHeader
