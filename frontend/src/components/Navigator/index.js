--- conflicted
+++ resolved
@@ -38,9 +38,7 @@
 import { convertGoalsToFormData } from '../../pages/ActivityReport/formDataHelpers';
 import { objectivesWithValidResourcesOnly, validateListOfResources } from '../GoalForm/constants';
 
-<<<<<<< HEAD
 const OBJECTIVES_FIELD_ARRAY_NAME = 'objectivesForEditing';
-=======
 /**
  *
  * @param {String[]} promptTitles
@@ -84,7 +82,6 @@
 
   return promptErrors;
 }
->>>>>>> 3ed43011
 
 const shouldUpdateFormData = (isAutoSave) => {
   if (!isAutoSave) {
@@ -261,55 +258,13 @@
    * equivalent to saving a draft. It isn't called if the goal form is closed.
    */
   const onSaveDraftGoalForNavigation = async () => {
-<<<<<<< HEAD
     const isAutoSave = false;
     setSavingLoadScreen(isAutoSave);
-
-    console.log({ goalForEditing });
 
     if (!goalForEditing) {
       setIsAppLoading(false);
       return;
     }
-=======
-    // the goal form only allows for one goal to be open at a time
-    // but the objectives are stored in a subfield
-    // so we need to access the objectives and bundle them together in order to validate them
-    const objectivesFieldArrayName = 'goalForEditing.objectives';
-    const objectives = getValues(objectivesFieldArrayName);
-    const name = getValues('goalName');
-    const formEndDate = getValues('goalEndDate');
-
-    const promptTitles = getValues('goalPrompts');
-    let prompts = [];
-    const promptErrors = getPromptErrors(promptTitles, errors);
-    if (!promptErrors) {
-      prompts = getPrompts(promptTitles, getValues);
-    }
-
-    const isAutoSave = false;
-    setSavingLoadScreen(isAutoSave);
-
-    const endDate = formatEndDate(formEndDate);
-
-    const goal = {
-      ...goalForEditing,
-      isActivelyBeingEditing: true,
-      name,
-      endDate,
-      objectives: objectivesWithValidResourcesOnly(objectives),
-      regionId: formData.regionId,
-    };
-
-    // the above logic has packaged all the fields into a tidy goal object and we can now
-    // save it to the server and update the form state
-    const allGoals = packageGoals(
-      selectedGoals,
-      goal,
-      grantIds,
-      prompts,
-    );
->>>>>>> 3ed43011
 
     try {
       // the goal form only allows for one goal to be open at a time
@@ -318,9 +273,14 @@
       const objectives = getValues(OBJECTIVES_FIELD_ARRAY_NAME);
       const name = getValues('goalName');
       const formEndDate = getValues('goalEndDate');
-      const isRttapa = getValues('goalIsRttapa');
-
-      const endDate = formEndDate && formEndDate.toLowerCase() !== 'invalid date' ? formEndDate : '';
+      const promptTitles = getValues('goalPrompts');
+      let prompts = [];
+      const promptErrors = getPromptErrors(promptTitles, errors);
+      if (!promptErrors) {
+        prompts = getPrompts(promptTitles, getValues);
+      }
+
+      const endDate = formatEndDate(formEndDate);
 
       const goal = {
         ...goalForEditing,
@@ -328,17 +288,17 @@
         name,
         endDate,
         objectives: objectivesWithValidResourcesOnly(objectives),
-        isRttapa,
         regionId: formData.regionId,
-        grantIds,
       };
 
       // the above logic has packaged all the fields into a tidy goal object and we can now
       // save it to the server and update the form state
-      const allGoals = [
-        ...selectedGoals.map((g) => ({ ...g, isActivelyBeingEditing: false })),
+      const allGoals = packageGoals(
+        selectedGoals,
         goal,
-      ];
+        grantIds,
+        prompts,
+      );
 
       setValue('goals', allGoals);
       const { status, ...values } = getValues();
@@ -633,13 +593,8 @@
       setValue('goalForEditing', null);
       setValue('goalName', '');
       setValue('goalEndDate', '');
-<<<<<<< HEAD
-      setValue('goalIsRttapa', '');
       setValue(OBJECTIVES_FIELD_ARRAY_NAME, []);
-=======
-      setValue('goalForEditing.objectives', []);
       setValue('goalPrompts', []);
->>>>>>> 3ed43011
 
       // set goals to form data as appropriate
       setValue('goals', packageGoals(
@@ -724,14 +679,6 @@
     const saveObjectivesDraft = (
       isGoalsObjectivesPage && !isObjectivesFormClosed && !isRecipientReport
     );
-
-    console.log({
-      isAutoSave,
-      isNavigation,
-      saveGoalsDraft,
-      saveObjectivesDraft,
-      isOtherEntityReport,
-    });
 
     if (isOtherEntityReport && saveObjectivesDraft) {
       // Save other-entity draft.
