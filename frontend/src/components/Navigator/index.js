/*
  The navigator is a component used to show multiple form pages. It displays a stickied nav window
  on the left hand side with each page of the form listed. Clicking on an item in the nav list will
  display that item in the content section. The navigator keeps track of the "state" of each page.
*/
import React, { useState } from 'react';
import PropTypes from 'prop-types';
import _ from 'lodash';
import { useForm } from 'react-hook-form';
import { Form, Button, Grid } from '@trussworks/react-uswds';
import useDeepCompareEffect from 'use-deep-compare-effect';
import useInterval from '@use-it/interval';
import moment from 'moment';

import Container from '../Container';

import {
  IN_PROGRESS, COMPLETE,
} from './constants';
import SideNav from './components/SideNav';
import NavigatorHeader from './components/NavigatorHeader';

function Navigator({
  initialData,
  pages,
  onFormSubmit,
  onReview,
  currentPage,
  additionalData,
  onSave,
  autoSaveInterval,
<<<<<<< HEAD
  approvingManager,
  status,
=======
  reportId,
>>>>>>> eb867acb
}) {
  const [formData, updateFormData] = useState(initialData);
  const [errorMessage, updateErrorMessage] = useState();
  const [lastSaveTime, updateLastSaveTime] = useState();
  const { pageState } = formData;

  const page = pages.find((p) => p.path === currentPage);
  const allComplete = _.every(pageState, (state) => state === COMPLETE);

  const hookForm = useForm({
    mode: 'onChange',
    defaultValues: formData,
  });

  const {
    formState,
    handleSubmit,
    getValues,
    reset,
  } = hookForm;

  const { isDirty, isValid } = formState;

  const newNavigatorState = (completed) => {
    if (page.review) {
      return pageState;
    }

    const newPageState = { ...pageState };
    if (completed) {
      newPageState[page.position] = COMPLETE;
    } else {
      newPageState[page.position] = isDirty ? IN_PROGRESS : pageState[page.position];
    }
    return newPageState;
  };

  const onSaveForm = async (completed, index) => {
    const data = { ...formData, ...getValues(), pageState: newNavigatorState(completed) };
    const newIndex = index === page.position ? null : index;
    try {
      updateFormData(data);
      const result = await onSave(data, newIndex);
      if (result) {
        updateLastSaveTime(moment());
      }
      updateErrorMessage();
    } catch (error) {
      // eslint-disable-next-line no-console
      console.log(error);
      updateErrorMessage('Unable to save activity report');
    }
  };

  const onContinue = () => {
    onSaveForm(true, page.position + 1);
  };

  useInterval(() => {
    onSaveForm(false);
  }, autoSaveInterval);

  // A new form page is being shown so we need to reset `react-hook-form` so validations are
  // reset and the proper values are placed inside inputs
  useDeepCompareEffect(() => {
    reset(formData);
  }, [currentPage, reset, formData]);

  const navigatorPages = pages.map((p) => {
    const current = p.position === page.position;
    const stateOfPage = current ? IN_PROGRESS : pageState[p.position];
    const state = p.review ? status : stateOfPage;
    return {
      label: p.label,
      onNavigation: () => onSaveForm(false, p.position),
      state,
      current,
    };
  });

  return (
    <Grid row gap>
      <Grid col={12} tablet={{ col: 6 }} desktop={{ col: 4 }}>
        <SideNav
          skipTo="navigator-form"
          skipToMessage="Skip to report content"
          pages={navigatorPages}
          lastSaveTime={lastSaveTime}
          errorMessage={errorMessage}
        />
      </Grid>
      <Grid col={12} tablet={{ col: 6 }} desktop={{ col: 8 }}>
        <div id="navigator-form">
          {page.review
            && page.render(
              hookForm,
              allComplete,
              formData,
              onFormSubmit,
              additionalData,
<<<<<<< HEAD
              onReview,
              approvingManager,
=======
              reportId,
>>>>>>> eb867acb
            )}
          {!page.review
            && (
              <Container skipTopPadding>
                <NavigatorHeader
                  label={page.label}
                />
                <Form
                  onSubmit={handleSubmit(onContinue)}
                  className="smart-hub--form-large"
                >
                  {page.render(hookForm, additionalData, reportId)}
                  <Button type="submit" disabled={!isValid}>Continue</Button>
                </Form>
              </Container>
            )}
        </div>
      </Grid>
    </Grid>
  );
}

Navigator.propTypes = {
  initialData: PropTypes.shape({}),
  onFormSubmit: PropTypes.func.isRequired,
  onSave: PropTypes.func.isRequired,
  status: PropTypes.string.isRequired,
  onReview: PropTypes.func.isRequired,
  approvingManager: PropTypes.bool.isRequired,
  pages: PropTypes.arrayOf(
    PropTypes.shape({
      review: PropTypes.bool.isRequired,
      position: PropTypes.number.isRequired,
      path: PropTypes.string.isRequired,
      render: PropTypes.func.isRequired,
      label: PropTypes.isRequired,
    }),
  ).isRequired,
  currentPage: PropTypes.string.isRequired,
  autoSaveInterval: PropTypes.number,
  additionalData: PropTypes.shape({}),
  reportId: PropTypes.node.isRequired,
};

Navigator.defaultProps = {
  initialData: {},
  additionalData: {},
  autoSaveInterval: 1000 * 60 * 2,
};

export default Navigator;<|MERGE_RESOLUTION|>--- conflicted
+++ resolved
@@ -29,12 +29,9 @@
   additionalData,
   onSave,
   autoSaveInterval,
-<<<<<<< HEAD
   approvingManager,
   status,
-=======
   reportId,
->>>>>>> eb867acb
 }) {
   const [formData, updateFormData] = useState(initialData);
   const [errorMessage, updateErrorMessage] = useState();
@@ -135,12 +132,9 @@
               formData,
               onFormSubmit,
               additionalData,
-<<<<<<< HEAD
               onReview,
               approvingManager,
-=======
               reportId,
->>>>>>> eb867acb
             )}
           {!page.review
             && (
