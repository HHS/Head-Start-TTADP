/* eslint-disable react/jsx-props-no-spreading */
/*
  The navigator is a component used to show multiple form pages. It displays a stickied nav window
  on the left hand side with each page of the form listed. Clicking on an item in the nav list will
  display that item in the content section. The navigator keeps track of the "state" of each page.
*/
import React, {
  useState,
  useContext,
  useMemo,
} from 'react';
import PropTypes from 'prop-types';
import {
  FormProvider, useForm,
} from 'react-hook-form/dist/index.ie11';
import {
  Form,
  Button,
  Grid,
  Alert,
} from '@trussworks/react-uswds';
import useDeepCompareEffect from 'use-deep-compare-effect';
import moment from 'moment';
import useInterval from '@use-it/interval';
import Container from '../Container';
import SocketAlert from '../SocketAlert';
import {
  IN_PROGRESS, COMPLETE,
} from './constants';
import SideNav from './components/SideNav';
import NavigatorHeader from './components/NavigatorHeader';
import DismissingComponentWrapper from '../DismissingComponentWrapper';
import { OBJECTIVE_RESOURCES, validateGoals } from '../../pages/ActivityReport/Pages/components/goalValidator';
import { saveGoalsForReport, saveObjectivesForReport } from '../../fetchers/activityReports';
import GoalFormContext from '../../GoalFormContext';
import { validateObjectives } from '../../pages/ActivityReport/Pages/components/objectiveValidator';
import AppLoadingContext from '../../AppLoadingContext';
import { convertGoalsToFormData } from '../../pages/ActivityReport/formDataHelpers';
import { objectivesWithValidResourcesOnly, validateListOfResources } from '../GoalForm/constants';

const shouldUpdateFormData = (isAutoSave) => {
  if (!isAutoSave) {
    return false;
  }

  const richTextEditors = document.querySelectorAll('.rdw-editor-main');
  const selection = document.getSelection();
  return !(Array.from(richTextEditors).some((rte) => rte.contains(selection.anchorNode)));
};

const Navigator = ({
  editable,
  formData,
  updateFormData,
  pages,
  onFormSubmit,
  onReview,
  onResetToDraft,
  currentPage,
  additionalData,
  onSave,
  autoSaveInterval,
  isApprover,
  isPendingApprover,
  reportId,
  updatePage,
  reportCreator,
  lastSaveTime,
  updateLastSaveTime,
  errorMessage,
  updateErrorMessage,
  savedToStorageTime,
  socketMessageStore,
}) => {
  const [showSavedDraft, updateShowSavedDraft] = useState(false);
  const page = useMemo(() => pages.find((p) => p.path === currentPage), [currentPage, pages]);

  const hookForm = useForm({
    mode: 'onBlur', // putting it to onBlur as the onChange breaks the new goal form
    defaultValues: formData,
    shouldUnregister: false,
  });

  const {
    formState,
    getValues,
    reset,
    setValue,
    setError,
    watch,
  } = hookForm;

  const pageState = watch('pageState');
  const selectedGoals = watch('goals');
  const goalForEditing = watch('goalForEditing');
  const selectedObjectivesWithoutGoals = watch('objectivesWithoutGoals');

  // App Loading Context.
  const { isAppLoading, setIsAppLoading, setAppLoadingText } = useContext(AppLoadingContext);
  // if we have a goal in the form, we want to say "goal form is not closed"
  const [isGoalFormClosed, toggleGoalForm] = useState(
    !(goalForEditing) && selectedGoals && selectedGoals.length > 0,
  );
  const [weAreAutoSaving, setWeAreAutoSaving] = useState(false);

  // Toggle objectives readonly only if all objectives are saved and pass validation.
  const areInitialObjectivesValid = validateObjectives(selectedObjectivesWithoutGoals);
  const hasUnsavedObjectives = selectedObjectivesWithoutGoals.filter((u) => !u.id);
  const [isObjectivesFormClosed, toggleObjectiveForm] = useState(
    selectedObjectivesWithoutGoals.length > 0
    && areInitialObjectivesValid === true
    && hasUnsavedObjectives.length === 0,
  );

  const setSavingLoadScreen = (isAutoSave = false) => {
    if (!isAutoSave && !isAppLoading) {
      setAppLoadingText('Saving');
      setIsAppLoading(true);
    }
  };

  const activityRecipientType = watch('activityRecipientType');
  const isGoalsObjectivesPage = page.path === 'goals-objectives';
  const recipients = watch('activityRecipients');
  const isRecipientReport = activityRecipientType === 'recipient';

  const grantIds = isRecipientReport ? recipients.map((r) => {
    if (r.grant) {
      return r.grant.id;
    }

    return r.activityRecipientId;
  }) : [];

  const { isDirty, isValid } = formState;

  const newNavigatorState = () => {
    if (page.review) {
      return pageState;
    }

    const currentPageState = pageState[page.position];
    const isComplete = page.isPageComplete ? page.isPageComplete(getValues(), formState) : isValid;
    const newPageState = { ...pageState };

    if (isComplete) {
      newPageState[page.position] = COMPLETE;
    } else if (currentPageState === COMPLETE) {
      newPageState[page.position] = IN_PROGRESS;
    } else {
      newPageState[page.position] = isDirty ? IN_PROGRESS : currentPageState;
    }
    return newPageState;
  };
  const onSaveForm = async (isAutoSave = false) => {
    setSavingLoadScreen(isAutoSave);
    if (!editable) {
      setIsAppLoading(false);
      return;
    }
    const { status, ...values } = getValues();
    const data = { ...formData, ...values, pageState: newNavigatorState() };

    try {
      // Always clear the previous error message before a save.
      updateErrorMessage();
      await onSave(data);
      updateLastSaveTime(moment());
    } catch (error) {
      updateErrorMessage('A network error has prevented us from saving your activity report to our database. Your work is safely saved to your web browser in the meantime.');
    } finally {
      setIsAppLoading(false);
    }
  };

  // we show the save goals button if the form isn't closed, if we're on the goals and
  // objectives page and if we aren't just showing objectives
  const showSaveGoalsAndObjButton = isGoalsObjectivesPage
    && !isGoalFormClosed
    && !isObjectivesFormClosed;
  const isOtherEntityReport = activityRecipientType === 'other-entity';

  const onSaveDraft = async () => {
    try {
      setSavingLoadScreen();
      await onSaveForm(); // save the form data to the server
      updateShowSavedDraft(true); // show the saved draft message
    } finally {
      setIsAppLoading(false);
    }
  };

  /**
   * @summary This function is called when a page is navigated and is somewhat
   * equivalent to saving a draft. It isn't called if the goal form is closed.
   */
  const onSaveDraftGoalForNavigation = async () => {
    // the goal form only allows for one goal to be open at a time
    // but the objectives are stored in a subfield
    // so we need to access the objectives and bundle them together in order to validate them
    const objectivesFieldArrayName = 'goalForEditing.objectives';
    const objectives = getValues(objectivesFieldArrayName);
    const name = getValues('goalName');
    const formEndDate = getValues('goalEndDate');
    const isRttapa = getValues('goalIsRttapa');

    const isAutoSave = false;
    setSavingLoadScreen(isAutoSave);

    const endDate = formEndDate && formEndDate.toLowerCase() !== 'invalid date' ? formEndDate : '';

    const goal = {
      ...goalForEditing,
      isActivelyBeingEditing: true,
      name,
      endDate,
      objectives: objectivesWithValidResourcesOnly(objectives),
      isRttapa,
      regionId: formData.regionId,
      grantIds,
    };

    // the above logic has packaged all the fields into a tidy goal object and we can now
    // save it to the server and update the form state
    const allGoals = [...selectedGoals.map((g) => ({ ...g, isActivelyBeingEditing: false })), goal];

    try {
      setValue('goals', allGoals);
      const { status, ...values } = getValues();
      const data = { ...formData, ...values, pageState: newNavigatorState() };
      await onSave(data);

      updateErrorMessage('');
      updateLastSaveTime(moment());
      updateShowSavedDraft(true); // show the saved draft message
    } catch (error) {
      updateErrorMessage('A network error has prevented us from saving your activity report to our database. Your work is safely saved to your web browser in the meantime.');
    } finally {
      setIsAppLoading(false);
    }
  };

  const onSaveDraftGoal = async (isAutoSave = false) => {
    // the goal form only allows for one goal to be open at a time
    // but the objectives are stored in a subfield
    // so we need to access the objectives and bundle them together in order to validate them
    const objectivesFieldArrayName = 'goalForEditing.objectives';
    const objectives = getValues(objectivesFieldArrayName);
    const name = getValues('goalName');
    const formEndDate = getValues('goalEndDate');
    const isRttapa = getValues('goalIsRttapa');

    let invalidResources = false;
    const invalidResourceIndices = [];

    if (objectives) {
    // refire the objective resource validation
      objectives.forEach((objective, index) => {
        if (!validateListOfResources(objective.resources)) {
          invalidResources = true;
          invalidResourceIndices.push(index);
        }
      });
    }

    if (!isAutoSave && invalidResources) {
      // make an attempt to focus on the first invalid resource
      // having a sticky header complicates this enough to make me not want to do this perfectly
      // right out of the gate
      const invalid = document.querySelector('.usa-error-message + .ttahub-resource-repeater input');
      if (invalid) {
        invalid.focus();
      }
      return;
    }

    if (!isAutoSave) {
      setSavingLoadScreen(isAutoSave);
    }

    const endDate = formEndDate && formEndDate.toLowerCase() !== 'invalid date' ? formEndDate : '';

    const goal = {
      ...goalForEditing,
      isActivelyBeingEditing: true,
      name,
      endDate,
      objectives: objectivesWithValidResourcesOnly(objectives),
      isRttapa,
      regionId: formData.regionId,
      grantIds,
    };

    let allGoals = [...selectedGoals.map((g) => ({ ...g, isActivelyBeingEditing: false })), goal];

    // save goal to api, come back with new ids for goal and objectives
    try {
      // we only need save goal if we have a goal name
      if (name) {
        allGoals = await saveGoalsForReport(
          {
            goals: allGoals,
            activityReportId: reportId,
            regionId: formData.regionId,
          },
        );
      }

      /**
       * If we are autosaving, and we are currently editing a rich text editor component, do not
       * update the form data. This is to prevent the rich text editor from losing focus
       * when the form data is updated.
       *
       * This introduces the possibility of a bug with extra objectives - that is, if the user
       * enters an objective title, starts typing TTA provided, and then the autosave happens,
       * an objective will be created. If the title is then changed AFTERWARDS, before any other
       * non-autosave save happens, it will create yet another objective. This is not an issue on
       * existing objectives, nor is it an issue if another save happens in between at any point.
       */

      const allowUpdateFormData = shouldUpdateFormData(isAutoSave);

      const {
        goals, goalForEditing: newGoalForEditing,
      } = convertGoalsToFormData(allGoals, grantIds);

      // update form data
      const { status, ...values } = getValues();

      // plug in new values
      const data = {
        ...formData,
        ...values,
        goals,
        goalForEditing: newGoalForEditing,
        [objectivesFieldArrayName]: newGoalForEditing ? newGoalForEditing.objectives : null,
      };

      if (allowUpdateFormData) {
        updateFormData(data, true);
      }

      updateErrorMessage('');
      updateLastSaveTime(moment());
      updateShowSavedDraft(true); // show the saved draft message
      // we have to do this here, after the form data has been updated
      if (isAutoSave && goalForEditing) {
        invalidResourceIndices.forEach((index) => {
          setError(`${objectivesFieldArrayName}[${index}].resources`, { message: OBJECTIVE_RESOURCES });
        });
      }
    } catch (error) {
      updateErrorMessage('A network error has prevented us from saving your activity report to our database. Your work is safely saved to your web browser in the meantime.');
    } finally {
      // we don't want to update the context if we are autosaving,
      // since the loading screen isn't shown
      if (!isAutoSave) {
        setIsAppLoading(false);
      }
    }
  };

  const onSaveDraftOetObjectives = async (isAutoSave = false) => {
    const fieldArrayName = 'objectivesWithoutGoals';
    const currentObjectives = getValues(fieldArrayName);
    const otherEntityIds = recipients.map((otherEntity) => otherEntity.activityRecipientId);

    let invalidResources = false;
    const invalidResourceIndices = [];

    if (currentObjectives) {
    // refire the objective resource validation
      currentObjectives.forEach((objective, index) => {
        if (!validateListOfResources(objective.resources)) {
          invalidResources = true;
          invalidResourceIndices.push(index);
        }
      });
    }

    if (!isAutoSave && invalidResources) {
      // make an attempt to focus on the first invalid resource
      // having a sticky header complicates this enough to make me not want to do this perfectly
      // right out of the gate
      const invalid = document.querySelector('.usa-error-message + .ttahub-resource-repeater input');
      if (invalid) {
        invalid.focus();
      }
      return;
    }

    // we don't want to change the app loading context if we are autosaving
    if (!isAutoSave) {
      // Prevent user from making changes to objectives during auto-save.
      setSavingLoadScreen(isAutoSave);
    }

    // Save objectives.
    try {
      let newObjectives = await saveObjectivesForReport(
        {
          objectivesWithoutGoals: objectivesWithValidResourcesOnly(
            currentObjectives.map((objective) => (
              { ...objective, recipientIds: otherEntityIds }
            )),
          ),
          activityReportId: reportId,
          region: formData.regionId,
        },
      );

      // if we are autosaving, we want to preserve the resources that were added in the UI
      // whether or not they are valid (although nothing is saved to the database)
      // this is a convenience so that a work in progress isn't erased
      if (isAutoSave && newObjectives) {
        newObjectives = newObjectives.map((objective, objectiveIndex) => ({
          ...objective,
          resources: currentObjectives[objectiveIndex].resources,
        }));
      }

      /**
       * If we are autosaving, and we are currently editing a rich text editor component, do not
       * update the form data. This is to prevent the rich text editor from losing focus
       * when the form data is updated.
       *
       * This introduces the possibility of a bug with extra objectives - that is, if the user
       * enters an objective title, starts typing TTA provided, and then the autosave happens,
       * an objective will be created. If the title is then changed AFTERWARDS, before any other
       * non-autosave save happens, it will create yet another objective. This is not an issue on
       * existing objectives, nor is it an issue if another save happens in between at any point.
       */
      const allowUpdateFormData = shouldUpdateFormData(isAutoSave);

      // update form data
      const { status, ...values } = getValues();
      const data = { ...formData, ...values, pageState: newNavigatorState() };
      if (allowUpdateFormData) {
        updateFormData(data);
      }

      // Set updated objectives.
      setValue('objectivesWithoutGoals', newObjectives);
      updateLastSaveTime(moment()); // update the last saved time
      updateShowSavedDraft(true); // show the saved draft message
      updateErrorMessage('');

      // we have to do this here, after the form data has been updated
      if (isAutoSave) {
        invalidResourceIndices.forEach((index) => {
          setError(`${fieldArrayName}[${index}].resources`, { message: OBJECTIVE_RESOURCES });
        });
      }
    } catch (error) {
      updateErrorMessage('A network error has prevented us from saving your activity report to our database. Your work is safely saved to your web browser in the meantime.');
    } finally {
      if (!isAutoSave) {
        setIsAppLoading(false);
      }
    }
  };

  const onSaveAndContinueGoals = async () => {
    // the goal form only allows for one goal to be open at a time
    // but the objectives are stored in a subfield
    // so we need to access the objectives and bundle them together in order to validate them
    const fieldArrayName = 'goalForEditing.objectives';
    const objectives = getValues(fieldArrayName);
    const name = getValues('goalName');
    const endDate = getValues('goalEndDate');
    const isRttapa = getValues('goalIsRttapa');

    const goal = {
      ...goalForEditing,
      isActivelyBeingEditing: false,
      name,
      endDate,
      objectives,
      isRttapa,
      regionId: formData.regionId,
    };

    // validate goals will check the form and set errors
    // where appropriate
    const areGoalsValid = validateGoals(
      [goal],
      setError,
    );

    if (areGoalsValid !== true) {
      // make an attempt to focus on the first invalid field
      const invalid = document.querySelector('.usa-form :invalid:not(fieldset), .usa-form-group--error textarea, .usa-form-group--error input');
      if (invalid) {
        invalid.focus();
      }

      return;
    }

    // save goal to api, come back with new ids for goal and objectives
    try {
      // clear out the goal form
      setValue('goalForEditing', null);
      setValue('goalName', '');
      setValue('goalEndDate', '');
      setValue('goalIsRttapa', '');
      setValue('goalForEditing.objectives', []);

      // set goals to form data as appropriate
      setValue('goals', [
        // we make sure to mark all the read only goals as "ActivelyEdited: false"
        ...selectedGoals.map((g) => ({ ...g, isActivelyBeingEditing: false })),
        {
          ...goal,
          // we also need to make sure we only send valid objectives to the API
          objectives: objectivesWithValidResourcesOnly(goal.objectives),
        },
      ]);

      // save report to API
      const { status, ...values } = getValues();
      const data = { ...formData, ...values, pageState: newNavigatorState() };
      await onSave(data);

      updateErrorMessage('');
    } catch (error) {
      updateErrorMessage('A network error has prevented us from saving your activity report to our database. Your work is safely saved to your web browser in the meantime.');
    }

    // close the goal form
    toggleGoalForm(true);
  };

  const onObjectiveSaveAndContinue = async () => {
    // Get other-entity objectives.
    const fieldArrayName = 'objectivesWithoutGoals';
    const objectives = getValues(fieldArrayName);

    // Validate objectives.
    const areObjectivesValid = validateObjectives(objectives, setError);
    if (areObjectivesValid !== true) {
      return;
    }

    const otherEntityIds = recipients.map((otherEntity) => otherEntity.activityRecipientId);

    try {
      setValue('objectivesWithoutGoals', objectivesWithValidResourcesOnly(objectives.map((objective) => (
        { ...objective, recipientIds: otherEntityIds }
      ))));

      updateErrorMessage('');
    } catch (error) {
      updateErrorMessage('A network error has prevented us from saving your activity report to our database. Your work is safely saved to your web browser in the meantime.');
    }

    toggleObjectiveForm(true);
  };

  const onSaveAndContinueGoalsAndObjectives = async () => {
    setSavingLoadScreen();
    try {
      if (isOtherEntityReport) {
        // Save objectives for other-entity report.
        await onObjectiveSaveAndContinue();
      } else {
        // Save goals for recipient report.
        await onSaveAndContinueGoals();
      }
    } finally {
      setIsAppLoading(false);
    }
  };

  /**
   *
   * @param {boolean} isAutoSave whether or not an autosave is triggering the draft save
   * @param {boolean} isNavigation whether or not the draft save is triggered by a navigation
   */
  const draftSaver = async (isAutoSave = false, isNavigation = false) => {
    // Determine if we should save draft on auto save.
    const saveGoalsDraft = isGoalsObjectivesPage && !isGoalFormClosed && isRecipientReport;
    const saveObjectivesDraft = (
      isGoalsObjectivesPage && !isObjectivesFormClosed && !isRecipientReport
    );

    if (isOtherEntityReport && saveObjectivesDraft) {
      // Save other-entity draft.
      await onSaveDraftOetObjectives(isAutoSave);
    } else if (saveGoalsDraft) {
      if (!isNavigation) {
        // Save recipient draft.
        await onSaveDraftGoal(isAutoSave, isNavigation);
      } else if (isNavigation) {
        /**
         * if we are navigating, we need to follow slightly different logic for saving.
         * The form data for the whole report should be updated so that the page state is saved.
         * This also allows for a simpler, less computationally expensive, function call
         */
        await onSaveDraftGoalForNavigation();
      }
    } else {
      // Save regular.
      await onSaveForm(isAutoSave);
    }
  };

  const onUpdatePage = async (index) => {
    // name the parameters for clarity
    const isAutoSave = false;
    const isNavigation = true;

    // save the current page
    await draftSaver(isAutoSave, isNavigation);

    // navigate to the next page
    if (index !== page.position) {
      updatePage(index);
      updateShowSavedDraft(false);
    }
  };

  const onContinue = () => {
    setSavingLoadScreen();
    onUpdatePage(page.position + 1);
  };

  useInterval(async () => {
    // Don't auto save if we are already saving, or if the form hasn't been touched
    try {
      if (!isAppLoading && isDirty && !weAreAutoSaving) {
        // this is used to disable the save buttons
        // (we don't use the overlay on auto save)
        setWeAreAutoSaving(true);
        await draftSaver(true);
      }
    } finally {
      setWeAreAutoSaving(false); // enable the save buttons
    }
  }, autoSaveInterval);

  // A new form page is being shown so we need to reset `react-hook-form` so validations are
  // reset and the proper values are placed inside inputs
  useDeepCompareEffect(() => {
    reset(formData);
  }, [currentPage, reset, formData]);

  const navigatorPages = pages.map((p) => {
    const current = p.position === page.position;

    let stateOfPage = pageState[p.position];
    if (stateOfPage !== COMPLETE) {
      stateOfPage = current ? IN_PROGRESS : pageState[p.position];
    }

    const state = p.review ? formData.calculatedStatus : stateOfPage;
    return {
      label: p.label,
      onNavigation: () => {
        onUpdatePage(p.position);
      },
      state,
      current,
      review: p.review,
    };
  });

  return (
    <Grid row gap>
      <Grid className="smart-hub-sidenav-wrapper no-print" col={12} desktop={{ col: 4 }}>
        <SideNav
          skipTo="navigator-form"
          skipToMessage="Skip to report content"
          pages={navigatorPages}
          lastSaveTime={lastSaveTime}
          errorMessage={errorMessage}
          savedToStorageTime={savedToStorageTime}
        />
      </Grid>
      <Grid className="smart-hub-navigator-wrapper" col={12} desktop={{ col: 8 }}>
        <SocketAlert store={socketMessageStore} />
        <GoalFormContext.Provider value={{
          isGoalFormClosed,
          isObjectivesFormClosed,
          toggleGoalForm,
          toggleObjectiveForm,
          isAppLoading,
          setIsAppLoading,
        }}
        >
          <FormProvider {...hookForm}>
            <div id="navigator-form">
              {page.review
                && page.render(
                  formData,
                  onFormSubmit,
                  additionalData,
                  onReview,
                  isApprover,
                  isPendingApprover,
                  onResetToDraft,
                  onSaveForm,
                  navigatorPages,
                  reportCreator,
                  lastSaveTime,
                )}
              {!page.review
                && (
                  <Container skipTopPadding>
                    <NavigatorHeader
                      key={page.label}
                      label={page.label}
                      titleOverride={page.titleOverride}
                      formData={formData}
                    />
                    <Form
                      className="smart-hub--form-large"
                    >
                      {page.render(
                        additionalData,
                        formData,
                        reportId,
                        onSaveDraftGoal,
                        onSaveDraftOetObjectives,
                      )}
                      <div className="display-flex">
                        {showSaveGoalsAndObjButton
                          ? (
                            <>
<<<<<<< HEAD
                              <Button className="margin-right-1" type="button" disabled={isAppLoading || weAreAutoSaving} onClick={onSaveAndContinueGoalsAndObjectives}>{`Save ${isOtherEntityReport ? 'objectives' : 'goal'}`}</Button>
                              <Button className="usa-button--outline" type="button" disabled={isAppLoading || weAreAutoSaving} onClick={isOtherEntityReport ? () => onSaveDraftOetObjectives(false) : () => onSaveDraftGoal(false)}>Save draft</Button>
=======
                              <Button id={`draft-${page.path}-save-continue`} className="margin-right-1" type="button" disabled={isAppLoading || weAreAutoSaving} onClick={onGoalFormNavigate}>{`Save ${isOtherEntityReport ? 'objectives' : 'goal'}`}</Button>
                              <Button id={`draft-${page.path}-save-draft`} className="usa-button--outline" type="button" disabled={isAppLoading || weAreAutoSaving} onClick={isOtherEntityReport ? () => onSaveDraftOetObjectives(false) : () => onSaveDraftGoal(false)}>Save draft</Button>
>>>>>>> 7a0d34fd
                            </>
                          ) : (
                            <>
                              <Button id={`draft-${page.path}-save-continue`} className="margin-right-1" type="button" disabled={isAppLoading} onClick={onContinue}>Save and continue</Button>
                              <Button id={`draft-${page.path}-save-draft`} className="usa-button--outline" type="button" disabled={isAppLoading} onClick={onSaveDraft}>Save draft</Button>
                            </>
                          )}
                        {
                          page.position <= 1
                            ? null
                            : <Button id={`draft-${page.path}-back`} outline type="button" disabled={isAppLoading} onClick={() => { onUpdatePage(page.position - 1); }}>Back</Button>
                        }
                      </div>
                    </Form>
                    <DismissingComponentWrapper
                      shown={showSavedDraft}
                      updateShown={updateShowSavedDraft}
                      hideFromScreenReader={false}
                    >
                      {lastSaveTime && (
                        <Alert className="margin-top-3 maxw-mobile-lg" noIcon slim type="success" aria-live="off">
                          Draft saved on
                          {' '}
                          {lastSaveTime.format('MM/DD/YYYY [at] h:mm a z')}
                        </Alert>
                      )}
                    </DismissingComponentWrapper>
                  </Container>
                )}
            </div>
          </FormProvider>
        </GoalFormContext.Provider>
      </Grid>
    </Grid>
  );
};

Navigator.propTypes = {
  onResetToDraft: PropTypes.func.isRequired,
  editable: PropTypes.bool.isRequired,
  formData: PropTypes.shape({
    calculatedStatus: PropTypes.string,
    pageState: PropTypes.shape({}),
    regionId: PropTypes.number.isRequired,
  }).isRequired,
  updateFormData: PropTypes.func.isRequired,
  errorMessage: PropTypes.string,
  updateErrorMessage: PropTypes.func.isRequired,
  lastSaveTime: PropTypes.instanceOf(moment),
  savedToStorageTime: PropTypes.string,
  updateLastSaveTime: PropTypes.func.isRequired,
  onFormSubmit: PropTypes.func.isRequired,
  onSave: PropTypes.func.isRequired,
  onReview: PropTypes.func.isRequired,
  isApprover: PropTypes.bool.isRequired,
  isPendingApprover: PropTypes.bool.isRequired,
  updatePage: PropTypes.func.isRequired,
  pages: PropTypes.arrayOf(
    PropTypes.shape({
      review: PropTypes.bool.isRequired,
      position: PropTypes.number.isRequired,
      path: PropTypes.string.isRequired,
      render: PropTypes.func.isRequired,
      label: PropTypes.string.isRequired,
    }),
  ).isRequired,
  currentPage: PropTypes.string.isRequired,
  autoSaveInterval: PropTypes.number,
  additionalData: PropTypes.shape({}),
  reportId: PropTypes.node.isRequired,
  reportCreator: PropTypes.shape({
    name: PropTypes.string,
    role: PropTypes.oneOfType([
      PropTypes.arrayOf(PropTypes.string),
      PropTypes.string,
    ]),
  }),
  socketMessageStore: PropTypes.shape({
    user: PropTypes.shape({
      name: PropTypes.string,
    }),
  }),
};

Navigator.defaultProps = {
  additionalData: {},
  autoSaveInterval: 1000 * 60 * 2,
  lastSaveTime: null,
  savedToStorageTime: null,
  errorMessage: '',
  socketMessageStore: null,
  reportCreator: {
    name: null,
    role: null,
  },
};

export default Navigator;<|MERGE_RESOLUTION|>--- conflicted
+++ resolved
@@ -727,13 +727,8 @@
                         {showSaveGoalsAndObjButton
                           ? (
                             <>
-<<<<<<< HEAD
-                              <Button className="margin-right-1" type="button" disabled={isAppLoading || weAreAutoSaving} onClick={onSaveAndContinueGoalsAndObjectives}>{`Save ${isOtherEntityReport ? 'objectives' : 'goal'}`}</Button>
-                              <Button className="usa-button--outline" type="button" disabled={isAppLoading || weAreAutoSaving} onClick={isOtherEntityReport ? () => onSaveDraftOetObjectives(false) : () => onSaveDraftGoal(false)}>Save draft</Button>
-=======
-                              <Button id={`draft-${page.path}-save-continue`} className="margin-right-1" type="button" disabled={isAppLoading || weAreAutoSaving} onClick={onGoalFormNavigate}>{`Save ${isOtherEntityReport ? 'objectives' : 'goal'}`}</Button>
+                              <Button id={`draft-${page.path}-save-continue`} className="margin-right-1" type="button" disabled={isAppLoading || weAreAutoSaving} onClick={onSaveAndContinueGoalsAndObjectives}>{`Save ${isOtherEntityReport ? 'objectives' : 'goal'}`}</Button>
                               <Button id={`draft-${page.path}-save-draft`} className="usa-button--outline" type="button" disabled={isAppLoading || weAreAutoSaving} onClick={isOtherEntityReport ? () => onSaveDraftOetObjectives(false) : () => onSaveDraftGoal(false)}>Save draft</Button>
->>>>>>> 7a0d34fd
                             </>
                           ) : (
                             <>
