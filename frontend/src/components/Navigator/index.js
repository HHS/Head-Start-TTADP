/* eslint-disable react/jsx-props-no-spreading */
/*
  The navigator is a component used to show multiple form pages. It displays a stickied nav window
  on the left hand side with each page of the form listed. Clicking on an item in the nav list will
  display that item in the content section. The navigator keeps track of the "state" of each page.
*/
import React, {
  useEffect,
  useState,
  useContext,
} from 'react';
import PropTypes from 'prop-types';
import {
  FormProvider, useForm,
} from 'react-hook-form/dist/index.ie11';
import {
  Form,
  Button,
  Grid,
  Alert,
} from '@trussworks/react-uswds';
import useDeepCompareEffect from 'use-deep-compare-effect';
import moment from 'moment';
import useInterval from '@use-it/interval';
import Container from '../Container';
import SocketAlert from '../SocketAlert';
import { SocketContext, socketPath } from '../SocketProvider';
import UserContext from '../../UserContext';

import {
  IN_PROGRESS, COMPLETE,
} from './constants';
import SideNav from './components/SideNav';
import NavigatorHeader from './components/NavigatorHeader';
import DismissingComponentWrapper from '../DismissingComponentWrapper';
import { OBJECTIVE_RESOURCES, validateGoals } from '../../pages/ActivityReport/Pages/components/goalValidator';
import { saveGoalsForReport, saveObjectivesForReport } from '../../fetchers/activityReports';
import GoalFormContext from '../../GoalFormContext';
import { validateObjectives } from '../../pages/ActivityReport/Pages/components/objectiveValidator';
import AppLoadingContext from '../../AppLoadingContext';
import { convertGoalsToFormData } from '../../pages/ActivityReport/formDataHelpers';
import { objectivesWithValidResourcesOnly, validateListOfResources } from '../GoalForm/constants';

function Navigator({
  editable,
  formData,
  updateFormData,
  pages,
  onFormSubmit,
  onReview,
  onResetToDraft,
  currentPage,
  additionalData,
  onSave,
  autoSaveInterval,
  isApprover,
  isPendingApprover,
  reportId,
  updatePage,
  reportCreator,
  lastSaveTime,
  updateLastSaveTime,
  errorMessage,
  updateErrorMessage,
  savedToStorageTime,
}) {
  const [showSavedDraft, updateShowSavedDraft] = useState(false);

  const page = pages.find((p) => p.path === currentPage);

  const hookForm = useForm({
    mode: 'onBlur', // putting it to onBlur as the onChange breaks the new goal form
    defaultValues: formData,
    shouldUnregister: false,
  });

  const {
    formState,
    getValues,
    reset,
    setValue,
    setError,
    watch,
  } = hookForm;

  const pageState = watch('pageState');
  const selectedGoals = watch('goals');
  const goalForEditing = watch('goalForEditing');
  const selectedObjectivesWithoutGoals = watch('objectivesWithoutGoals');

  // App Loading Context.
  const { isAppLoading, setIsAppLoading, setAppLoadingText } = useContext(AppLoadingContext);
  // if we have a goal in the form, we want to say "goal form is not closed"
  const [isGoalFormClosed, toggleGoalForm] = useState(
    !(goalForEditing) && selectedGoals && selectedGoals.length > 0,
  );
  const [weAreAutoSaving, setWeAreAutoSaving] = useState(false);

  // Toggle objectives readonly only if all objectives are saved and pass validation.
  const areInitialObjectivesValid = validateObjectives(selectedObjectivesWithoutGoals);
  const hasUnsavedObjectives = selectedObjectivesWithoutGoals.filter((u) => !u.id);
  const [isObjectivesFormClosed, toggleObjectiveForm] = useState(
    selectedObjectivesWithoutGoals.length > 0
    && areInitialObjectivesValid === true
    && hasUnsavedObjectives.length === 0,
  );

  const setSavingLoadScreen = (isAutoSave = false) => {
    if (!isAutoSave && !isAppLoading) {
      setAppLoadingText('Saving');
      setIsAppLoading(true);
    }
  };

  const activityRecipientType = watch('activityRecipientType');
  const isGoalsObjectivesPage = page.path === 'goals-objectives';
  const recipients = watch('activityRecipients');
  const isRecipientReport = activityRecipientType === 'recipient';

  const grantIds = isRecipientReport ? recipients.map((r) => {
    if (r.grant) {
      return r.grant.id;
    }

    return r.activityRecipientId;
  }) : [];

  const { isDirty, isValid } = formState;

  const newNavigatorState = () => {
    if (page.review) {
      return pageState;
    }

    const currentPageState = pageState[page.position];
    const isComplete = page.isPageComplete ? page.isPageComplete(getValues(), formState) : isValid;
    const newPageState = { ...pageState };

    if (isComplete) {
      newPageState[page.position] = COMPLETE;
    } else if (currentPageState === COMPLETE) {
      newPageState[page.position] = IN_PROGRESS;
    } else {
      newPageState[page.position] = isDirty ? IN_PROGRESS : currentPageState;
    }
    return newPageState;
  };
  const onSaveForm = async (isAutoSave = false) => {
    setSavingLoadScreen(isAutoSave);
    if (!editable) {
      setIsAppLoading(false);
      return;
    }
    const { status, ...values } = getValues();
    const data = { ...formData, ...values, pageState: newNavigatorState() };

    // TODO: we update the form data in the onSave handler- not seeing why we need to do it twice
    // leaving this in there as a comment until I can verify that it's not needed
    // updateFormData(data);
    try {
      // Always clear the previous error message before a save.
      updateErrorMessage();
      await onSave(data);
      updateLastSaveTime(moment());
    } catch (error) {
      updateErrorMessage('A network error has prevented us from saving your activity report to our database. Your work is safely saved to your web browser in the meantime.');
    } finally {
      setIsAppLoading(false);
    }
  };

  // we show the save goals button if the form isn't closed, if we're on the goals and
  // objectives page and if we aren't just showing objectives
  const showSaveGoalsAndObjButton = isGoalsObjectivesPage
    && !isGoalFormClosed
    && !isObjectivesFormClosed;
  const isOtherEntityReport = activityRecipientType === 'other-entity';

  const onSaveDraft = async () => {
    try {
      setSavingLoadScreen();
      await onSaveForm(); // save the form data to the server
      updateShowSavedDraft(true); // show the saved draft message
    } finally {
      setIsAppLoading(false);
    }
  };

  const onSaveDraftGoal = async (isAutoSave = false) => {
    // the goal form only allows for one goal to be open at a time
    // but the objectives are stored in a subfield
    // so we need to access the objectives and bundle them together in order to validate them
    const objectivesFieldArrayName = 'goalForEditing.objectives';
    const objectives = getValues(objectivesFieldArrayName);
    const name = getValues('goalName');
    const formEndDate = getValues('goalEndDate');
    const isRttapa = getValues('goalIsRttapa');

    let invalidResources = false;
    const invalidResourceIndices = [];

    if (objectives) {
    // refire the objective resource validation
      objectives.forEach((objective, index) => {
        if (!validateListOfResources(objective.resources)) {
          invalidResources = true;
          invalidResourceIndices.push(index);
        }
      });
    }

    if (!isAutoSave && invalidResources) {
      // make an attempt to focus on the first invalid resource
      // having a sticky header complicates this enough to make me not want to do this perfectly
      // right out of the gate
      const invalid = document.querySelector('.usa-error-message + .ttahub-resource-repeater input');
      if (invalid) {
        invalid.focus();
      }
      return;
    }
    // Prevent user from making changes to goal title during auto-save.
    setSavingLoadScreen(isAutoSave);

    const endDate = formEndDate && formEndDate.toLowerCase() !== 'invalid date' ? formEndDate : '';

    const goal = {
      ...goalForEditing,
      isActivelyBeingEditing: true,
      name,
      endDate,
      objectives: objectivesWithValidResourcesOnly(objectives),
      isRttapa,
      regionId: formData.regionId,
      grantIds,
    };

    let allGoals = [...selectedGoals.map((g) => ({ ...g, isActivelyBeingEditing: false })), goal];

    // save goal to api, come back with new ids for goal and objectives
    try {
      // we only need save goal if we have a goal name
      if (name) {
        allGoals = await saveGoalsForReport(
          {
            goals: allGoals,
            activityReportId: reportId,
            regionId: formData.regionId,
          },
        );
      }

      const {
        goals, goalForEditing: newGoalForEditing,
      } = convertGoalsToFormData(allGoals, grantIds);

      setValue('goalForEditing', newGoalForEditing);
      setValue('goals', goals);
      setValue(objectivesFieldArrayName, newGoalForEditing.objectives);

      // update form data
      const { status, ...values } = getValues();
      const data = {
        ...formData,
        ...values,
        goals,
      };

      updateFormData(data, true);

      updateErrorMessage('');
      updateLastSaveTime(moment());
      updateShowSavedDraft(true); // show the saved draft message
      // we have to do this here, after the form data has been updated
      if (isAutoSave && goalForEditing) {
        invalidResourceIndices.forEach((index) => {
          setError(`${objectivesFieldArrayName}[${index}].resources`, { message: OBJECTIVE_RESOURCES });
        });
      }
    } catch (error) {
      updateErrorMessage('A network error has prevented us from saving your activity report to our database. Your work is safely saved to your web browser in the meantime.');
    } finally {
      setIsAppLoading(false);
    }
  };

  const onSaveDraftOetObjectives = async (isAutoSave = false) => {
    const fieldArrayName = 'objectivesWithoutGoals';
    const currentObjectives = getValues(fieldArrayName);
    const otherEntityIds = recipients.map((otherEntity) => otherEntity.activityRecipientId);

    let invalidResources = false;
    const invalidResourceIndices = [];

    if (currentObjectives) {
    // refire the objective resource validation
      currentObjectives.forEach((objective, index) => {
        if (!validateListOfResources(objective.resources)) {
          invalidResources = true;
          invalidResourceIndices.push(index);
        }
      });
    }

    if (!isAutoSave && invalidResources) {
      // make an attempt to focus on the first invalid resource
      // having a sticky header complicates this enough to make me not want to do this perfectly
      // right out of the gate
      const invalid = document.querySelector('.usa-error-message + .ttahub-resource-repeater input');
      if (invalid) {
        invalid.focus();
      }
      return;
    }

    // Prevent user from making changes to objectives during auto-save.
    setSavingLoadScreen(isAutoSave);

    // Save objectives.
    try {
      let newObjectives = await saveObjectivesForReport(
        {
          objectivesWithoutGoals: objectivesWithValidResourcesOnly(
            currentObjectives.map((objective) => (
              { ...objective, recipientIds: otherEntityIds }
            )),
          ),
          activityReportId: reportId,
          region: formData.regionId,
        },
      );

      // if we are autosaving, we want to preserve the resources that were added in the UI
      // whether or not they are valid (although nothing is saved to the database)
      // this is a convenience so that a work in progress isn't erased
      if (isAutoSave && newObjectives) {
        newObjectives = newObjectives.map((objective, objectiveIndex) => ({
          ...objective,
          resources: currentObjectives[objectiveIndex].resources,
        }));
      }

      // update form data
      const { status, ...values } = getValues();
      const data = { ...formData, ...values, pageState: newNavigatorState() };
      updateFormData(data);

      // Set updated objectives.
      setValue('objectivesWithoutGoals', newObjectives);
      updateLastSaveTime(moment()); // update the last saved time
      updateShowSavedDraft(true); // show the saved draft message
      updateErrorMessage('');

      // we have to do this here, after the form data has been updated
      if (isAutoSave) {
        invalidResourceIndices.forEach((index) => {
          setError(`${fieldArrayName}[${index}].resources`, { message: OBJECTIVE_RESOURCES });
        });
      }
    } catch (error) {
      updateErrorMessage('A network error has prevented us from saving your activity report to our database. Your work is safely saved to your web browser in the meantime.');
    } finally {
      setIsAppLoading(false);
    }
  };

  const saveGoalsNavigate = async () => {
    // the goal form only allows for one goal to be open at a time
    // but the objectives are stored in a subfield
    // so we need to access the objectives and bundle them together in order to validate them
    const fieldArrayName = 'goalForEditing.objectives';
    const objectives = getValues(fieldArrayName);
    const name = getValues('goalName');
    const endDate = getValues('goalEndDate');
    const isRttapa = getValues('goalIsRttapa');

    const goal = {
      ...goalForEditing,
      isActivelyBeingEditing: false,
      name,
      endDate,
      objectives,
      isRttapa,
      regionId: formData.regionId,
    };

    // validate goals will check the form and set errors
    // where appropriate
    const areGoalsValid = validateGoals(
      [goal],
      setError,
    );

    if (areGoalsValid !== true) {
      // make an attempt to focus on the first invalid field
      const invalid = document.querySelector('.usa-form :invalid:not(fieldset), .usa-form-group--error textarea, .usa-form-group--error input');
      if (invalid) {
        invalid.focus();
      }

      return;
    }

    let newGoals = selectedGoals;

    // save goal to api, come back with new ids for goal and objectives
    try {
      newGoals = await saveGoalsForReport(
        {
          goals: [
            // we make sure to mark all the read only goals as "ActivelyEdited: false"
            ...selectedGoals.map((g) => ({ ...g, isActivelyBeingEditing: false })),
            {
              ...goal,
              // we also need to make sure we only send valid objectives to the API
              objectives: objectivesWithValidResourcesOnly(goal.objectives),
            },
          ],
          activityReportId: reportId,
          regionId: formData.regionId,
        },
      );
      updateErrorMessage('');
    } catch (error) {
      updateErrorMessage('A network error has prevented us from saving your activity report to our database. Your work is safely saved to your web browser in the meantime.');
    }

    toggleGoalForm(true);
    setValue('goals', newGoals);
    setValue('goalForEditing', null);
    setValue('goalName', '');
    setValue('goalEndDate', '');
    setValue('goalIsRttapa', '');
    setValue('goalForEditing.objectives', []);

    // the form value is updated but the react state is not
    // so here we go (TODO - why are there two sources of truth?)
    updateFormData({
      ...formData,
      goals: newGoals,
      goalForEditing: null,
      goalName: '',
      goalEndDate: '',
      goalIsRttapa: '',
      'goalForEditing.objectives': [],
    });
  };

  const onObjectiveFormNavigate = async () => {
    // Get other-entity objectives.
    const fieldArrayName = 'objectivesWithoutGoals';
    const objectives = getValues(fieldArrayName);

    // Validate objectives.
    const areObjectivesValid = validateObjectives(objectives, setError);
    if (areObjectivesValid !== true) {
      return;
    }

    const otherEntityIds = recipients.map((otherEntity) => otherEntity.activityRecipientId);

    // Save objectives.
    let newObjectives;
    try {
      newObjectives = await saveObjectivesForReport(
        {
          objectivesWithoutGoals: objectivesWithValidResourcesOnly(objectives.map((objective) => (
            { ...objective, recipientIds: otherEntityIds }
          ))),
          activityReportId: reportId,
          region: formData.regionId,
        },
      );
      updateErrorMessage('');
    } catch (error) {
      updateErrorMessage('A network error has prevented us from saving your activity report to our database. Your work is safely saved to your web browser in the meantime.');
    }

    // Close objective entry and show readonly.
    setValue('objectivesWithoutGoals', newObjectives);
    toggleObjectiveForm(true);

    // Update form data (formData has otherEntityIds).
    updateFormData({ ...formData, objectivesWithoutGoals: newObjectives });
  };

  const onGoalFormNavigate = async () => {
    setSavingLoadScreen();
    try {
      if (isOtherEntityReport) {
        // Save objectives for other-entity report.
        await onObjectiveFormNavigate();
      } else {
        // Save goals for recipient report.
        await saveGoalsNavigate();
      }
    } finally {
      setIsAppLoading(false);
    }
  };

  const draftSaver = async (isAutoSave = false) => {
    // Determine if we should save draft on auto save.
    const saveGoalsDraft = isGoalsObjectivesPage && !isGoalFormClosed && isRecipientReport;
    const saveObjectivesDraft = (
<<<<<<< HEAD
      isGoalsObjectivesPage && !isObjectivesFormClosed && isOtherEntityReport
    );
=======
      isGoalsObjectivesPage && !isObjectivesFormClosed && !isRecipientReport
    );

>>>>>>> 9023521d
    if (isOtherEntityReport && saveObjectivesDraft) {
      // Save other-entity draft.
      await onSaveDraftOetObjectives(isAutoSave);
    } else if (saveGoalsDraft) {
      // Save recipient draft.
      await onSaveDraftGoal(isAutoSave);
    } else {
      // Save regular.
      await onSaveForm(isAutoSave);
    }
  };

  const onUpdatePage = async (index) => {
    await draftSaver();
    if (index !== page.position) {
      updatePage(index);
      updateShowSavedDraft(false);
    }
  };

  const onContinue = () => {
    setSavingLoadScreen();
    onUpdatePage(page.position + 1);
  };

  useInterval(async () => {
    // Don't auto save if we are already saving, or if the form hasn't been touched
    try {
      if (!isAppLoading && isDirty && !weAreAutoSaving) {
        // this is used to disable the save buttons
        // (we don't use the overlay on auto save)
        setWeAreAutoSaving(true);
        await draftSaver(true);
      }
    } finally {
      setWeAreAutoSaving(false); // enable the save buttons
    }
  }, autoSaveInterval);

  // A new form page is being shown so we need to reset `react-hook-form` so validations are
  // reset and the proper values are placed inside inputs
  useDeepCompareEffect(() => {
    reset(formData);
  }, [currentPage, reset, formData]);

  const navigatorPages = pages.map((p) => {
    const current = p.position === page.position;

    let stateOfPage = pageState[p.position];
    if (stateOfPage !== COMPLETE) {
      stateOfPage = current ? IN_PROGRESS : pageState[p.position];
    }

    const state = p.review ? formData.calculatedStatus : stateOfPage;
    return {
      label: p.label,
      onNavigation: () => {
        onUpdatePage(p.position);
      },
      state,
      current,
      review: p.review,
    };
  });

  const { socket, store, clearStore } = useContext(SocketContext);
  const { user } = useContext(UserContext);

  const INTERVAL_DELAY = 10000; // TEN SECONDS
  const publishLocation = () => {
    socket.send(JSON.stringify({
      user: user.name,
      lastSaveTime,
      channel: socketPath(reportId, currentPage),
    }));
  };

  useInterval(publishLocation, INTERVAL_DELAY);

  useEffect(() => {
    clearStore();
  }, [clearStore, currentPage]);

  return (
    <Grid row gap>
      <Grid className="smart-hub-sidenav-wrapper no-print" col={12} desktop={{ col: 4 }}>
        <SideNav
          skipTo="navigator-form"
          skipToMessage="Skip to report content"
          pages={navigatorPages}
          lastSaveTime={lastSaveTime}
          errorMessage={errorMessage}
          savedToStorageTime={savedToStorageTime}
        />
      </Grid>
      <Grid className="smart-hub-navigator-wrapper" col={12} desktop={{ col: 8 }}>
        <SocketAlert store={store} />
        <GoalFormContext.Provider value={{
          isGoalFormClosed,
          isObjectivesFormClosed,
          toggleGoalForm,
          toggleObjectiveForm,
          isAppLoading,
          setIsAppLoading,
        }}
        >
          <FormProvider {...hookForm}>
            <div id="navigator-form">
              {page.review
                && page.render(
                  formData,
                  onFormSubmit,
                  additionalData,
                  onReview,
                  isApprover,
                  isPendingApprover,
                  onResetToDraft,
                  onSaveForm,
                  navigatorPages,
                  reportCreator,
                  lastSaveTime,
                )}
              {!page.review
                && (
                  <Container skipTopPadding>
                    <NavigatorHeader
                      key={page.label}
                      label={page.label}
                      titleOverride={page.titleOverride}
                      formData={formData}
                    />
                    <Form
                      className="smart-hub--form-large"
                    >
                      {page.render(
                        additionalData,
                        formData,
                        reportId,
                        onSaveDraftGoal,
                        onSaveDraftOetObjectives,
                      )}
                      <div className="display-flex">
                        {showSaveGoalsAndObjButton
                          ? (
                            <>
                              <Button className="margin-right-1" type="button" disabled={isAppLoading || weAreAutoSaving} onClick={onGoalFormNavigate}>{`Save ${isOtherEntityReport ? 'objectives' : 'goal'}`}</Button>
                              <Button className="usa-button--outline" type="button" disabled={isAppLoading || weAreAutoSaving} onClick={isOtherEntityReport ? () => onSaveDraftOetObjectives(false) : () => onSaveDraftGoal(false)}>Save draft</Button>
                            </>
                          ) : (
                            <>
                              <Button className="margin-right-1" type="button" disabled={isAppLoading} onClick={onContinue}>Save and continue</Button>
                              <Button className="usa-button--outline" type="button" disabled={isAppLoading} onClick={onSaveDraft}>Save draft</Button>
                            </>
                          )}

                        {
                          page.position <= 1
                            ? null
                            : <Button outline type="button" disabled={isAppLoading} onClick={() => { onUpdatePage(page.position - 1); }}>Back</Button>
                        }
                      </div>
                    </Form>
                    <DismissingComponentWrapper
                      shown={showSavedDraft}
                      updateShown={updateShowSavedDraft}
                      hideFromScreenReader={false}
                    >
                      {lastSaveTime && (
                        <Alert className="margin-top-3 maxw-mobile-lg" noIcon slim type="success" aria-live="off">
                          Draft saved on
                          {' '}
                          {lastSaveTime.format('MM/DD/YYYY [at] h:mm a z')}
                        </Alert>
                      )}
                    </DismissingComponentWrapper>
                  </Container>
                )}
            </div>
          </FormProvider>
        </GoalFormContext.Provider>
      </Grid>
    </Grid>
  );
}

Navigator.propTypes = {
  onResetToDraft: PropTypes.func.isRequired,
  editable: PropTypes.bool.isRequired,
  formData: PropTypes.shape({
    calculatedStatus: PropTypes.string,
    pageState: PropTypes.shape({}),
    regionId: PropTypes.number.isRequired,
  }).isRequired,
  updateFormData: PropTypes.func.isRequired,
  errorMessage: PropTypes.string,
  updateErrorMessage: PropTypes.func.isRequired,
  lastSaveTime: PropTypes.instanceOf(moment),
  savedToStorageTime: PropTypes.string,
  updateLastSaveTime: PropTypes.func.isRequired,
  onFormSubmit: PropTypes.func.isRequired,
  onSave: PropTypes.func.isRequired,
  onReview: PropTypes.func.isRequired,
  isApprover: PropTypes.bool.isRequired,
  isPendingApprover: PropTypes.bool.isRequired,
  updatePage: PropTypes.func.isRequired,
  pages: PropTypes.arrayOf(
    PropTypes.shape({
      review: PropTypes.bool.isRequired,
      position: PropTypes.number.isRequired,
      path: PropTypes.string.isRequired,
      render: PropTypes.func.isRequired,
      label: PropTypes.string.isRequired,
    }),
  ).isRequired,
  currentPage: PropTypes.string.isRequired,
  autoSaveInterval: PropTypes.number,
  additionalData: PropTypes.shape({}),
  reportId: PropTypes.node.isRequired,
  reportCreator: PropTypes.shape({
    name: PropTypes.string,
    role: PropTypes.oneOfType([
      PropTypes.arrayOf(PropTypes.string),
      PropTypes.string,
    ]),
  }),
};

Navigator.defaultProps = {
  additionalData: {},
  autoSaveInterval: 1000 * 60 * 2,
  lastSaveTime: null,
  savedToStorageTime: null,
  errorMessage: '',
  reportCreator: {
    name: null,
    role: null,
  },
};

export default Navigator;<|MERGE_RESOLUTION|>--- conflicted
+++ resolved
@@ -503,14 +503,9 @@
     // Determine if we should save draft on auto save.
     const saveGoalsDraft = isGoalsObjectivesPage && !isGoalFormClosed && isRecipientReport;
     const saveObjectivesDraft = (
-<<<<<<< HEAD
-      isGoalsObjectivesPage && !isObjectivesFormClosed && isOtherEntityReport
-    );
-=======
       isGoalsObjectivesPage && !isObjectivesFormClosed && !isRecipientReport
     );
 
->>>>>>> 9023521d
     if (isOtherEntityReport && saveObjectivesDraft) {
       // Save other-entity draft.
       await onSaveDraftOetObjectives(isAutoSave);
