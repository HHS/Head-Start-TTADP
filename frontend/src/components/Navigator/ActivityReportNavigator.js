--- conflicted
+++ resolved
@@ -141,10 +141,6 @@
   const pageState = watch('pageState');
   const selectedGoals = watch('goals');
   const goalForEditing = watch('goalForEditing');
-<<<<<<< HEAD
-  const selectedObjectivesWithoutGoals = watch('objectivesWithoutGoals', []);
-=======
->>>>>>> 02a3d8fd
 
   // App Loading Context.
   const { isAppLoading, setIsAppLoading, setAppLoadingText } = useContext(AppLoadingContext);
