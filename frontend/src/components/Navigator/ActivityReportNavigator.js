--- conflicted
+++ resolved
@@ -3,7 +3,6 @@
   useState,
   useContext,
   useMemo,
-  useRef,
 } from 'react';
 import PropTypes from 'prop-types';
 import { FormProvider } from 'react-hook-form';
@@ -124,25 +123,7 @@
     trigger,
   } = hookForm;
 
-<<<<<<< HEAD
   const formData = getValues();
-=======
-  // Track when we've just saved goals to prevent stale formData from resetting fresh goal data
-  const justSavedGoalsRef = useRef(false);
-
-  // A new form page is being shown so we need to reset `react-hook-form` so validations are
-  // reset and the proper values are placed inside inputs
-  // However, skip reset if we just saved goals to prevent stale formData from overwriting
-  // fresh data
-  useDeepCompareEffect(() => {
-    if (!justSavedGoalsRef.current) {
-      reset(formData);
-    } else {
-      // Reset the flag after skipping one reset
-      justSavedGoalsRef.current = false;
-    }
-  }, [currentPage, reset, formData]);
->>>>>>> df9672a3
 
   const pageState = watch('pageState');
   const selectedGoals = watch('goals');
@@ -522,19 +503,11 @@
         goals: packagedGoals,
         pageState: newNavigatorState(),
       };
-<<<<<<< HEAD
       const savedData = await onSave(data);
 
       // Update RHF with saved data
       if (savedData) {
         reset(savedData, { keepDirty: false });
-=======
-      const { goals } = await onSave(data);
-
-      // Set flag to prevent next reset from overwriting fresh goal data with stale formData
-      justSavedGoalsRef.current = true;
-      setValue('goals', goals);
->>>>>>> df9672a3
 
         // On save goal re-evaluate page status.
         updateGoalsObjectivesPageState(savedData);
