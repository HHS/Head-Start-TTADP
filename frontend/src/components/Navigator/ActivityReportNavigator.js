/* eslint-disable react/jsx-props-no-spreading */
import React, {
  useState,
  useContext,
  useMemo,
} from 'react';
import PropTypes from 'prop-types';
import { FormProvider } from 'react-hook-form';
import moment from 'moment';
import { OBJECTIVE_RESOURCES, validateGoals, validatePrompts } from '../../pages/ActivityReport/Pages/components/goalValidator';
import { saveGoalsForReport } from '../../fetchers/activityReports';
import GoalFormContext from '../../GoalFormContext';
import AppLoadingContext from '../../AppLoadingContext';
import { convertGoalsToFormData, packageGoals, calculateGoalOrder } from '../../pages/ActivityReport/formDataHelpers';
import { objectivesWithValidResourcesOnly, validateListOfResources } from '../GoalForm/constants';
import Navigator from '.';
import useFormGrantData from '../../hooks/useFormGrantData';
import useNavigatorState from './useNavigatorState';

const GOALS_AND_OBJECTIVES_POSITION = 2;

/**
   *
   * @param {String[]} promptTitles
   * @param {function} getValues
   * @returns {Array} prompts
   * {
   *  promptId: number;
   *  title: string;
   *  response: string | string[] | number | number[] | boolean;
   * }
   */
export function getPrompts(promptTitles, getValues) {
  let prompts = [];
  if (promptTitles) {
    prompts = promptTitles.map(({
      promptId, title, fieldName, grantId,
    }) => {
      const response = getValues(fieldName);
      return {
        promptId,
        title,
        response,
        grantId,
      };
    });
  }

  return prompts;
}

export function getPromptErrors(promptTitles, errors) {
  let promptErrors = false;

  // break if there are errors in the prompts
  (promptTitles || []).map((f) => f.fieldName).forEach((fieldName) => {
    if (errors[fieldName]) {
      const invalid = document.querySelector(`label[for='${fieldName}']`);
      if (invalid) invalid.focus();
      promptErrors = true;
    }
  });

  return promptErrors;
}

export const formatEndDate = (formEndDate) => ((formEndDate && formEndDate.toLowerCase() !== 'invalid date') ? formEndDate : '');

/**
 * @summary checks to see if the tta provided field contains the cursor
 * if it does, we don't want to update the form data
 *
 * @param {boolean} isAutoSave
 * @returns {boolean} whether or not the form data should be updated via the hook form
 */
export const shouldUpdateFormData = (isAutoSave) => {
  if (!isAutoSave) {
    return true;
  }

  const richTextEditors = document.querySelectorAll('.rdw-editor-main');
  const selection = document.getSelection();
  return !(Array.from(richTextEditors).some((rte) => rte.contains(selection.anchorNode)));
};

const ActivityReportNavigator = ({
  editable,
  hookForm,
  pages,
  onFormSubmit,
  onReview,
  currentPage,
  additionalData,
  onSave,
  autoSaveInterval,
  isApprover,
  isPendingApprover,
  reportId,
  updatePage,
  reportCreator,
  lastSaveTime,
  updateLastSaveTime,
  errorMessage,
  updateErrorMessage,
  shouldAutoSave,
  setShouldAutoSave,
}) => {
  const [showSavedDraft, updateShowSavedDraft] = useState(false);
  const page = useMemo(() => pages.find((p) => p.path === currentPage), [currentPage, pages]);
  // eslint-disable-next-line max-len
  const goalsAndObjectivesPage = useMemo(() => pages.find((p) => p.position === GOALS_AND_OBJECTIVES_POSITION), [pages]);

  const {
    formState,
    getValues,
    setValue,
    setError,
    watch,
    errors,
    reset,
    trigger,
  } = hookForm;

  const formData = getValues();

  const selectedGoals = watch('goals');
  const goalForEditing = watch('goalForEditing');

  // App Loading Context.
  const { isAppLoading, setIsAppLoading, setAppLoadingText } = useContext(AppLoadingContext);
  // if we have a goal in the form, we want to say "goal form is not closed"
  const [isGoalFormClosed, toggleGoalForm] = useState(
    !(goalForEditing) && selectedGoals && selectedGoals.length > 0,
  );

  const setSavingLoadScreen = (isAutoSave = false) => {
    if (!isAutoSave && !isAppLoading) {
      setAppLoadingText('Saving');
      setIsAppLoading(true);
    }
  };

  const isGoalsObjectivesPage = page?.path === 'goals-objectives';
  const recipients = watch('activityRecipients');

  const {
    grantIds,
  } = useFormGrantData(recipients);

<<<<<<< HEAD
  const { isDirty, isValid } = formState;

  const recalculatePageState = () => {
    const newPageState = { ...pageState };
    const currentGoalsObjectivesPageState = pageState[GOALS_AND_OBJECTIVES_POSITION];
    const pageCompleteFunc = goalsAndObjectivesPage.isPageComplete;
    const isGoalsObjectivesPageComplete = pageCompleteFunc(getValues(), formState);
    const isCurrentPageGoalsObjectives = page.position === GOALS_AND_OBJECTIVES_POSITION;

    // If a goal is being edited, the page CANNOT be complete regardless of current page
    // This ensures the page state shows "In Progress" even
    // after navigating away from goals-objectives
    if (formData.goalForEditing) {
      newPageState[GOALS_AND_OBJECTIVES_POSITION] = IN_PROGRESS;
    } else if (isGoalsObjectivesPageComplete) {
      newPageState[GOALS_AND_OBJECTIVES_POSITION] = COMPLETE;
    } else if (isCurrentPageGoalsObjectives && currentGoalsObjectivesPageState === COMPLETE) {
      newPageState[GOALS_AND_OBJECTIVES_POSITION] = IN_PROGRESS;
    } else if (isCurrentPageGoalsObjectives) {
      // eslint-disable-next-line max-len
      newPageState[GOALS_AND_OBJECTIVES_POSITION] = isDirty ? IN_PROGRESS : currentGoalsObjectivesPageState;
    }

    return newPageState;
  };

  /**
 * Updates the goals & objectives page state based on current form values
 * This ensures that after any API call (like recipient changes that remove goals)
 * we update the page state appropriately
 * @param {Object} currentFormData - The current form data
 */
  const updateGoalsObjectivesPageState = (currentFormData) => {
    if (!goalsAndObjectivesPage) return;

    // If a goal is being edited, the page is always IN_PROGRESS regardless of validation
    // Only check the currentFormData (data being saved), not formData prop which may be stale
    const hasGoalBeingEdited = currentFormData && currentFormData.goalForEditing;

    // Re-validate the goals and objectives page using current form values
    // Prefer the freshly saved data payload to avoid using stale form values
    const dataToCheck = currentFormData || getValues();
    const isGoalsObjectivesPageComplete = goalsAndObjectivesPage
      .isPageComplete(dataToCheck, formState);

    // Desired state for the goals/objectives page
    // If a goal is being edited, force IN_PROGRESS state
    const completionState = isGoalsObjectivesPageComplete ? COMPLETE : IN_PROGRESS;
    const desiredState = hasGoalBeingEdited ? IN_PROGRESS : completionState;

    // IMPORTANT: Base our merge on the most up-to-date pageState coming from the
    // data payload that just saved (currentFormData), not the watched pageState,
    // to avoid reverting other pages (e.g., Next steps) to a stale state.
    const basePageState = (currentFormData && currentFormData.pageState)
      ? currentFormData.pageState
      : (pageState || {});

    // Always update the form data to ensure downstream consumers (and tests)
    // see a post-save pageState that reflects the latest validation outcome.
    // This is a no-op when the value is unchanged, but keeps behavior consistent.
    const mergedPageState = {
      ...basePageState,
      [GOALS_AND_OBJECTIVES_POSITION]: desiredState,
    };

    updateFormData({
      ...currentFormData,
      pageState: mergedPageState,
    }, false);
  };

  const newNavigatorState = () => {
    const newPageState = recalculatePageState();
=======
  const { isDirty } = formState;
>>>>>>> 090ab910

  const { newNavigatorState, updateGoalsObjectivesPageState } = useNavigatorState({
    page,
    goalsAndObjectivesPage,
    hookForm,
  });

  const onSaveForm = async (isAutoSave = false, forceUpdate = false) => {
    setSavingLoadScreen(isAutoSave);

    const { status, ...values } = getValues();
    const data = { ...values, pageState: newNavigatorState() };

    try {
      // Always clear the previous error message before a save.
      updateErrorMessage();
      const savedData = await onSave(data, forceUpdate);

      // Update RHF with saved data (includes new IDs, etc.)
      if (savedData) {
        reset(savedData);

        // After save, check and update the goals & objectives page state
        updateGoalsObjectivesPageState(savedData);
      }

      updateLastSaveTime(moment());
    } catch (error) {
      updateErrorMessage('A network error has prevented us from saving your activity report to our database. Your work is safely saved to your web browser in the meantime.');
    } finally {
      setIsAppLoading(false);
    }
  };

  const showSaveGoalsAndObjButton = isGoalsObjectivesPage
  && !isGoalFormClosed;

  /**
     * @summary This function is called when a page is navigated and is somewhat
     * equivalent to saving a draft. It isn't called if the goal form is closed.
     */
  const onSaveDraftGoalForNavigation = async () => {
    // the goal form only allows for one goal to be open at a time
    // but the objectives are stored in a subfield
    // so we need to access the objectives and bundle them together in order to validate them
    const objectivesFieldArrayName = 'goalForEditing.objectives';
    const objectives = getValues(objectivesFieldArrayName);
    const name = getValues('goalName');
    const formEndDate = getValues('goalEndDate');
    const promptTitles = getValues('goalPrompts');
    let prompts = [];
    const promptErrors = getPromptErrors(promptTitles, errors);
    if (!promptErrors) {
      prompts = getPrompts(promptTitles, getValues);
    }

    const isAutoSave = false;
    setSavingLoadScreen(isAutoSave);

    const endDate = formatEndDate(formEndDate);

    const goal = {
      ...goalForEditing,
      isActivelyBeingEditing: true,
      name,
      endDate,
      objectives: objectivesWithValidResourcesOnly(objectives),
      regionId: getValues('regionId'),
    };

    // the above logic has packaged all the fields into a tidy goal object and we can now
    // save it to the server and update the form state
    const allGoals = packageGoals(
      selectedGoals,
      goal,
      grantIds,
      prompts,
      goalForEditing?.originalIndex,
    );

    try {
      // First, set goals to the packaged goals array (with edited goal at correct position)
      setValue('goals', allGoals);

      // Calculate and set goalOrder before getting all values
      // This ensures goalOrder is included when we call getValues()
      const goalOrder = calculateGoalOrder(allGoals);

      // Get all current values AFTER setting goalOrder
      const { status, ...values } = getValues();
<<<<<<< HEAD

      // Explicitly include goalOrder in the data to be saved
      const data = {
        ...formData,
        ...values,
        goalOrder, // Explicitly add goalOrder
        pageState: newNavigatorState(),
      };
      await onSave(data);
=======
      const data = { ...values, pageState: newNavigatorState() };
      const savedData = await onSave(data);

      // Update RHF with saved data
      if (savedData) {
        reset(savedData);
      }
>>>>>>> 090ab910

      updateErrorMessage('');
      updateLastSaveTime(moment());
      updateShowSavedDraft(true); // show the saved draft message
    } catch (error) {
      updateErrorMessage('A network error has prevented us from saving your activity report to our database. Your work is safely saved to your web browser in the meantime.');
    } finally {
      setIsAppLoading(false);
    }
  };

  const onSaveDraftGoal = async (isAutoSave = false) => {
    // the goal form only allows for one goal to be open at a time
    // but the objectives are stored in a subfield
    // so we need to access the objectives and bundle them together in order to validate them
    const objectivesFieldArrayName = 'goalForEditing.objectives';
    const objectives = getValues(objectivesFieldArrayName);
    const name = getValues('goalName');
    const formEndDate = getValues('goalEndDate');
    const promptTitles = getValues('goalPrompts');
    const prompts = getPrompts(promptTitles, getValues);
    const promptErrors = getPromptErrors(promptTitles, errors);

    if (promptErrors) {
      return;
    }

    let invalidResources = false;
    const invalidResourceIndices = [];

    if (objectives) {
      // refire the objective resource validation
      objectives.forEach((objective, index) => {
        if (!validateListOfResources(objective.resources)) {
          invalidResources = true;
          invalidResourceIndices.push(index);
        }
      });
    }

    if (!isAutoSave && invalidResources) {
      // make an attempt to focus on the first invalid resource
      // having a sticky header complicates this enough to make me not want to do this perfectly
      // right out of the gate
      /* istanbul ignore next */
      const invalid = document.querySelector('.usa-error-message + .ttahub-resource-repeater input');
      /* istanbul ignore next */
      if (invalid) {
        /* istanbul ignore next */
        invalid.focus();
      }
      return;
    }

    if (!isAutoSave) {
      setSavingLoadScreen(isAutoSave);
    }

    const endDate = formatEndDate(formEndDate);

    const goal = {
      ...goalForEditing,
      isActivelyBeingEditing: true,
      name,
      endDate,
      objectives: objectivesWithValidResourcesOnly(objectives),
      regionId: getValues('regionId'),
    };

    // IN-PLACE EDITING: Package goals with the edited goal at its original position
    let allGoals = packageGoals(
      selectedGoals,
      goal,
      grantIds,
      prompts,
      goalForEditing?.originalIndex,
    );

    // GOAL ORDER PRESERVATION: Calculate goalOrder BEFORE sending to backend
    //
    // WHY THIS IS CRITICAL:
    // - Backend ALWAYS returns goals ordered by activityReportGoals.createdAt
    //   (when added to report)
    // - But users want goals in the order they arranged them
    // - We must calculate goalOrder NOW, before backend changes the order
    //
    // WHAT goalOrder IS:
    // - An array of goal IDs in the correct display order:
    //   [3, 1, 2] means goal 3 first, then 1, then 2
    // - Saved to the backend so we can restore the correct order when fetching goals later
    //
    // TIMING MATTERS:
    // - If we calculated goalOrder AFTER the API call, we'd capture the wrong order
    //   (backend's createdAt order, not user's intended order)
    const goalOrder = calculateGoalOrder(allGoals);

    // save goal to api, come back with new ids for goal and objectives
    try {
      // we only need save goal if we have a goal name

      allGoals = await saveGoalsForReport(
        {
          goals: allGoals,
          activityReportId: reportId,
          regionId: getValues('regionId'),
        },
      );

      /**
         * If we are autosaving, and we are currently editing a rich text editor component, do not
         * update the form. This is to prevent the rich text editor from losing focus
         * when the form is updated.
         *
         * This introduces the possibility of a bug with extra objectives - that is, if the user
         * enters an objective title, starts typing TTA provided, and then the autosave happens,
         * an objective will be created. If the title is then changed AFTERWARDS, before any other
         * non-autosave save happens, it will create yet another objective. This is not an issue on
         * existing objectives, nor is it an issue if another save happens in between at any point.
         */

      const allowUpdateForm = shouldUpdateFormData(isAutoSave);

      // GOAL ORDER RESTORATION: Use the goalOrder we calculated earlier to restore correct order
      // Backend returned goals in createdAt order, but we pass goalOrder to sort them back
      const {
        goals, goalForEditing: newGoalForEditing,
      } = convertGoalsToFormData(allGoals, grantIds, formData.calculatedStatus, goalOrder);

<<<<<<< HEAD
      // update form data
      const { status, ...values } = getValues();

      // plug in new values
      const data = {
        ...formData,
        ...values,
        goals,
        goalForEditing: newGoalForEditing,
        goalOrder,
        [objectivesFieldArrayName]: newGoalForEditing ? newGoalForEditing.objectives : null,
      };

      if (allowUpdateFormData) {
        updateFormData(data, false);
=======
      // Update RHF with new values (includes new IDs from API)
      if (allowUpdateForm) {
        setValue('goals', goals);
        setValue('goalForEditing', newGoalForEditing);
        setValue(objectivesFieldArrayName, newGoalForEditing ? newGoalForEditing.objectives : null);
>>>>>>> 090ab910
      }

      updateErrorMessage('');
      updateLastSaveTime(moment());
      updateShowSavedDraft(true); // show the saved draft message
      // we have to do this here, after the form data has been updated
      if (isAutoSave && goalForEditing) {
        invalidResourceIndices.forEach((index) => {
          setError(`${objectivesFieldArrayName}[${index}].resources`, { message: OBJECTIVE_RESOURCES });
        });
      }
    } catch (error) {
      updateErrorMessage('A network error has prevented us from saving your activity report to our database. Your work is safely saved to your web browser in the meantime.');
    } finally {
      // we don't want to update the context if we are autosaving,
      // since the loading screen isn't shown
      if (!isAutoSave) {
        setIsAppLoading(false);
      }
    }
  };

  const onSaveAndContinueGoals = async () => {
    // the goal form only allows for one goal to be open at a time
    // but the objectives are stored in a subfield
    // so we need to access the objectives and bundle them together in order to validate them
    const fieldArrayName = 'goalForEditing.objectives';
    const objectives = getValues(fieldArrayName);
    const name = getValues('goalName');
    const endDate = getValues('goalEndDate');
    const promptTitles = getValues('goalPrompts');
    const prompts = getPrompts(promptTitles, getValues);

    const goal = {
      ...goalForEditing,
      isActivelyBeingEditing: false,
      name,
      endDate,
      objectives,
      regionId: getValues('regionId'),
    };

    await validatePrompts(promptTitles, trigger);

    // validate goals will check the form and set errors
    // where appropriate
    const areGoalsValid = validateGoals(
      [goal],
      setError,
    );

    if (areGoalsValid !== true) {
      // make an attempt to focus on the first invalid field
      const invalid = document.querySelector('.usa-form :invalid:not(fieldset), .usa-form-group--error textarea, .usa-form-group--error input');
      if (invalid) {
        invalid.focus();
      }

      return;
    }

    const promptErrors = getPromptErrors(promptTitles, errors);
    if (promptErrors) {
      return;
    }

    // save goal to api, come back with new ids for goal and objectives
    try {
      // clear out the goal form
      setValue('goalForEditing', null);
      setValue('goalName', '');
      setValue('goalEndDate', '');
      setValue('goalForEditing.objectives', []);
      setValue('goalPrompts', []);

      // set goals to form data as appropriate
      const packagedGoals = packageGoals(
        selectedGoals,
        {
          ...goal,
          // we also need to make sure we only send valid objectives to the API
          objectives: objectivesWithValidResourcesOnly(goal.objectives),
        },
        grantIds,
        prompts,
        goalForEditing?.originalIndex,
      );
      // save report to API
      // Note: onSave will calculate goalOrder from the goals returned by the API
      const { status, ...values } = getValues();
      const data = {
        ...values,
        goals: packagedGoals,
        goalForEditing: null, // Explicitly clear goalForEditing since we just closed the form
        pageState: newNavigatorState(),
      };
      const savedData = await onSave(data);

      // Update RHF with saved data
      if (savedData) {
        reset(savedData);

        // On save goal re-evaluate page status.
        updateGoalsObjectivesPageState(savedData);
      }

      updateErrorMessage('');
    } catch (error) {
      updateErrorMessage('A network error has prevented us from saving your activity report to our database. Your work is safely saved to your web browser in the meantime.');
    }

    // close the goal form
    toggleGoalForm(true);
  };

  const onSaveAndContinueGoalsAndObjectives = async () => {
    setSavingLoadScreen();
    try {
      // Save goals for recipient report.
      await onSaveAndContinueGoals();
    } finally {
      setIsAppLoading(false);
    }
  };

  const onSaveDraft = async () => {
    try {
      setSavingLoadScreen();

      // Prevent saving draft if the form is not dirty,
      // unless we are on the supporting attachments page which can be "blank".
      if (isDirty || currentPage === 'supporting-attachments') {
        // save the form data to the server
        await onSaveForm();
      }

      updateShowSavedDraft(true); // show the saved draft message
    } finally {
      setIsAppLoading(false);
    }
  };

  /**
     *
     * @param {boolean} isAutoSave whether or not an autosave is triggering the draft save
     * @param {boolean} isNavigation whether or not the draft save is triggered by a navigation
     */
  const draftSaver = async (isAutoSave = false, isNavigation = false) => {
    // Determine if we should save draft on auto save.
    const saveGoalsDraft = isGoalsObjectivesPage && !isGoalFormClosed;

    if (saveGoalsDraft) {
      if (!isNavigation) {
        // Save recipient draft.
        await onSaveDraftGoal(isAutoSave);
      } else if (isNavigation) {
        /**
           * if we are navigating, we need to follow slightly different logic for saving.
           * The form data for the whole report should be updated so that the page state is saved.
           * This also allows for a simpler, less computationally expensive, function call
           */
        await onSaveDraftGoalForNavigation();
      }
    } else {
      // Save regular.
      await onSaveDraft();
    }
  };

  const onSaveAndContinue = (() => {
    if (showSaveGoalsAndObjButton) {
      return onSaveAndContinueGoalsAndObjectives;
    }

    return null;
  })();

  return (
    <GoalFormContext.Provider value={{
      isGoalFormClosed,
      toggleGoalForm,
      isAppLoading,
      setIsAppLoading,
    }}
    >
      <FormProvider {...hookForm}>
        <Navigator
          key={currentPage}
          editable={editable}
          updatePage={updatePage}
          reportCreator={reportCreator}
          lastSaveTime={lastSaveTime}
          updateLastSaveTime={updateLastSaveTime}
          reportId={reportId}
          currentPage={currentPage}
          additionalData={additionalData}
          formData={formData}
          pages={pages}
          onFormSubmit={onFormSubmit}
          onSave={onSaveForm}
          isApprover={isApprover}
          isPendingApprover={isPendingApprover} // is an approver and is pending their approval.
          onReview={onReview}
          errorMessage={errorMessage}
          updateErrorMessage={updateErrorMessage}
          onSaveDraft={draftSaver}
          onSaveAndContinue={onSaveAndContinue}
          autoSaveInterval={autoSaveInterval}
          showSavedDraft={showSavedDraft}
          updateShowSavedDraft={updateShowSavedDraft}
          shouldAutoSave={shouldAutoSave}
          setShouldAutoSave={setShouldAutoSave}
        />
      </FormProvider>
    </GoalFormContext.Provider>
  );
};

ActivityReportNavigator.propTypes = {
  editable: PropTypes.bool.isRequired,
<<<<<<< HEAD
  formData: PropTypes.shape({
    calculatedStatus: PropTypes.string,
    pageState: PropTypes.shape({}),
    regionId: PropTypes.number.isRequired,
    goalForEditing: PropTypes.shape({}),
=======
  hookForm: PropTypes.shape({
    formState: PropTypes.shape({
      isDirty: PropTypes.bool,
      isValid: PropTypes.bool,
    }),
    getValues: PropTypes.func,
    setValue: PropTypes.func,
    setError: PropTypes.func,
    watch: PropTypes.func,
    errors: PropTypes.shape({}),
    reset: PropTypes.func,
    trigger: PropTypes.func,
>>>>>>> 090ab910
  }).isRequired,
  errorMessage: PropTypes.string,
  updateErrorMessage: PropTypes.func.isRequired,
  lastSaveTime: PropTypes.instanceOf(moment),
  updateLastSaveTime: PropTypes.func.isRequired,
  onFormSubmit: PropTypes.func.isRequired,
  onSave: PropTypes.func.isRequired,
  onReview: PropTypes.func.isRequired,
  isApprover: PropTypes.bool.isRequired,
  isPendingApprover: PropTypes.bool.isRequired,
  updatePage: PropTypes.func.isRequired,
  pages: PropTypes.arrayOf(
    PropTypes.shape({
      review: PropTypes.bool.isRequired,
      position: PropTypes.number.isRequired,
      path: PropTypes.string.isRequired,
      render: PropTypes.func.isRequired,
      label: PropTypes.string.isRequired,
    }),
  ).isRequired,
  currentPage: PropTypes.string.isRequired,
  autoSaveInterval: PropTypes.number,
  additionalData: PropTypes.shape({}),
  reportId: PropTypes.node.isRequired,
  reportCreator: PropTypes.shape({
    name: PropTypes.string,
    role: PropTypes.oneOfType([
      PropTypes.arrayOf(PropTypes.string),
      PropTypes.string,
    ]),
  }),
  shouldAutoSave: PropTypes.bool,
  setShouldAutoSave: PropTypes.func.isRequired,
};

ActivityReportNavigator.defaultProps = {
  additionalData: {},
  autoSaveInterval: 1000 * 60 * 2,
  lastSaveTime: null,
  errorMessage: '',
  reportCreator: {
    name: null,
    role: null,
  },
  shouldAutoSave: true,
};

export default ActivityReportNavigator;<|MERGE_RESOLUTION|>--- conflicted
+++ resolved
@@ -147,83 +147,7 @@
     grantIds,
   } = useFormGrantData(recipients);
 
-<<<<<<< HEAD
-  const { isDirty, isValid } = formState;
-
-  const recalculatePageState = () => {
-    const newPageState = { ...pageState };
-    const currentGoalsObjectivesPageState = pageState[GOALS_AND_OBJECTIVES_POSITION];
-    const pageCompleteFunc = goalsAndObjectivesPage.isPageComplete;
-    const isGoalsObjectivesPageComplete = pageCompleteFunc(getValues(), formState);
-    const isCurrentPageGoalsObjectives = page.position === GOALS_AND_OBJECTIVES_POSITION;
-
-    // If a goal is being edited, the page CANNOT be complete regardless of current page
-    // This ensures the page state shows "In Progress" even
-    // after navigating away from goals-objectives
-    if (formData.goalForEditing) {
-      newPageState[GOALS_AND_OBJECTIVES_POSITION] = IN_PROGRESS;
-    } else if (isGoalsObjectivesPageComplete) {
-      newPageState[GOALS_AND_OBJECTIVES_POSITION] = COMPLETE;
-    } else if (isCurrentPageGoalsObjectives && currentGoalsObjectivesPageState === COMPLETE) {
-      newPageState[GOALS_AND_OBJECTIVES_POSITION] = IN_PROGRESS;
-    } else if (isCurrentPageGoalsObjectives) {
-      // eslint-disable-next-line max-len
-      newPageState[GOALS_AND_OBJECTIVES_POSITION] = isDirty ? IN_PROGRESS : currentGoalsObjectivesPageState;
-    }
-
-    return newPageState;
-  };
-
-  /**
- * Updates the goals & objectives page state based on current form values
- * This ensures that after any API call (like recipient changes that remove goals)
- * we update the page state appropriately
- * @param {Object} currentFormData - The current form data
- */
-  const updateGoalsObjectivesPageState = (currentFormData) => {
-    if (!goalsAndObjectivesPage) return;
-
-    // If a goal is being edited, the page is always IN_PROGRESS regardless of validation
-    // Only check the currentFormData (data being saved), not formData prop which may be stale
-    const hasGoalBeingEdited = currentFormData && currentFormData.goalForEditing;
-
-    // Re-validate the goals and objectives page using current form values
-    // Prefer the freshly saved data payload to avoid using stale form values
-    const dataToCheck = currentFormData || getValues();
-    const isGoalsObjectivesPageComplete = goalsAndObjectivesPage
-      .isPageComplete(dataToCheck, formState);
-
-    // Desired state for the goals/objectives page
-    // If a goal is being edited, force IN_PROGRESS state
-    const completionState = isGoalsObjectivesPageComplete ? COMPLETE : IN_PROGRESS;
-    const desiredState = hasGoalBeingEdited ? IN_PROGRESS : completionState;
-
-    // IMPORTANT: Base our merge on the most up-to-date pageState coming from the
-    // data payload that just saved (currentFormData), not the watched pageState,
-    // to avoid reverting other pages (e.g., Next steps) to a stale state.
-    const basePageState = (currentFormData && currentFormData.pageState)
-      ? currentFormData.pageState
-      : (pageState || {});
-
-    // Always update the form data to ensure downstream consumers (and tests)
-    // see a post-save pageState that reflects the latest validation outcome.
-    // This is a no-op when the value is unchanged, but keeps behavior consistent.
-    const mergedPageState = {
-      ...basePageState,
-      [GOALS_AND_OBJECTIVES_POSITION]: desiredState,
-    };
-
-    updateFormData({
-      ...currentFormData,
-      pageState: mergedPageState,
-    }, false);
-  };
-
-  const newNavigatorState = () => {
-    const newPageState = recalculatePageState();
-=======
   const { isDirty } = formState;
->>>>>>> 090ab910
 
   const { newNavigatorState, updateGoalsObjectivesPageState } = useNavigatorState({
     page,
@@ -314,25 +238,19 @@
 
       // Get all current values AFTER setting goalOrder
       const { status, ...values } = getValues();
-<<<<<<< HEAD
 
       // Explicitly include goalOrder in the data to be saved
       const data = {
-        ...formData,
         ...values,
         goalOrder, // Explicitly add goalOrder
         pageState: newNavigatorState(),
       };
-      await onSave(data);
-=======
-      const data = { ...values, pageState: newNavigatorState() };
       const savedData = await onSave(data);
 
       // Update RHF with saved data
       if (savedData) {
         reset(savedData);
       }
->>>>>>> 090ab910
 
       updateErrorMessage('');
       updateLastSaveTime(moment());
@@ -457,33 +375,17 @@
 
       // GOAL ORDER RESTORATION: Use the goalOrder we calculated earlier to restore correct order
       // Backend returned goals in createdAt order, but we pass goalOrder to sort them back
+      const currentFormData = getValues();
       const {
         goals, goalForEditing: newGoalForEditing,
-      } = convertGoalsToFormData(allGoals, grantIds, formData.calculatedStatus, goalOrder);
-
-<<<<<<< HEAD
-      // update form data
-      const { status, ...values } = getValues();
-
-      // plug in new values
-      const data = {
-        ...formData,
-        ...values,
-        goals,
-        goalForEditing: newGoalForEditing,
-        goalOrder,
-        [objectivesFieldArrayName]: newGoalForEditing ? newGoalForEditing.objectives : null,
-      };
-
-      if (allowUpdateFormData) {
-        updateFormData(data, false);
-=======
+      } = convertGoalsToFormData(allGoals, grantIds, currentFormData.calculatedStatus, goalOrder);
+
       // Update RHF with new values (includes new IDs from API)
       if (allowUpdateForm) {
         setValue('goals', goals);
         setValue('goalForEditing', newGoalForEditing);
+        setValue('goalOrder', goalOrder);
         setValue(objectivesFieldArrayName, newGoalForEditing ? newGoalForEditing.objectives : null);
->>>>>>> 090ab910
       }
 
       updateErrorMessage('');
@@ -704,13 +606,6 @@
 
 ActivityReportNavigator.propTypes = {
   editable: PropTypes.bool.isRequired,
-<<<<<<< HEAD
-  formData: PropTypes.shape({
-    calculatedStatus: PropTypes.string,
-    pageState: PropTypes.shape({}),
-    regionId: PropTypes.number.isRequired,
-    goalForEditing: PropTypes.shape({}),
-=======
   hookForm: PropTypes.shape({
     formState: PropTypes.shape({
       isDirty: PropTypes.bool,
@@ -723,7 +618,6 @@
     errors: PropTypes.shape({}),
     reset: PropTypes.func,
     trigger: PropTypes.func,
->>>>>>> 090ab910
   }).isRequired,
   errorMessage: PropTypes.string,
   updateErrorMessage: PropTypes.func.isRequired,
