/* eslint-disable react/jsx-props-no-spreading */
import React, {
  useState,
  useContext,
  useMemo,
} from 'react';
import PropTypes from 'prop-types';
import useDeepCompareEffect from 'use-deep-compare-effect';
import { FormProvider, useForm } from 'react-hook-form';
import moment from 'moment';
import {
  IN_PROGRESS, COMPLETE,
} from './constants';
import { OBJECTIVE_RESOURCES, validateGoals, validatePrompts } from '../../pages/ActivityReport/Pages/components/goalValidator';
import { saveGoalsForReport } from '../../fetchers/activityReports';
import GoalFormContext from '../../GoalFormContext';
import { validateObjectives } from '../../pages/ActivityReport/Pages/components/objectiveValidator';
import AppLoadingContext from '../../AppLoadingContext';
import { convertGoalsToFormData, packageGoals } from '../../pages/ActivityReport/formDataHelpers';
import { objectivesWithValidResourcesOnly, validateListOfResources } from '../GoalForm/constants';
import Navigator from '.';
import useFormGrantData from '../../hooks/useFormGrantData';

const GOALS_AND_OBJECTIVES_POSITION = 2;

/**
   *
   * @param {String[]} promptTitles
   * @param {function} getValues
   * @returns {Array} prompts
   * {
   *  promptId: number;
   *  title: string;
   *  response: string | string[] | number | number[] | boolean;
   * }
   */
export function getPrompts(promptTitles, getValues) {
  let prompts = [];
  if (promptTitles) {
    prompts = promptTitles.map(({
      promptId, title, fieldName, grantId,
    }) => {
      const response = getValues(fieldName);
      return {
        promptId,
        title,
        response,
        grantId,
      };
    });
  }

  return prompts;
}

export function getPromptErrors(promptTitles, errors) {
  let promptErrors = false;

  // break if there are errors in the prompts
  (promptTitles || []).map((f) => f.fieldName).forEach((fieldName) => {
    if (errors[fieldName]) {
      const invalid = document.querySelector(`label[for='${fieldName}']`);
      if (invalid) invalid.focus();
      promptErrors = true;
    }
  });

  return promptErrors;
}

export const formatEndDate = (formEndDate) => ((formEndDate && formEndDate.toLowerCase() !== 'invalid date') ? formEndDate : '');

/**
 * @summary checks to see if the tta provided field contains the cursor
 * if it does, we don't want to update the form data
 *
 * @param {boolean} isAutoSave
 * @returns {boolean} whether or not the form data should be updated via the hook form
 */
export const shouldUpdateFormData = (isAutoSave) => {
  if (!isAutoSave) {
    return true;
  }

  const richTextEditors = document.querySelectorAll('.rdw-editor-main');
  const selection = document.getSelection();
  return !(Array.from(richTextEditors).some((rte) => rte.contains(selection.anchorNode)));
};

const ActivityReportNavigator = ({
  editable,
  formData,
  updateFormData,
  pages,
  onFormSubmit,
  onReview,
  onResetToDraft,
  currentPage,
  additionalData,
  onSave,
  autoSaveInterval,
  isApprover,
  isPendingApprover,
  reportId,
  updatePage,
  reportCreator,
  lastSaveTime,
  updateLastSaveTime,
  errorMessage,
  updateErrorMessage,
  savedToStorageTime,
  shouldAutoSave,
}) => {
  const [showSavedDraft, updateShowSavedDraft] = useState(false);
  const page = useMemo(() => pages.find((p) => p.path === currentPage), [currentPage, pages]);
  // eslint-disable-next-line max-len
  const goalsAndObjectivesPage = useMemo(() => pages.find((p) => p.position === GOALS_AND_OBJECTIVES_POSITION), [pages]);

  const hookForm = useForm({
    mode: 'onBlur', // putting it to onBlur as the onChange breaks the new goal form
    defaultValues: formData,
    shouldUnregister: false,
  });

  const {
    formState,
    getValues,
    setValue,
    setError,
    watch,
    errors,
    reset,
    trigger,
  } = hookForm;

  // A new form page is being shown so we need to reset `react-hook-form` so validations are
  // reset and the proper values are placed inside inputs
  useDeepCompareEffect(() => {
    reset(formData);
  }, [currentPage, reset, formData]);

  const pageState = watch('pageState');
  const selectedGoals = watch('goals');
  const goalForEditing = watch('goalForEditing');
  const selectedObjectivesWithoutGoals = watch('objectivesWithoutGoals');

  // App Loading Context.
  const { isAppLoading, setIsAppLoading, setAppLoadingText } = useContext(AppLoadingContext);
  // if we have a goal in the form, we want to say "goal form is not closed"
  const [isGoalFormClosed, toggleGoalForm] = useState(
    !(goalForEditing) && selectedGoals && selectedGoals.length > 0,
  );

  // Toggle objectives readonly only if all objectives are saved and pass validation.
  const areInitialObjectivesValid = validateObjectives(selectedObjectivesWithoutGoals);
  const hasUnsavedObjectives = selectedObjectivesWithoutGoals.filter((u) => !u.id);
  const [isObjectivesFormClosed, toggleObjectiveForm] = useState(
    selectedObjectivesWithoutGoals.length > 0
      && areInitialObjectivesValid === true
      && hasUnsavedObjectives.length === 0,
  );

  const setSavingLoadScreen = (isAutoSave = false) => {
    if (!isAutoSave && !isAppLoading) {
      setAppLoadingText('Saving');
      setIsAppLoading(true);
    }
  };

<<<<<<< HEAD
  const isGoalsObjectivesPage = page.path === 'goals-objectives';
=======
  const activityRecipientType = watch('activityRecipientType');
  const isGoalsObjectivesPage = page?.path === 'goals-objectives';
>>>>>>> cf0bc56f
  const recipients = watch('activityRecipients');

  const {
    grantIds,
  } = useFormGrantData(recipients);

  const { isDirty, isValid } = formState;

  const recalculatePageState = () => {
    const newPageState = { ...pageState };
    const currentGoalsObjectivesPageState = pageState[GOALS_AND_OBJECTIVES_POSITION];
    // eslint-disable-next-line max-len
    const isGoalsObjectivesPageComplete = goalsAndObjectivesPage.isPageComplete(getValues(), formState);
    const isCurrentPageGoalsObjectives = page.position === GOALS_AND_OBJECTIVES_POSITION;

    if (isGoalsObjectivesPageComplete) {
      newPageState[GOALS_AND_OBJECTIVES_POSITION] = COMPLETE;
    } else if (isCurrentPageGoalsObjectives && currentGoalsObjectivesPageState === COMPLETE) {
      newPageState[GOALS_AND_OBJECTIVES_POSITION] = IN_PROGRESS;
    } else if (isCurrentPageGoalsObjectives) {
      // eslint-disable-next-line max-len
      newPageState[GOALS_AND_OBJECTIVES_POSITION] = isDirty ? IN_PROGRESS : currentGoalsObjectivesPageState;
    }

    return newPageState;
  };

  const newNavigatorState = () => {
    const newPageState = recalculatePageState();

    if (page.review || page.position === GOALS_AND_OBJECTIVES_POSITION) {
      return newPageState;
    }

    const currentPageState = pageState[page.position];
    const isComplete = page.isPageComplete ? page.isPageComplete(getValues(), formState) : isValid;

    if (isComplete) {
      newPageState[page.position] = COMPLETE;
    } else if (currentPageState === COMPLETE) {
      newPageState[page.position] = IN_PROGRESS;
    } else {
      newPageState[page.position] = isDirty ? IN_PROGRESS : currentPageState;
    }

    return newPageState;
  };

  const onSaveForm = async (isAutoSave = false, forceUpdate = false) => {
    setSavingLoadScreen(isAutoSave);
    if (!editable) {
      setIsAppLoading(false);
      return;
    }
    const { status, ...values } = getValues();
    const data = { ...formData, ...values, pageState: newNavigatorState() };

    try {
      // Always clear the previous error message before a save.
      updateErrorMessage();
      await onSave(data, forceUpdate);
      updateLastSaveTime(moment());
    } catch (error) {
      updateErrorMessage('A network error has prevented us from saving your activity report to our database. Your work is safely saved to your web browser in the meantime.');
    } finally {
      setIsAppLoading(false);
    }
  };

  const showSaveGoalsAndObjButton = isGoalsObjectivesPage
  && !isGoalFormClosed
  && !isObjectivesFormClosed;

  /**
     * @summary This function is called when a page is navigated and is somewhat
     * equivalent to saving a draft. It isn't called if the goal form is closed.
     */
  const onSaveDraftGoalForNavigation = async () => {
    // the goal form only allows for one goal to be open at a time
    // but the objectives are stored in a subfield
    // so we need to access the objectives and bundle them together in order to validate them
    const objectivesFieldArrayName = 'goalForEditing.objectives';
    const objectives = getValues(objectivesFieldArrayName);
    const name = getValues('goalName');
    const formEndDate = getValues('goalEndDate');
    const promptTitles = getValues('goalPrompts');
    let prompts = [];
    const promptErrors = getPromptErrors(promptTitles, errors);
    if (!promptErrors) {
      prompts = getPrompts(promptTitles, getValues);
    }

    const isAutoSave = false;
    setSavingLoadScreen(isAutoSave);

    const endDate = formatEndDate(formEndDate);

    const goal = {
      ...goalForEditing,
      isActivelyBeingEditing: true,
      name,
      endDate,
      objectives: objectivesWithValidResourcesOnly(objectives),
      regionId: formData.regionId,
    };

    // the above logic has packaged all the fields into a tidy goal object and we can now
    // save it to the server and update the form state
    const allGoals = packageGoals(
      selectedGoals,
      goal,
      grantIds,
      prompts,
    );

    try {
      setValue('goals', allGoals);
      const { status, ...values } = getValues();
      const data = { ...formData, ...values, pageState: newNavigatorState() };
      await onSave(data);

      updateErrorMessage('');
      updateLastSaveTime(moment());
      updateShowSavedDraft(true); // show the saved draft message
    } catch (error) {
      updateErrorMessage('A network error has prevented us from saving your activity report to our database. Your work is safely saved to your web browser in the meantime.');
    } finally {
      setIsAppLoading(false);
    }
  };

  const onSaveDraftGoal = async (isAutoSave = false) => {
    // the goal form only allows for one goal to be open at a time
    // but the objectives are stored in a subfield
    // so we need to access the objectives and bundle them together in order to validate them
    const objectivesFieldArrayName = 'goalForEditing.objectives';
    const objectives = getValues(objectivesFieldArrayName);
    const name = getValues('goalName');
    const formEndDate = getValues('goalEndDate');
    const promptTitles = getValues('goalPrompts');
    const prompts = getPrompts(promptTitles, getValues);
    const promptErrors = getPromptErrors(promptTitles, errors);

    if (promptErrors) {
      return;
    }

    let invalidResources = false;
    const invalidResourceIndices = [];

    if (objectives) {
      // refire the objective resource validation
      objectives.forEach((objective, index) => {
        if (!validateListOfResources(objective.resources)) {
          invalidResources = true;
          invalidResourceIndices.push(index);
        }
      });
    }

    if (!isAutoSave && invalidResources) {
      // make an attempt to focus on the first invalid resource
      // having a sticky header complicates this enough to make me not want to do this perfectly
      // right out of the gate
      const invalid = document.querySelector('.usa-error-message + .ttahub-resource-repeater input');
      if (invalid) {
        invalid.focus();
      }
      return;
    }

    if (!isAutoSave) {
      setSavingLoadScreen(isAutoSave);
    }

    const endDate = formatEndDate(formEndDate);

    const goal = {
      ...goalForEditing,
      isActivelyBeingEditing: true,
      name,
      endDate,
      objectives: objectivesWithValidResourcesOnly(objectives),
      regionId: formData.regionId,
    };

    let allGoals = packageGoals(
      selectedGoals,
      goal,
      grantIds,
      prompts,
    );

    // save goal to api, come back with new ids for goal and objectives
    try {
      // we only need save goal if we have a goal name

      allGoals = await saveGoalsForReport(
        {
          goals: allGoals,
          activityReportId: reportId,
          regionId: formData.regionId,
        },
      );

      /**
         * If we are autosaving, and we are currently editing a rich text editor component, do not
         * update the form data. This is to prevent the rich text editor from losing focus
         * when the form data is updated.
         *
         * This introduces the possibility of a bug with extra objectives - that is, if the user
         * enters an objective title, starts typing TTA provided, and then the autosave happens,
         * an objective will be created. If the title is then changed AFTERWARDS, before any other
         * non-autosave save happens, it will create yet another objective. This is not an issue on
         * existing objectives, nor is it an issue if another save happens in between at any point.
         */

      const allowUpdateFormData = shouldUpdateFormData(isAutoSave);

      const {
        goals, goalForEditing: newGoalForEditing,
      } = convertGoalsToFormData(allGoals, grantIds);

      // update form data
      const { status, ...values } = getValues();

      // plug in new values
      const data = {
        ...formData,
        ...values,
        goals,
        goalForEditing: newGoalForEditing,
        [objectivesFieldArrayName]: newGoalForEditing ? newGoalForEditing.objectives : null,
      };

      if (allowUpdateFormData) {
        updateFormData(data, false);
      }

      updateErrorMessage('');
      updateLastSaveTime(moment());
      updateShowSavedDraft(true); // show the saved draft message
      // we have to do this here, after the form data has been updated
      if (isAutoSave && goalForEditing) {
        invalidResourceIndices.forEach((index) => {
          setError(`${objectivesFieldArrayName}[${index}].resources`, { message: OBJECTIVE_RESOURCES });
        });
      }
    } catch (error) {
      updateErrorMessage('A network error has prevented us from saving your activity report to our database. Your work is safely saved to your web browser in the meantime.');
    } finally {
      // we don't want to update the context if we are autosaving,
      // since the loading screen isn't shown
      if (!isAutoSave) {
        setIsAppLoading(false);
      }
    }
  };

  const onSaveAndContinueGoals = async () => {
    // the goal form only allows for one goal to be open at a time
    // but the objectives are stored in a subfield
    // so we need to access the objectives and bundle them together in order to validate them
    const fieldArrayName = 'goalForEditing.objectives';
    const objectives = getValues(fieldArrayName);
    const name = getValues('goalName');
    const endDate = getValues('goalEndDate');
    const promptTitles = getValues('goalPrompts');
    const prompts = getPrompts(promptTitles, getValues);

    const goal = {
      ...goalForEditing,
      isActivelyBeingEditing: false,
      name,
      endDate,
      objectives,
      regionId: formData.regionId,
    };

    await validatePrompts(promptTitles, trigger);

    // validate goals will check the form and set errors
    // where appropriate
    const areGoalsValid = validateGoals(
      [goal],
      setError,
    );

    if (areGoalsValid !== true) {
      // make an attempt to focus on the first invalid field
      const invalid = document.querySelector('.usa-form :invalid:not(fieldset), .usa-form-group--error textarea, .usa-form-group--error input');
      if (invalid) {
        invalid.focus();
      }

      return;
    }

    const promptErrors = getPromptErrors(promptTitles, errors);
    if (promptErrors) {
      return;
    }

    // save goal to api, come back with new ids for goal and objectives
    try {
      // clear out the goal form
      setValue('goalForEditing', null);
      setValue('goalName', '');
      setValue('goalEndDate', '');
      setValue('goalForEditing.objectives', []);
      setValue('goalPrompts', []);

      // set goals to form data as appropriate
      setValue('goals', packageGoals(
        selectedGoals,
        {
          ...goal,
          // we also need to make sure we only send valid objectives to the API
          objectives: objectivesWithValidResourcesOnly(goal.objectives),
        },
        grantIds,
        prompts,
      ));

      // save report to API
      const { status, ...values } = getValues();
      const data = {
        ...formData,
        ...values,
        pageState:
          newNavigatorState(),
      };
      await onSave(data);

      updateErrorMessage('');
    } catch (error) {
      updateErrorMessage('A network error has prevented us from saving your activity report to our database. Your work is safely saved to your web browser in the meantime.');
    }

    // close the goal form
    toggleGoalForm(true);
  };

  const onSaveAndContinueGoalsAndObjectives = async () => {
    setSavingLoadScreen();
    try {
      // Save goals for recipient report.
      await onSaveAndContinueGoals();
    } finally {
      setIsAppLoading(false);
    }
  };

  const onSaveDraft = async () => {
    try {
      setSavingLoadScreen();

      // Prevent saving draft if the form is not dirty,
      // unless we are on the supporting attachments page which can be "blank".
      if (isDirty || currentPage === 'supporting-attachments') {
        // save the form data to the server
        await onSaveForm();
      }

      updateShowSavedDraft(true); // show the saved draft message
    } finally {
      setIsAppLoading(false);
    }
  };

  /**
     *
     * @param {boolean} isAutoSave whether or not an autosave is triggering the draft save
     * @param {boolean} isNavigation whether or not the draft save is triggered by a navigation
     */
  const draftSaver = async (isAutoSave = false, isNavigation = false) => {
    // Determine if we should save draft on auto save.
    const saveGoalsDraft = isGoalsObjectivesPage && !isGoalFormClosed;

    if (saveGoalsDraft) {
      if (!isNavigation) {
        // Save recipient draft.
        await onSaveDraftGoal(isAutoSave);
      } else if (isNavigation) {
        /**
           * if we are navigating, we need to follow slightly different logic for saving.
           * The form data for the whole report should be updated so that the page state is saved.
           * This also allows for a simpler, less computationally expensive, function call
           */
        await onSaveDraftGoalForNavigation();
      }
    } else {
      // Save regular.
      await onSaveDraft();
    }
  };

  const onSaveAndContinue = (() => {
    if (showSaveGoalsAndObjButton) {
      return onSaveAndContinueGoalsAndObjectives;
    }

    return null;
  })();

  return (
    <GoalFormContext.Provider value={{
      isGoalFormClosed,
      isObjectivesFormClosed,
      toggleGoalForm,
      toggleObjectiveForm,
      isAppLoading,
      setIsAppLoading,
    }}
    >
      <FormProvider {...hookForm}>
        <Navigator
          key={currentPage}
          editable={editable}
          updatePage={updatePage}
          reportCreator={reportCreator}
          lastSaveTime={lastSaveTime}
          updateLastSaveTime={updateLastSaveTime}
          reportId={reportId}
          currentPage={currentPage}
          additionalData={additionalData}
          formData={formData}
          updateFormData={updateFormData}
          pages={pages}
          onFormSubmit={onFormSubmit}
          onSave={onSaveForm}
          onResetToDraft={onResetToDraft}
          isApprover={isApprover}
          isPendingApprover={isPendingApprover} // is an approver and is pending their approval.
          onReview={onReview}
          errorMessage={errorMessage}
          updateErrorMessage={updateErrorMessage}
          savedToStorageTime={savedToStorageTime}
          onSaveDraft={draftSaver}
          onSaveAndContinue={onSaveAndContinue}
          autoSaveInterval={autoSaveInterval}
          showSavedDraft={showSavedDraft}
          updateShowSavedDraft={updateShowSavedDraft}
          shouldAutoSave={shouldAutoSave}
        />
      </FormProvider>
    </GoalFormContext.Provider>
  );
};

ActivityReportNavigator.propTypes = {
  onResetToDraft: PropTypes.func.isRequired,
  editable: PropTypes.bool.isRequired,
  formData: PropTypes.shape({
    calculatedStatus: PropTypes.string,
    pageState: PropTypes.shape({}),
    regionId: PropTypes.number.isRequired,
  }).isRequired,
  updateFormData: PropTypes.func.isRequired,
  errorMessage: PropTypes.string,
  updateErrorMessage: PropTypes.func.isRequired,
  lastSaveTime: PropTypes.instanceOf(moment),
  savedToStorageTime: PropTypes.string,
  updateLastSaveTime: PropTypes.func.isRequired,
  onFormSubmit: PropTypes.func.isRequired,
  onSave: PropTypes.func.isRequired,
  onReview: PropTypes.func.isRequired,
  isApprover: PropTypes.bool.isRequired,
  isPendingApprover: PropTypes.bool.isRequired,
  updatePage: PropTypes.func.isRequired,
  pages: PropTypes.arrayOf(
    PropTypes.shape({
      review: PropTypes.bool.isRequired,
      position: PropTypes.number.isRequired,
      path: PropTypes.string.isRequired,
      render: PropTypes.func.isRequired,
      label: PropTypes.string.isRequired,
    }),
  ).isRequired,
  currentPage: PropTypes.string.isRequired,
  autoSaveInterval: PropTypes.number,
  additionalData: PropTypes.shape({}),
  reportId: PropTypes.node.isRequired,
  reportCreator: PropTypes.shape({
    name: PropTypes.string,
    role: PropTypes.oneOfType([
      PropTypes.arrayOf(PropTypes.string),
      PropTypes.string,
    ]),
  }),
  shouldAutoSave: PropTypes.bool,
};

ActivityReportNavigator.defaultProps = {
  additionalData: {},
  autoSaveInterval: 1000 * 60 * 2,
  lastSaveTime: null,
  savedToStorageTime: null,
  errorMessage: '',
  reportCreator: {
    name: null,
    role: null,
  },
  shouldAutoSave: true,
};

export default ActivityReportNavigator;<|MERGE_RESOLUTION|>--- conflicted
+++ resolved
@@ -167,12 +167,7 @@
     }
   };
 
-<<<<<<< HEAD
-  const isGoalsObjectivesPage = page.path === 'goals-objectives';
-=======
-  const activityRecipientType = watch('activityRecipientType');
   const isGoalsObjectivesPage = page?.path === 'goals-objectives';
->>>>>>> cf0bc56f
   const recipients = watch('activityRecipients');
 
   const {
