/* eslint-disable react/prop-types */
/* eslint-disable react/jsx-props-no-spreading */
import '@testing-library/jest-dom';
import React, { useContext } from 'react';
import userEvent from '@testing-library/user-event';
import {
  render, screen, waitFor, within, act,
} from '@testing-library/react';
import fetchMock from 'fetch-mock';
import { useFormContext } from 'react-hook-form/dist/index.ie11';
import Navigator from '../index';
import UserContext from '../../../UserContext';
import { COMPLETE, NOT_STARTED, IN_PROGRESS } from '../constants';
import NetworkContext from '../../../NetworkContext';
import AppLoadingContext from '../../../AppLoadingContext';
import GoalFormContext from '../../../GoalFormContext';
import RichEditor from '../../RichEditor';

// user mock
const user = {
  name: 'test@test.com',
};

// eslint-disable-next-line react/prop-types
const Input = ({ name, required }) => {
  const { register } = useFormContext();
  return (
    <input
      type="radio"
      data-testid={name}
      name={name}
      ref={register({ required })}
    />
  );
};

const OETest = () => {
  const { isObjectivesFormClosed } = useContext(GoalFormContext);
  const { register } = useFormContext();
  return (
    <>
      <h1>
        { isObjectivesFormClosed ? 'Objective form closed' : 'Objective form open' }

      </h1>
      <div className="usa-error-message">
        <div className="ttahub-resource-repeater">
          {/* eslint-disable-next-line jsx-a11y/label-has-associated-control */}
          <label htmlFor="goalName">Name</label>
          <input type="text" id="goalName" name="goalName" ref={register()} />
        </div>
      </div>
    </>
  );
};

const GoalTest = () => {
  const { register } = useFormContext();
  const mocker = jest.fn();
  return (
    <>
      <h1>Goal test</h1>
      <div className="usa-error-message">
        <div className="ttahub-resource-repeater">
          {/* eslint-disable-next-line jsx-a11y/label-has-associated-control */}
          <label htmlFor="goalName">Name</label>
          <input type="text" id="goalName" name="goalName" ref={register()} />
        </div>
        { /* eslint-disable-next-line jsx-a11y/label-has-associated-control */ }
        <label>
          Rich Editor
          <RichEditor ariaLabel="rich editor" value="test" onChange={mocker} onBlur={mocker} />
        </label>
      </div>
    </>
  );
};

const defaultPages = [
  {
    position: 1,
    path: 'first',
    label: 'first page',
    review: false,
    render: () => (
      <Input name="first" required />
    ),
  },
  {
    position: 2,
    path: 'second',
    label: 'second page',
    review: false,
    render: () => (
      <Input name="second" required />
    ),
  },
  {
    position: 3,
    path: 'third',
    label: 'third page',
    review: false,
    render: () => (
      <Input name="third" required />
    ),
  },
  {
    position: 4,
    label: 'review page',
    path: 'review',
    review: true,
    render: (formData, onFormSubmit) => (
      <div>
        <Input name="fourth" required />
        <button type="button" data-testid="review" onClick={onFormSubmit}>Continue</button>
      </div>
    ),
  },
];

const initialData = {
  pageState: { 1: NOT_STARTED, 2: NOT_STARTED },
  regionId: 1,
  goals: [],
  objectivesWithoutGoals: [],
  activityRecipients: [],
  activityRecipientType: 'recipient',
  'goalForEditing.objectives': [],
};

describe('Navigator', () => {
  beforeAll(async () => {
    jest.useFakeTimers();
  });

  // eslint-disable-next-line arrow-body-style
  const renderNavigator = (
    currentPage = 'first',
    onSubmit = jest.fn(),
    onSave = jest.fn(),
    updatePage = jest.fn(),
    updateForm = jest.fn(),
    pages = defaultPages,
    formData = initialData,
    onUpdateError = jest.fn(),
    editable = true,
  ) => {
    render(
      <UserContext.Provider value={{ user }}>
        <NetworkContext.Provider value={{
          connectionActive: true,
          localStorageAvailable: true,
        }}
        >
          <AppLoadingContext.Provider value={{
            setIsAppLoading: jest.fn(),
            setAppLoadingText: jest.fn(),
            isAppLoading: false,
          }}
          >
            <Navigator
              editable={editable}
              reportId={1}
              submitted={false}
              formData={formData}
              updateFormData={updateForm}
              onReview={() => {}}
              isApprover={false}
              defaultValues={{ first: '', second: '' }}
              pages={pages}
              currentPage={currentPage}
              onFormSubmit={onSubmit}
              updatePage={updatePage}
              onSave={onSave}
              updateErrorMessage={onUpdateError}
              onResetToDraft={() => {}}
              updateLastSaveTime={() => {}}
              isPendingApprover={false}
            />
          </AppLoadingContext.Provider>
        </NetworkContext.Provider>
      </UserContext.Provider>,
    );
  };

  beforeEach(() => {
    fetchMock.post('/api/activity-reports/goals', []);
  });

  afterEach(() => {
    fetchMock.restore();
  });

  it('sets dirty forms as "in progress"', async () => {
    renderNavigator();
    const firstInput = screen.getByTestId('first');
    userEvent.click(firstInput);
    const first = await screen.findByRole('button', { name: 'first page In Progress' });
    await waitFor(() => expect(within(first).getByText('In Progress')).toBeVisible());
  });

  it('doesn\'t allow saving if the form is not editable', async () => {
    const onSubmit = jest.fn();
    const onSave = jest.fn();
    const updatePage = jest.fn();
    const updateForm = jest.fn();
    const onUpdateError = jest.fn();
    const isEditable = false;
    renderNavigator(
      'first',
      onSubmit,
      onSave,
      updatePage,
      updateForm,
      defaultPages,
      initialData,
      onUpdateError,
      isEditable,
    );

    fetchMock.restore();
    expect(fetchMock.called()).toBe(false);

    await act(async () => userEvent.click(await screen.findByRole('button', { name: 'Save draft' })));
    expect(fetchMock.called()).toBe(false);
  });

  it('onContinue calls onSave with correct page position', async () => {
    const onSave = jest.fn();
    renderNavigator('second', () => {}, onSave);

    // mark the form as dirty so that onSave is called
    userEvent.click(screen.getByTestId('second'));

    userEvent.click(screen.getByRole('button', { name: 'Save and continue' }));
    await waitFor(() => expect(onSave).toHaveBeenCalledWith(
      {
        ...initialData,
        pageState: {
          ...initialData.pageState, 2: IN_PROGRESS,
        },
        second: 'on',
      },
    ));
  });

  it('submits data when "continuing" from the review page', async () => {
    const onSubmit = jest.fn();
    renderNavigator('review', onSubmit);
    userEvent.click(screen.getByRole('button', { name: 'Continue' }));
    await waitFor(() => expect(onSubmit).toHaveBeenCalled());
  });

  it('onBack calls onUpdatePage', async () => {
    const updatePage = jest.fn();
    renderNavigator('third', () => {}, () => {}, updatePage);
    const button = await screen.findByRole('button', { name: 'Back' });
    userEvent.click(button);
    await waitFor(() => expect(updatePage).toHaveBeenCalledWith(2));
  });

  it('calls onSave on navigation', async () => {
    const updatePage = jest.fn();
    const updateForm = jest.fn();
    const onSave = jest.fn();
<<<<<<< HEAD
    renderNavigator('second', () => {}, onSave, updatePage, updateForm);
=======
    renderNavigator('second', jest.fn(), onSave, updatePage, updateForm);
>>>>>>> 1ecea276

    // mark the form as dirty so that onSave is called
    userEvent.click(screen.getByTestId('second'));

    userEvent.click(await screen.findByRole('button', { name: 'first page Not Started' }));

    await waitFor(() => expect(onSave).toHaveBeenCalled());

    await waitFor(() => expect(
      onSave,
    ).toHaveBeenCalledWith({
      ...initialData,
      pageState: { ...initialData.pageState, 2: IN_PROGRESS },
      second: 'on',
    }));
    await waitFor(() => expect(updatePage).toHaveBeenCalledWith(1));
  });

  it('does not call onSave on navigation if the form is not dirty', async () => {
    const updatePage = jest.fn();
    const updateForm = jest.fn();
    const onSave = jest.fn();
    renderNavigator('second', () => {}, onSave, updatePage, updateForm);

    // the form is clean at this point
    userEvent.click(await screen.findByRole('button', { name: 'first page Not Started' }));
    await waitFor(() => expect(onSave).not.toHaveBeenCalled());
  });

  it('shows the correct buttons on the bottom of the page', async () => {
    const onSubmit = jest.fn();
    const onSave = jest.fn();
    const updatePage = jest.fn();
    const updateForm = jest.fn();
    const pages = [{
      position: 1,
      path: 'goals-objectives',
      label: 'first page',
      review: false,
      render: () => (
        <>
          <h1>Goal test</h1>
        </>
      ),
    }];
    renderNavigator('goals-objectives', onSubmit, onSave, updatePage, updateForm, pages);
    const saveGoal = await screen.findByRole('button', { name: 'Save goal' });
    userEvent.click(saveGoal);
    expect(saveGoal).toBeVisible();
  });

  it('shows the save button when the data is valid', async () => {
    const onSubmit = jest.fn();
    const onSave = jest.fn();
    const updatePage = jest.fn();
    const updateForm = jest.fn();
    const pages = [{
      position: 1,
      path: 'goals-objectives',
      label: 'first page',
      review: false,
      render: () => (
        <GoalTest />
      ),
    }];

    const formData = {
      ...initialData,
      activityRecipientType: 'grant',
      activityRecipients: [],
      goalForEditing: {
        isNew: true,
      },
      goals: [],
      goalEndDate: '09/01/2020',
      goalIsRttapa: 'Yes',
      goalName: 'goal name',
      'goalForEditing.objectives': [{
        title: 'objective',
        topics: ['test'],
        ttaProvided: 'tta provided',
        resources: [],
      }],
    };

    renderNavigator('goals-objectives', onSubmit, onSave, updatePage, updateForm, pages, formData);
    const saveGoal = await screen.findByRole('button', { name: 'Save goal' });
    expect(saveGoal.textContent).toBe('Save goal');
    expect(saveGoal).toBeVisible();
    await act(async () => userEvent.click(saveGoal));
    expect(saveGoal.textContent).toBe('Save and continue');
  });

  it('handles the case where end date = "Invalid date"', async () => {
    const onSubmit = jest.fn();
    const onSave = jest.fn();
    const updatePage = jest.fn();
    const updateForm = jest.fn();
    const pages = [{
      position: 1,
      path: 'goals-objectives',
      label: 'first page',
      review: false,
      render: () => (
        <>
          <h1>Goal test</h1>
        </>
      ),
    }];

    const formData = {
      ...initialData,
      activityRecipientType: 'grant',
      activityRecipients: [],
      goalForEditing: {
        isNew: true,
      },
      goals: [],
      goalEndDate: 'Invalid date',
      goalIsRttapa: 'Yes',
      goalName: 'goal name',
      'goalForEditing.objectives': [{
        title: 'objective',
        topics: ['test'],
        ttaProvided: 'tta provided',
        resources: [],
      }],
    };

    fetchMock.restore();
    renderNavigator('goals-objectives', onSubmit, onSave, updatePage, updateForm, pages, formData);
    const saveGoal = await screen.findByRole('button', { name: 'Save draft' });
    fetchMock.post('/api/activity-reports/goals', []);
    expect(fetchMock.called()).toBe(false);

    act(() => userEvent.click(saveGoal));

    const ajax = fetchMock.lastCall();
    expect(ajax[0]).toBe('/api/activity-reports/goals');
    const { endDate } = JSON.parse(ajax[1].body).goals[0];
    expect(endDate).toBe('');

    expect(fetchMock.called()).toBe(true);
  });

  it('returns the proper goal to be edited', async () => {
    const onSubmit = jest.fn();
    const onSave = jest.fn();
    const updatePage = jest.fn();
    const updateForm = jest.fn();
    const pages = [{
      position: 1,
      path: 'goals-objectives',
      label: 'first page',
      review: false,
      render: () => (
        <>
          <h1>Goal test</h1>
        </>
      ),
    }];

    const formData = {
      ...initialData,
      activityRecipientType: 'grant',
      activityRecipients: [],
      goalForEditing: {
        isNew: true,
      },
      goals: [],
      goalEndDate: '09/01/2021',
      goalIsRttapa: 'Yes',
      goalName: 'goal name',
      'goalForEditing.objectives': [{
        title: 'objective',
        topics: ['test'],
        ttaProvided: 'tta provided',
        resources: [],
      }],
    };

    fetchMock.restore();
    renderNavigator('goals-objectives', onSubmit, onSave, updatePage, updateForm, pages, formData);
    const saveGoal = await screen.findByRole('button', { name: 'Save draft' });
    fetchMock.post('/api/activity-reports/goals', [{
      name: 'goal name',
      endDate: 'fig pudding',
      activityReportGoals: [{ isActivelyEdited: true }],
      objectives: [],
    }]);
    expect(fetchMock.called()).toBe(false);
    act(() => userEvent.click(saveGoal));
    await waitFor(() => expect(fetchMock.called()).toBe(true));
  });

  it('shows an error when save fails', async () => {
    const onSubmit = jest.fn();
    const onSave = jest.fn();

    onSave.mockImplementationOnce(async () => {
      throw new Error();
    });

    const updatePage = jest.fn();
    const updateForm = jest.fn();
    const onUpdateError = jest.fn();

    renderNavigator('second', onSubmit, onSave, updatePage, updateForm, defaultPages, initialData, onUpdateError);

    // mark the form as dirty so that onSave is called
    userEvent.click(screen.getByTestId('second'));

    userEvent.click(await screen.findByRole('button', { name: 'first page Not Started' }));

    expect(onSave).toHaveBeenCalled();
    expect(onUpdateError).toHaveBeenCalled();
  });

  it('runs the autosave not on the goals and objectives page', async () => {
    const onSave = jest.fn();
    renderNavigator('second', () => {}, onSave);

    // mark the form as dirty
    const input = screen.getByTestId('second');
    userEvent.click(input);

    jest.advanceTimersByTime(1000 * 60 * 2);
    expect(onSave).toHaveBeenCalled();
  });

  it('does not run the autosave when the form is clean', async () => {
    const onSave = jest.fn();
    renderNavigator('second', () => {}, onSave);
    jest.advanceTimersByTime(1000 * 60 * 2);
    expect(onSave).toHaveBeenCalledTimes(0);
  });

  it('runs the autosave on the goals and objectives page', async () => {
    const onSubmit = jest.fn();
    const onSave = jest.fn();
    const updatePage = jest.fn();
    const updateForm = jest.fn();

    const pages = [{
      position: 1,
      path: 'goals-objectives',
      label: 'first page',
      review: false,
      render: () => (
        <GoalTest />
      ),
    }];
    renderNavigator('goals-objectives', onSubmit, onSave, updatePage, updateForm, pages);
    fetchMock.restore();
    expect(fetchMock.called()).toBe(false);
    act(() => {
      fetchMock.post('/api/activity-reports/goals', []);
      userEvent.type(screen.getByLabelText('Name'), 'test');
      jest.advanceTimersByTime(1000 * 60 * 2);
    });
    await waitFor(() => expect(fetchMock.called('/api/activity-reports/goals')).toBe(true));
    await waitFor(() => expect(updateForm).toHaveBeenCalled());
  });

  it('runs the autosave when navigating from the goals and objectives page', async () => {
    const onSubmit = jest.fn();
    const onSave = jest.fn();
    const updatePage = jest.fn();
    const updateForm = jest.fn();

    const pages = [{
      position: 1,
      path: 'goals-objectives',
      label: 'first page',
      review: false,
      render: () => (
        <GoalTest />
      ),
    }, {
      position: 2,
      path: 'second',
      label: 'second page',
      review: false,
      render: () => (
        <Input name="second" required />
      ),
    },
    {
      position: 3,
      path: 'third',
      label: 'third page',
      review: false,
      render: () => (
        <Input name="third" required />
      ),
    },
    {
      position: 4,
      label: 'review page',
      path: 'review',
      review: true,
      render: (formData, onFormSubmit) => (
        <div>
          <Input name="fourth" required />
          <button type="button" data-testid="review" onClick={onFormSubmit}>Continue</button>
        </div>
      ),
    }];
    renderNavigator('goals-objectives', onSubmit, onSave, updatePage, updateForm, pages);
    fetchMock.restore();
    expect(fetchMock.called()).toBe(false);

    // mark the form as dirty so that onSave is called
    userEvent.click(screen.getByRole('textbox', { name: 'Name' }));
    userEvent.click(await screen.findByRole('button', { name: 'second page Not Started' }));

    await waitFor(() => expect(
      onSave,
    ).toHaveBeenCalledWith({
      ...initialData,
      goalName: '',
      goals: [
        {
          endDate: '',
          grantIds: [],
          isActivelyBeingEditing: true,
          isRttapa: undefined,
          name: '',
          objectives: [],
          regionId: 1,
        },
      ],
      pageState: { 1: COMPLETE, 2: NOT_STARTED },
    }));
    await waitFor(() => expect(updatePage).toHaveBeenCalledWith(2));
  });

  it('disables the save button', async () => {
    const onSubmit = jest.fn();
    const onSave = jest.fn();
    const updatePage = jest.fn();
    const updateForm = jest.fn();
    const pages = [{
      position: 1,
      path: 'goals-objectives',
      label: 'first page',
      review: false,
      render: () => (
        <GoalTest />
      ),
    }];
    renderNavigator('goals-objectives', onSubmit, onSave, updatePage, updateForm, pages);
    fetchMock.restore();
    expect(fetchMock.called()).toBe(false);
    await act(async () => {
      userEvent.type(screen.getByLabelText('Name'), 'test');
      jest.advanceTimersByTime(1000 * 60 * 2);
    });
    const saveButton = await screen.findByRole('button', { name: /Save goal/i });
    await waitFor(() => expect(saveButton).toBeDisabled());
  });

  it('won\'t save draft with invalid resources', async () => {
    const onSubmit = jest.fn();
    const onSave = jest.fn();
    const updatePage = jest.fn();
    const updateForm = jest.fn();
    const pages = [{
      position: 1,
      path: 'goals-objectives',
      label: 'first page',
      review: false,
      render: () => (
        <GoalTest />
      ),
    }];

    const formData = {
      ...initialData,
      activityRecipientType: 'recipient',
      activityRecipients: [
        {
          id: 1,
          name: 'recipient',
          grant: {
            id: 1,
          },
        },
      ],
      goalForEditing: {
        isNew: true,
      },
      goals: [],
      goalEndDate: '09/01/2020',
      goalIsRttapa: 'Yes',
      goalName: 'goal name',
      'goalForEditing.objectives': [{
        title: 'objective',
        topics: ['test'],
        ttaProvided: 'tta provided',
        resources: [{
          value: 'WHAT THE DEVIL IS THIS',
        }],
      }],
    };

    renderNavigator('goals-objectives', onSubmit, onSave, updatePage, updateForm, pages, formData);
    const saveGoal = await screen.findByRole('button', { name: 'Save draft' });
    expect(saveGoal).toBeVisible();
    fetchMock.restore();
    act(() => userEvent.click(saveGoal));
    expect(fetchMock.called()).toBe(false);
  });

  it('runs the autosave on the other entity objectives page', async () => {
    const onSubmit = jest.fn();
    const onSave = jest.fn();
    const updatePage = jest.fn();
    const updateForm = jest.fn();
    const pages = [{
      position: 1,
      path: 'goals-objectives',
      label: 'first page',
      review: false,
      render: () => (
        <>
          <h1>OE Objectives test</h1>
        </>
      ),
    }];

    const oeData = {
      ...initialData,
      activityRecipientType: 'other-entity',
    };

    renderNavigator('goals-objectives', onSubmit, onSave, updatePage, updateForm, pages, oeData);
    fetchMock.restore();
    expect(fetchMock.called()).toBe(false);
    jest.advanceTimersByTime(1000 * 60 * 2);
    fetchMock.post('api/activity-reports/objectives', []);
    expect(fetchMock.called('api/activity-reports/objectives')).toBe(false);
  });

  it('opens the objectives form if the objectives are invalid', async () => {
    const onSubmit = jest.fn();
    const onSave = jest.fn();
    const updatePage = jest.fn();
    const updateForm = jest.fn();
    const pages = [{
      position: 1,
      path: 'goals-objectives',
      label: 'first page',
      review: false,
      render: () => (
        <OETest />
      ),
    }];

    const oeData = {
      ...initialData,
      activityRecipientType: 'other-entity',
      objectives: [
        {
          taste: 'kind of bitter',
        },
      ],
    };

    act(() => renderNavigator('goals-objectives', onSubmit, onSave, updatePage, updateForm, pages, oeData));

    expect(await screen.findByText('Objective form open')).toBeVisible();
  });

  it('opens the objectives form if there are no objectives', async () => {
    const onSubmit = jest.fn();
    const onSave = jest.fn();
    const updatePage = jest.fn();
    const updateForm = jest.fn();
    const pages = [{
      position: 1,
      path: 'goals-objectives',
      label: 'first page',
      review: false,
      render: () => (
        <OETest />
      ),
    }];

    const oeData = {
      ...initialData,
      activityRecipientType: 'other-entity',
      objectives: [],
    };

    act(() => renderNavigator('goals-objectives', onSubmit, onSave, updatePage, updateForm, pages, oeData));

    expect(await screen.findByText('Objective form open')).toBeVisible();
  });

  it('handles invalid OE resources in the auto save', async () => {
    const onSubmit = jest.fn();
    const onSave = jest.fn();
    const updatePage = jest.fn();
    const updateForm = jest.fn();
    const pages = [{
      position: 1,
      path: 'goals-objectives',
      label: 'first page',
      review: false,
      render: () => (
        <OETest />
      ),
    }];

    const oeData = {
      ...initialData,
      activityRecipientType: 'other-entity',
      objectives: [
        {
          title: 'objective',
          topics: ['test'],
          ttaProvided: 'tta provided',
          resources: [{
            value: 'WHAT THE DEVIL IS THIS',
          }],
        },
      ],
    };

    act(() => renderNavigator('goals-objectives', onSubmit, onSave, updatePage, updateForm, pages, oeData));

    expect(await screen.findByText('Objective form open')).toBeVisible();
    fetchMock.restore();
    fetchMock.post('/api/activity-reports/objectives', [{
      title: 'objective',
      topics: ['test'],
      ttaProvided: 'tta provided',
      resources: [{
        value: 'https://test.com',
      }],
    }]);
    jest.advanceTimersByTime(1000 * 60 * 2);
    await waitFor(() => expect(fetchMock.called()).toBe(false));
  });

  it('OE auto save with valid resources', async () => {
    const onSubmit = jest.fn();
    const onSave = jest.fn();
    const updatePage = jest.fn();
    const updateForm = jest.fn();
    const pages = [{
      position: 1,
      path: 'goals-objectives',
      label: 'first page',
      review: false,
      render: () => (
        <OETest />
      ),
    }];

    const oeData = {
      ...initialData,
      activityRecipientType: 'other-entity',
      objectives: [
        {
          title: 'objective',
          topics: ['test'],
          ttaProvided: 'tta provided',
          resources: [{
            value: 'https://test.com',
          }],
        },
      ],
    };

    act(() => renderNavigator('goals-objectives', onSubmit, onSave, updatePage, updateForm, pages, oeData));

    expect(await screen.findByText('Objective form open')).toBeVisible();
    fetchMock.restore();
    fetchMock.post('/api/activity-reports/objectives', [{
      title: 'objective',
      topics: ['test'],
      ttaProvided: 'tta provided',
      resources: [{
        value: 'https://test.com',
      }],
    }]);
    jest.advanceTimersByTime(1000 * 60 * 2);
    await waitFor(() => expect(fetchMock.called()).toBe(false));
  });

  it('saves draft for an other entity report', async () => {
    const onSubmit = jest.fn();
    const onSave = jest.fn();
    const updatePage = jest.fn();
    const updateForm = jest.fn();
    const pages = [{
      position: 1,
      path: 'goals-objectives',
      label: 'first page',
      review: false,
      render: () => (
        <OETest />
      ),
    }];

    const formData = {
      ...initialData,
      activityRecipientType: 'other-entity',
      activityRecipients: [{ activityRecipientId: 1 }],
      goalForEditing: null,
      goals: [],
      objectivesWithoutGoals: [{
        title: 'objective',
        topics: ['test'],
        ttaProvided: 'tta provided',
        resources: [{
          value: 'https://test.com',
        }],
      }],
    };

    renderNavigator('goals-objectives', onSubmit, onSave, updatePage, updateForm, pages, formData);
    const saveDraft = await screen.findByRole('button', { name: 'Save draft' });
    expect(saveDraft).toBeVisible();
    fetchMock.restore();
    fetchMock.post('/api/activity-reports/objectives', [{
      title: 'objective',
      topics: ['test'],
      ttaProvided: 'tta provided',
      resources: [{
        value: 'https://test.com',
      }],
    }]);
    act(() => userEvent.click(saveDraft));
    await waitFor(() => expect(fetchMock.called()).toBe(true));
  });

  it('does not update form data if a rich editor is being edited', async () => {
    const onSubmit = jest.fn();
    const onSave = jest.fn();
    const updatePage = jest.fn();
    const updateForm = jest.fn();

    const previousContains = HTMLDivElement.prototype.contains;
    HTMLDivElement.prototype.contains = () => true;

    const pages = [{
      position: 1,
      path: 'goals-objectives',
      label: 'first page',
      review: false,
      render: () => (
        <GoalTest />
      ),
    }];
    renderNavigator('goals-objectives', onSubmit, onSave, updatePage, updateForm, pages);
    fetchMock.restore();
    expect(fetchMock.called()).toBe(false);

    const ttaProvided = await screen.findByRole('textbox', { name: 'rich editor' });
    act(() => {
      ttaProvided.focus();
      fetchMock.post('/api/activity-reports/goals', []);
      userEvent.type(screen.getByLabelText('Name'), 'test');
      jest.advanceTimersByTime(1000 * 60 * 2);
    });
    await waitFor(() => expect(fetchMock.called('/api/activity-reports/goals')).toBe(true));
    HTMLDivElement.prototype.contains = previousContains;
    expect(updateForm).not.toHaveBeenCalled();
  });
});<|MERGE_RESOLUTION|>--- conflicted
+++ resolved
@@ -263,11 +263,7 @@
     const updatePage = jest.fn();
     const updateForm = jest.fn();
     const onSave = jest.fn();
-<<<<<<< HEAD
-    renderNavigator('second', () => {}, onSave, updatePage, updateForm);
-=======
     renderNavigator('second', jest.fn(), onSave, updatePage, updateForm);
->>>>>>> 1ecea276
 
     // mark the form as dirty so that onSave is called
     userEvent.click(screen.getByTestId('second'));
