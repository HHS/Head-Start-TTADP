import '@testing-library/jest-dom';
import React, { useContext } from 'react';
import userEvent from '@testing-library/user-event';
import {
  render, screen, waitFor, within, act,
} from '@testing-library/react';
import fetchMock from 'fetch-mock';
import { useFormContext } from 'react-hook-form/dist/index.ie11';
import Navigator from '../index';
<<<<<<< HEAD
import { SocketContext } from '../../SocketProvider';
=======
>>>>>>> 02dde4a0
import UserContext from '../../../UserContext';
import { NOT_STARTED, IN_PROGRESS } from '../constants';
import NetworkContext from '../../../NetworkContext';
import AppLoadingContext from '../../../AppLoadingContext';
import GoalFormContext from '../../../GoalFormContext';

<<<<<<< HEAD
// mocks for socket provider
const send = jest.fn();
const socket = { send };
const store = null;
const clearStore = jest.fn();

=======
>>>>>>> 02dde4a0
// user mock
const user = {
  name: 'test@test.com',
};

// eslint-disable-next-line react/prop-types
const Input = ({ name, required }) => {
  const { register } = useFormContext();
  return (
    <input
      type="radio"
      data-testid={name}
      name={name}
      ref={register({ required })}
    />
  );
};

const OETest = () => {
  const { isObjectivesFormClosed } = useContext(GoalFormContext);
<<<<<<< HEAD
  return (
    <>
      <h1>
        {
      isObjectivesFormClosed ? 'Objective form closed' : 'Objective form open'
    }

      </h1>
=======
  const { register } = useFormContext();
  return (
    <>
      <h1>
        { isObjectivesFormClosed ? 'Objective form closed' : 'Objective form open' }

      </h1>
      <div className="usa-error-message">
        <div className="ttahub-resource-repeater">
          {/* eslint-disable-next-line jsx-a11y/label-has-associated-control */}
          <label htmlFor="goalName">Name</label>
          <input type="text" id="goalName" name="goalName" ref={register()} />
        </div>
      </div>
>>>>>>> 02dde4a0
    </>
  );
};

const GoalTest = () => {
  const { register } = useFormContext();
  return (
    <>
      <h1>Goal test</h1>
      <div className="usa-error-message">
        <div className="ttahub-resource-repeater">
          {/* eslint-disable-next-line jsx-a11y/label-has-associated-control */}
          <label htmlFor="goalName">Name</label>
          <input type="text" id="goalName" name="goalName" ref={register()} />
        </div>
      </div>
    </>
  );
};

const defaultPages = [
  {
    position: 1,
    path: 'first',
    label: 'first page',
    review: false,
    render: () => (
      <Input name="first" required />
    ),
  },
  {
    position: 2,
    path: 'second',
    label: 'second page',
    review: false,
    render: () => (
      <Input name="second" required />
    ),
  },
  {
    position: 3,
    path: 'third',
    label: 'third page',
    review: false,
    render: () => (
      <Input name="third" required />
    ),
  },
  {
    position: 4,
    label: 'review page',
    path: 'review',
    review: true,
    render: (formData, onFormSubmit) => (
      <div>
        <Input name="fourth" required />
        <button type="button" data-testid="review" onClick={onFormSubmit}>Continue</button>
      </div>
    ),
  },
];

const initialData = {
  pageState: { 1: NOT_STARTED, 2: NOT_STARTED },
  regionId: 1,
  goals: [],
  objectivesWithoutGoals: [],
  activityRecipients: [],
  activityRecipientType: 'recipient',
  'goalForEditing.objectives': [],
};

describe('Navigator', () => {
  beforeAll(async () => jest.useFakeTimers());

  // eslint-disable-next-line arrow-body-style
  const renderNavigator = (
    currentPage = 'first',
    onSubmit = jest.fn(),
    onSave = jest.fn(),
    updatePage = jest.fn(),
    updateForm = jest.fn(),
    pages = defaultPages,
    formData = initialData,
    onUpdateError = jest.fn(),
  ) => {
    render(
<<<<<<< HEAD
      <SocketContext.Provider value={{ socket, store, clearStore }}>
        <UserContext.Provider value={{ user }}>
          <NetworkContext.Provider value={{
            connectionActive: true,
            localStorageAvailable: true,
          }}
          >
            <AppLoadingContext.Provider value={{
              setIsAppLoading: jest.fn(),
              setAppLoadingText: jest.fn(),
              isAppLoading: false,
            }}
            >
              <Navigator
                editable
                reportId={1}
                submitted={false}
                formData={formData}
                updateFormData={updateForm}
                onReview={() => {}}
                isApprover={false}
                defaultValues={{ first: '', second: '' }}
                pages={pages}
                currentPage={currentPage}
                onFormSubmit={onSubmit}
                updatePage={updatePage}
                onSave={onSave}
                updateErrorMessage={onUpdateError}
                onResetToDraft={() => {}}
                updateLastSaveTime={() => {}}
                isPendingApprover={false}
              />
            </AppLoadingContext.Provider>
          </NetworkContext.Provider>
        </UserContext.Provider>
      </SocketContext.Provider>,
=======
      <UserContext.Provider value={{ user }}>
        <NetworkContext.Provider value={{
          connectionActive: true,
          localStorageAvailable: true,
        }}
        >
          <AppLoadingContext.Provider value={{
            setIsAppLoading: jest.fn(),
            setAppLoadingText: jest.fn(),
            isAppLoading: false,
          }}
          >
            <Navigator
              editable
              reportId={1}
              submitted={false}
              formData={formData}
              updateFormData={updateForm}
              onReview={() => {}}
              isApprover={false}
              defaultValues={{ first: '', second: '' }}
              pages={pages}
              currentPage={currentPage}
              onFormSubmit={onSubmit}
              updatePage={updatePage}
              onSave={onSave}
              updateErrorMessage={onUpdateError}
              onResetToDraft={() => {}}
              updateLastSaveTime={() => {}}
              isPendingApprover={false}
            />
          </AppLoadingContext.Provider>
        </NetworkContext.Provider>
      </UserContext.Provider>,
>>>>>>> 02dde4a0
    );
  };

  beforeEach(() => {
    jest.useFakeTimers();
  });

  it('sets dirty forms as "in progress"', async () => {
    renderNavigator();
    const firstInput = screen.getByTestId('first');
    userEvent.click(firstInput);
    const first = await screen.findByRole('button', { name: 'first page In Progress' });
    await waitFor(() => expect(within(first).getByText('In Progress')).toBeVisible());
  });

  it('onContinue calls onSave with correct page position', async () => {
    const onSave = jest.fn();
    renderNavigator('second', () => {}, onSave);

    // mark the form as dirty so that onSave is called
    userEvent.click(screen.getByTestId('second'));

    userEvent.click(screen.getByRole('button', { name: 'Save and continue' }));
    await waitFor(() => expect(onSave).toHaveBeenCalledWith(
      {
        ...initialData,
        pageState: {
          ...initialData.pageState, 2: IN_PROGRESS,
        },
        second: 'on',
      },
    ));
  });

  it('submits data when "continuing" from the review page', async () => {
    const onSubmit = jest.fn();
    renderNavigator('review', onSubmit);
    userEvent.click(screen.getByRole('button', { name: 'Continue' }));
    await waitFor(() => expect(onSubmit).toHaveBeenCalled());
  });

  it('onBack calls onUpdatePage', async () => {
    const updatePage = jest.fn();
    renderNavigator('third', () => {}, () => {}, updatePage);
    const button = await screen.findByRole('button', { name: 'Back' });
    userEvent.click(button);
    await waitFor(() => expect(updatePage).toHaveBeenCalledWith(2));
  });

  it('calls onSave on navigation', async () => {
    const updatePage = jest.fn();
    const updateForm = jest.fn();
    renderNavigator('second', () => {}, () => {}, updatePage, updateForm);

    // mark the form as dirty so that onSave is called
    userEvent.click(screen.getByTestId('second'));

    userEvent.click(await screen.findByRole('button', { name: 'first page Not Started' }));

    await waitFor(() => expect(
      updateForm,
    ).toHaveBeenCalledWith({
      ...initialData,
      pageState: { ...initialData.pageState, 2: IN_PROGRESS },
      second: 'on',
    }));
    await waitFor(() => expect(updatePage).toHaveBeenCalledWith(1));
  });

  it('publishes to socket', async () => {
    const onSubmit = jest.fn();
    const onSave = jest.fn();
    const updatePage = jest.fn();
    const updateForm = jest.fn();
    renderNavigator('second', onSubmit, onSave, updatePage, updateForm);

    jest.runOnlyPendingTimers();
    expect(send).toHaveBeenCalled();

    userEvent.click(await screen.findByRole('button', { name: 'first page Not Started' }));
    await waitFor(() => expect(updateForm).toHaveBeenCalledWith(
      { ...initialData, second: null },
    ));
    await waitFor(() => expect(updatePage).toHaveBeenCalledWith(1));

    expect(clearStore).toHaveBeenCalled();
  });

  it('shows the correct buttons on the bottom of the page', async () => {
    const onSubmit = jest.fn();
    const onSave = jest.fn();
    const updatePage = jest.fn();
    const updateForm = jest.fn();
    const pages = [{
      position: 1,
      path: 'goals-objectives',
      label: 'first page',
      review: false,
      render: () => (
        <>
          <h1>Goal test</h1>
        </>
      ),
    }];
    renderNavigator('goals-objectives', onSubmit, onSave, updatePage, updateForm, pages);
    const saveGoal = await screen.findByRole('button', { name: 'Save goal' });
    userEvent.click(saveGoal);
    expect(saveGoal).toBeVisible();
  });

  it('shows the save button when the data is valid', async () => {
    const onSubmit = jest.fn();
    const onSave = jest.fn();
    const updatePage = jest.fn();
    const updateForm = jest.fn();
    const pages = [{
      position: 1,
      path: 'goals-objectives',
      label: 'first page',
      review: false,
      render: () => (
        <>
          <h1>Goal test</h1>
        </>
      ),
    }];

    const formData = {
      ...initialData,
      activityRecipientType: 'grant',
      activityRecipients: [],
      goalForEditing: {
        isNew: true,
      },
      goals: [],
      goalEndDate: '09/01/2020',
      goalIsRttapa: 'Yes',
      goalName: 'goal name',
      'goalForEditing.objectives': [{
        title: 'objective',
        topics: ['test'],
        ttaProvided: 'tta provided',
        resources: [],
      }],
    };

    renderNavigator('goals-objectives', onSubmit, onSave, updatePage, updateForm, pages, formData);
    const saveGoal = await screen.findByRole('button', { name: 'Save goal' });
    expect(saveGoal.textContent).toBe('Save goal');
    expect(saveGoal).toBeVisible();
    fetchMock.post('/api/activity-reports/goals', 200);
    await act(async () => userEvent.click(saveGoal));
    expect(saveGoal.textContent).toBe('Save and continue');
  });

  it('shows an error when save fails', async () => {
    const onSubmit = jest.fn();
    const onSave = jest.fn();

    onSave.mockImplementationOnce(async () => {
      throw new Error();
    });

    const updatePage = jest.fn();
    const updateForm = jest.fn();
    const onUpdateError = jest.fn();

    renderNavigator('second', onSubmit, onSave, updatePage, updateForm, defaultPages, initialData, onUpdateError);

    // mark the form as dirty so that onSave is called
    userEvent.click(screen.getByTestId('second'));

    userEvent.click(await screen.findByRole('button', { name: 'first page Not Started' }));

    expect(onSave).toHaveBeenCalled();
    expect(onUpdateError).toHaveBeenCalled();
  });

  it('runs the autosave not on the goals and objectives page', async () => {
    const onSave = jest.fn();
    renderNavigator('second', () => {}, onSave);

    // mark the form as dirty
    const input = screen.getByTestId('second');
    userEvent.click(input);

    jest.advanceTimersByTime(1000 * 60 * 2);
    expect(onSave).toHaveBeenCalled();
  });

  it('does not run the autosave when the form is clean', async () => {
    const onSave = jest.fn();
    renderNavigator('second', () => {}, onSave);
    jest.advanceTimersByTime(1000 * 60 * 2);
    expect(onSave).toHaveBeenCalledTimes(0);
  });

  it('runs the autosave on the goals and objectives page', async () => {
    const onSubmit = jest.fn();
    const onSave = jest.fn();
    const updatePage = jest.fn();
    const updateForm = jest.fn();

    const pages = [{
      position: 1,
      path: 'goals-objectives',
      label: 'first page',
      review: false,
      render: () => (
        <GoalTest />
      ),
    }];
    renderNavigator('goals-objectives', onSubmit, onSave, updatePage, updateForm, pages);
    fetchMock.restore();
    expect(fetchMock.called()).toBe(false);
    act(() => {
      fetchMock.post('/api/activity-reports/goals', []);
      userEvent.type(screen.getByLabelText('Name'), 'test');
      jest.advanceTimersByTime(1000 * 60 * 2);
    });
    await waitFor(() => expect(fetchMock.called('/api/activity-reports/goals')).toBe(true));
  });

  it('disables the save button', async () => {
    const onSubmit = jest.fn();
    const onSave = jest.fn();
    const updatePage = jest.fn();
    const updateForm = jest.fn();
    const pages = [{
      position: 1,
      path: 'goals-objectives',
      label: 'first page',
      review: false,
      render: () => (
        <GoalTest />
      ),
    }];
    renderNavigator('goals-objectives', onSubmit, onSave, updatePage, updateForm, pages);
    fetchMock.restore();
    expect(fetchMock.called()).toBe(false);
    await act(async () => {
      userEvent.type(screen.getByLabelText('Name'), 'test');
      jest.advanceTimersByTime(1000 * 60 * 2);
    });
    const saveButton = await screen.findByRole('button', { name: /Save goal/i });
    await waitFor(() => expect(saveButton).toBeDisabled());
  });

  it('won\'t save draft with invalid resources', async () => {
    const onSubmit = jest.fn();
    const onSave = jest.fn();
    const updatePage = jest.fn();
    const updateForm = jest.fn();
    const pages = [{
      position: 1,
      path: 'goals-objectives',
      label: 'first page',
      review: false,
      render: () => (
        <GoalTest />
      ),
    }];

    const formData = {
      ...initialData,
      activityRecipientType: 'grant',
      activityRecipients: [],
      goalForEditing: {
        isNew: true,
      },
      goals: [],
      goalEndDate: '09/01/2020',
      goalIsRttapa: 'Yes',
      goalName: 'goal name',
      'goalForEditing.objectives': [{
        title: 'objective',
        topics: ['test'],
        ttaProvided: 'tta provided',
        resources: [{
          value: 'WHAT THE DEVIL IS THIS',
        }],
      }],
    };

    renderNavigator('goals-objectives', onSubmit, onSave, updatePage, updateForm, pages, formData);
    const saveGoal = await screen.findByRole('button', { name: 'Save draft' });
    expect(saveGoal).toBeVisible();
    fetchMock.restore();
    act(() => userEvent.click(saveGoal));
    expect(fetchMock.called()).toBe(false);
  });

  it('runs the autosave on the other entity objectives page', async () => {
    const onSubmit = jest.fn();
    const onSave = jest.fn();
    const updatePage = jest.fn();
    const updateForm = jest.fn();
    const pages = [{
      position: 1,
      path: 'goals-objectives',
      label: 'first page',
      review: false,
      render: () => (
        <>
          <h1>OE Objectives test</h1>
        </>
      ),
    }];

    const oeData = {
      ...initialData,
      activityRecipientType: 'other-entity',
    };

    renderNavigator('goals-objectives', onSubmit, onSave, updatePage, updateForm, pages, oeData);
    fetchMock.restore();
    expect(fetchMock.called()).toBe(false);
    jest.advanceTimersByTime(1000 * 60 * 2);
    fetchMock.post('api/activity-reports/objectives', []);
    expect(fetchMock.called('api/activity-reports/objectives')).toBe(false);
  });

  it('opens the objectives form if the objectives are invalid', async () => {
    const onSubmit = jest.fn();
    const onSave = jest.fn();
    const updatePage = jest.fn();
    const updateForm = jest.fn();
    const pages = [{
      position: 1,
      path: 'goals-objectives',
      label: 'first page',
      review: false,
      render: () => (
        <OETest />
      ),
    }];

    const oeData = {
      ...initialData,
      activityRecipientType: 'other-entity',
      objectives: [
        {
          taste: 'kind of bitter',
        },
      ],
    };

    act(() => renderNavigator('goals-objectives', onSubmit, onSave, updatePage, updateForm, pages, oeData));

    expect(await screen.findByText('Objective form open')).toBeVisible();
  });

  it('opens the objectives form if there are no objectives', async () => {
    const onSubmit = jest.fn();
    const onSave = jest.fn();
    const updatePage = jest.fn();
    const updateForm = jest.fn();
    const pages = [{
      position: 1,
      path: 'goals-objectives',
      label: 'first page',
      review: false,
      render: () => (
        <OETest />
      ),
    }];

    const oeData = {
      ...initialData,
      activityRecipientType: 'other-entity',
      objectives: [],
    };

    act(() => renderNavigator('goals-objectives', onSubmit, onSave, updatePage, updateForm, pages, oeData));

    expect(await screen.findByText('Objective form open')).toBeVisible();
  });

  it('handles invalid OE resources in the auto save', async () => {
    const onSubmit = jest.fn();
    const onSave = jest.fn();
    const updatePage = jest.fn();
    const updateForm = jest.fn();
    const pages = [{
      position: 1,
      path: 'goals-objectives',
      label: 'first page',
      review: false,
      render: () => (
        <OETest />
      ),
    }];

    const oeData = {
      ...initialData,
      activityRecipientType: 'other-entity',
      objectives: [
        {
          title: 'objective',
          topics: ['test'],
          ttaProvided: 'tta provided',
          resources: [{
            value: 'WHAT THE DEVIL IS THIS',
          }],
        },
      ],
    };

    act(() => renderNavigator('goals-objectives', onSubmit, onSave, updatePage, updateForm, pages, oeData));

    expect(await screen.findByText('Objective form open')).toBeVisible();
<<<<<<< HEAD
    jest.advanceTimersByTime(1000 * 60 * 2);
=======
    fetchMock.restore();
    fetchMock.post('/api/activity-reports/objectives', [{
      title: 'objective',
      topics: ['test'],
      ttaProvided: 'tta provided',
      resources: [{
        value: 'https://test.com',
      }],
    }]);
    jest.advanceTimersByTime(1000 * 60 * 2);
    await waitFor(() => expect(fetchMock.called()).toBe(false));
  });

  it('OE auto save with valid resources', async () => {
    const onSubmit = jest.fn();
    const onSave = jest.fn();
    const updatePage = jest.fn();
    const updateForm = jest.fn();
    const pages = [{
      position: 1,
      path: 'goals-objectives',
      label: 'first page',
      review: false,
      render: () => (
        <OETest />
      ),
    }];

    const oeData = {
      ...initialData,
      activityRecipientType: 'other-entity',
      objectives: [
        {
          title: 'objective',
          topics: ['test'],
          ttaProvided: 'tta provided',
          resources: [{
            value: 'https://test.com',
          }],
        },
      ],
    };

    act(() => renderNavigator('goals-objectives', onSubmit, onSave, updatePage, updateForm, pages, oeData));

    expect(await screen.findByText('Objective form open')).toBeVisible();
    fetchMock.restore();
    fetchMock.post('/api/activity-reports/objectives', [{
      title: 'objective',
      topics: ['test'],
      ttaProvided: 'tta provided',
      resources: [{
        value: 'https://test.com',
      }],
    }]);
    jest.advanceTimersByTime(1000 * 60 * 2);
    await waitFor(() => expect(fetchMock.called()).toBe(false));
  });

  it('saves draft for an other entity report', async () => {
    const onSubmit = jest.fn();
    const onSave = jest.fn();
    const updatePage = jest.fn();
    const updateForm = jest.fn();
    const pages = [{
      position: 1,
      path: 'goals-objectives',
      label: 'first page',
      review: false,
      render: () => (
        <OETest />
      ),
    }];

    const formData = {
      ...initialData,
      activityRecipientType: 'other-entity',
      activityRecipients: [{ activityRecipientId: 1 }],
      goalForEditing: null,
      goals: [],
      objectivesWithoutGoals: [{
        title: 'objective',
        topics: ['test'],
        ttaProvided: 'tta provided',
        resources: [{
          value: 'https://test.com',
        }],
      }],
    };

    renderNavigator('goals-objectives', onSubmit, onSave, updatePage, updateForm, pages, formData);
    const saveDraft = await screen.findByRole('button', { name: 'Save draft' });
    expect(saveDraft).toBeVisible();
    fetchMock.restore();
    fetchMock.post('/api/activity-reports/objectives', [{
      title: 'objective',
      topics: ['test'],
      ttaProvided: 'tta provided',
      resources: [{
        value: 'https://test.com',
      }],
    }]);
    act(() => userEvent.click(saveDraft));
    await waitFor(() => expect(fetchMock.called()).toBe(true));
>>>>>>> 02dde4a0
  });
});<|MERGE_RESOLUTION|>--- conflicted
+++ resolved
@@ -7,29 +7,23 @@
 import fetchMock from 'fetch-mock';
 import { useFormContext } from 'react-hook-form/dist/index.ie11';
 import Navigator from '../index';
-<<<<<<< HEAD
 import { SocketContext } from '../../SocketProvider';
-=======
->>>>>>> 02dde4a0
 import UserContext from '../../../UserContext';
 import { NOT_STARTED, IN_PROGRESS } from '../constants';
 import NetworkContext from '../../../NetworkContext';
 import AppLoadingContext from '../../../AppLoadingContext';
 import GoalFormContext from '../../../GoalFormContext';
 
-<<<<<<< HEAD
+// user mock
+const user = {
+  name: 'test@test.com',
+};
+
 // mocks for socket provider
 const send = jest.fn();
 const socket = { send };
 const store = null;
 const clearStore = jest.fn();
-
-=======
->>>>>>> 02dde4a0
-// user mock
-const user = {
-  name: 'test@test.com',
-};
 
 // eslint-disable-next-line react/prop-types
 const Input = ({ name, required }) => {
@@ -46,16 +40,6 @@
 
 const OETest = () => {
   const { isObjectivesFormClosed } = useContext(GoalFormContext);
-<<<<<<< HEAD
-  return (
-    <>
-      <h1>
-        {
-      isObjectivesFormClosed ? 'Objective form closed' : 'Objective form open'
-    }
-
-      </h1>
-=======
   const { register } = useFormContext();
   return (
     <>
@@ -70,7 +54,6 @@
           <input type="text" id="goalName" name="goalName" ref={register()} />
         </div>
       </div>
->>>>>>> 02dde4a0
     </>
   );
 };
@@ -158,7 +141,6 @@
     onUpdateError = jest.fn(),
   ) => {
     render(
-<<<<<<< HEAD
       <SocketContext.Provider value={{ socket, store, clearStore }}>
         <UserContext.Provider value={{ user }}>
           <NetworkContext.Provider value={{
@@ -195,42 +177,6 @@
           </NetworkContext.Provider>
         </UserContext.Provider>
       </SocketContext.Provider>,
-=======
-      <UserContext.Provider value={{ user }}>
-        <NetworkContext.Provider value={{
-          connectionActive: true,
-          localStorageAvailable: true,
-        }}
-        >
-          <AppLoadingContext.Provider value={{
-            setIsAppLoading: jest.fn(),
-            setAppLoadingText: jest.fn(),
-            isAppLoading: false,
-          }}
-          >
-            <Navigator
-              editable
-              reportId={1}
-              submitted={false}
-              formData={formData}
-              updateFormData={updateForm}
-              onReview={() => {}}
-              isApprover={false}
-              defaultValues={{ first: '', second: '' }}
-              pages={pages}
-              currentPage={currentPage}
-              onFormSubmit={onSubmit}
-              updatePage={updatePage}
-              onSave={onSave}
-              updateErrorMessage={onUpdateError}
-              onResetToDraft={() => {}}
-              updateLastSaveTime={() => {}}
-              isPendingApprover={false}
-            />
-          </AppLoadingContext.Provider>
-        </NetworkContext.Provider>
-      </UserContext.Provider>,
->>>>>>> 02dde4a0
     );
   };
 
@@ -642,9 +588,6 @@
     act(() => renderNavigator('goals-objectives', onSubmit, onSave, updatePage, updateForm, pages, oeData));
 
     expect(await screen.findByText('Objective form open')).toBeVisible();
-<<<<<<< HEAD
-    jest.advanceTimersByTime(1000 * 60 * 2);
-=======
     fetchMock.restore();
     fetchMock.post('/api/activity-reports/objectives', [{
       title: 'objective',
@@ -749,6 +692,5 @@
     }]);
     act(() => userEvent.click(saveDraft));
     await waitFor(() => expect(fetchMock.called()).toBe(true));
->>>>>>> 02dde4a0
   });
 });