--- conflicted
+++ resolved
@@ -7,12 +7,8 @@
 
 import { useFormContext } from 'react-hook-form/dist/index.ie11';
 import Navigator from '../index';
-<<<<<<< HEAD
 import { NOT_STARTED, COMPLETE } from '../constants';
-=======
-import { NOT_STARTED } from '../constants';
 import NetworkContext from '../../../NetworkContext';
->>>>>>> a0efc643
 
 // eslint-disable-next-line react/prop-types
 const Input = ({ name, required }) => {
@@ -73,7 +69,6 @@
 
 describe('Navigator', () => {
   // eslint-disable-next-line arrow-body-style
-<<<<<<< HEAD
   const renderNavigator = (
     currentPage = 'first',
     onSubmit = jest.fn(),
@@ -82,31 +77,8 @@
     updateForm = jest.fn(),
     pages = defaultPages,
     formData = initialData,
+    onUpdateError = jest.fn(),
   ) => {
-    render(
-      <Navigator
-        editable
-        reportId={1}
-        submitted={false}
-        formData={formData}
-        updateFormData={updateForm}
-        onReview={() => {}}
-        isApprover={false}
-        defaultValues={{ first: '', second: '' }}
-        pages={pages}
-        currentPage={currentPage}
-        onFormSubmit={onSubmit}
-        updatePage={updatePage}
-        onSave={onSave}
-        updateErrorMessage={() => {}}
-        onResetToDraft={() => {}}
-        updateLastSaveTime={() => {}}
-        showValidationErrors={false}
-        updateShowValidationErrors={() => {}}
-        isPendingApprover={false}
-      />,
-=======
-  const renderNavigator = (currentPage = 'first', onSubmit = () => {}, onSave = () => {}, updatePage = () => {}, updateForm = () => {}, onUpdateError = () => {}) => {
     render(
       <NetworkContext.Provider value={{
         connectionActive: true,
@@ -117,7 +89,7 @@
           editable
           reportId={1}
           submitted={false}
-          formData={initialData}
+          formData={formData}
           updateFormData={updateForm}
           onReview={() => {}}
           isApprover={false}
@@ -136,7 +108,6 @@
         />
 
       </NetworkContext.Provider>,
->>>>>>> a0efc643
     );
   };
 
@@ -184,7 +155,6 @@
     await waitFor(() => expect(updatePage).toHaveBeenCalledWith(1));
   });
 
-<<<<<<< HEAD
   it('shows the correct buttons on the bottom of the page', async () => {
     const onSubmit = jest.fn();
     const onSave = jest.fn();
@@ -249,7 +219,8 @@
     expect(saveGoal).toBeVisible();
     userEvent.click(saveGoal);
     expect(saveGoal.textContent).toBe('Save and Continue');
-=======
+  });
+
   it('shows an error when save fails', async () => {
     const onSubmit = jest.fn();
     const onSave = jest.fn();
@@ -262,11 +233,10 @@
     const updateForm = jest.fn();
     const onUpdateError = jest.fn();
 
-    renderNavigator('second', onSubmit, onSave, updatePage, updateForm, onUpdateError);
+    renderNavigator('second', onSubmit, onSave, updatePage, updateForm, defaultPages, initialData, onUpdateError);
     userEvent.click(await screen.findByRole('button', { name: 'first page Not Started' }));
 
     expect(onSave).toHaveBeenCalled();
     expect(onUpdateError).toHaveBeenCalled();
->>>>>>> a0efc643
   });
 });