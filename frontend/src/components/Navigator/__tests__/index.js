--- conflicted
+++ resolved
@@ -7,13 +7,9 @@
 import fetchMock from 'fetch-mock';
 import { useFormContext } from 'react-hook-form/dist/index.ie11';
 import Navigator from '../index';
-<<<<<<< HEAD
-import { NOT_STARTED } from '../constants';
 import { SocketContext } from '../../SocketProvider';
 import UserContext from '../../../UserContext';
-=======
 import { NOT_STARTED, IN_PROGRESS } from '../constants';
->>>>>>> ca5b9483
 import NetworkContext from '../../../NetworkContext';
 import AppLoadingContext from '../../../AppLoadingContext';
 
@@ -22,6 +18,11 @@
 const socket = { send };
 const store = null;
 const clearStore = jest.fn();
+
+// user mock
+const user = {
+  name: 'test@test.com',
+};
 
 // eslint-disable-next-line react/prop-types
 const Input = ({ name, required }) => {
@@ -90,11 +91,6 @@
   },
 ];
 
-<<<<<<< HEAD
-const initialData = { pageState: { 1: NOT_STARTED, 2: NOT_STARTED } };
-const user = {
-  name: 'test@test.com',
-=======
 const initialData = {
   pageState: { 1: NOT_STARTED, 2: NOT_STARTED },
   regionId: 1,
@@ -102,7 +98,6 @@
   objectivesWithoutGoals: [],
   activityRecipients: [],
   activityRecipientType: 'recipient',
->>>>>>> ca5b9483
 };
 
 describe('Navigator', () => {
@@ -120,7 +115,6 @@
     onUpdateError = jest.fn(),
   ) => {
     render(
-<<<<<<< HEAD
       <SocketContext.Provider value={{ socket, store, clearStore }}>
         <UserContext.Provider value={{ user }}>
           <NetworkContext.Provider value={{
@@ -128,65 +122,35 @@
             localStorageAvailable: true,
           }}
           >
-            <Navigator
-              editable
-              reportId={1}
-              submitted={false}
-              formData={initialData}
-              updateFormData={updateForm}
-              onReview={() => {}}
-              isApprover={false}
-              defaultValues={{ first: '', second: '' }}
-              pages={pages}
-              currentPage={currentPage}
-              onFormSubmit={onSubmit}
-              updatePage={updatePage}
-              onSave={onSave}
-              updateErrorMessage={onUpdateError}
-              onResetToDraft={() => {}}
-              updateLastSaveTime={() => {}}
-              showValidationErrors={false}
-              updateShowValidationErrors={() => {}}
-              isPendingApprover={false}
-            />
+            <AppLoadingContext.Provider value={{
+              setIsAppLoading: jest.fn(),
+              setAppLoadingText: jest.fn(),
+              isAppLoading: false,
+            }}
+            >
+              <Navigator
+                editable
+                reportId={1}
+                submitted={false}
+                formData={formData}
+                updateFormData={updateForm}
+                onReview={() => {}}
+                isApprover={false}
+                defaultValues={{ first: '', second: '' }}
+                pages={pages}
+                currentPage={currentPage}
+                onFormSubmit={onSubmit}
+                updatePage={updatePage}
+                onSave={onSave}
+                updateErrorMessage={onUpdateError}
+                onResetToDraft={() => {}}
+                updateLastSaveTime={() => {}}
+                isPendingApprover={false}
+              />
+            </AppLoadingContext.Provider>
           </NetworkContext.Provider>
         </UserContext.Provider>
       </SocketContext.Provider>,
-=======
-
-      <NetworkContext.Provider value={{
-        connectionActive: true,
-        localStorageAvailable: true,
-      }}
-      >
-        <AppLoadingContext.Provider value={{
-          setIsAppLoading: jest.fn(),
-          setAppLoadingText: jest.fn(),
-          isAppLoading: false,
-        }}
-        >
-          <Navigator
-            editable
-            reportId={1}
-            submitted={false}
-            formData={formData}
-            updateFormData={updateForm}
-            onReview={() => {}}
-            isApprover={false}
-            defaultValues={{ first: '', second: '' }}
-            pages={pages}
-            currentPage={currentPage}
-            onFormSubmit={onSubmit}
-            updatePage={updatePage}
-            onSave={onSave}
-            updateErrorMessage={onUpdateError}
-            onResetToDraft={() => {}}
-            updateLastSaveTime={() => {}}
-            isPendingApprover={false}
-          />
-        </AppLoadingContext.Provider>
-      </NetworkContext.Provider>,
->>>>>>> ca5b9483
     );
   };
 
@@ -260,7 +224,6 @@
     await waitFor(() => expect(updatePage).toHaveBeenCalledWith(1));
   });
 
-<<<<<<< HEAD
   it('publishes to socket', async () => {
     const updatePage = jest.fn();
     const updateForm = jest.fn();
@@ -277,7 +240,8 @@
     await waitFor(() => expect(updatePage).toHaveBeenCalledWith(1));
 
     expect(clearStore).toHaveBeenCalled();
-=======
+  });
+
   it('shows the correct buttons on the bottom of the page', async () => {
     const onSubmit = jest.fn();
     const onSave = jest.fn();
@@ -343,7 +307,6 @@
     fetchMock.post('/api/activityReports/goals', 200);
     await act(async () => userEvent.click(saveGoal));
     expect(saveGoal.textContent).toBe('Save and continue');
->>>>>>> ca5b9483
   });
 
   it('shows an error when save fails', async () => {
