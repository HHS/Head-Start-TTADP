import '@testing-library/jest-dom';
import React from 'react';
import userEvent from '@testing-library/user-event';
import {
  render, screen, waitFor, within, act,
} from '@testing-library/react';
import fetchMock from 'fetch-mock';
import { useFormContext } from 'react-hook-form/dist/index.ie11';
import Navigator from '../index';
import { NOT_STARTED, COMPLETE } from '../constants';
import NetworkContext from '../../../NetworkContext';

// eslint-disable-next-line react/prop-types
const Input = ({ name, required }) => {
  const { register } = useFormContext();
  return (
    <input
      type="radio"
      data-testid={name}
      name={name}
      ref={register({ required })}
    />
  );
};

const defaultPages = [
  {
    position: 1,
    path: 'first',
    label: 'first page',
    review: false,
    render: () => (
      <Input name="first" required />
    ),
  },
  {
    position: 2,
    path: 'second',
    label: 'second page',
    review: false,
    render: () => (
      <Input name="second" required />
    ),
  },
  {
    position: 3,
    path: 'third',
    label: 'third page',
    review: false,
    render: () => (
      <Input name="third" required />
    ),
  },
  {
    position: 4,
    label: 'review page',
    path: 'review',
    review: true,
    render: (formData, onFormSubmit) => (
      <div>
        <Input name="fourth" required />
        <button type="button" data-testid="review" onClick={onFormSubmit}>Continue</button>
      </div>
    ),
  },
];

const initialData = { pageState: { 1: NOT_STARTED, 2: NOT_STARTED }, regionId: 1, goals: [] };

describe('Navigator', () => {
  // eslint-disable-next-line arrow-body-style
  const renderNavigator = (
    currentPage = 'first',
    onSubmit = jest.fn(),
    onSave = jest.fn(),
    updatePage = jest.fn(),
    updateForm = jest.fn(),
    pages = defaultPages,
    formData = initialData,
    onUpdateError = jest.fn(),
  ) => {
    render(
      <NetworkContext.Provider value={{
        connectionActive: true,
        localStorageAvailable: true,
      }}
      >
        <Navigator
          editable
          reportId={1}
          submitted={false}
          formData={formData}
          updateFormData={updateForm}
          onReview={() => {}}
          isApprover={false}
          defaultValues={{ first: '', second: '' }}
          pages={pages}
          currentPage={currentPage}
          onFormSubmit={onSubmit}
          updatePage={updatePage}
          onSave={onSave}
          updateErrorMessage={onUpdateError}
          onResetToDraft={() => {}}
          updateLastSaveTime={() => {}}
          showValidationErrors={false}
          updateShowValidationErrors={() => {}}
          isPendingApprover={false}
        />

      </NetworkContext.Provider>,
    );
  };

  it('sets dirty forms as "in progress"', async () => {
    renderNavigator();
    const firstInput = screen.getByTestId('first');
    userEvent.click(firstInput);
    const first = await screen.findByRole('button', { name: 'first page In Progress' });
    await waitFor(() => expect(within(first).getByText('In Progress')).toBeVisible());
  });

  it('onContinue calls onSave with correct page position', async () => {
    const onSave = jest.fn();
    renderNavigator('second', () => {}, onSave);
    userEvent.click(screen.getByRole('button', { name: 'Save and continue' }));
    await waitFor(() => expect(onSave).toHaveBeenCalledWith(
      {
<<<<<<< HEAD
        pageState: { ...initialData.pageState, 2: COMPLETE },
=======
        pageState: {
          ...initialData.pageState, 2: COMPLETE,
        },
        regionId: 1,
        goals: [],
>>>>>>> f7cd9081
        second: null,
      },
    ));
  });

  it('submits data when "continuing" from the review page', async () => {
    const onSubmit = jest.fn();
    renderNavigator('review', onSubmit);
    userEvent.click(screen.getByRole('button', { name: 'Continue' }));
    await waitFor(() => expect(onSubmit).toHaveBeenCalled());
  });

  it('onBack calls onUpdatePage', async () => {
    const updatePage = jest.fn();
    renderNavigator('third', () => {}, () => {}, updatePage);
    const button = await screen.findByRole('button', { name: 'Back' });
    userEvent.click(button);
    await waitFor(() => expect(updatePage).toHaveBeenCalledWith(2));
  });

  it('calls onSave on navigation', async () => {
    const updatePage = jest.fn();
    const updateForm = jest.fn();
    renderNavigator('second', () => {}, () => {}, updatePage, updateForm);
    userEvent.click(await screen.findByRole('button', { name: 'first page Not Started' }));
    await waitFor(() => expect(
      updateForm,
    ).toHaveBeenCalledWith({ ...initialData, second: null }, true));
    await waitFor(() => expect(updatePage).toHaveBeenCalledWith(1));
  });

  it('shows the correct buttons on the bottom of the page', async () => {
    const onSubmit = jest.fn();
    const onSave = jest.fn();
    const updatePage = jest.fn();
    const updateForm = jest.fn();
    const pages = [{
      position: 1,
      path: 'goals-objectives',
      label: 'first page',
      review: false,
      render: () => (
        <>
          <h1>Goal test</h1>
        </>
      ),
    }];
    renderNavigator('goals-objectives', onSubmit, onSave, updatePage, updateForm, pages);
    const saveGoal = await screen.findByRole('button', { name: 'Save goal' });
    userEvent.click(saveGoal);
    expect(saveGoal).toBeVisible();
  });

  it('shows the save button when the data is valid', async () => {
    const onSubmit = jest.fn();
    const onSave = jest.fn();
    const updatePage = jest.fn();
    const updateForm = jest.fn();
    const pages = [{
      position: 1,
      path: 'goals-objectives',
      label: 'first page',
      review: false,
      render: () => (
        <>
          <h1>Goal test</h1>
        </>
      ),
    }];

    const formData = {
      ...initialData,
      activityRecipientType: 'grant',
      goalForEditing: {
        isNew: true,
      },
      goals: [],
      goalEndDate: '09/01/2020',
      goalName: 'goal name',
      'goalForEditing.objectives': [{
        title: 'objective',
        topics: ['test'],
        ttaProvided: 'tta provided',
        roles: ['test'],
        resources: [],
      }],
    };

    renderNavigator('goals-objectives', onSubmit, onSave, updatePage, updateForm, pages, formData);
    const saveGoal = await screen.findByRole('button', { name: 'Save goal' });
    expect(saveGoal.textContent).toBe('Save goal');
    expect(saveGoal).toBeVisible();
    fetchMock.post('/api/activityReports/goals', 200);
    await act(async () => userEvent.click(saveGoal));
    expect(saveGoal.textContent).toBe('Save and continue');
  });

  it('shows an error when save fails', async () => {
    const onSubmit = jest.fn();
    const onSave = jest.fn();

    onSave.mockImplementationOnce(async () => {
      throw new Error();
    });

    const updatePage = jest.fn();
    const updateForm = jest.fn();
    const onUpdateError = jest.fn();

    renderNavigator('second', onSubmit, onSave, updatePage, updateForm, defaultPages, initialData, onUpdateError);
    userEvent.click(await screen.findByRole('button', { name: 'first page Not Started' }));

    expect(onSave).toHaveBeenCalled();
    expect(onUpdateError).toHaveBeenCalled();
  });
});<|MERGE_RESOLUTION|>--- conflicted
+++ resolved
@@ -125,15 +125,11 @@
     userEvent.click(screen.getByRole('button', { name: 'Save and continue' }));
     await waitFor(() => expect(onSave).toHaveBeenCalledWith(
       {
-<<<<<<< HEAD
-        pageState: { ...initialData.pageState, 2: COMPLETE },
-=======
         pageState: {
           ...initialData.pageState, 2: COMPLETE,
         },
         regionId: 1,
         goals: [],
->>>>>>> f7cd9081
         second: null,
       },
     ));
