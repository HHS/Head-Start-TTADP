--- conflicted
+++ resolved
@@ -125,16 +125,13 @@
   objectivesWithoutGoals: [],
   activityRecipients: [],
   activityRecipientType: 'recipient',
-<<<<<<< HEAD
   objectivesForEditing: [],
   goalForEditing: {
     name: 'Goal',
   },
-=======
   'goalForEditing.objectives': [],
   goalPrompts: ['test-prompt', 'test-prompt-error'],
   'test-prompt': ['test'],
->>>>>>> 3ed43011
 };
 
 describe('Navigator', () => {
