import React, { useState, useEffect, useMemo } from 'react';
import '@trussworks/react-uswds/lib/uswds.css';
import '@trussworks/react-uswds/lib/index.css';

import { BrowserRouter, Route, Switch } from 'react-router-dom';
import { Helmet } from 'react-helmet';

import { fetchUser, fetchLogout } from './fetchers/Auth';
import { HTTPError } from './fetchers';
import { getSiteAlerts } from './fetchers/siteAlerts';
import FeatureFlag from './components/FeatureFlag';
import UserContext from './UserContext';
import SiteNav from './components/SiteNav';
import Header from './components/Header';

import Admin from './pages/Admin';
import RegionalDashboard from './pages/RegionalDashboard';
import ResourcesDashboard from './pages/ResourcesDashboard';
import Unauthenticated from './pages/Unauthenticated';
import NotFound from './pages/NotFound';
import Home from './pages/Home';
import Landing from './pages/Landing';
import ActivityReport from './pages/ActivityReport';
import LegacyReport from './pages/LegacyReport';
import isAdmin from './permissions';
import './App.scss';
import LandingLayout from './components/LandingLayout';
import RequestPermissions from './components/RequestPermissions';
import AriaLiveContext from './AriaLiveContext';
import AriaLiveRegion from './components/AriaLiveRegion';
import ApprovedActivityReport from './pages/ApprovedActivityReport';
import RecipientRecord from './pages/RecipientRecord';
import RecipientSearch from './pages/RecipientSearch';
import AppWrapper from './components/AppWrapper';
import AccountManagement from './pages/AccountManagement';
import Logout from './pages/Logout';

import { getReportsForLocalStorageCleanup } from './fetchers/activityReports';
import { storageAvailable } from './hooks/helpers';
import {
  LOCAL_STORAGE_DATA_KEY,
  LOCAL_STORAGE_ADDITIONAL_DATA_KEY,
  LOCAL_STORAGE_EDITABLE_KEY,
} from './Constants';
import AppLoadingContext from './AppLoadingContext';
import Loader from './components/Loader';
import RegionalGoalDashboard from './pages/RegionalGoalDashboard';
import FeatureFlag from './components/FeatureFlag';
import MyGroups from './pages/AccountManagement/MyGroups';

function App() {
  const [user, updateUser] = useState();
  const [landingLoading, setLandingLoading] = useState(true);
  const [authError, updateAuthError] = useState();
  const [loggedOut, updateLoggedOut] = useState(false);
  const authenticated = useMemo(() => user !== undefined, [user]);
  const localStorageAvailable = useMemo(() => storageAvailable('localStorage'), []);
  const [timedOut, updateTimedOut] = useState(false);
  const [announcements, updateAnnouncements] = useState([]);
  const [isAppLoading, setIsAppLoading] = useState(false);
  const [appLoadingText, setAppLoadingText] = useState('Loading');
  const [alert, setAlert] = useState(null);

  useEffect(() => {
    // fetch alerts
    async function fetchAlerts() {
      try {
        const alertFromApi = await getSiteAlerts();
        setAlert(alertFromApi);
      } catch (e) {
        // eslint-disable-next-line no-console
        console.error(`There was an error fetching alerts: ${e}`);
      }
    }

    if (authenticated) {
      fetchAlerts();
    }
  }, [authenticated]);

  useEffect(() => {
    async function cleanupReports() {
      try {
        const reportsForCleanup = await getReportsForLocalStorageCleanup();
        reportsForCleanup.forEach(async (report) => {
          window.localStorage.removeItem(LOCAL_STORAGE_DATA_KEY(report.id));
          window.localStorage.removeItem(LOCAL_STORAGE_ADDITIONAL_DATA_KEY(report.id));
          window.localStorage.removeItem(LOCAL_STORAGE_EDITABLE_KEY(report.id));
        });
      } catch (err) {
        // eslint-disable-next-line no-console
        console.log('Error cleaning up reports', err);
      }
    }

    if (localStorageAvailable && authenticated) {
      cleanupReports();
    }
    // local storage available won't change, so this is fine.
  }, [localStorageAvailable, authenticated]);

  useEffect(() => {
    const fetchData = async () => {
      try {
        const u = await fetchUser();
        updateUser(u);
        updateAuthError();
      } catch (e) {
        updateUser();
        if (e instanceof HTTPError && e.status === 403) {
          updateAuthError(e.status);
        }
      } finally {
        setLandingLoading(false);
      }
    };
    fetchData();
  }, []);

  if (landingLoading) {
    return (
      <div>
        Loading...
      </div>
    );
  }

  const logout = async (timeout) => {
    await fetchLogout();
    updateUser();
    updateAuthError();
    updateLoggedOut(true);
    updateTimedOut(timeout);
  };

  const announce = (message) => {
    updateAnnouncements([...announcements, message]);
  };

  const admin = isAdmin(user);

  const renderAuthenticatedRoutes = () => (
    <>
      <Switch>
        <Route
          path="/activity-reports/legacy/:legacyId([0-9RA\-]*)"
          render={({ match }) => (
            <AppWrapper authenticated logout={logout} hasAlerts={!!(alert)}>
              <LegacyReport
                match={match}
              />
            </AppWrapper>
          )}
        />
        <Route
          exact
          path="/activity-reports"
          render={({ match }) => (
            <AppWrapper hasAlerts={!!(alert)} authenticated logout={logout}>
              <LandingLayout>
                <Landing match={match} />
              </LandingLayout>
            </AppWrapper>
          )}
        />
        <Route
          exact
          path="/"
          render={() => (
            <AppWrapper hasAlerts={!!(alert)} authenticated logout={logout}>
              <Home />
            </AppWrapper>
          )}
        />
        <Route
          path="/activity-reports/view/:activityReportId([0-9]*)"
          render={({ match, location }) => (
            <AppWrapper authenticated logout={logout} hasAlerts={!!(alert)}>
              <ApprovedActivityReport location={location} match={match} user={user} />
            </AppWrapper>
          )}
        />
        <Route
          path="/activity-reports/:activityReportId(new|[0-9]*)/:currentPage([a-z\-]*)?"
          render={({ match, location }) => (
            <AppWrapper authenticated logout={logout} hasAlerts={!!(alert)}>
              <ActivityReport location={location} match={match} />
            </AppWrapper>
          )}
        />
        <Route
          path="/recipient-tta-records/:recipientId([0-9]*)/region/:regionId([0-9]*)"
          render={({ match, location }) => (
            <AppWrapper authenticated logout={logout} padded={false} hasAlerts={!!(alert)}>
              <RecipientRecord
                location={location}
                match={match}
                user={user}
                hasAlerts={!!(alert)}
              />
            </AppWrapper>
          )}
        />
        <Route
          exact
          path="/resources-dashboard"
          render={() => (
            <AppWrapper authenticated logout={logout}>
              <FeatureFlag flag="resources_dashboard" renderNotFound>
                <ResourcesDashboard user={user} />
              </FeatureFlag>
            </AppWrapper>
          )}
        />
        <Route
          exact
          path="/regional-dashboard"
          render={() => (
            <AppWrapper authenticated logout={logout} hasAlerts={!!(alert)}>
              <RegionalDashboard user={user} />
            </AppWrapper>
          )}
        />
        <Route
          path="/account/my-groups/:groupId([0-9]*)"
          render={({ match }) => (
            <AppWrapper authenticated logout={logout}>
              <MyGroups match={match} />
            </AppWrapper>
          )}
        />
        <Route
          exact
          path="/account/my-groups"
          render={({ match }) => (
            <AppWrapper authenticated logout={logout}>
              <MyGroups match={match} />
            </AppWrapper>
          )}
        />
        <Route
          exact
          path="/regional-goal-dashboard"
          render={() => (
            <AppWrapper authenticated logout={logout}>
              <FeatureFlag flag="regional_goal_dashboard" renderNotFound>
                <RegionalGoalDashboard user={user} />
              </FeatureFlag>
            </AppWrapper>
          )}
        />
        <Route
          exact
          path="/account"
          render={() => (
            <AppWrapper authenticated logout={logout} hasAlerts={!!(alert)}>
              <AccountManagement updateUser={updateUser} />
            </AppWrapper>
          )}
        />
        <Route
          exact
          path="/account/verify-email/:token"
          render={() => (
            <AppWrapper authenticated logout={logout} hasAlerts={!!(alert)}>
              <AccountManagement updateUser={updateUser} />
            </AppWrapper>
          )}
        />
        <Route
          exact
          path="/logout"
          render={() => <Logout />}
        />
        {admin && (
<<<<<<< HEAD
          <Route
            path="/admin"
            render={() => (
              <AppWrapper authenticated logout={logout}><Admin /></AppWrapper>
            )}
          />
=======
        <Route
          path="/admin"
          render={() => (
            <AppWrapper authenticated logout={logout} hasAlerts={!!(alert)}><Admin /></AppWrapper>
          )}
        />
>>>>>>> 0e39a73f
        )}
        <Route
          exact
          path="/recipient-tta-records"
          render={() => (
            <AppWrapper authenticated logout={logout} hasAlerts={!!(alert)}>
              <RecipientSearch user={user} />
            </AppWrapper>
          )}
        />
        <Route
          render={() => (
            <AppWrapper authenticated logout={logout} hasAlerts={!!(alert)}>
              <NotFound />
            </AppWrapper>
          )}
        />
      </Switch>
    </>
  );

  return (
    <>
      <Helmet titleTemplate="%s - TTA Hub" defaultTitle="TTA Hub">
        <meta charSet="utf-8" />
      </Helmet>
      <Loader loading={isAppLoading} loadingLabel={`App ${appLoadingText}`} text={appLoadingText} isFixed />
      <AppLoadingContext.Provider value={{ isAppLoading, setIsAppLoading, setAppLoadingText }}>
        <BrowserRouter>
          {authenticated && (
            <>
              <a className="usa-skipnav" href="#main-content">
                Skip to main content
              </a>

              {/* Only show the sidebar when the user is authenticated */}
              <UserContext.Provider value={{ user, authenticated, logout }}>
                <SiteNav
                  admin={admin}
                  authenticated={authenticated}
                  logout={logout}
                  user={user}
                  hasAlerts={!!(alert)}
                />
              </UserContext.Provider>
            </>
          )}
          <UserContext.Provider value={{ user, authenticated, logout }}>
            <Header authenticated alert={alert} />
            <AriaLiveContext.Provider value={{ announce }}>
              {!authenticated && (authError === 403
                ? <AppWrapper logout={logout}><RequestPermissions /></AppWrapper>
                : (
                  <AppWrapper padded={false} logout={logout}>
                    <Unauthenticated loggedOut={loggedOut} timedOut={timedOut} />
                  </AppWrapper>
                )
              )}
              {authenticated && renderAuthenticatedRoutes()}

            </AriaLiveContext.Provider>
          </UserContext.Provider>
        </BrowserRouter>
        <AriaLiveRegion messages={announcements} />
      </AppLoadingContext.Provider>
    </>
  );
}

export default App;<|MERGE_RESOLUTION|>--- conflicted
+++ resolved
@@ -273,21 +273,12 @@
           render={() => <Logout />}
         />
         {admin && (
-<<<<<<< HEAD
-          <Route
-            path="/admin"
-            render={() => (
-              <AppWrapper authenticated logout={logout}><Admin /></AppWrapper>
-            )}
-          />
-=======
         <Route
           path="/admin"
           render={() => (
             <AppWrapper authenticated logout={logout} hasAlerts={!!(alert)}><Admin /></AppWrapper>
           )}
         />
->>>>>>> 0e39a73f
         )}
         <Route
           exact
