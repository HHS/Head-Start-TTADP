--- conflicted
+++ resolved
@@ -234,11 +234,8 @@
         <UserContext.Provider value={{ user, authenticated, logout }}>
           <Header />
           <AriaLiveContext.Provider value={{ announce }}>
-<<<<<<< HEAD
             <SiteNav authenticated={authenticated} user={user} />
 
-=======
->>>>>>> c86c9d8c
             {!authenticated && (authError === 403
               ? <AppWrapper><RequestPermissions /></AppWrapper>
               : (
