import React, { useState, useEffect, useMemo } from 'react';
import '@trussworks/react-uswds/lib/uswds.css';
import '@trussworks/react-uswds/lib/index.css';

import { BrowserRouter, Route, Switch } from 'react-router-dom';
import { Helmet } from 'react-helmet';

import { fetchUser, fetchLogout } from './fetchers/Auth';
import { HTTPError } from './fetchers';
import { getSiteAlerts } from './fetchers/siteAlerts';

import UserContext from './UserContext';
import SiteNav from './components/SiteNav';
import Header from './components/Header';

import Admin from './pages/Admin';
import RegionalDashboard from './pages/RegionalDashboard';
import Unauthenticated from './pages/Unauthenticated';
import NotFound from './pages/NotFound';
import Home from './pages/Home';
import Landing from './pages/Landing';
import ActivityReport from './pages/ActivityReport';
import LegacyReport from './pages/LegacyReport';
import isAdmin from './permissions';
import './App.scss';
import LandingLayout from './components/LandingLayout';
import RequestPermissions from './components/RequestPermissions';
import AriaLiveContext from './AriaLiveContext';
import AriaLiveRegion from './components/AriaLiveRegion';
import ApprovedActivityReport from './pages/ApprovedActivityReport';
import RecipientRecord from './pages/RecipientRecord';
import RecipientSearch from './pages/RecipientSearch';
import AppWrapper from './components/AppWrapper';
import AccountManagement from './pages/AccountManagement';
import Logout from './pages/Logout';

import { getReportsForLocalStorageCleanup } from './fetchers/activityReports';
import { storageAvailable } from './hooks/helpers';
import {
  LOCAL_STORAGE_DATA_KEY,
  LOCAL_STORAGE_ADDITIONAL_DATA_KEY,
  LOCAL_STORAGE_EDITABLE_KEY,
} from './Constants';
import AppLoadingContext from './AppLoadingContext';
import Loader from './components/Loader';
import RegionalGoalDashboard from './pages/RegionalGoalDashboard';
import FeatureFlag from './components/FeatureFlag';
import MyGroups from './pages/AccountManagement/MyGroups';

function App() {
  const [user, updateUser] = useState();
  const [landingLoading, setLandingLoading] = useState(true);
  const [authError, updateAuthError] = useState();
  const [loggedOut, updateLoggedOut] = useState(false);
  const authenticated = useMemo(() => user !== undefined, [user]);
  const localStorageAvailable = useMemo(() => storageAvailable('localStorage'), []);
  const [timedOut, updateTimedOut] = useState(false);
  const [announcements, updateAnnouncements] = useState([]);
  const [isAppLoading, setIsAppLoading] = useState(false);
  const [appLoadingText, setAppLoadingText] = useState('Loading');
  const [alert, setAlert] = useState(null);

  useEffect(() => {
    // fetch alerts
    async function fetchAlerts() {
      try {
        const alertFromApi = await getSiteAlerts();
        setAlert(alertFromApi);
      } catch (e) {
        // eslint-disable-next-line no-console
        console.error(`There was an error fetching alerts: ${e}`);
      }
    }

    if (authenticated) {
      fetchAlerts();
    }
  }, [authenticated]);

  useEffect(() => {
    async function cleanupReports() {
      try {
        const reportsForCleanup = await getReportsForLocalStorageCleanup();
        reportsForCleanup.forEach(async (report) => {
          window.localStorage.removeItem(LOCAL_STORAGE_DATA_KEY(report.id));
          window.localStorage.removeItem(LOCAL_STORAGE_ADDITIONAL_DATA_KEY(report.id));
          window.localStorage.removeItem(LOCAL_STORAGE_EDITABLE_KEY(report.id));
        });
      } catch (err) {
        // eslint-disable-next-line no-console
        console.log('Error cleaning up reports', err);
      }
    }

    if (localStorageAvailable && authenticated) {
      cleanupReports();
    }
    // local storage available won't change, so this is fine.
  }, [localStorageAvailable, authenticated]);

  useEffect(() => {
    const fetchData = async () => {
      try {
        const u = await fetchUser();
        updateUser(u);
        updateAuthError();
      } catch (e) {
        updateUser();
        if (e instanceof HTTPError && e.status === 403) {
          updateAuthError(e.status);
        }
      } finally {
        setLandingLoading(false);
      }
    };
    fetchData();
  }, []);

  if (landingLoading) {
    return (
      <div>
        Loading...
      </div>
    );
  }

  const logout = async (timeout) => {
    await fetchLogout();
    updateUser();
    updateAuthError();
    updateLoggedOut(true);
    updateTimedOut(timeout);
  };

  const announce = (message) => {
    updateAnnouncements([...announcements, message]);
  };

  const admin = isAdmin(user);

  const renderAuthenticatedRoutes = () => (
    <>
      <Switch>
        <Route
          path="/activity-reports/legacy/:legacyId([0-9RA\-]*)"
          render={({ match }) => (
            <AppWrapper authenticated logout={logout} hasAlerts={!!(alert)}>
              <LegacyReport
                match={match}
              />
            </AppWrapper>
          )}
        />
        <Route
          exact
          path="/activity-reports"
          render={({ match }) => (
            <AppWrapper hasAlerts={!!(alert)} authenticated logout={logout}>
              <LandingLayout>
                <Landing match={match} />
              </LandingLayout>
            </AppWrapper>
          )}
        />
        <Route
          exact
          path="/"
          render={() => (
            <AppWrapper hasAlerts={!!(alert)} authenticated logout={logout}>
              <Home />
            </AppWrapper>
          )}
        />
        <Route
          path="/activity-reports/view/:activityReportId([0-9]*)"
          render={({ match, location }) => (
            <AppWrapper authenticated logout={logout} hasAlerts={!!(alert)}>
              <ApprovedActivityReport location={location} match={match} user={user} />
            </AppWrapper>
          )}
        />
        <Route
          path="/activity-reports/:activityReportId(new|[0-9]*)/:currentPage([a-z\-]*)?"
          render={({ match, location }) => (
            <AppWrapper authenticated logout={logout} hasAlerts={!!(alert)}>
              <ActivityReport location={location} match={match} />
            </AppWrapper>
          )}
        />
        <Route
          path="/recipient-tta-records/:recipientId([0-9]*)/region/:regionId([0-9]*)"
          render={({ match, location }) => (
            <AppWrapper authenticated logout={logout} padded={false} hasAlerts={!!(alert)}>
              <RecipientRecord
                location={location}
                match={match}
                user={user}
                hasAlerts={!!(alert)}
              />
            </AppWrapper>
          )}
        />
        <Route
          exact
          path="/regional-dashboard"
          render={() => (
            <AppWrapper authenticated logout={logout} hasAlerts={!!(alert)}>
              <RegionalDashboard user={user} />
            </AppWrapper>
          )}
        />
        <Route
          path="/account/my-groups/:groupId([0-9]*)"
          render={({ match }) => (
            <AppWrapper authenticated logout={logout}>
              <MyGroups match={match} />
            </AppWrapper>
          )}
        />
        <Route
          exact
          path="/account/my-groups"
          render={({ match }) => (
            <AppWrapper authenticated logout={logout}>
              <MyGroups match={match} />
            </AppWrapper>
          )}
        />
        <Route
          exact
          path="/regional-goal-dashboard"
          render={() => (
<<<<<<< HEAD
=======
            <AppWrapper authenticated logout={logout}>
              <FeatureFlag flag="regional_goal_dashboard" renderNotFound>
                <RegionalGoalDashboard user={user} />
              </FeatureFlag>
            </AppWrapper>
          )}
        />
        <Route
          exact
          path="/account"
          render={() => (
>>>>>>> 46308e10
            <AppWrapper authenticated logout={logout} hasAlerts={!!(alert)}>
              <AccountManagement updateUser={updateUser} />
            </AppWrapper>
          )}
        />
        <Route
          exact
          path="/account/verify-email/:token"
          render={() => (
            <AppWrapper authenticated logout={logout} hasAlerts={!!(alert)}>
              <AccountManagement updateUser={updateUser} />
            </AppWrapper>
          )}
        />
        <Route
          exact
          path="/logout"
          render={() => <Logout />}
        />
        {admin && (
        <Route
          path="/admin"
          render={() => (
            <AppWrapper authenticated logout={logout} hasAlerts={!!(alert)}><Admin /></AppWrapper>
          )}
        />
        )}
        <Route
          exact
          path="/recipient-tta-records"
          render={() => (
            <AppWrapper authenticated logout={logout} hasAlerts={!!(alert)}>
              <RecipientSearch user={user} />
            </AppWrapper>
          )}
        />
        <Route
          render={() => (
            <AppWrapper authenticated logout={logout} hasAlerts={!!(alert)}>
              <NotFound />
            </AppWrapper>
          )}
        />
      </Switch>
    </>
  );

  return (
    <>
      <Helmet titleTemplate="%s - TTA Hub" defaultTitle="TTA Hub">
        <meta charSet="utf-8" />
      </Helmet>
      <Loader loading={isAppLoading} loadingLabel={`App ${appLoadingText}`} text={appLoadingText} isFixed />
      <AppLoadingContext.Provider value={{ isAppLoading, setIsAppLoading, setAppLoadingText }}>
        <BrowserRouter>
          {authenticated && (
          <>
            <a className="usa-skipnav" href="#main-content">
              Skip to main content
            </a>

            {/* Only show the sidebar when the user is authenticated */}
            <UserContext.Provider value={{ user, authenticated, logout }}>
              <SiteNav
                admin={admin}
                authenticated={authenticated}
                logout={logout}
                user={user}
                hasAlerts={!!(alert)}
              />
            </UserContext.Provider>
          </>
          )}
          <UserContext.Provider value={{ user, authenticated, logout }}>
            <Header authenticated alert={alert} />
            <AriaLiveContext.Provider value={{ announce }}>
              {!authenticated && (authError === 403
                ? <AppWrapper logout={logout}><RequestPermissions /></AppWrapper>
                : (
                  <AppWrapper padded={false} logout={logout}>
                    <Unauthenticated loggedOut={loggedOut} timedOut={timedOut} />
                  </AppWrapper>
                )
              )}
              {authenticated && renderAuthenticatedRoutes()}

            </AriaLiveContext.Provider>
          </UserContext.Provider>
        </BrowserRouter>
        <AriaLiveRegion messages={announcements} />
      </AppLoadingContext.Provider>
    </>
  );
}

export default App;<|MERGE_RESOLUTION|>--- conflicted
+++ resolved
@@ -230,8 +230,6 @@
           exact
           path="/regional-goal-dashboard"
           render={() => (
-<<<<<<< HEAD
-=======
             <AppWrapper authenticated logout={logout}>
               <FeatureFlag flag="regional_goal_dashboard" renderNotFound>
                 <RegionalGoalDashboard user={user} />
@@ -243,7 +241,6 @@
           exact
           path="/account"
           render={() => (
->>>>>>> 46308e10
             <AppWrapper authenticated logout={logout} hasAlerts={!!(alert)}>
               <AccountManagement updateUser={updateUser} />
             </AppWrapper>
