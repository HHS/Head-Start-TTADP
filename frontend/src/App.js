--- conflicted
+++ resolved
@@ -122,13 +122,9 @@
           path="/activity-reports/:activityReportId(new|[0-9]*)/:currentPage([a-z\-]*)?"
           render={({ match, location }) => (
             <AppWrapper authenticated logout={logout}>
-<<<<<<< HEAD
               <SocketProvider path={socketPath(match.params.activityReportId)}>
-                <ActivityReport location={location} match={match} user={user} />
+                <ActivityReport location={location} match={match} />
               </SocketProvider>
-=======
-              <ActivityReport location={location} match={match} />
->>>>>>> 91597b86
             </AppWrapper>
           )}
         />
