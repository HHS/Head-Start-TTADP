--- conflicted
+++ resolved
@@ -175,9 +175,6 @@
           exact
           path="/account"
           render={() => (
-<<<<<<< HEAD
-            <AppWrapper authenticated logout={logout}><AccountManagement user={user} /></AppWrapper>
-=======
             <AppWrapper authenticated logout={logout}>
               <AccountManagement updateUser={updateUser} />
             </AppWrapper>
@@ -190,7 +187,6 @@
             <AppWrapper authenticated logout={logout}>
               <AccountManagement updateUser={updateUser} />
             </AppWrapper>
->>>>>>> be1df294
           )}
         />
         {admin && (
