import React, { useState, useEffect, useMemo } from 'react';
import '@trussworks/react-uswds/lib/uswds.css';
import '@trussworks/react-uswds/lib/index.css';

import {
  BrowserRouter, Route, Switch,
} from 'react-router-dom';
import { Helmet } from 'react-helmet';

import { fetchUser, fetchLogout } from './fetchers/Auth';
import { HTTPError } from './fetchers';
import { getSiteAlerts } from './fetchers/siteAlerts';
import FeatureFlag from './components/FeatureFlag';
import UserContext from './UserContext';
import SomethingWentWrongContext from './SomethingWentWrongContext';
import SiteNav from './components/SiteNav';
import Header from './components/Header';

import Admin from './pages/Admin';
import RegionalDashboard from './pages/RegionalDashboard';
import TrainingReports from './pages/TrainingReports';
import ResourcesDashboard from './pages/ResourcesDashboard';
import CourseDashboard from './pages/CourseDashboard';
import RecipientsWithNoTta from './pages/QADashboard/RecipientsWithNoTta';
<<<<<<< HEAD
=======
import RecipientsWithOhsStandardFeiGoal from './pages/QADashboard/RecipientsWithOhsStandardFeiGoal';
>>>>>>> aa7a53e7
import Unauthenticated from './pages/Unauthenticated';
import Home from './pages/Home';
import Landing from './pages/Landing';
import ActivityReport from './pages/ActivityReport';
import LegacyReport from './pages/LegacyReport';
import isAdmin, { canSeeBehindFeatureFlag } from './permissions';
import './App.scss';
import LandingLayout from './components/LandingLayout';
import RequestPermissions from './components/RequestPermissions';
import AriaLiveContext from './AriaLiveContext';
import AriaLiveRegion from './components/AriaLiveRegion';
import ApprovedActivityReport from './pages/ApprovedActivityReport';
import RecipientRecord from './pages/RecipientRecord';
import RecipientSearch from './pages/RecipientSearch';
import AppWrapper from './components/AppWrapper';
import AccountManagement from './pages/AccountManagement';
import MyGroups from './pages/AccountManagement/MyGroups';
import Logout from './pages/Logout';

import { getReportsForLocalStorageCleanup } from './fetchers/activityReports';
import { getNotifications } from './fetchers/feed';
import { storageAvailable } from './hooks/helpers';
import {
  LOCAL_STORAGE_DATA_KEY,
  LOCAL_STORAGE_ADDITIONAL_DATA_KEY,
  LOCAL_STORAGE_EDITABLE_KEY,
} from './Constants';
import AppLoadingContext from './AppLoadingContext';
import MyGroupsProvider from './components/MyGroupsProvider';
import ScrollToTop from './components/ScrollToTop';
import Loader from './components/Loader';
import RegionalGoalDashboard from './pages/RegionalGoalDashboard';
import NotificationsPage from './pages/Notifications';
import TrainingReportForm from './pages/TrainingReportForm';
import Group from './pages/AccountManagement/Group';
import SessionForm from './pages/SessionForm';
import ViewTrainingReport from './pages/ViewTrainingReport';
import useGaUserData from './hooks/useGaUserData';
import QADashboard from './pages/QADashboard';
import SomethingWentWrong from './components/SomethingWentWrong';

const WHATSNEW_NOTIFICATIONS_KEY = 'whatsnew-read-notifications';

function App() {
  const [user, updateUser] = useState();
  const [landingLoading, setLandingLoading] = useState(true);
  const [authError, updateAuthError] = useState();
  const [loggedOut, updateLoggedOut] = useState(false);
  const authenticated = useMemo(() => user !== undefined, [user]);
  const localStorageAvailable = useMemo(() => storageAvailable('localStorage'), []);
  const [timedOut, updateTimedOut] = useState(false);
  const [announcements, updateAnnouncements] = useState([]);
  const [isAppLoading, setIsAppLoading] = useState(false);
  const [appLoadingText, setAppLoadingText] = useState('Loading');
  const [alert, setAlert] = useState(null);
  const [notifications, setNotifications] = useState({ whatsNew: '' });

  const [areThereUnreadNotifications, setAreThereUnreadNotifications] = useState(false);
  const [errorResponseCode, setErrorResponseCode] = useState(null);
  const [showingNotFound, setShowingNotFound] = useState(false);

  useGaUserData(user);

  useEffect(() => {
    try {
      const readNotifications = window.localStorage.getItem(WHATSNEW_NOTIFICATIONS_KEY) || '[]';

      if (readNotifications) {
        const parsedReadNotifications = JSON.parse(readNotifications);
        const dom = notifications.whatsNew ? new window.DOMParser().parseFromString(notifications.whatsNew, 'text/xml') : '';
        const ids = dom ? Array.from(dom.querySelectorAll('entry')).map((item) => item.querySelector('id').textContent) : [];
        const unreadNotifications = ids.filter((id) => !parsedReadNotifications.includes(id));

        setAreThereUnreadNotifications(unreadNotifications.length > 0);
      }
    } catch (err) {
      setAreThereUnreadNotifications(false);
    }
  }, [notifications]);

  useEffect(() => {
    // fetch alerts
    async function fetchAlerts() {
      try {
        const alertFromApi = await getSiteAlerts();
        setAlert(alertFromApi);
      } catch (e) {
        // eslint-disable-next-line no-console
        console.error(`There was an error fetching alerts: ${e}`);
      }
    }

    if (authenticated) {
      fetchAlerts();
    }
  }, [authenticated]);

  useEffect(() => {
    // fetch alerts
    async function fetchNotifications() {
      try {
        const notificationsFromApi = await getNotifications();
        setNotifications({ whatsNew: notificationsFromApi });
      } catch (e) {
        // eslint-disable-next-line no-console
        console.error(`There was an error fetching notifications: ${e}`);
      }
    }

    if (authenticated) {
      fetchNotifications();
    }
  }, [authenticated]);

  useEffect(() => {
    async function cleanupReports() {
      try {
        const reportsForCleanup = await getReportsForLocalStorageCleanup();
        reportsForCleanup.forEach(async (report) => {
          window.localStorage.removeItem(LOCAL_STORAGE_DATA_KEY(report.id));
          window.localStorage.removeItem(LOCAL_STORAGE_ADDITIONAL_DATA_KEY(report.id));
          window.localStorage.removeItem(LOCAL_STORAGE_EDITABLE_KEY(report.id));
        });
      } catch (err) {
        // eslint-disable-next-line no-console
        console.log('Error cleaning up reports', err);
      }
    }

    if (localStorageAvailable && authenticated) {
      cleanupReports();
    }
    // local storage available won't change, so this is fine.
  }, [localStorageAvailable, authenticated]);

  useEffect(() => {
    const fetchData = async () => {
      try {
        const u = await fetchUser();
        updateUser(u);
        updateAuthError();
      } catch (e) {
        updateUser();
        if (e instanceof HTTPError && e.status === 403) {
          updateAuthError(e.status);
        }
      } finally {
        setLandingLoading(false);
      }
    };
    fetchData();
  }, []);

  if (landingLoading) {
    return (
      <div>
        Loading...
      </div>
    );
  }

  const logout = async (timeout) => {
    await fetchLogout();
    updateUser();
    updateAuthError();
    updateLoggedOut(true);
    updateTimedOut(timeout);
  };

  const announce = (message) => {
    updateAnnouncements([...announcements, message]);
  };

  const admin = isAdmin(user);
  const hasTrainingReportDashboard = canSeeBehindFeatureFlag(user, 'training_reports_dashboard');

  const renderAuthenticatedRoutes = () => (
    <>
      <Switch>
        <Route
          path="/activity-reports/legacy/:legacyId([0-9RA\-]*)"
          render={({ match }) => (
            <AppWrapper authenticated logout={logout} hasAlerts={!!(alert)}>
              <LegacyReport
                match={match}
              />
            </AppWrapper>
          )}
        />
        <Route
          exact
          path="/activity-reports"
          render={({ match }) => (
            <AppWrapper hasAlerts={!!(alert)} authenticated logout={logout}>
              <LandingLayout>
                <Landing match={match} />
              </LandingLayout>
            </AppWrapper>
          )}
        />
        <Route
          exact
          path="/"
          render={() => (
            <AppWrapper hasAlerts={!!(alert)} authenticated logout={logout}>
              <Home />
            </AppWrapper>
          )}
        />
        <Route
          path="/activity-reports/view/:activityReportId([0-9]*)"
          render={({ match, location }) => (
            <AppWrapper authenticated logout={logout} hasAlerts={!!(alert)}>
              <ApprovedActivityReport location={location} match={match} user={user} />
            </AppWrapper>
          )}
        />
        <Route
          path="/activity-reports/:activityReportId(new|[0-9]*)/:currentPage([a-z\-]*)?"
          render={({ match, location }) => (
            <AppWrapper authenticated logout={logout} hasAlerts={!!(alert)}>
              <ActivityReport location={location} match={match} />
            </AppWrapper>
          )}
        />
        <Route
          path="/recipient-tta-records/:recipientId([0-9]*)/region/:regionId([0-9]*)"
          render={({ match, location }) => (
            <AppWrapper authenticated logout={logout} padded={false} hasAlerts={!!(alert)}>
              <RecipientRecord
                location={location}
                match={match}
                user={user}
                hasAlerts={!!(alert)}
              />
            </AppWrapper>
          )}
        />
        <Route
          exact
          path="/dashboards/resources-dashboard"
          render={() => (
            <AppWrapper authenticated logout={logout}>
              <ResourcesDashboard user={user} />
            </AppWrapper>
          )}
        />
        <Route
          exact
          path="/dashboards/ipd-courses"
          render={() => (
            <AppWrapper authenticated logout={logout}>
              <CourseDashboard />
            </AppWrapper>
          )}
        />
        <Route
          exact
          path="/dashboards/recipients-with-no-tta"
          render={() => (
            <AppWrapper authenticated logout={logout}>
              <RecipientsWithNoTta />
            </AppWrapper>
          )}
        />
        <Route
          exact
<<<<<<< HEAD
=======
          path="/dashboards/recipients-with-ohs-standard-fei-goal"
          render={() => (
            <AppWrapper authenticated logout={logout}>
              <RecipientsWithOhsStandardFeiGoal />
            </AppWrapper>
          )}
        />
        <Route
          exact
>>>>>>> aa7a53e7
          path="/training-reports/:status(not-started|in-progress|complete|suspended)"
          render={({ match }) => (
            <AppWrapper authenticated logout={logout}>
              <TrainingReports user={user} match={match} />
            </AppWrapper>
          )}
        />
        <Route
          exact
          path="/training-report/view/:trainingReportId([0-9RT\-]*)"
          render={({ match }) => (
            <AppWrapper authenticated logout={logout}>
              <ViewTrainingReport match={match} />
            </AppWrapper>
          )}
        />
        <Route
          exact
          path="/training-report/:trainingReportId([0-9RT\-]*)/:currentPage([a-z\-]*)?"
          render={({ match }) => (
            <AppWrapper authenticated logout={logout}>
              <TrainingReportForm match={match} />
            </AppWrapper>
          )}
        />
        <Route
          exact
          path="/training-report/:trainingReportId([0-9RT\-]*)/session/:sessionId(new|[0-9]*)/:currentPage([a-z\-]*)?"
          render={({ match }) => (
            <AppWrapper authenticated logout={logout}>
              <SessionForm match={match} />
            </AppWrapper>
          )}
        />
        <Route
          exact
          path="/dashboards/qa-dashboard"
          render={() => (
            <FeatureFlag
              renderNotFound
              flag="quality_assurance_dashboard"
            >
              <AppWrapper
                authenticated
                logout={logout}
                hasAlerts={!!(alert)}
              >
                <QADashboard />
              </AppWrapper>
            </FeatureFlag>
          )}
        />
        <Route
          exact
          path="/dashboards/regional-dashboard/activity-reports"
          render={({ match }) => (
            <AppWrapper
              padded={!(hasTrainingReportDashboard)}
              authenticated
              logout={logout}
              hasAlerts={!!(alert)}
            >
              <RegionalDashboard match={match} />
            </AppWrapper>
          )}
        />
        <Route
          exact
          path="/dashboards/regional-dashboard/:reportType(training-reports|all-reports)"
          render={({ match }) => (
            <AppWrapper padded={false} authenticated logout={logout} hasAlerts={!!(alert)}>
              <FeatureFlag flag="training_reports_dashboard" renderNotFound>
                <RegionalDashboard match={match} />
              </FeatureFlag>
            </AppWrapper>
          )}
        />
        <Route
          path="/account/my-groups/:groupId([0-9]*)"
          render={({ match }) => (
            <AppWrapper authenticated logout={logout}>
              <MyGroups match={match} />
            </AppWrapper>
          )}
        />
        <Route
          exact
          path="/account/my-groups"
          render={({ match }) => (
            <AppWrapper authenticated logout={logout}>
              <MyGroups match={match} />
            </AppWrapper>
          )}
        />
        <Route
          exact
          path="/account/group/:groupId([0-9]*)"
          render={({ match }) => (
            <AppWrapper authenticated logout={logout}>
              <Group match={match} />
            </AppWrapper>
          )}
        />
        <Route
          exact
          path="/regional-goal-dashboard"
          render={() => (
            <AppWrapper authenticated logout={logout}>
              <FeatureFlag flag="regional_goal_dashboard" renderNotFound>
                <RegionalGoalDashboard user={user} />
              </FeatureFlag>
            </AppWrapper>
          )}
        />

        <Route
          exact
          path="/account"
          render={() => (
            <AppWrapper authenticated logout={logout} hasAlerts={!!(alert)}>
              <AccountManagement updateUser={updateUser} />
            </AppWrapper>
          )}
        />
        <Route
          exact
          path="/notifications"
          render={() => (
            <AppWrapper authenticated logout={logout} hasAlerts={!!(alert)}>
              <NotificationsPage notifications={notifications} />
            </AppWrapper>
          )}
        />
        <Route
          exact
          path="/account/verify-email/:token"
          render={() => (
            <AppWrapper authenticated logout={logout} hasAlerts={!!(alert)}>
              <AccountManagement updateUser={updateUser} />
            </AppWrapper>
          )}
        />
        <Route
          exact
          path="/logout"
          render={() => <Logout />}
        />
        {admin && (
        <Route
          path="/admin"
          render={() => (
            <AppWrapper authenticated logout={logout} hasAlerts={!!(alert)}><Admin /></AppWrapper>
          )}
        />
        )}
        <Route
          exact
          path="/recipient-tta-records"
          render={() => (
            <AppWrapper authenticated logout={logout} hasAlerts={!!(alert)}>
              <RecipientSearch user={user} />
            </AppWrapper>
          )}
        />
        <Route
          render={() => (
            <AppWrapper hasAlerts={!!(alert)} authenticated logout={logout}>
              <SomethingWentWrong />
            </AppWrapper>
          )}
        />
      </Switch>
    </>
  );

  return (
    <>
      <Helmet titleTemplate="%s | TTA Hub" defaultTitle="TTA Hub">
        <meta charSet="utf-8" />
      </Helmet>
      <Loader loading={isAppLoading} loadingLabel={`App ${appLoadingText}`} text={appLoadingText} isFixed />
      <AppLoadingContext.Provider value={{ isAppLoading, setIsAppLoading, setAppLoadingText }}>
        <SomethingWentWrongContext.Provider value={
          {
            errorResponseCode, setErrorResponseCode, showingNotFound, setShowingNotFound,
          }
        }
        >
          <BrowserRouter>
            <ScrollToTop />
            {authenticated && !errorResponseCode && !showingNotFound && (
            <>
              <a className="usa-skipnav" href="#main-content">
                Skip to main content
              </a>

              {/* Only show the sidebar when the user is authenticated */}
              <UserContext.Provider value={{ user, authenticated, logout }}>
                <SiteNav
                  admin={admin}
                  authenticated={authenticated}
                  logout={logout}
                  user={user}
                  hasAlerts={!!(alert)}
                />
              </UserContext.Provider>
            </>
            )}
            <AriaLiveContext.Provider value={{ announce }}>
              <MyGroupsProvider authenticated={authenticated}>
                <UserContext.Provider value={{ user, authenticated, logout }}>
                  <Header
                    authenticated
                    alert={alert}
                    areThereUnreadNotifications={areThereUnreadNotifications}
                    setAreThereUnreadNotifications={setAreThereUnreadNotifications}
                  />
                  {!authenticated && (authError === 403
                    ? <AppWrapper logout={logout}><RequestPermissions /></AppWrapper>
                    : (
                      <AppWrapper padded={false} logout={logout}>
                        <Unauthenticated loggedOut={loggedOut} timedOut={timedOut} />
                      </AppWrapper>
                    )
                  )}
                  {authenticated && errorResponseCode
                    && (
                    <AppWrapper hasAlerts={false} authenticated logout={logout}>
                      <SomethingWentWrong passedErrorResponseCode={errorResponseCode} />
                    </AppWrapper>
                    )}
                  {authenticated && !errorResponseCode && renderAuthenticatedRoutes()}
                </UserContext.Provider>
              </MyGroupsProvider>
            </AriaLiveContext.Provider>
          </BrowserRouter>
          <AriaLiveRegion messages={announcements} />
        </SomethingWentWrongContext.Provider>
      </AppLoadingContext.Provider>
    </>
  );
}

export default App;<|MERGE_RESOLUTION|>--- conflicted
+++ resolved
@@ -22,10 +22,7 @@
 import ResourcesDashboard from './pages/ResourcesDashboard';
 import CourseDashboard from './pages/CourseDashboard';
 import RecipientsWithNoTta from './pages/QADashboard/RecipientsWithNoTta';
-<<<<<<< HEAD
-=======
 import RecipientsWithOhsStandardFeiGoal from './pages/QADashboard/RecipientsWithOhsStandardFeiGoal';
->>>>>>> aa7a53e7
 import Unauthenticated from './pages/Unauthenticated';
 import Home from './pages/Home';
 import Landing from './pages/Landing';
@@ -293,8 +290,6 @@
         />
         <Route
           exact
-<<<<<<< HEAD
-=======
           path="/dashboards/recipients-with-ohs-standard-fei-goal"
           render={() => (
             <AppWrapper authenticated logout={logout}>
@@ -304,7 +299,6 @@
         />
         <Route
           exact
->>>>>>> aa7a53e7
           path="/training-reports/:status(not-started|in-progress|complete|suspended)"
           render={({ match }) => (
             <AppWrapper authenticated logout={logout}>
