--- conflicted
+++ resolved
@@ -142,14 +142,6 @@
         {admin && (
           <>
             <Route
-<<<<<<< HEAD
-              exact
-              path="/regional-dashboard"
-              render={() => (
-                <RegionalDashboard user={user} />
-              )}
-            />
-            <Route
               exact
               path="/grantee-search"
               render={() => (
@@ -157,8 +149,6 @@
               )}
             />
             <Route
-=======
->>>>>>> d8f041a6
               path="/admin"
               render={() => (
                 <Admin />
