--- conflicted
+++ resolved
@@ -127,11 +127,7 @@
           )}
         />
         <Route
-<<<<<<< HEAD
-          path="/grantee/:granteeId([0-9]*)/region/:regionId([0-9]*)"
-=======
-          path="/recipient-tta-records/:recipientId([0-9]*)"
->>>>>>> f65e1eed
+          path="/recipient-tta-records/:recipientId([0-9]*)/region/:regionId([0-9]*)"
           render={({ match, location }) => (
             <AppWrapper authenticated logout={logout} padded={false}>
               <FeatureFlag user={user} flag="grantee_record_page" admin={admin} renderNotFound>
