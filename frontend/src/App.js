--- conflicted
+++ resolved
@@ -145,11 +145,8 @@
   return (
     <>
       <Helmet titleTemplate="%s - TTA Smart Hub" defaultTitle="TTA Smart Hub">
-<<<<<<< HEAD
+        <meta charSet="utf-8" />
         <script src="https://touchpoints.app.cloud.gov/touchpoints/7d519b5e.js" async />
-=======
->>>>>>> a2563854
-        <meta charSet="utf-8" />
       </Helmet>
       <BrowserRouter>
         {authenticated && (
