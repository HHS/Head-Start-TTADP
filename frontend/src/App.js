import React, { useState, useEffect } from 'react';
import 'uswds/dist/css/uswds.css';
import '@trussworks/react-uswds/lib/index.css';

import { BrowserRouter, Route, Switch } from 'react-router-dom';
import { GridContainer } from '@trussworks/react-uswds';
import { Helmet } from 'react-helmet';

import { fetchUser, fetchLogout } from './fetchers/Auth';

import UserContext from './UserContext';
import Header from './components/Header';
import IdleModal from './components/IdleModal';
import Admin from './pages/Admin';
import Unauthenticated from './pages/Unauthenticated';
import NotFound from './pages/NotFound';
import Home from './pages/Home';
import ActivityReport from './pages/ActivityReport';
import isAdmin from './permissions';
import 'react-dates/initialize';
import 'react-dates/lib/css/_datepicker.css';
import './App.css';

function App() {
  const [user, updateUser] = useState();
  const [loading, updateLoading] = useState(true);
  const [loggedOut, updateLoggedOut] = useState(false);
  const authenticated = user !== undefined;
  const [timedOut, updateTimedOut] = useState(false);

  useEffect(() => {
    const fetchData = async () => {
      try {
        const u = await fetchUser();
        updateUser(u);
      } catch (e) {
        updateUser();
      } finally {
        updateLoading(false);
      }
    };
    fetchData();
  }, []);

  const logout = async (timeout = false) => {
    await fetchLogout();
    updateUser();
    updateLoggedOut(true);
    updateTimedOut(timeout);
  };

  if (loading) {
    return (
      <div>
        Loading...
      </div>
    );
  }

  const admin = isAdmin(user);
  const renderAuthenticatedRoutes = () => (
    <div role="main" id="main-content">
      <IdleModal
        modalTimeout={Number(process.env.REACT_APP_INACTIVE_MODAL_TIMEOUT)}
        logoutTimeout={Number(process.env.REACT_APP_SESSION_TIMEOUT)}
        logoutUser={logout}
      />
      <Switch>
        <Route
          exact
          path="/"
          render={() => (
            <Home />
          )}
        />
        <Route
          path="/activity-reports/:currentPage?"
          render={({ match }) => (
            <ActivityReport match={match} />
          )}
        />
        {admin
        && (
        <Route
<<<<<<< HEAD
          path="/activity-reports/:activityReportId/:currentPage?"
          render={({ match }) => (
            <ActivityReport match={match} user={user} />
=======
          path="/admin/:userId?"
          render={({ match }) => (
            <Admin match={match} />
>>>>>>> 8630fcdb
          )}
        />
        )}
        <Route
          render={() => (
            <NotFound />
          )}
        />
      </Switch>
    </div>
  );

  return (
    <>
      <Helmet titleTemplate="%s - TTA Smart Hub" defaultTitle="TTA Smart Hub">
        <meta charSet="utf-8" />
      </Helmet>
      <BrowserRouter>
        {authenticated && <a className="usa-skipnav" href="#main-content">Skip to main content</a>}
        <UserContext.Provider value={{ user, authenticated, logout }}>
          <Header authenticated={authenticated} admin={admin} />
          <div className="background-stripe" />
          <section className="usa-section">
            <GridContainer>
              {!authenticated
        && <Unauthenticated loggedOut={loggedOut} timedOut={timedOut} />}
              {authenticated
        && renderAuthenticatedRoutes()}
            </GridContainer>
          </section>
        </UserContext.Provider>
      </BrowserRouter>
    </>
  );
}

export default App;<|MERGE_RESOLUTION|>--- conflicted
+++ resolved
@@ -74,23 +74,17 @@
           )}
         />
         <Route
-          path="/activity-reports/:currentPage?"
+          path="/activity-reports/:activityReportId/:currentPage?"
           render={({ match }) => (
-            <ActivityReport match={match} />
+            <ActivityReport match={match} user={user} />
           )}
         />
         {admin
         && (
         <Route
-<<<<<<< HEAD
-          path="/activity-reports/:activityReportId/:currentPage?"
-          render={({ match }) => (
-            <ActivityReport match={match} user={user} />
-=======
           path="/admin/:userId?"
           render={({ match }) => (
             <Admin match={match} />
->>>>>>> 8630fcdb
           )}
         />
         )}
