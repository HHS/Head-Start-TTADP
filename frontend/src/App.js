--- conflicted
+++ resolved
@@ -63,63 +63,32 @@
         logoutTimeout={Number(process.env.REACT_APP_SESSION_TIMEOUT)}
         logoutUser={logout}
       />
-<<<<<<< HEAD
-      <Route
-        exact
-        path="/"
-        render={() => (
-          <Home />
-        )}
-      />
-      <Route
-        path="/admin/:userId?"
-        render={({ match }) => (
-          <Admin match={match} />
-        )}
-      />
-      <Route
-        path="/activity-reports"
-        exact={false}
-        render={({ location }) => (
-          <ActivityReport location={location} />
-        )}
-      />
-=======
       <Switch>
         <Route
           exact
           path="/"
           render={() => (
-            <Page title="TTA Smart Hub">
-              <Home />
-            </Page>
+            <Home />
           )}
         />
         <Route
           path="/admin/:userId?"
           render={({ match }) => (
-            <Page title="User Administration">
-              <Admin match={match} />
-            </Page>
+            <Admin match={match} />
           )}
         />
         <Route
           path="/activity-reports"
           render={() => (
-            <Page title="Activity Reports">
-              <ActivityReport />
-            </Page>
+            <ActivityReport />
           )}
         />
         <Route
           render={() => (
-            <Page title="Not Found">
-              <NotFound />
-            </Page>
+            <NotFound />
           )}
         />
       </Switch>
->>>>>>> 2fedf781
     </div>
   );
 
