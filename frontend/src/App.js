import React, { useState, useEffect, useMemo } from 'react';
import '@trussworks/react-uswds/lib/uswds.css';
import '@trussworks/react-uswds/lib/index.css';

import { BrowserRouter, Route, Switch } from 'react-router-dom';
import { Helmet } from 'react-helmet';

import { fetchUser, fetchLogout } from './fetchers/Auth';
import { HTTPError } from './fetchers';
import { getSiteAlerts } from './fetchers/siteAlerts';

import UserContext from './UserContext';
import SiteNav from './components/SiteNav';
import Header from './components/Header';

import Admin from './pages/Admin';
import RegionalDashboard from './pages/RegionalDashboard';
import Unauthenticated from './pages/Unauthenticated';
import NotFound from './pages/NotFound';
import Home from './pages/Home';
import Landing from './pages/Landing';
import ActivityReport from './pages/ActivityReport';
import LegacyReport from './pages/LegacyReport';
import isAdmin from './permissions';
import './App.scss';
import LandingLayout from './components/LandingLayout';
import RequestPermissions from './components/RequestPermissions';
import AriaLiveContext from './AriaLiveContext';
import AriaLiveRegion from './components/AriaLiveRegion';
import ApprovedActivityReport from './pages/ApprovedActivityReport';
import RecipientRecord from './pages/RecipientRecord';
import RecipientSearch from './pages/RecipientSearch';
import AppWrapper from './components/AppWrapper';
import AccountManagement from './pages/AccountManagement';
import Logout from './pages/Logout';
import FeedTest from './pages/FeedTest';

import { getReportsForLocalStorageCleanup } from './fetchers/activityReports';
import { storageAvailable } from './hooks/helpers';
import {
  LOCAL_STORAGE_DATA_KEY,
  LOCAL_STORAGE_ADDITIONAL_DATA_KEY,
  LOCAL_STORAGE_EDITABLE_KEY,
} from './Constants';
import AppLoadingContext from './AppLoadingContext';
import Loader from './components/Loader';
import MyGroups from './pages/AccountManagement/MyGroups';

function App() {
  const [user, updateUser] = useState();
  const [landingLoading, setLandingLoading] = useState(true);
  const [authError, updateAuthError] = useState();
  const [loggedOut, updateLoggedOut] = useState(false);
  const authenticated = useMemo(() => user !== undefined, [user]);
  const localStorageAvailable = useMemo(() => storageAvailable('localStorage'), []);
  const [timedOut, updateTimedOut] = useState(false);
  const [announcements, updateAnnouncements] = useState([]);
  const [isAppLoading, setIsAppLoading] = useState(false);
  const [appLoadingText, setAppLoadingText] = useState('Loading');
  const [alert, setAlert] = useState(null);

  useEffect(() => {
    // fetch alerts
    async function fetchAlerts() {
      try {
        const alertFromApi = await getSiteAlerts();
        setAlert(alertFromApi);
      } catch (e) {
        // eslint-disable-next-line no-console
        console.error(`There was an error fetching alerts: ${e}`);
      }
    }

    if (authenticated) {
      fetchAlerts();
    }
  }, [authenticated]);

  useEffect(() => {
    async function cleanupReports() {
      try {
        const reportsForCleanup = await getReportsForLocalStorageCleanup();
        reportsForCleanup.forEach(async (report) => {
          window.localStorage.removeItem(LOCAL_STORAGE_DATA_KEY(report.id));
          window.localStorage.removeItem(LOCAL_STORAGE_ADDITIONAL_DATA_KEY(report.id));
          window.localStorage.removeItem(LOCAL_STORAGE_EDITABLE_KEY(report.id));
        });
      } catch (err) {
        // eslint-disable-next-line no-console
        console.log('Error cleaning up reports', err);
      }
    }

    if (localStorageAvailable && authenticated) {
      cleanupReports();
    }
    // local storage available won't change, so this is fine.
  }, [localStorageAvailable, authenticated]);

  useEffect(() => {
    const fetchData = async () => {
      try {
        const u = await fetchUser();
        updateUser(u);
        updateAuthError();
      } catch (e) {
        updateUser();
        if (e instanceof HTTPError && e.status === 403) {
          updateAuthError(e.status);
        }
      } finally {
        setLandingLoading(false);
      }
    };
    fetchData();
  }, []);

  if (landingLoading) {
    return (
      <div>
        Loading...
      </div>
    );
  }

  const logout = async (timeout) => {
    await fetchLogout();
    updateUser();
    updateAuthError();
    updateLoggedOut(true);
    updateTimedOut(timeout);
  };

  const announce = (message) => {
    updateAnnouncements([...announcements, message]);
  };

  const admin = isAdmin(user);

  const renderAuthenticatedRoutes = () => (
    <>
      <Switch>
        <Route
          path="/activity-reports/legacy/:legacyId([0-9RA\-]*)"
          render={({ match }) => (
            <AppWrapper authenticated logout={logout} hasAlerts={!!(alert)}>
              <LegacyReport
                match={match}
              />
            </AppWrapper>
          )}
        />
        <Route
          exact
          path="/activity-reports"
          render={({ match }) => (
            <AppWrapper hasAlerts={!!(alert)} authenticated logout={logout}>
              <LandingLayout>
                <Landing match={match} />
              </LandingLayout>
            </AppWrapper>
          )}
        />
        <Route
          exact
          path="/"
          render={() => (
            <AppWrapper hasAlerts={!!(alert)} authenticated logout={logout}>
              <Home />
            </AppWrapper>
          )}
        />
        <Route
          path="/activity-reports/view/:activityReportId([0-9]*)"
          render={({ match, location }) => (
            <AppWrapper authenticated logout={logout} hasAlerts={!!(alert)}>
              <ApprovedActivityReport location={location} match={match} user={user} />
            </AppWrapper>
          )}
        />
        <Route
          path="/activity-reports/:activityReportId(new|[0-9]*)/:currentPage([a-z\-]*)?"
          render={({ match, location }) => (
            <AppWrapper authenticated logout={logout} hasAlerts={!!(alert)}>
              <ActivityReport location={location} match={match} />
            </AppWrapper>
          )}
        />
        <Route
          path="/recipient-tta-records/:recipientId([0-9]*)/region/:regionId([0-9]*)"
          render={({ match, location }) => (
            <AppWrapper authenticated logout={logout} padded={false} hasAlerts={!!(alert)}>
              <RecipientRecord
                location={location}
                match={match}
                user={user}
                hasAlerts={!!(alert)}
              />
            </AppWrapper>
          )}
        />
        <Route
          exact
          path="/regional-dashboard"
          render={() => (
            <AppWrapper authenticated logout={logout} hasAlerts={!!(alert)}>
              <RegionalDashboard user={user} />
            </AppWrapper>
          )}
        />
        <Route
          path="/account/my-groups/:groupId([0-9]*)"
          render={({ match }) => (
            <AppWrapper authenticated logout={logout}>
              <MyGroups match={match} />
            </AppWrapper>
          )}
        />
        <Route
          exact
          path="/account/my-groups"
          render={({ match }) => (
            <AppWrapper authenticated logout={logout}>
              <MyGroups match={match} />
            </AppWrapper>
          )}
        />
        <Route
          exact
          path="/account"
          render={() => (
            <AppWrapper authenticated logout={logout} hasAlerts={!!(alert)}>
              <AccountManagement updateUser={updateUser} />
            </AppWrapper>
          )}
        />
        <Route
          exact
          path="/account/verify-email/:token"
          render={() => (
            <AppWrapper authenticated logout={logout} hasAlerts={!!(alert)}>
              <AccountManagement updateUser={updateUser} />
            </AppWrapper>
          )}
        />
        <Route
          exact
          path="/logout"
          render={() => <Logout />}
        />
        {admin && (
        <Route
          path="/admin"
          render={() => (
            <AppWrapper authenticated logout={logout} hasAlerts={!!(alert)}><Admin /></AppWrapper>
          )}
        />
        )}
        <Route
          exact
          path="/recipient-tta-records"
          render={() => (
            <AppWrapper authenticated logout={logout} hasAlerts={!!(alert)}>
              <RecipientSearch user={user} />
            </AppWrapper>
          )}
        />
        <Route
<<<<<<< HEAD
          exact
          path="/feed-test"
          render={() => (
            <AppWrapper authenticated logout={logout}>
              <FeedTest />
            </AppWrapper>
          )}
        />
        <Route
          render={() => <AppWrapper authenticated logout={logout}><NotFound /></AppWrapper>}
=======
          render={() => (
            <AppWrapper authenticated logout={logout} hasAlerts={!!(alert)}>
              <NotFound />
            </AppWrapper>
          )}
>>>>>>> dee63d90
        />
      </Switch>
    </>
  );

  return (
    <>
      <Helmet titleTemplate="%s - TTA Hub" defaultTitle="TTA Hub">
        <meta charSet="utf-8" />
      </Helmet>
      <Loader loading={isAppLoading} loadingLabel={`App ${appLoadingText}`} text={appLoadingText} isFixed />
      <AppLoadingContext.Provider value={{ isAppLoading, setIsAppLoading, setAppLoadingText }}>
        <BrowserRouter>
          {authenticated && (
          <>
            <a className="usa-skipnav" href="#main-content">
              Skip to main content
            </a>

            {/* Only show the sidebar when the user is authenticated */}
            <UserContext.Provider value={{ user, authenticated, logout }}>
              <SiteNav
                admin={admin}
                authenticated={authenticated}
                logout={logout}
                user={user}
                hasAlerts={!!(alert)}
              />
            </UserContext.Provider>
          </>
          )}
          <UserContext.Provider value={{ user, authenticated, logout }}>
            <Header authenticated alert={alert} />
            <AriaLiveContext.Provider value={{ announce }}>
              {!authenticated && (authError === 403
                ? <AppWrapper logout={logout}><RequestPermissions /></AppWrapper>
                : (
                  <AppWrapper padded={false} logout={logout}>
                    <Unauthenticated loggedOut={loggedOut} timedOut={timedOut} />
                  </AppWrapper>
                )
              )}
              {authenticated && renderAuthenticatedRoutes()}

            </AriaLiveContext.Provider>
          </UserContext.Provider>
        </BrowserRouter>
        <AriaLiveRegion messages={announcements} />
      </AppLoadingContext.Provider>
    </>
  );
}

export default App;<|MERGE_RESOLUTION|>--- conflicted
+++ resolved
@@ -266,24 +266,20 @@
           )}
         />
         <Route
-<<<<<<< HEAD
           exact
           path="/feed-test"
           render={() => (
-            <AppWrapper authenticated logout={logout}>
+            <AppWrapper hasAlerts={!!(alert)} authenticated logout={logout}>
               <FeedTest />
             </AppWrapper>
           )}
         />
         <Route
-          render={() => <AppWrapper authenticated logout={logout}><NotFound /></AppWrapper>}
-=======
-          render={() => (
-            <AppWrapper authenticated logout={logout} hasAlerts={!!(alert)}>
+          render={() => (
+            <AppWrapper hasAlerts={!!(alert)} authenticated logout={logout}>
               <NotFound />
             </AppWrapper>
           )}
->>>>>>> dee63d90
         />
       </Switch>
     </>
