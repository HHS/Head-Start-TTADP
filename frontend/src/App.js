--- conflicted
+++ resolved
@@ -1,14 +1,7 @@
 import React, { useState, useEffect, useMemo } from 'react';
 import '@trussworks/react-uswds/lib/uswds.css';
 import '@trussworks/react-uswds/lib/index.css';
-<<<<<<< HEAD
 import { BrowserRouter, Route, Routes } from 'react-router-dom';
-=======
-
-import {
-  BrowserRouter, Route, Switch,
-} from 'react-router-dom';
->>>>>>> 355e692e
 import { Helmet } from 'react-helmet';
 import { fetchUser, fetchLogout } from './fetchers/Auth';
 import { HTTPError } from './fetchers';
