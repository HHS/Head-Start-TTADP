import join from 'url-join';
import { get } from './index';

export const fetchLogout = async () => {
<<<<<<< HEAD
  await get(join('/', 'api', 'logout'));
};

export const fetchUser = async () => {
  const res = await get(join('/', 'api', 'user'));
=======
  try {
    await callApi(join('api', 'logout'));
  } catch (e) {
    // eslint-disable-next-line no-console
    console.log('error logging out, ignoring');
  }
};

export const fetchUser = async () => {
  const res = await callApi(join('/', 'api', 'user'));
>>>>>>> 3339828d
  return res.json();
};<|MERGE_RESOLUTION|>--- conflicted
+++ resolved
@@ -2,15 +2,8 @@
 import { get } from './index';
 
 export const fetchLogout = async () => {
-<<<<<<< HEAD
-  await get(join('/', 'api', 'logout'));
-};
-
-export const fetchUser = async () => {
-  const res = await get(join('/', 'api', 'user'));
-=======
   try {
-    await callApi(join('api', 'logout'));
+    await get(join('/', 'api', 'logout'));
   } catch (e) {
     // eslint-disable-next-line no-console
     console.log('error logging out, ignoring');
@@ -18,7 +11,6 @@
 };
 
 export const fetchUser = async () => {
-  const res = await callApi(join('/', 'api', 'user'));
->>>>>>> 3339828d
+  const res = await get(join('/', 'api', 'user'));
   return res.json();
 };