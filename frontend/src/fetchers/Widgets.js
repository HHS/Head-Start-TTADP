import join from 'url-join';
import { get } from './index';
import { MODEL_TYPES } from '../Constants';

<<<<<<< HEAD
const fetchWidget = async (widgetId, region, dateRange = '', roles = '', widgetType = MODEL_TYPES.ACTIVITY_REPORT) => {
  const regionStr = region ? `&region.in[]=${region}` : '';
  const rolesStr = roles ? `&role.in[]=${roles}` : '';
  const dateRangeStr = dateRange !== '' ? `&startDate.win=${dateRange}` : '';
  const widgetTypeStr = `&widgetType=${widgetType}`;
  const res = await get(join('/', 'api', 'widgets', widgetId, '?', regionStr, dateRangeStr, rolesStr, widgetTypeStr));
=======
const fetchWidget = async (widgetId, query) => {
  const res = await get(join('/', 'api', 'widgets', `${widgetId}?${query}`));
>>>>>>> eb3ea50d
  return res.json();
};

export default fetchWidget;<|MERGE_RESOLUTION|>--- conflicted
+++ resolved
@@ -1,18 +1,8 @@
 import join from 'url-join';
 import { get } from './index';
-import { MODEL_TYPES } from '../Constants';
 
-<<<<<<< HEAD
-const fetchWidget = async (widgetId, region, dateRange = '', roles = '', widgetType = MODEL_TYPES.ACTIVITY_REPORT) => {
-  const regionStr = region ? `&region.in[]=${region}` : '';
-  const rolesStr = roles ? `&role.in[]=${roles}` : '';
-  const dateRangeStr = dateRange !== '' ? `&startDate.win=${dateRange}` : '';
-  const widgetTypeStr = `&widgetType=${widgetType}`;
-  const res = await get(join('/', 'api', 'widgets', widgetId, '?', regionStr, dateRangeStr, rolesStr, widgetTypeStr));
-=======
 const fetchWidget = async (widgetId, query) => {
   const res = await get(join('/', 'api', 'widgets', `${widgetId}?${query}`));
->>>>>>> eb3ea50d
   return res.json();
 };
 
