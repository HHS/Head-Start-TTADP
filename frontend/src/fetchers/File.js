--- conflicted
+++ resolved
@@ -12,9 +12,6 @@
     throw new Error(res.statusText);
   }
   return res.json();
-<<<<<<< HEAD
-}
-=======
 };
 
 export const deleteFile = async (fileId, reportId) => {
@@ -26,5 +23,4 @@
     throw new Error(res.statusText);
   }
   return res;
-};
->>>>>>> d0f5a952
+};