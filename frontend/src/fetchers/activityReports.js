--- conflicted
+++ resolved
@@ -35,17 +35,11 @@
   return recipients.json();
 };
 
-<<<<<<< HEAD
-export const getReports = async () => {
-  const reports = await get(activityReportUrl);
-  return reports.json();
-=======
 export const getGoals = async (grantIds) => {
   const params = grantIds.map((grantId) => `grantIds=${grantId}`);
   const url = join(activityReportUrl, 'goals', `?${params.join('&')}`);
   const goals = await get(url);
   return goals.json();
->>>>>>> 16c743fa
 };
 
 export const getCollaborators = async (region) => {
