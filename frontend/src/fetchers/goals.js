--- conflicted
+++ resolved
@@ -25,13 +25,10 @@
     { newStatus, closeSuspendReason, closeSuspendContext },
   );
   return updatedGoal.json();
-<<<<<<< HEAD
-=======
-};
+}
 
 export async function deleteGoal(id, regionId) {
   const url = join(goalsUrl, id.toString());
   const deleted = await destroy(url, { regionId });
   return deleted.json();
->>>>>>> 6bdd65dc
 }