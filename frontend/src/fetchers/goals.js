--- conflicted
+++ resolved
@@ -3,19 +3,6 @@
 
 const goalsUrl = join('/', 'api', 'goals');
 const recipientUrl = join('/', 'api', 'recipient');
-<<<<<<< HEAD
-
-export async function createOrUpdateGoals(goals) {
-  const data = {
-    goals,
-  };
-
-  const goal = await post(goalsUrl, data);
-  return goal.json();
-}
-
-export const updateGoalStatus = async (
-=======
 
 export async function createOrUpdateGoals(goals) {
   const data = {
@@ -27,7 +14,6 @@
 }
 
 export async function updateGoalStatus(
->>>>>>> b24bc256
   goalId,
   newStatus,
   closeSuspendReason,
