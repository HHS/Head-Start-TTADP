--- conflicted
+++ resolved
@@ -8,15 +8,6 @@
 export async function goalsByIdsAndActivityReport(goalIds, reportId) {
   const params = goalIds.map((goalId) => `goalIds=${goalId}`);
   const url = join(goalsUrl, `?reportId=${reportId}&${params.join('&')}`);
-<<<<<<< HEAD
-  const response = await get(url);
-  return response.json();
-}
-
-export async function goalByIdAndRecipient(goalId, recipientId) {
-  const url = join(goalsUrl, goalId, 'recipient', recipientId);
-=======
->>>>>>> 66723c70
   const response = await get(url);
   return response.json();
 }
