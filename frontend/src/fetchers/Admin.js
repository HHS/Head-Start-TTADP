import join from 'url-join';
import { DECIMAL_BASE } from '@ttahub/common';
import {
  get, put, post, destroy,
} from './index';

export const getUsers = async () => {
  const users = await get((join('/', 'api', 'admin', 'users')));
  return users.json();
};

export const getFeatures = async () => {
  const features = await get((join('/', 'api', 'admin', 'users', 'features')));
  return features.json();
};

export const updateUser = async (userId, data) => {
  const user = await put((join('/', 'api', 'admin', 'users', userId.toString(DECIMAL_BASE))), data);
  return user.json();
};

export const getCDIGrants = async (unassigned = true, active = true) => {
  const grants = await get((join('/', 'api', 'admin', 'grants', `cdi?unassigned=${unassigned}&active=${active}`)));
  return grants.json();
};

export const getRecipients = async () => {
  const recipients = await get(join('/', 'api', 'admin', 'recipients'));
  return recipients.json();
};

export const assignCDIGrant = async (grantId, regionId, recipientId) => {
  const body = {
    regionId,
    recipientId,
  };
  const grant = await put(join('/', 'api', 'admin', 'grants', 'cdi', grantId.toString(DECIMAL_BASE)), body);
  return grant.json();
};

export const getRoles = async () => {
  const roles = await get((join('/', 'api', 'admin', 'roles')));
  return roles.json();
};

export const saveRoles = async (roles) => {
  const updatedRoles = await put((join('/', 'api', 'admin', 'roles')), { roles });
  return updatedRoles.json();
};

export const getSiteAlerts = async () => {
  const alerts = await get((join('/', 'api', 'admin', 'alerts')));
  return alerts.json();
};

export const saveSiteAlert = async (alert) => {
  const updatedAlert = await put((join('/', 'api', 'admin', 'alerts', String(alert.id))), alert);
  return updatedAlert.json();
};

export const deleteSiteAlert = async (alertId) => {
  const success = await destroy((join('/', 'api', 'admin', 'alerts', String(alertId))));
  return !!(success.ok);
};

export const createSiteAlert = async (alert) => {
  const createdAlert = await post((join('/', 'api', 'admin', 'alerts')), alert);
  return createdAlert.json();
};

export const setFeatureFlag = async (data) => {
  const result = await post((join('/', 'api', 'users', 'feature-flags')), data);
  return result;
};

export const getRedisInfo = async () => {
  const info = await get((join('/', 'api', 'admin', 'redis', 'info')));
  return info.json();
};

export const flushRedis = async () => {
  const result = await post((join('/', 'api', 'admin', 'redis', 'flush')));
  return result.json();
};

export const deleteNationalCenter = async (id) => {
  const result = await destroy((join('/', 'api', 'admin', 'national-center', String(id))));
  return result.json();
};

export const createNationalCenter = async (data) => {
  const result = await post((join('/', 'api', 'admin', 'national-center')), data);
  return result.json();
};

export const updateNationalCenter = async (id, data) => {
  const result = await put((join('/', 'api', 'admin', 'national-center', String(id))), data);
  return result.json();
};

export const sendEmail = async (data) => {
  const result = await post((join('/', 'api', 'admin', 'email')), data);
  return result.json();
};

<<<<<<< HEAD
export const importTrainingReports = async (data) => {
  const adminTrUrl = join('/', 'api', 'admin', 'training-reports');
  const res = await fetch(adminTrUrl, {
    method: 'POST',
    credentials: 'same-origin',
    body: data,
  });
  if (!res.ok) {
    throw new Error(res.statusText);
  }
  return res.json();
=======
export const getGroupsByRegion = async (regionId) => {
  const groups = await get((join('/', 'api', 'admin', 'groups', 'region', String(regionId))));
  return groups.json();
};

export const getCuratedTemplates = async () => {
  const templates = await get((join('/', 'api', 'admin', 'goals', 'curated-templates')));
  return templates.json();
};

export const getCreatorsByRegion = async (regionId) => {
  const creators = await get((join('/', 'api', 'admin', 'users', 'creators', 'region', String(regionId))));
  return creators.json();
};

export const createMultiRecipientGoalsFromAdmin = async (data) => {
  const result = await post((join('/', 'api', 'admin', 'goals')), data);
  return result.json();
>>>>>>> 6f39a915
};<|MERGE_RESOLUTION|>--- conflicted
+++ resolved
@@ -103,19 +103,6 @@
   return result.json();
 };
 
-<<<<<<< HEAD
-export const importTrainingReports = async (data) => {
-  const adminTrUrl = join('/', 'api', 'admin', 'training-reports');
-  const res = await fetch(adminTrUrl, {
-    method: 'POST',
-    credentials: 'same-origin',
-    body: data,
-  });
-  if (!res.ok) {
-    throw new Error(res.statusText);
-  }
-  return res.json();
-=======
 export const getGroupsByRegion = async (regionId) => {
   const groups = await get((join('/', 'api', 'admin', 'groups', 'region', String(regionId))));
   return groups.json();
@@ -134,5 +121,17 @@
 export const createMultiRecipientGoalsFromAdmin = async (data) => {
   const result = await post((join('/', 'api', 'admin', 'goals')), data);
   return result.json();
->>>>>>> 6f39a915
+};
+
+export const importTrainingReports = async (data) => {
+  const adminTrUrl = join('/', 'api', 'admin', 'training-reports');
+  const res = await fetch(adminTrUrl, {
+    method: 'POST',
+    credentials: 'same-origin',
+    body: data,
+  });
+  if (!res.ok) {
+    throw new Error(res.statusText);
+  }
+  return res.json();
 };