import join from 'url-join';
import { DECIMAL_BASE } from '@ttahub/common';
import {
  get, put, post, destroy,
} from './index';

export const getUsers = async () => {
  const users = await get((join('/', 'api', 'admin', 'users')));
  return users.json();
};

export const getFeatures = async () => {
  const features = await get((join('/', 'api', 'admin', 'users', 'features')));
  return features.json();
};

export const updateUser = async (userId, data) => {
  const user = await put((join('/', 'api', 'admin', 'users', userId.toString(DECIMAL_BASE))), data);
  return user.json();
};

export const getCDIGrants = async (unassigned = true, active = true) => {
  const grants = await get((join('/', 'api', 'admin', 'grants', `cdi?unassigned=${unassigned}&active=${active}`)));
  return grants.json();
};

export const getRecipients = async () => {
  const recipients = await get(join('/', 'api', 'admin', 'recipients'));
  return recipients.json();
};

export const assignCDIGrant = async (grantId, regionId, recipientId) => {
  const body = {
    regionId,
    recipientId,
  };
  const grant = await put(join('/', 'api', 'admin', 'grants', 'cdi', grantId.toString(DECIMAL_BASE)), body);
  return grant.json();
};

export const getRoles = async () => {
  const roles = await get((join('/', 'api', 'admin', 'roles')));
  return roles.json();
};

export const saveRoles = async (roles) => {
  const updatedRoles = await put((join('/', 'api', 'admin', 'roles')), { roles });
  return updatedRoles.json();
};

export const getSiteAlerts = async () => {
  const alerts = await get((join('/', 'api', 'admin', 'alerts')));
  return alerts.json();
};

export const saveSiteAlert = async (alert) => {
  const updatedAlert = await put((join('/', 'api', 'admin', 'alerts', String(alert.id))), alert);
  return updatedAlert.json();
};

export const deleteSiteAlert = async (alertId) => {
  const success = await destroy((join('/', 'api', 'admin', 'alerts', String(alertId))));
  return !!(success.ok);
};

export const createSiteAlert = async (alert) => {
  const createdAlert = await post((join('/', 'api', 'admin', 'alerts')), alert);
  return createdAlert.json();
};

export const setFeatureFlag = async (data) => {
  const result = await post((join('/', 'api', 'users', 'feature-flags')), data);
  return result;
};

export const getRedisInfo = async () => {
  const info = await get((join('/', 'api', 'admin', 'redis', 'info')));
  return info.json();
};

export const flushRedis = async () => {
  const result = await post((join('/', 'api', 'admin', 'redis', 'flush')));
  return result.json();
};

export const deleteNationalCenter = async (id) => {
  const result = await destroy((join('/', 'api', 'admin', 'national-center', String(id))));
  return result.json();
};

export const createNationalCenter = async (data) => {
  const result = await post((join('/', 'api', 'admin', 'national-center')), data);
  return result.json();
};

export const updateNationalCenter = async (id, data) => {
  const result = await put((join('/', 'api', 'admin', 'national-center', String(id))), data);
  return result.json();
};

export const sendEmail = async (data) => {
  const result = await post((join('/', 'api', 'admin', 'email')), data);
  return result.json();
};

export const getGroupsByRegion = async (regionId) => {
  const groups = await get((join('/', 'api', 'admin', 'groups', 'region', String(regionId))));
  return groups.json();
};

export const getCuratedTemplates = async () => {
  const templates = await get((join('/', 'api', 'admin', 'goals', 'curated-templates')));
  return templates.json();
};

export const getCreatorsByRegion = async (regionId) => {
  const creators = await get((join('/', 'api', 'admin', 'users', 'creators', 'region', String(regionId))));
  return creators.json();
};

export const createMultiRecipientGoalsFromAdmin = async (data) => {
  const result = await post((join('/', 'api', 'admin', 'goals')), data);
  return result.json();
};

<<<<<<< HEAD
export const closeMultiRecipientGoalsFromAdmin = async (data) => {
  const result = await put((join('/', 'api', 'admin', 'goals', 'close')), data);
  return result.json();
=======
export const importTrainingReports = async (data) => {
  const adminTrUrl = join('/', 'api', 'admin', 'training-reports');
  const res = await fetch(adminTrUrl, {
    method: 'POST',
    credentials: 'same-origin',
    body: data,
  });
  if (!res.ok) {
    throw new Error(res.statusText);
  }
  return res.json();
>>>>>>> a223014f
};<|MERGE_RESOLUTION|>--- conflicted
+++ resolved
@@ -123,11 +123,11 @@
   return result.json();
 };
 
-<<<<<<< HEAD
 export const closeMultiRecipientGoalsFromAdmin = async (data) => {
   const result = await put((join('/', 'api', 'admin', 'goals', 'close')), data);
   return result.json();
-=======
+};
+
 export const importTrainingReports = async (data) => {
   const adminTrUrl = join('/', 'api', 'admin', 'training-reports');
   const res = await fetch(adminTrUrl, {
@@ -139,5 +139,4 @@
     throw new Error(res.statusText);
   }
   return res.json();
->>>>>>> a223014f
 };