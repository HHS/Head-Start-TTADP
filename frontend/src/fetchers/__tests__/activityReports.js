--- conflicted
+++ resolved
@@ -13,11 +13,8 @@
   downloadReports,
   unlockReport,
   getReportsForLocalStorageCleanup,
-<<<<<<< HEAD
   getReportsViaIdPost,
-=======
   getGroupsForActivityReport,
->>>>>>> ae636faa
 } from '../activityReports';
 import { REPORTS_PER_PAGE } from '../../Constants';
 
