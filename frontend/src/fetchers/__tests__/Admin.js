import join from 'url-join';
import fetchMock from 'fetch-mock';

import {
  getUsers,
  updateUser,
  getCDIGrants,
  getRecipients,
  assignCDIGrant,
  getFeatures,
  getRedisInfo,
  flushRedis,
  deleteNationalCenter,
  createNationalCenter,
  updateNationalCenter,
  getCuratedTemplates,
  getCreatorsByRegion,
  getGroupsByRegion,
  createMultiRecipientGoalsFromAdmin,
  closeMultiRecipientGoalsFromAdmin,
<<<<<<< HEAD
  updateLegacyUsers,
=======
  importCsv,
>>>>>>> c2453c28
} from '../Admin';

describe('Admin', () => {
  afterEach(() => fetchMock.restore());

  const grants = [
    {
      id: 1,
    },
  ];

  const recipients = [
    {
      id: 1,
    },
  ];

  describe('getUsers', () => {
    it('grabs all users', async () => {
      const users = [
        {
          id: 1,
        },
        {
          id: 2,
        },
      ];
      fetchMock.get(join('api', 'admin', 'users'), users);
      const fetchedUsers = await getUsers();
      expect(fetchedUsers).toEqual(users);
    });
  });

  it('fetches features', async () => {
    const res = ['grantee_record_page'];
    fetchMock.get(join('api', 'admin', 'users', 'features'), res);
    const features = await getFeatures();
    expect(features).toEqual(res);
  });

  describe('updateUser', () => {
    it('calls update and returns the user', async () => {
      const user = { id: 1 };
      fetchMock.put(join('api', 'admin', 'users', '1'), user);
      const fetchedUser = await updateUser(1, {});
      expect(fetchedUser).toEqual(user);
    });
  });

  describe('importCsv', () => {
    it('calls the import path passed in', async () => {
      const response = { name: 'training-reports' };
      fetchMock.post(join('/', 'api', 'admin', 'training-reports'), response);
      const importResponse = await importCsv('training-reports', {});
      expect(importResponse).toEqual(response);
    });
  });

  describe('getCDIGrants', () => {
    it('can get only unassigned CDI grants', async () => {
      fetchMock.get(join('/', 'api', 'admin', 'grants', 'cdi?unassigned=true&active=true'), grants);
      const fetchedGrants = await getCDIGrants();
      expect(fetchedGrants).toEqual(grants);
    });

    it('gets CDI grants', async () => {
      fetchMock.get(join('/', 'api', 'admin', 'grants', 'cdi?unassigned=false&active=true'), grants);
      const fetchedGrants = await getCDIGrants(false);
      expect(fetchedGrants).toEqual(grants);
    });
  });

  describe('getRecipients', () => {
    it('gets recipients', async () => {
      fetchMock.get(join('/', 'api', 'admin', 'recipients'), recipients);
      const fetchedRecipients = await getRecipients();
      expect(fetchedRecipients).toEqual(recipients);
    });
  });

  describe('assignCDIGrant', () => {
    it('calls update and returns the grant', async () => {
      fetchMock.put(join('/', 'api', 'admin', 'grants', 'cdi', '1'), grants[0]);
      const updatedGrant = await assignCDIGrant(1, 2, 3);
      expect(updatedGrant).toEqual(grants[0]);
    });
  });

  describe('getRedisInfo', () => {
    it('gets redis info', async () => {
      const info = { info: 'info' };
      fetchMock.get(join('/', 'api', 'admin', 'redis', 'info'), info);
      const fetchedInfo = await getRedisInfo();
      expect(fetchedInfo).toEqual(info);
    });
  });

  describe('flushRedis', () => {
    it('flushes redis', async () => {
      const res = { flushed: true };
      fetchMock.post(join('/', 'api', 'admin', 'redis', 'flush'), res);
      const flushed = await flushRedis();
      expect(flushed).toEqual(res);
    });
  });

  describe('goals', () => {
    it('getCuratedTemplates', async () => {
      const res = { templates: [] };
      fetchMock.get(join('/', 'api', 'admin', 'goals', 'curated-templates'), res);
      const templates = await getCuratedTemplates();
      expect(templates).toEqual(res);
    });
  });

  describe('groups', () => {
    it('getGroupsByRegion', async () => {
      const res = { groups: [] };
      fetchMock.get(join('/', 'api', 'admin', 'groups', 'region', '1'), res);
      const groups = await getGroupsByRegion(1);
      expect(groups).toEqual(res);
    });
  });

  describe('getCreatorsByRegion', () => {
    it('gets creators by region', async () => {
      const res = { creators: [] };
      fetchMock.get(join('/', 'api', 'admin', 'users', 'creators', 'region', '1'), res);
      const creators = await getCreatorsByRegion(1);
      expect(creators).toEqual(res);
    });
  });

  describe('createMultiRecipientGoalsFromAdmin', () => {
    it('creates goals', async () => {
      const res = { created: true };
      fetchMock.post(join('/', 'api', 'admin', 'goals'), res);
      const created = await createMultiRecipientGoalsFromAdmin({});
      expect(created).toEqual(res);
    });
  });

  describe('closeMultiRecipientGoalsFromAdmin', () => {
    it('closes goals', async () => {
      const res = { closed: true };
      fetchMock.put(join('/', 'api', 'admin', 'goals', 'close'), res);
      const created = await closeMultiRecipientGoalsFromAdmin({});
      expect(created).toEqual(res);
    });
  });

  describe('legacyReports', () => {
    it('updateLegacyUsers', async () => {
      const res = { updated: true };
      fetchMock.put(join('/', 'api', 'admin', 'legacy-reports', '1', 'users'), res);
      const updated = await updateLegacyUsers(1, {});
      expect(updated).toEqual(res);
    });
  });

  describe('nationalCenters', () => {
    describe('createNationalCenter', () => {
      it('creates a national center', async () => {
        const res = { created: true };
        fetchMock.post(join('/', 'api', 'admin', 'national-center'), res);
        const created = await createNationalCenter({});
        expect(created).toEqual(res);
      });
    });

    describe('updateNationalCenter', () => {
      it('updates a national center', async () => {
        const res = { updated: true };
        fetchMock.put(join('/', 'api', 'admin', 'national-center', '1'), res);
        const updated = await updateNationalCenter(1, {});
        expect(updated).toEqual(res);
      });
    });

    describe('deleteNationalCenter', () => {
      it('deletes a national center', async () => {
        const res = { deleted: true };
        fetchMock.delete(join('/', 'api', 'admin', 'national-center', '1'), res);
        const deleted = await deleteNationalCenter(1);
        expect(deleted).toEqual(res);
      });
    });
  });
});<|MERGE_RESOLUTION|>--- conflicted
+++ resolved
@@ -18,11 +18,8 @@
   getGroupsByRegion,
   createMultiRecipientGoalsFromAdmin,
   closeMultiRecipientGoalsFromAdmin,
-<<<<<<< HEAD
   updateLegacyUsers,
-=======
   importCsv,
->>>>>>> c2453c28
 } from '../Admin';
 
 describe('Admin', () => {
