--- conflicted
+++ resolved
@@ -8,14 +8,6 @@
 describe('File fetcher', () => {
   beforeEach(() => fetchMock.reset());
   it('test that the file gets uploaded', async () => {
-<<<<<<< HEAD
-    fetchMock.mock(activityReportUrl, {
-      body: { id: 1 },
-      status: 200,
-    });
-    const res = await uploadFile(fakeFile);
-    expect(res).toEqual({ id: 1 });
-=======
     fetchMock.postOnce(fileApiUrl, { id: 1 });
     const res = await uploadFile(fakeFile);
     expect(res.id).toBe(1);
@@ -24,7 +16,6 @@
     fetchMock.deleteOnce(join(fileApiUrl, '1', '1'), 200);
     const res = await deleteFile(1, 1);
     expect(res.status).toBe(200);
->>>>>>> d0f5a952
   });
   it('file upload throws an error if the response status isn\'t 200', async () => {
     fetchMock.postOnce(fileApiUrl, 500);
