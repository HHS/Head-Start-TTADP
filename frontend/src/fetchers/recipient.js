--- conflicted
+++ resolved
@@ -30,9 +30,6 @@
   return recipients.json();
 };
 
-<<<<<<< HEAD
-export const getRecipientGoals = async (recipientId, regionId, sortBy = 'updatedAt', sortDir = 'desc', offset = 0, limit = GOALS_PER_PAGE, filters, goalIds = []) => {
-=======
 export const goalsByIdAndRecipient = async (goalIds, recipientId) => {
   const id = parseInt(recipientId, DECIMAL_BASE);
   if (Number.isNaN(id)) {
@@ -44,8 +41,7 @@
   return goals.json();
 };
 
-export const getRecipientGoals = async (recipientId, regionId, sortBy = 'updatedAt', sortDir = 'desc', offset = 0, limit = GOALS_PER_PAGE, filters) => {
->>>>>>> b19a21d1
+export const getRecipientGoals = async (recipientId, regionId, sortBy = 'updatedAt', sortDir = 'desc', offset = 0, limit = GOALS_PER_PAGE, filters, goalIds = []) => {
   const id = parseInt(recipientId, DECIMAL_BASE);
   if (Number.isNaN(id)) {
     throw new Error('Recipient ID must be a number');
