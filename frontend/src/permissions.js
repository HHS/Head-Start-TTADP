import _ from 'lodash';
import { SCOPE_IDS } from './Constants';

/**
 * Search the user's permissions for an ADMIN scope
 * @param {*} - user object
 * @returns {boolean} - True if the user is an admin, false otherwise
 */
const isAdmin = (user) => {
  const permissions = _.get(user, 'permissions');
  return permissions && permissions.find(
    (p) => p.scopeId === SCOPE_IDS.ADMIN,
  ) !== undefined;
};

/**
<<<<<<< HEAD
 * Return all regions that user has a minimum of read access to.
 * All permissions that qualify this criteria are:
 * Admin
 * Read Activity Reports
 * Read Write Activity Reports
 * @param {*} - user object
 * @returns {array} - An array of integers, where each integer signifies a region.
 */

export const allRegionsUserHasPermissionTo = (user) => {
  const permissions = _.get(user, 'permissions');

  if (!permissions) return [];

  const minPermissions = [
    SCOPE_IDS.ADMIN,
    SCOPE_IDS.READ_ACTIVITY_REPORTS,
    SCOPE_IDS.READ_WRITE_ACTIVITY_REPORTS,
  ];

  const regions = [];
  permissions.forEach((perm) => {
    if (minPermissions.includes(perm.scopeId)) {
      regions.push(perm.regionId);
    }
  });

  return _.uniq(regions);
=======
 * Search the user's permissions for a read/write permisions for a region
 * @param {*} user - user object
 * @returns {boolean} - True if the user has re/write access for a region, false otherwise
 */
export const hasReadWrite = (user) => {
  const { permissions } = user;
  return permissions && permissions.find(
    (p) => p.scopeId === SCOPE_IDS.READ_WRITE_ACTIVITY_REPORTS,
  ) !== undefined;
>>>>>>> 15ee16d0
};

export default isAdmin;<|MERGE_RESOLUTION|>--- conflicted
+++ resolved
@@ -14,7 +14,6 @@
 };
 
 /**
-<<<<<<< HEAD
  * Return all regions that user has a minimum of read access to.
  * All permissions that qualify this criteria are:
  * Admin
@@ -43,7 +42,8 @@
   });
 
   return _.uniq(regions);
-=======
+};
+
  * Search the user's permissions for a read/write permisions for a region
  * @param {*} user - user object
  * @returns {boolean} - True if the user has re/write access for a region, false otherwise
@@ -53,7 +53,6 @@
   return permissions && permissions.find(
     (p) => p.scopeId === SCOPE_IDS.READ_WRITE_ACTIVITY_REPORTS,
   ) !== undefined;
->>>>>>> 15ee16d0
 };
 
 export default isAdmin;