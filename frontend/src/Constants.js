export const SCOPE_IDS = {
  SITE_ACCESS: 1,
  ADMIN: 2,
  READ_WRITE_ACTIVITY_REPORTS: 3,
  READ_ACTIVITY_REPORTS: 4,
  APPROVE_ACTIVITY_REPORTS: 5,
};

export const REGIONAL_SCOPES = {
  [SCOPE_IDS.READ_WRITE_ACTIVITY_REPORTS]: {
    name: 'READ_WRITE_ACTIVITY_REPORTS',
    description: 'Can view and create/edit activity reports in the region',
  },
  [SCOPE_IDS.READ_ACTIVITY_REPORTS]: {
    name: 'READ_ACTIVITY_REPORTS',
    description: 'Can view reports activity in the region',
  },
  [SCOPE_IDS.APPROVE_ACTIVITY_REPORTS]: {
    name: 'APPROVE_ACTIVITY_REPORTS',
    description: 'Can approve activity reports in the region',
  },
};

export const GLOBAL_SCOPES = {
  [SCOPE_IDS.SITE_ACCESS]: {
    name: 'SITE_ACCESS',
    description: 'User can login and view the TTAHUB site',
  },
  [SCOPE_IDS.ADMIN]: {
    name: 'ADMIN',
    description: 'User can view the admin panel and change user permissions (including their own)',
  },
};

export const ROLES = [
  'Regional Program Manager',
  'COR',
  'Supervisory Program Specialist',
  'Program Specialist',
  'Grants Specialist',
  'Central Office',
  'TTAC',
  'Admin. Assistant',
  'Early Childhood Manager',
  'Early Childhood Specialist',
  'Family Engagement Specialist',
  'Grantee Specialist Manager',
  'Grantee Specialist',
  'Health Specialist',
  'System Specialist',
];

export const REGIONS = [
  1,
  2,
  3,
  4,
  5,
  6,
  7,
  8,
  9,
  10,
  11,
  12,
];

export const DECIMAL_BASE = 10;

export const managerReportStatuses = [
  'needs_action',
  'approved',
];

export const REPORT_STATUSES = {
  DRAFT: 'draft',
  DELETED: 'deleted',
  SUBMITTED: 'submitted',
  NEEDS_ACTION: 'needs_action',
  APPROVED: 'approved',
};

export const REPORTS_PER_PAGE = 10;
export const ALERTS_PER_PAGE = 10;
export const GOVERNMENT_HOSTNAME_EXTENSION = '.ohs.acf.hhs.gov';
<<<<<<< HEAD
export const ESCAPE_KEY_CODE = 27;
=======
export const ESCAPE_KEY_CODE = 27;

// In Internet Explorer (tested on release 9 and 11) and Firefox 36 and earlier
// the Esc key returns "Esc" instead of "Escape".
export const ESCAPE_KEY_CODES = ['Escape', 'Esc'];
>>>>>>> f956b242
<|MERGE_RESOLUTION|>--- conflicted
+++ resolved
@@ -83,12 +83,8 @@
 export const REPORTS_PER_PAGE = 10;
 export const ALERTS_PER_PAGE = 10;
 export const GOVERNMENT_HOSTNAME_EXTENSION = '.ohs.acf.hhs.gov';
-<<<<<<< HEAD
-export const ESCAPE_KEY_CODE = 27;
-=======
 export const ESCAPE_KEY_CODE = 27;
 
 // In Internet Explorer (tested on release 9 and 11) and Firefox 36 and earlier
 // the Esc key returns "Esc" instead of "Escape".
-export const ESCAPE_KEY_CODES = ['Escape', 'Esc'];
->>>>>>> f956b242
+export const ESCAPE_KEY_CODES = ['Escape', 'Esc'];