import moment from 'moment';
import { SCOPE_IDS } from '@ttahub/common';

export const CONTAINS = 'contains';
export const NOT_CONTAINS = 'does not contain';
export const BEFORE = 'is on or before';
export const AFTER = 'is on or after';
export const WITHIN = 'is within';
export const IS = 'is';
export const IS_NOT = 'is not';
export const WHERE_IM_THE = 'where I\'m the';
export const WHERE_IM_NOT_THE = 'where I\'m not the';

export const SELECT_CONDITIONS = [CONTAINS, NOT_CONTAINS];
export const FILTER_CONDITIONS = [IS, IS_NOT];
export const MY_REPORTS_FILTER_CONDITIONS = [WHERE_IM_THE, WHERE_IM_NOT_THE];
export const REGION_CONDITIONS = [IS];

export const QUERY_CONDITIONS = {
  [CONTAINS]: 'ctn[]',
  [NOT_CONTAINS]: 'nctn[]',
  [BEFORE]: 'bef',
  [AFTER]: 'aft',
  [WITHIN]: 'win',
  [IS]: 'in[]',
  [IS_NOT]: 'nin[]',
  [WHERE_IM_THE]: 'in[]',
  [WHERE_IM_NOT_THE]: 'nin[]',
};

export const DATE_CONDITIONS = [
  IS,
  AFTER,
  BEFORE,
  WITHIN,
];

export const DATE_FORMAT = 'MM/DD/YYYY';

export const REGIONAL_SCOPES = {
  [SCOPE_IDS.READ_WRITE_ACTIVITY_REPORTS]: {
    name: 'READ_WRITE_ACTIVITY_REPORTS',
    description: 'Can view and create/edit activity reports in the region',
  },
  [SCOPE_IDS.READ_ACTIVITY_REPORTS]: {
    name: 'READ_ACTIVITY_REPORTS',
    description: 'Can view reports activity in the region',
  },
  [SCOPE_IDS.APPROVE_ACTIVITY_REPORTS]: {
    name: 'APPROVE_ACTIVITY_REPORTS',
    description: 'Can approve activity reports in the region',
  },
};

export const GLOBAL_SCOPES = {
  [SCOPE_IDS.SITE_ACCESS]: {
    name: 'SITE_ACCESS',
    description: 'User can login and view the TTAHUB site',
  },
  [SCOPE_IDS.ADMIN]: {
    name: 'ADMIN',
    description: 'User can view the admin panel and change user permissions (including their own)',
  },
  [SCOPE_IDS.UNLOCK_APPROVED_REPORTS]: {
    name: 'UNLOCK_APPROVED_REPORTS',
    description: 'User can unlock approved reports.',
  },
};

// Note that if this reasons list is changed, it needs also to be changed in
// - src/constants.js
export const REASONS = [
  'Below Competitive Threshold (CLASS)',
  'Below Quality Threshold (CLASS)',
  'Change in Scope',
  'Child Incidents',
  'Complaint',
  'COVID-19 response',
  'Full Enrollment',
  'New Recipient',
  'New Director or Management',
  'New Program Option',
  'New Staff / Turnover',
  'Ongoing Quality Improvement',
  'Planning/Coordination (also TTA Plan Agreement)',
  'School Readiness Goals',
  'Monitoring | Area of Concern',
  'Monitoring | Noncompliance',
  'Monitoring | Deficiency',
];

export const MY_REPORT_ROLES = [
  'Creator',
  'Collaborator',
  'Approver',
];

export const OTHER_ENTITY_TYPES = [
  'CCDF / Child Care Administrator',
  'Head Start Collaboration Office',
  'QRIS System',
  'Regional Head Start Association',
  'Regional TTA / Other Specialists',
  'State CCR&R',
  'State Early Learning Standards',
  'State Education System',
  'State Head Start Association',
  'State Health System',
  'State Professional Development / Continuing Education',
];

export const REGIONS = [
  1,
  2,
  3,
  4,
  5,
  6,
  7,
  8,
  9,
  10,
  11,
  12,
];

export const managerReportStatuses = [
  'needs_action',
  'approved',
];

export const MODEL_TYPES = {
  ACTIVITY_REPORT: 'activityReport',
  RECIPIENT: 'recipient',
};

export const REPORTS_PER_PAGE = 10;
export const ALERTS_PER_PAGE = 10;
export const RECIPIENTS_PER_PAGE = 12;
export const GOVERNMENT_HOSTNAME_EXTENSION = '.ohs.acf.hhs.gov';
export const ESCAPE_KEY_CODE = 27;
export const GOALS_PER_PAGE = 10;

// In Internet Explorer (tested on release 9 and 11) and Firefox 36 and earlier
// the Esc key returns "Esc" instead of "Escape".
export const ESCAPE_KEY_CODES = ['Escape', 'Esc'];

export const DATE_FMT = 'YYYY/MM/DD';
export const DATE_DISPLAY_FORMAT = 'MM/DD/YYYY';
export const DATEPICKER_VALUE_FORMAT = 'YYYY-MM-DD';
export const EARLIEST_INC_FILTER_DATE = moment('2020-08-31');

const LOCAL_STORAGE_CACHE_NUMBER = '0.2';
export const LOCAL_STORAGE_DATA_KEY = (id) => `ar-form-data-${id}-${LOCAL_STORAGE_CACHE_NUMBER}`;
export const LOCAL_STORAGE_ADDITIONAL_DATA_KEY = (id) => `ar-additional-data-${id}-${LOCAL_STORAGE_CACHE_NUMBER}`;
<<<<<<< HEAD
export const LOCAL_STORAGE_EDITABLE_KEY = (id) => `ar-can-edit-${id}-${LOCAL_STORAGE_CACHE_NUMBER}`;
export const LOCAL_STORAGE_IMPERSONATION_KEY = `auth-impersonation-id-${LOCAL_STORAGE_CACHE_NUMBER}`;

export const GOAL_CLOSE_REASONS = [
  'Duplicate goal',
  'Recipient request',
  'TTA complete',
];

export const GOAL_SUSPEND_REASONS = [
  'Key staff turnover / vacancies',
  'Recipient request',
  'Recipient is not responding',
  'Regional Office request',
];

/*
  Please keep in sync with:
  frontend > src > pages > ActivityReport > constants.js
  src > constants.js
*/
export const RECIPIENT_PARTICIPANTS = [
  'CEO / CFO / Executive',
  'Center Director / Site Director',
  'Coach',
  'Direct Service: Other',
  'Family Service Worker / Case Manager',
  'Fiscal Manager/Team',
  'Governing Body / Tribal Council / Policy Council',
  'Home Visitor',
  'Manager / Coordinator / Specialist',
  'Parent / Guardian',
  'Program Director (HS / EHS)',
  'Program Support / Administrative Assistant',
  'Teacher / Infant-Toddler Caregiver',
  'Volunteer',
];

export const OTHER_ENTITY_PARTICIPANTS = [
  'HSCO',
  'Local/State Agency(ies)',
  'OCC Regional Office',
  'OHS Regional Office',
  'Regional Head Start Association',
  'Regional TTA Team / Specialists',
  'State Early Learning System',
  'State Head Start Association',
  'Other',
];

export const ALL_PARTICIPANTS = [
  ...RECIPIENT_PARTICIPANTS,
  ...OTHER_ENTITY_PARTICIPANTS,
];
=======
export const LOCAL_STORAGE_EDITABLE_KEY = (id) => `ar-can-edit-${id}-${LOCAL_STORAGE_CACHE_NUMBER}`;
>>>>>>> ab68ddba
<|MERGE_RESOLUTION|>--- conflicted
+++ resolved
@@ -153,61 +153,5 @@
 const LOCAL_STORAGE_CACHE_NUMBER = '0.2';
 export const LOCAL_STORAGE_DATA_KEY = (id) => `ar-form-data-${id}-${LOCAL_STORAGE_CACHE_NUMBER}`;
 export const LOCAL_STORAGE_ADDITIONAL_DATA_KEY = (id) => `ar-additional-data-${id}-${LOCAL_STORAGE_CACHE_NUMBER}`;
-<<<<<<< HEAD
 export const LOCAL_STORAGE_EDITABLE_KEY = (id) => `ar-can-edit-${id}-${LOCAL_STORAGE_CACHE_NUMBER}`;
-export const LOCAL_STORAGE_IMPERSONATION_KEY = `auth-impersonation-id-${LOCAL_STORAGE_CACHE_NUMBER}`;
-
-export const GOAL_CLOSE_REASONS = [
-  'Duplicate goal',
-  'Recipient request',
-  'TTA complete',
-];
-
-export const GOAL_SUSPEND_REASONS = [
-  'Key staff turnover / vacancies',
-  'Recipient request',
-  'Recipient is not responding',
-  'Regional Office request',
-];
-
-/*
-  Please keep in sync with:
-  frontend > src > pages > ActivityReport > constants.js
-  src > constants.js
-*/
-export const RECIPIENT_PARTICIPANTS = [
-  'CEO / CFO / Executive',
-  'Center Director / Site Director',
-  'Coach',
-  'Direct Service: Other',
-  'Family Service Worker / Case Manager',
-  'Fiscal Manager/Team',
-  'Governing Body / Tribal Council / Policy Council',
-  'Home Visitor',
-  'Manager / Coordinator / Specialist',
-  'Parent / Guardian',
-  'Program Director (HS / EHS)',
-  'Program Support / Administrative Assistant',
-  'Teacher / Infant-Toddler Caregiver',
-  'Volunteer',
-];
-
-export const OTHER_ENTITY_PARTICIPANTS = [
-  'HSCO',
-  'Local/State Agency(ies)',
-  'OCC Regional Office',
-  'OHS Regional Office',
-  'Regional Head Start Association',
-  'Regional TTA Team / Specialists',
-  'State Early Learning System',
-  'State Head Start Association',
-  'Other',
-];
-
-export const ALL_PARTICIPANTS = [
-  ...RECIPIENT_PARTICIPANTS,
-  ...OTHER_ENTITY_PARTICIPANTS,
-];
-=======
-export const LOCAL_STORAGE_EDITABLE_KEY = (id) => `ar-can-edit-${id}-${LOCAL_STORAGE_CACHE_NUMBER}`;
->>>>>>> ab68ddba
+export const LOCAL_STORAGE_IMPERSONATION_KEY = `auth-impersonation-id-${LOCAL_STORAGE_CACHE_NUMBER}`;