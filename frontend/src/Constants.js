import moment from 'moment';
import { pickBy } from 'lodash';
import { SCOPE_IDS } from '@ttahub/common';
import { APPROVER_STATUSES } from '@ttahub/common/src/constants';

export const CONTAINS = 'contains';
export const NOT_CONTAINS = 'does not contain';
export const BEFORE = 'is on or before';
export const AFTER = 'is on or after';
export const WITHIN = 'is within';
export const IS = 'is';
export const IS_NOT = 'is not';
export const WHERE_IM_THE = 'where I\'m the';
export const WHERE_IM_NOT_THE = 'where I\'m not the';
export const IS_COLLABORATOR = 'is collaborator';
export const IS_CREATOR = 'is creator';
export const IS_BOTH = 'is both';

export const EMPTY_MULTI_SELECT = {
  is: [],
  'is not': [],
};

export const EMPTY_TEXT_INPUT = {
  contains: '',
  'does not contain': '',
};

export const SPECIALIST_NAME_CONDITIONS = [IS_COLLABORATOR, IS_CREATOR, IS_BOTH];
export const SELECT_CONDITIONS = [CONTAINS, NOT_CONTAINS];
export const FILTER_CONDITIONS = [IS, IS_NOT];
export const MY_REPORTS_FILTER_CONDITIONS = [WHERE_IM_THE, WHERE_IM_NOT_THE];
export const REGION_CONDITIONS = [IS];
export const SINGLE_OR_MULTI_RECIPIENT_CONDITIONS = [IS];
export const SINGLE_CREATOR_OR_COLLABORATOR_CONDITIONS = [IS];

export const QUERY_CONDITIONS = {
  [CONTAINS]: 'ctn[]',
  [NOT_CONTAINS]: 'nctn[]',
  [BEFORE]: 'bef',
  [AFTER]: 'aft',
  [WITHIN]: 'win',
  [IS]: 'in[]',
  [IS_NOT]: 'nin[]',
  [WHERE_IM_THE]: 'in[]',
  [WHERE_IM_NOT_THE]: 'nin[]',
  [IS_COLLABORATOR]: 'collaborator[]',
  [IS_CREATOR]: 'creator[]',
  [IS_BOTH]: 'both[]',
};

export const DATE_CONDITIONS = [
  IS,
  AFTER,
  BEFORE,
  WITHIN,
];

export const WITHOUT_ACTIVITY_DATE_CONDITIONS = [
  IS,
  WITHIN,
];

export const DATE_FORMAT = 'MM/DD/YYYY';

export const REGIONAL_SCOPES = {
  [SCOPE_IDS.READ_WRITE_ACTIVITY_REPORTS]: {
    name: 'READ_WRITE_ACTIVITY_REPORTS',
    description: 'Can view and create/edit activity reports in the region',
  },
  [SCOPE_IDS.READ_ACTIVITY_REPORTS]: {
    name: 'READ_REPORTS',
    description: 'Can view reports in the region',
    readOnly: true,
  },
  [SCOPE_IDS.APPROVE_ACTIVITY_REPORTS]: {
    name: 'APPROVE_ACTIVITY_REPORTS',
    description: 'Can approve activity reports in the region',
  },
  [SCOPE_IDS.READ_WRITE_TRAINING_REPORTS]: {
    name: 'READ_WRITE_TRAINING_REPORTS',
    description: 'Can view and create/edit training reports in the region',
  },
  [SCOPE_IDS.POC_TRAINING_REPORTS]: {
    name: 'POC_TRAINING_REPORTS',
    description: 'Can serve as a regional point of contact in the region (A regional POC can create sessions, view and edit reports)',
  },
};

export const READ_WRITE_SCOPES = Object.keys(pickBy(REGIONAL_SCOPES, (scope) => !scope.readOnly));
export const READ_ONLY_SCOPES = Object.keys(pickBy(REGIONAL_SCOPES, (scope) => scope.readOnly));

export const GLOBAL_SCOPES = {
  [SCOPE_IDS.SITE_ACCESS]: {
    name: 'SITE_ACCESS',
    description: 'User can login and view the TTAHUB site',
  },
  [SCOPE_IDS.ADMIN]: {
    name: 'ADMIN',
    description: 'User can view the admin panel and change user permissions (including their own)',
  },
  [SCOPE_IDS.UNLOCK_APPROVED_REPORTS]: {
    name: 'UNLOCK_APPROVED_REPORTS',
    description: 'User can unlock approved reports.',
  },
};

export const MY_REPORT_ROLES = [
  'Creator',
  'Collaborator',
  'Approver',
];

export const OTHER_ENTITY_TYPES = [
  'CCDF / Child Care Administrator',
  'Head Start Collaboration Office',
  'QRIS System',
  'Regional Head Start Association',
  'Regional TTA / Other Specialists',
  'State CCR&R',
  'State Early Learning Standards',
  'State Education System',
  'State Head Start Association',
  'State Health System',
  'State Professional Development / Continuing Education',
];

export const REGIONS = [
  1,
  2,
  3,
  4,
  5,
  6,
  7,
  8,
  9,
  10,
  11,
  12,
];

export const CENTRAL_OFFICE = 14;
export const ALL_REGIONS = 15;

export const managerReportStatuses = [
  APPROVER_STATUSES.NEEDS_ACTION,
  APPROVER_STATUSES.APPROVED,
];

export const MODEL_TYPES = {
  ACTIVITY_REPORT: 'activityReport',
  RECIPIENT: 'recipient',
};

export const REPORTS_PER_PAGE = 10;
export const ALERTS_PER_PAGE = 10;
export const RECIPIENTS_PER_PAGE = 12;
export const ECLKC_GOVERNMENT_HOSTNAME_EXTENSION = '.ohs.acf.hhs.gov';
export const HEAD_START_GOVERNMENT_HOSTNAME_EXTENSION = 'headstart.gov';
export const ESCAPE_KEY_CODE = 27;
export const GOALS_PER_PAGE = 10;
export const TOPICS_PER_PAGE = 10;
export const COURSES_PER_PAGE = 10;
export const RECIPIENTS_WITH_NO_TTA_PER_PAGE = 10;
export const RECIPIENTS_WITH_OHS_STANDARD_FEI_GOAL_PER_PAGE = 10;
export const RECIPIENTS_WITH_CLASS_SCORES_AND_GOALS_GOAL_PER_PAGE = 10;

// In Internet Explorer (tested on release 9 and 11) and Firefox 36 and earlier
// the Esc key returns "Esc" instead of "Escape".
export const ESCAPE_KEY_CODES = ['Escape', 'Esc'];

export const DATE_FMT = 'YYYY/MM/DD';
export const DATE_DISPLAY_FORMAT = 'MM/DD/YYYY';
export const DATEPICKER_VALUE_FORMAT = 'YYYY-MM-DD';
export const EARLIEST_INC_FILTER_DATE = moment('2020-08-31');

const LOCAL_STORAGE_CACHE_NUMBER = '0.5';
export const LOCAL_STORAGE_AR_DATA_KEY = (id) => `ar-form-data-${id}-${LOCAL_STORAGE_CACHE_NUMBER}`;
export const LOCAL_STORAGE_CR_DATA_KEY = (id) => `cr-form-data-${id}-${LOCAL_STORAGE_CACHE_NUMBER}`;
export const LOCAL_STORAGE_AR_ADDITIONAL_DATA_KEY = (id) => `ar-additional-data-${id}-${LOCAL_STORAGE_CACHE_NUMBER}`;
export const LOCAL_STORAGE_CR_ADDITIONAL_DATA_KEY = (id) => `cr-additional-data-${id}-${LOCAL_STORAGE_CACHE_NUMBER}`;
export const LOCAL_STORAGE_AR_EDITABLE_KEY = (id) => `ar-can-edit-${id}-${LOCAL_STORAGE_CACHE_NUMBER}`;
export const LOCAL_STORAGE_CR_EDITABLE_KEY = (id) => `cr-can-edit-${id}-${LOCAL_STORAGE_CACHE_NUMBER}`;
export const SESSION_STORAGE_IMPERSONATION_KEY = `auth-impersonation-id-${LOCAL_STORAGE_CACHE_NUMBER}`;
export const REGIONAL_RESOURCE_DASHBOARD_FILTER_KEY = 'regional-resources-dashboard-filters';

export const SUPPORT_LINK = 'https://app.smartsheetgov.com/b/form/f0b4725683f04f349a939bd2e3f5425a';
export const mustBeQuarterHalfOrWhole = (value) => {
  if (value % 0.25 !== 0) {
    return 'Duration must be rounded to the nearest quarter hour';
  }
  return true;
};

export const parseCheckboxEvent = (event) => {
  const { target: { checked = null, value = null } = {} } = event;
  return {
    checked,
    value,
  };
};

export const arrayExistsAndHasLength = (array) => array && Array.isArray(array) && array.length > 0;

export const NOOP = () => {};
export const EMPTY_ARRAY = [];

export const ROUTES = {
  SOMETHING_WENT_WRONG: '/something-went-wrong',
};

export const STATES = {
  MA: 'Massachusetts',
  ME: 'Maine',
  CT: 'Connecticut',
  RI: 'Rhode Island',
  VT: 'Vermont',
  NH: 'New Hampshire',
  NY: 'New York',
  NJ: 'New Jersey',
  PR: 'Puerto Rico',
  PA: 'Pennsylvania',
  WV: 'West Virginia',
  MD: 'Maryland',
  DE: 'Delaware',
  VA: 'Virginia',
  DC: 'District of Columbia',
  KY: 'Kentucky',
  TN: 'Tennessee',
  NC: 'North Carolina',
  AL: 'Alabama',
  MS: 'Mississippi',
  GA: 'Georgia',
  SC: 'South Carolina',
  FL: 'Florida',
  MN: 'Minnesota',
  WI: 'Wisconsin',
  IL: 'Illinois',
  IN: 'Indiana',
  MI: 'Michigan',
  OH: 'Ohio',
  NM: 'New Mexico',
  OK: 'Oklahoma',
  AR: 'Arkansas',
  TX: 'Texas',
  LA: 'Louisiana',
  NE: 'Nebraska',
  IA: 'Iowa',
  KS: 'Kansas',
  MO: 'Missouri',
  MT: 'Montana',
  ND: 'North Dakota',
  SD: 'South Dakota',
  WY: 'Wyoming',
  UT: 'Utah',
  CO: 'Colorado',
  NV: 'Nevada',
  CA: 'California',
  AZ: 'Arizona',
  HI: 'Hawaii',
  GU: 'Guam',
  AS: 'American Samoa',
  VI: 'Virgin Islands',
  MP: 'Northern Mariana Islands',
  FM: 'Federated States of Micronesia',
  MH: 'Marshall Islands',
  PW: 'Republic of Palau',
  WA: 'Washington',
  OR: 'Oregon',
  ID: 'Idaho',
  AK: 'Alaska',
};

export const COLLAB_REPORT_CONDUCT_METHODS = [
  { label: 'Email', value: 'email' },
  { label: 'Phone', value: 'phone' },
  { label: 'In person', value: 'in_person' },
  { label: 'Virtual', value: 'virtual' },
];

export const COLLAB_REPORT_REASONS = {
  participate_work_groups: 'Participate in national, regional, state, and local work groups and meetings',
  support_coordination: 'Support partnerships, coordination, and collaboration with state/regional partners',
  agg_regional_data: 'Aggregate, analyze, and/or present regional data',
  develop_presentations: 'Develop and provide presentations, training, and resources to RO and/or state/regional partners',
};

export const COLLAB_REPORT_DATA = {
  census_data: 'Census data',
  child_abuse_and_neglect: 'Child abuse and neglect',
  child_safety: 'Child safety',
  child_family_health: 'Child/family health',
  disabilities: 'Disabilities',
  foster_care: 'Foster care',
  homelessness: 'Homelessness',
  kids_count: 'Kids Count',
  licensing_data: 'Licensing data',
  ohs_monitoring: 'OHS Monitoring',
  pir: 'PIR',
  tta_hub: 'TTA Hub',
  other: 'Other',
};

<<<<<<< HEAD
export const TRAINING_EVENT_ORGANIZER = {
  IST_TTA_VISIT: 'IST TTA/Visit',
  REGIONAL_PD_WITH_NATIONAL_CENTERS: 'Regional PD Event (with National Centers)',
  REGIONAL_TTA_NO_NATIONAL_CENTERS: 'Regional TTA Hosted Event (no National Centers)',
};

export const EVENT_PARTNERSHIP = {
  REGIONAL_HSA: 'regional_hsa',
  STATE_HSA: 'state_hsa',
  NO: 'no',
=======
export const OBJECTIVE_STATUS = {
  NOT_STARTED: 'Not Started',
  IN_PROGRESS: 'In Progress',
  SUSPENDED: 'Suspended',
  COMPLETE: 'Complete',
>>>>>>> 8ba1fb94
};<|MERGE_RESOLUTION|>--- conflicted
+++ resolved
@@ -302,7 +302,6 @@
   other: 'Other',
 };
 
-<<<<<<< HEAD
 export const TRAINING_EVENT_ORGANIZER = {
   IST_TTA_VISIT: 'IST TTA/Visit',
   REGIONAL_PD_WITH_NATIONAL_CENTERS: 'Regional PD Event (with National Centers)',
@@ -313,11 +312,11 @@
   REGIONAL_HSA: 'regional_hsa',
   STATE_HSA: 'state_hsa',
   NO: 'no',
-=======
+};
+
 export const OBJECTIVE_STATUS = {
   NOT_STARTED: 'Not Started',
   IN_PROGRESS: 'In Progress',
   SUSPENDED: 'Suspended',
   COMPLETE: 'Complete',
->>>>>>> 8ba1fb94
 };