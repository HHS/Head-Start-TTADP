--- conflicted
+++ resolved
@@ -302,8 +302,6 @@
   other: 'Other',
 };
 
-<<<<<<< HEAD
-=======
 export const OBJECTIVE_STATUS = {
   NOT_STARTED: 'Not Started',
   IN_PROGRESS: 'In Progress',
@@ -311,7 +309,6 @@
   COMPLETE: 'Complete',
 };
 
->>>>>>> 3191e8d3
 export const TRAINING_EVENT_ORGANIZER = {
   IST_TTA_VISIT: 'IST TTA/Visit',
   REGIONAL_PD_WITH_NATIONAL_CENTERS: 'Regional PD Event (with National Centers)',
