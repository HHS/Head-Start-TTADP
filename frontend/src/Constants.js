import moment from 'moment';

export const CONTAINS = 'contains';
export const NOT_CONTAINS = 'does not contain';
export const BEFORE = 'is on or before';
export const AFTER = 'is on or after';
export const WITHIN = 'is within';
export const IS = 'is';
export const IS_NOT = 'is not';

export const SELECT_CONDITIONS = [CONTAINS, NOT_CONTAINS];
export const FILTER_CONDITIONS = [IS, IS_NOT];

export const QUERY_CONDITIONS = {
  [CONTAINS]: 'ctn[]',
  [NOT_CONTAINS]: 'nctn[]',
  [BEFORE]: 'bef',
  [AFTER]: 'aft',
  [WITHIN]: 'win',
  [IS]: 'in[]',
  [IS_NOT]: 'nin[]',
};

export const DATE_CONDITIONS = [
  IS,
  AFTER,
  BEFORE,
  WITHIN,
];

export const DATE_FORMAT = 'MM/DD/YYYY';

export const SCOPE_IDS = {
  SITE_ACCESS: 1,
  ADMIN: 2,
  READ_WRITE_ACTIVITY_REPORTS: 3,
  READ_ACTIVITY_REPORTS: 4,
  APPROVE_ACTIVITY_REPORTS: 5,
  UNLOCK_APPROVED_REPORTS: 6,
};

export const REGIONAL_SCOPES = {
  [SCOPE_IDS.READ_WRITE_ACTIVITY_REPORTS]: {
    name: 'READ_WRITE_ACTIVITY_REPORTS',
    description: 'Can view and create/edit activity reports in the region',
  },
  [SCOPE_IDS.READ_ACTIVITY_REPORTS]: {
    name: 'READ_ACTIVITY_REPORTS',
    description: 'Can view reports activity in the region',
  },
  [SCOPE_IDS.APPROVE_ACTIVITY_REPORTS]: {
    name: 'APPROVE_ACTIVITY_REPORTS',
    description: 'Can approve activity reports in the region',
  },
};

export const GLOBAL_SCOPES = {
  [SCOPE_IDS.SITE_ACCESS]: {
    name: 'SITE_ACCESS',
    description: 'User can login and view the TTAHUB site',
  },
  [SCOPE_IDS.ADMIN]: {
    name: 'ADMIN',
    description: 'User can view the admin panel and change user permissions (including their own)',
  },
  [SCOPE_IDS.UNLOCK_APPROVED_REPORTS]: {
    name: 'UNLOCK_APPROVED_REPORTS',
    description: 'User can unlock approved reports.',
  },
};

// Note that if this reasons list is changed, it needs also to be changed in
// - src/constants.js
export const REASONS = [
  'Below Competitive Threshold (CLASS)',
  'Below Quality Threshold (CLASS)',
  'Change in Scope',
  'Child Incidents',
  'Complaint',
  'COVID-19 response',
  'Full Enrollment',
  'New Grantee',
  'New Director or Management',
  'New Program Option',
  'New Staff / Turnover',
  'Ongoing Quality Improvement',
  'Planning/Coordination (also TTA Plan Agreement)',
  'School Readiness Goals',
  'Monitoring | Area of Concern',
  'Monitoring | Noncompliance',
  'Monitoring | Deficiency',
];

// Note that if this topic list is changed, it needs also to be changed in
// - src/constants.js
export const TARGET_POPULATIONS = [
  'Infants and Toddlers (ages birth to 3)',
  'Preschool (ages 3-5)',
  'Pregnant Women',
  '--------------------',
  'Affected by Child Welfare Involvement',
  'Affected by Disaster',
  'Affected by Substance Use',
  'Children Experiencing Homelessness',
  'Children with Disabilities',
  'Children with Special Health Care Needs',
  'Dual-Language Learners',
];

export const ROLES = [
  'Regional Program Manager',
  'COR',
  'Supervisory Program Specialist',
  'Program Specialist',
  'Grants Specialist',
  'Central Office',
  'TTAC',
  'Admin. Assistant',
  'Early Childhood Manager',
  'Early Childhood Specialist',
  'Family Engagement Specialist',
  'Grantee Specialist Manager',
  'Grantee Specialist',
  'Health Specialist',
  'System Specialist',
];

export const OTHER_ENTITY_TYPES = [
  'CCDF / Child Care Administrator',
  'Head Start Collaboration Office',
  'QRIS System',
  'Regional Head Start Association',
  'Regional TTA / Other Specialists',
  'State CCR&R',
  'State Early Learning Standards',
  'State Education System',
  'State Head Start Association',
  'State Health System',
  'State Professional Development / Continuing Education',
];

// Note that if this topic list is changed, it needs also to be changed in
// - src/constants.js
export const TOPICS = [
  'Behavioral / Mental Health / Trauma',
  'Child Assessment, Development, Screening',
  'CLASS: Classroom Organization',
  'CLASS: Emotional Support',
  'CLASS: Instructional Support',
  'Coaching',
  'Communication',
  'Community and Self-Assessment',
  'Culture & Language',
  'Curriculum (Instructional or Parenting)',
  'Data and Evaluation',
  'ERSEA',
  'Environmental Health and Safety / EPRR',
  'Equity',
  'Facilities',
  'Family Support Services',
  'Fiscal / Budget',
  'Five-Year Grant',
  'Home Visiting',
  'Human Resources',
  'Leadership / Governance',
  'Learning Environments',
  'Nutrition',
  'Oral Health',
  'Parent and Family Engagement',
  'Partnerships and Community Engagement',
  'Physical Health and Screenings',
  'Pregnancy Services / Expectant Families',
  'Program Planning and Services',
  'Quality Improvement Plan / QIP',
  'Recordkeeping and Reporting',
  'Safety Practices',
  'Staff Wellness',
  'Teaching Practices / Teacher-Child Interactions',
  'Technology and Information Systems',
  'Transition Practices',
  'Transportation',
];

export const REGIONS = [
  1,
  2,
  3,
  4,
  5,
  6,
  7,
  8,
  9,
  10,
  11,
  12,
];

export const DECIMAL_BASE = 10;

export const managerReportStatuses = [
  'needs_action',
  'approved',
];

export const REPORT_STATUSES = {
  DRAFT: 'draft',
  DELETED: 'deleted',
  SUBMITTED: 'submitted',
  NEEDS_ACTION: 'needs_action',
  APPROVED: 'approved',
};

export const MODEL_TYPES = {
  ACTIVITY_REPORT: 'activityReport',
  RECIPIENT: 'recipient',
};

export const REPORTS_PER_PAGE = 10;
export const ALERTS_PER_PAGE = 10;
export const RECIPIENTS_PER_PAGE = 12;
export const GOVERNMENT_HOSTNAME_EXTENSION = '.ohs.acf.hhs.gov';
export const ESCAPE_KEY_CODE = 27;
export const GOALS_PER_PAGE = 5;

// In Internet Explorer (tested on release 9 and 11) and Firefox 36 and earlier
// the Esc key returns "Esc" instead of "Escape".
export const ESCAPE_KEY_CODES = ['Escape', 'Esc'];

export const DATE_FMT = 'YYYY/MM/DD';
export const DATE_DISPLAY_FORMAT = 'MM/DD/YYYY';
export const EARLIEST_INC_FILTER_DATE = moment('2020-08-31');

<<<<<<< HEAD
const LOCAL_STORAGE_CACHE_NUMBER = '0.1';
export const LOCAL_STORAGE_DATA_KEY = (id) => `ar-form-data-${id}-${LOCAL_STORAGE_CACHE_NUMBER}`;
export const LOCAL_STORAGE_ADDITIONAL_DATA_KEY = (id) => `ar-additional-data-${id}-${LOCAL_STORAGE_CACHE_NUMBER}`;
export const LOCAL_STORAGE_EDITABLE_KEY = (id) => `ar-can-edit-${id}-${LOCAL_STORAGE_CACHE_NUMBER}`;
=======
export const GOAL_CLOSE_REASONS = [
  'Duplicate goal',
  'Recipient request',
  'TTA complete',
];

export const GOAL_SUSPEND_REASONS = [
  'Key staff turnover',
  'Recipient request',
  'Recipient is not responding',
  'Other',
];
>>>>>>> 53f87198
<|MERGE_RESOLUTION|>--- conflicted
+++ resolved
@@ -231,12 +231,11 @@
 export const DATE_DISPLAY_FORMAT = 'MM/DD/YYYY';
 export const EARLIEST_INC_FILTER_DATE = moment('2020-08-31');
 
-<<<<<<< HEAD
 const LOCAL_STORAGE_CACHE_NUMBER = '0.1';
 export const LOCAL_STORAGE_DATA_KEY = (id) => `ar-form-data-${id}-${LOCAL_STORAGE_CACHE_NUMBER}`;
 export const LOCAL_STORAGE_ADDITIONAL_DATA_KEY = (id) => `ar-additional-data-${id}-${LOCAL_STORAGE_CACHE_NUMBER}`;
 export const LOCAL_STORAGE_EDITABLE_KEY = (id) => `ar-can-edit-${id}-${LOCAL_STORAGE_CACHE_NUMBER}`;
-=======
+
 export const GOAL_CLOSE_REASONS = [
   'Duplicate goal',
   'Recipient request',
@@ -248,5 +247,4 @@
   'Recipient request',
   'Recipient is not responding',
   'Other',
-];
->>>>>>> 53f87198
+];