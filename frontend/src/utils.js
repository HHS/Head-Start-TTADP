--- conflicted
+++ resolved
@@ -10,22 +10,6 @@
   DECIMAL_BASE,
   DATE_FMT,
 } from './Constants';
-<<<<<<< HEAD
-import {
-  START_DATE_FILTER,
-  GRANT_NUMBER_FILTER,
-  PROGRAM_SPECIALIST_FILTER,
-  PROGRAM_TYPE_FILTER,
-  REASON_FILTER,
-  RECIPIENT_NAME_FILTER,
-  REGION_FILTER,
-  ROLE_FILTER,
-  TARGET_POPULATION_FILTER,
-  TOPICS_FILTER,
-  REPORT_ID_FILTER,
-} from './components/filter/constants';
-=======
->>>>>>> 04bb6958
 
 /**
  * Given a potential url, verify that it is a valid url with http(s) scheme.
@@ -145,23 +129,6 @@
     const condition = queryKeys[index];
 
     if (topic && condition && query) {
-<<<<<<< HEAD
-      const { display, displayQuery } = [
-        START_DATE_FILTER,
-        GRANT_NUMBER_FILTER,
-        PROGRAM_SPECIALIST_FILTER,
-        PROGRAM_TYPE_FILTER,
-        REASON_FILTER,
-        RECIPIENT_NAME_FILTER,
-        REGION_FILTER,
-        ROLE_FILTER,
-        TARGET_POPULATION_FILTER,
-        TOPICS_FILTER,
-        REPORT_ID_FILTER,
-      ].find((f) => f.id === topic);
-
-=======
->>>>>>> 04bb6958
       return {
         id: uuidv4(),
         topic,
