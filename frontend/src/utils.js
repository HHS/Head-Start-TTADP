<<<<<<< HEAD
import { GOVERNMENT_HOSTNAME_EXTENSION, REPORT_STATUSES } from './Constants';
=======
import htmlToDraft from 'html-to-draftjs';
import { EditorState, ContentState } from 'draft-js';
import { GOVERNMENT_HOSTNAME_EXTENSION } from './Constants';
>>>>>>> 5df8c49a

/**
 * Given a potential url, verify that it is a valid url with http(s) scheme.
 */
export const isValidURL = (url) => {
  try {
    const potential = new URL(url);
    // Verify that its only http(s)
    return ['https:', 'http:'].includes(potential.protocol);
  } catch (err) {
    return false;
  }
};

/**
 * Decide if given url is internal goverment link.
 * Internal gov link is defined as any host name that does not
 * end with `GOVERNMENT_HOSTNAME_EXTENSION`

 * Assumes url passed in is valid.
 */
export const isInternalGovernmentLink = (url) => {
  const newUrl = new URL(url);
  return newUrl.host.endsWith(GOVERNMENT_HOSTNAME_EXTENSION);
};

/**
 * Decide if a given url is external or not. Assumes, url is already valid.
 * Definition of external is anything not matching the current host name
 * *OR*
 * Any host name that does not end with `GOVERNMENT_HOSTNAME_EXTENSION`
 */
export const isExternalURL = (url) => {
  const newUrl = new URL(url);
  const currentHost = window.location;

  if (isInternalGovernmentLink(url)) {
    return false;
  }

  return (newUrl.host !== currentHost.host);
};

<<<<<<< HEAD
export const reportIsEditable = (status) => status === REPORT_STATUSES.DRAFT
  || status === REPORT_STATUSES.NEEDS_ACTION;
=======
/**
 * Given an html string.
 * Return an `EditorState` object that is used for the Rich Editor Text Box.
 *
 */

export const getEditorState = (name) => {
  const { contentBlocks, entityMap } = htmlToDraft(name || '');
  const contentState = ContentState.createFromBlockArray(contentBlocks, entityMap);
  return EditorState.createWithContent(contentState);
};
>>>>>>> 5df8c49a
<|MERGE_RESOLUTION|>--- conflicted
+++ resolved
@@ -1,10 +1,6 @@
-<<<<<<< HEAD
-import { GOVERNMENT_HOSTNAME_EXTENSION, REPORT_STATUSES } from './Constants';
-=======
 import htmlToDraft from 'html-to-draftjs';
 import { EditorState, ContentState } from 'draft-js';
-import { GOVERNMENT_HOSTNAME_EXTENSION } from './Constants';
->>>>>>> 5df8c49a
+import { GOVERNMENT_HOSTNAME_EXTENSION, REPORT_STATUSES } from './Constants';
 
 /**
  * Given a potential url, verify that it is a valid url with http(s) scheme.
@@ -48,10 +44,9 @@
   return (newUrl.host !== currentHost.host);
 };
 
-<<<<<<< HEAD
 export const reportIsEditable = (status) => status === REPORT_STATUSES.DRAFT
   || status === REPORT_STATUSES.NEEDS_ACTION;
-=======
+
 /**
  * Given an html string.
  * Return an `EditorState` object that is used for the Rich Editor Text Box.
@@ -62,5 +57,4 @@
   const { contentBlocks, entityMap } = htmlToDraft(name || '');
   const contentState = ContentState.createFromBlockArray(contentBlocks, entityMap);
   return EditorState.createWithContent(contentState);
-};
->>>>>>> 5df8c49a
+};