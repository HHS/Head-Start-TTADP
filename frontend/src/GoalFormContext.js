import React from 'react';

<<<<<<< HEAD
const GoalFormContext = React.createContext({
  isGoalFormClosed: false,
  toggleGoalForm: () => {},
  toggleObjectiveForm: () => {},
});
=======
const GoalFormContext = React.createContext({});
>>>>>>> f497893a

export default GoalFormContext;<|MERGE_RESOLUTION|>--- conflicted
+++ resolved
@@ -1,13 +1,5 @@
 import React from 'react';
 
-<<<<<<< HEAD
-const GoalFormContext = React.createContext({
-  isGoalFormClosed: false,
-  toggleGoalForm: () => {},
-  toggleObjectiveForm: () => {},
-});
-=======
 const GoalFormContext = React.createContext({});
->>>>>>> f497893a
 
 export default GoalFormContext;