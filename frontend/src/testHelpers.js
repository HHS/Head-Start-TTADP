--- conflicted
+++ resolved
@@ -48,26 +48,14 @@
   });
 }
 
-<<<<<<< HEAD
 export function mockDocumentProperty(property, value) {
-  const { [property]: originalProperty } = document;
-  delete document[property];
-  beforeAll(() => {
-    Object.defineProperty(document, property, {
-      configurable: true,
-      writable: true,
-      value,
-    });
-  });
-  afterAll(() => {
-    document[property] = originalProperty;
-  });
-=======
+  mockProperty(document, property, value);
+}
+
 export function mockNavigatorProperty(property, value) {
   mockProperty(navigator, property, value);
 }
 
 export function mockWindowProperty(property, value) {
   mockProperty(window, property, value);
->>>>>>> ca5b9483
 }