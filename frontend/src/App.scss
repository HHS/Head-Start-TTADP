@use 'colors.scss' as *;

a {
  color: $text-link;
}

a:visited {
  color: $text-visited
}

.usa-table thead th a {
  color: $text-ink;
}

.usa-skipnav:focus {
  z-index: 999999;
}

.smart-hub-offset-nav {
  margin-left: 8rem;
}

@media all and (min-width: 30em){
  .tablet\:smart-hub-offset-nav {
    margin-left: 11rem;
  }
}

@media all and (min-width: 64em){
  .desktop\:smart-hub-offset-nav {
    margin-left: 16rem;
  }
}

.smart-hub-bg-blue {
  background-color: $ttahub-blue;
}


.smart-hub-title {
  font-size: 1.25rem;
}

.smart-hub-cursor-pointer:hover {
  cursor: pointer;
}

body {
  background-color: $gray-two;
}

.text-ink {
  color: $text-ink
}

.smart-hub-bg-blue-primary {
  background-color: $ttahub-blue;
}

.smart-hub-border-blue-primary {
  border-color: $ttahub-medium-blue;
}

.smart-hub-maxw-placard {
  max-width: 34.25rem;
}

.height-12 {
  height: 6.5em;
}

.usa-legend {
  font-size: 2.13rem;
  font-weight: bold;
}

/* ========== some form resets ========== */

.usa-button:not(
<<<<<<< HEAD
  .usa-button--outline, 
  .usa-button--unstyled, 
  .usa-button--secondary,
  :disabled
=======
  .usa-button--outline, .usa-button--unstyled, :disabled, .usa-modal__close, .usa-button--secondary
>>>>>>> 2ae089be
) {
  background-color: $ttahub-medium-blue;
}

.usa-button--outline {
  box-shadow: inset 0 0 0 2px $ttahub-medium-blue;
  color: $ttahub-medium-blue;
}

.usa-button--unstyled {
  color: $ttahub-medium-blue;
}

input:not([disabled]):focus, 
select:not([disabled]):focus, 
textarea:not([disabled]):focus, 
button:not([disabled]):focus {
  outline: .25rem solid $blue-vivid-focus;
}

.usa-checkbox__input:checked + .usa-checkbox__label::before {
  background-color: $ttahub-medium-blue;
  box-shadow: 0 0 0 2px $ttahub-medium-blue;
}

.usa-radio__input:checked + .usa-radio__label::before {
  background-color: $ttahub-medium-blue;
}

/* ========== page heading class to be shared ========== */
.page-heading {
  font-size: 40px;
  font-family: "Merriweather", serif;
  font-weight: 700;
}


/* ========== Table stripe overrride ========== */
.usa-table--striped tbody tr:nth-child(2n+1) td, .usa-table--striped tbody tr:nth-child(2n+1) th {
  background-color: $gray-two;
}


/* ========== Print Styles ========== */

/* This is for elements that in the DOM that should appear only when printing */
.print-only {
  display: none;
}

@media print {
  .smart-hub-header {
    position: relative;
  }

 * {
    color: #000 !important;
    box-shadow: none !important;
    font-size: 12pt;
 }

  body {
    background: #fff !important;
    font-size: 12pt;
  }

  .grid-container {
    max-width: unset;
    width: 100%;
  }

  .print\:grid-col-6 {
    flex: 0 1 auto;
    width: 50%;
  }

  .usa-header {
    background: #fff !important;
  }

  .usa-nav-container {
    padding: 0 !important;
    margin: 0 0.125in !important;
  }

  .smart-hub-offset-nav {
    margin-left: unset;
  }

  .print-only {
    display: unset;
  }

  .no-break-within {
    break-inside: avoid;
  }

  /* Hide things that don't need to be printed
   * ':empty' doesn't work on <textarea>, so we need to check values and set 'no-print' if empty
   * */
  .usa-nav,
  .usa-menu-btn,
  .no-print,
  input:empty,
  button[type="submit"]
  {
    display: none !important;
  }

  .usa-alert {
    background: none;
    border: 1px solid #adadad;
  }
  /* .usa-alert uses a :before to create the left border, which we want to remove */
  .usa-alert::before {
    display: none;
  }

  .smart-hub-review-section--empty {
    margin-bottom: 1in;
  }

  /* Show content that is hidden, e.g. collapsed accordions */
  [hidden] {
    display: unset;
  }

  .usa-section,
  .usa-section > div
  {
    margin: 0;
    padding: 0;
  }

  .new-activity-report {
    font-size: 36pt;
    margin: 0.25in 0;
  }

  .smart-hub-status-label {
    background: none;
    border: 1px solid #adadad;
  }

  .smart-hub-navigator-wrapper {
    width: 100%;
    padding-left: 0;
    padding-right: 0;
  }

  .smart-hub-review > div {
    padding: 0 !important;
  }

  .usa-accordion__button {
    background: none !important;
  }

  .usa-accordion__heading {
    break-before: auto;
    break-after: avoid-page;
  }

  .usa-accordion__heading .usa-accordion__button {
    color: #454545 !important;
    padding: 0;
  }

  .usa-accordion__content {
    break-before: avoid-page;
    break-after: auto;
    display: block;
    margin-bottom: 0.5in;
    padding: 0;
  }
}

.DayPickerNavigation_button {
  border: 1px solid #71767A;
  background-color: #fff;
}

.DayPickerNavigation_button:hover {
  background-color: #F0F0F0;
}

.DayPickerNavigation_button:focus {
  border: 1px solid #C4C4C4;
}

.DayPickerNavigation_button svg  {
fill: #1B1B1B;
}<|MERGE_RESOLUTION|>--- conflicted
+++ resolved
@@ -77,14 +77,7 @@
 /* ========== some form resets ========== */
 
 .usa-button:not(
-<<<<<<< HEAD
-  .usa-button--outline, 
-  .usa-button--unstyled, 
-  .usa-button--secondary,
-  :disabled
-=======
   .usa-button--outline, .usa-button--unstyled, :disabled, .usa-modal__close, .usa-button--secondary
->>>>>>> 2ae089be
 ) {
   background-color: $ttahub-medium-blue;
 }
