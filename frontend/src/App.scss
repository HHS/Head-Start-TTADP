@use 'colors.scss' as *;

a {
  color: $text-link;
}

a:visited {
  color: $text-visited
}

.usa-table thead th a {
  color: $text-ink;
}

.usa-skipnav:focus {
  z-index: 999999;
}

.smart-hub-offset-nav {
  margin-left: 8rem;
}

@media all and (min-width: 30em){
  .tablet\:smart-hub-offset-nav {
    margin-left: 11rem;
  }
}

@media all and (min-width: 64em){
  .desktop\:smart-hub-offset-nav {
    margin-left: 16rem;
  }
}

.smart-hub-bg-blue {
  background-color: $ttahub-blue;
}


.smart-hub-title {
  font-size: 1.25rem;
}

.smart-hub-cursor-pointer:hover {
  cursor: pointer;
}

body {
  background-color: $gray-two;
}

.text-ink {
  color: $text-ink
}

.smart-hub-bg-blue-primary {
  background-color: $ttahub-blue;
}

.smart-hub-border-blue-primary {
  border-color: $ttahub-medium-blue;
}

.smart-hub-maxw-placard {
  max-width: 34.25rem;
}

.height-12 {
  height: 6.5em;
}

.usa-legend {
  font-size: 2.13rem;
  font-weight: bold;
}

/* ========== some form resets ========== */

.usa-button:not(
<<<<<<< HEAD
  .usa-button--outline, 
  .usa-button--unstyled, 
  .usa-button--secondary,
  :disabled
=======
  .usa-button--outline, .usa-button--unstyled, :disabled, .usa-modal__close, .usa-button--secondary
>>>>>>> d16f8f9d
) {
  background-color: $ttahub-medium-blue;
}

.usa-button--outline {
  box-shadow: inset 0 0 0 2px $ttahub-medium-blue;
  color: $ttahub-medium-blue;
}

.usa-button--unstyled {
  color: $ttahub-medium-blue;
}

input:not([disabled]):focus, 
select:not([disabled]):focus, 
textarea:not([disabled]):focus, 
button:not([disabled]):focus {
  outline: .25rem solid $blue-vivid-focus;
}

.usa-checkbox__input:checked + .usa-checkbox__label::before {
  background-color: $ttahub-medium-blue;
  box-shadow: 0 0 0 2px $ttahub-medium-blue;
}

.usa-radio__input:checked + .usa-radio__label::before {
  background-color: $ttahub-medium-blue;
}

/* ========== page heading class to be shared ========== */
.page-heading {
  font-size: 40px;
  font-family: "Merriweather", serif;
  font-weight: 700;
}


/* ========== Table stripe overrride ========== */
.usa-table--striped tbody tr:nth-child(2n+1) td, .usa-table--striped tbody tr:nth-child(2n+1) th {
  background-color: $gray-two;
}


/* ========== Print Styles ========== */

/* This is for elements that in the DOM that should appear only when printing */
.print-only {
  display: none;
}

@media print {
  .smart-hub-header {
    position: relative;
  }

 * {
    color: #000 !important;
    box-shadow: none !important;
    font-size: 12pt;
 }

  body {
    background: #fff !important;
    font-size: 12pt;
  }

  .grid-container {
    max-width: unset;
    width: 100%;
  }

  .print\:grid-col-6 {
    flex: 0 1 auto;
    width: 50%;
  }

  .usa-header {
    background: #fff !important;
  }

  .usa-nav-container {
    padding: 0 !important;
    margin: 0 0.125in !important;
  }

  .smart-hub-offset-nav {
    margin-left: unset;
  }

  .print-only {
    display: unset;
  }

  /* Hide things that don't need to be printed
   * ':empty' doesn't work on <textarea>, so we need to check values and set 'no-print' if empty
   * */
  .usa-nav,
  .usa-menu-btn,
  .no-print,
  input:empty,
  button[type="submit"]
  {
    display: none !important;
  }

  .usa-alert {
    background: none;
    border: 1px solid #adadad;
  }
  /* .usa-alert uses a :before to create the left border, which we want to remove */
  .usa-alert::before {
    display: none;
  }

  .smart-hub-review-section--empty {
    margin-bottom: 1in;
  }

  /* Show content that is hidden, e.g. collapsed accordions */
  [hidden] {
    display: unset;
  }

  .usa-section,
  .usa-section > div
  {
    margin: 0;
    padding: 0;
  }

  .new-activity-report {
    font-size: 36pt;
    margin: 0.25in 0;
  }

  .smart-hub-status-label {
    background: none;
    border: 1px solid #adadad;
  }

  .smart-hub-navigator-wrapper {
    width: 100%;
    padding-left: 0;
    padding-right: 0;
  }

  .smart-hub-review > div {
    padding: 0 !important;
  }

  .usa-accordion__button {
    background: none !important;
  }

  .usa-accordion__heading {
    break-before: auto;
    break-after: avoid-page;
  }

  .usa-accordion__heading .usa-accordion__button {
    color: #454545 !important;
    padding: 0;
  }

  .usa-accordion__content {
    break-before: avoid-page;
    break-after: auto;
    display: block;
    margin-bottom: 0.5in;
    padding: 0;
  }
}

.DayPickerNavigation_button {
  border: 1px solid #71767A;
  background-color: #fff;
}

.DayPickerNavigation_button:hover {
  background-color: #F0F0F0;
}

.DayPickerNavigation_button:focus {
  border: 1px solid #C4C4C4;
}

.DayPickerNavigation_button svg  {
fill: #1B1B1B;
}<|MERGE_RESOLUTION|>--- conflicted
+++ resolved
@@ -77,14 +77,11 @@
 /* ========== some form resets ========== */
 
 .usa-button:not(
-<<<<<<< HEAD
   .usa-button--outline, 
   .usa-button--unstyled, 
   .usa-button--secondary,
   :disabled
-=======
-  .usa-button--outline, .usa-button--unstyled, :disabled, .usa-modal__close, .usa-button--secondary
->>>>>>> d16f8f9d
+  .usa-modal__close,
 ) {
   background-color: $ttahub-medium-blue;
 }
