import { useContext, useMemo } from 'react';
import { REPORT_STATUSES, TRAINING_REPORT_STATUSES } from '@ttahub/common/src/constants';
import UserContext from '../UserContext';
import isAdmin from '../permissions';
import { TRAINING_EVENT_ORGANIZER } from '../Constants';

export default function useSessionCardPermissions({
  session,
  isPoc,
  isOwner,
  isCollaborator,
  eventStatus,
  eventOrganizer,
}) {
  const { approverId } = session;
  const {
    status,
    pocComplete,
    collabComplete,
    facilitation,
  } = session.data;

  const { user } = useContext(UserContext);
  const isAdminUser = useMemo(() => isAdmin(user), [user]);
  const isSessionApprover = user.id === Number(approverId);

  const showSessionEdit = useMemo(() => {
    const submitted = !!(pocComplete && collabComplete && approverId);
    const statusIsComplete = status === TRAINING_REPORT_STATUSES.COMPLETE;
    const statusIsNeedsAction = status === REPORT_STATUSES.NEEDS_ACTION;
    // eslint-disable-next-line max-len
    const isRegionalNoNationalCenters = eventOrganizer === TRAINING_EVENT_ORGANIZER.REGIONAL_TTA_NO_NATIONAL_CENTERS;
    // eslint-disable-next-line max-len
    const isRegionalWithNationalCenters = eventOrganizer === TRAINING_EVENT_ORGANIZER.REGIONAL_PD_WITH_NATIONAL_CENTERS;
    const facilitationIncludesRegion = facilitation === 'regional_tta_staff' || facilitation === 'both';

    // Admin override - can edit until event is complete
    if (isAdminUser) {
      return eventStatus !== TRAINING_REPORT_STATUSES.COMPLETE;
    }

    // Universal blockers for non-admin users
    if (statusIsComplete) {
      return false;
    }

    // Owner cannot edit (even if they have other roles)
    if (isOwner) {
      return false;
    }

    // Submitted session rules (affects all except admin/owner)
    if (submitted && !statusIsNeedsAction) {
      // Only approver can edit when submitted and not needs_action
      return isSessionApprover;
    }

    // Approver cannot edit when they've returned it (needs_action)
    if (submitted && statusIsNeedsAction && isSessionApprover) {
      return false;
    }

<<<<<<< HEAD
    // eslint-disable-next-line max-len
    // If they are the collaborator, they should not be able to edit the session.
    if (isCollaborator && !isAdminUser && collabComplete && !statusIsNeedsAction) {
      return false;
=======
    // POC-specific edit blockers (apply even if user has other roles)
    if (isPoc) {
      if (isRegionalNoNationalCenters) {
        return false;
      }
      if (pocComplete && !statusIsNeedsAction) {
        return false;
      }
>>>>>>> 71e1446f
    }

    // Collaborator-specific edit blockers (apply even if user has other roles)
    if (isCollaborator) {
      if (ownerComplete && !statusIsNeedsAction) {
        return false;
      }
      if (isRegionalWithNationalCenters && facilitationIncludesRegion) {
        return false;
      }
    }

    // If not blocked, allow edit
    return true;
  }, [
    status,
    eventOrganizer,
    facilitation,
    isSessionApprover,
    isPoc,
    pocComplete,
    isAdminUser,
    isCollaborator,
    ownerComplete,
    eventStatus,
    isOwner,
    approverId,
  ]);

  const showSessionDelete = useMemo(() => {
    const statusIsComplete = status === TRAINING_REPORT_STATUSES.COMPLETE;
    // eslint-disable-next-line max-len
    const isRegionalNoNationalCenters = eventOrganizer === TRAINING_EVENT_ORGANIZER.REGIONAL_TTA_NO_NATIONAL_CENTERS;
    // eslint-disable-next-line max-len
    const isRegionalWithNationalCenters = eventOrganizer === TRAINING_EVENT_ORGANIZER.REGIONAL_PD_WITH_NATIONAL_CENTERS;
    const facilitationIncludesRegion = facilitation === 'regional_tta_staff' || facilitation === 'both';

    // Admin override - can delete until event is complete
    if (isAdminUser) {
      return eventStatus !== TRAINING_REPORT_STATUSES.COMPLETE;
    }

    // Universal delete blockers for non-admin users
    if (statusIsComplete || eventStatus === TRAINING_REPORT_STATUSES.COMPLETE) {
      return false;
    }

    // Approver-only users cannot delete
    // (but if they're also owner/POC/collaborator, other rules apply)
    const isApproverOnly = isSessionApprover && !isOwner && !isCollaborator && !isPoc;
    if (isApproverOnly) {
      return false;
    }

    // POC-specific delete blockers
    if (isPoc) {
      if (isRegionalNoNationalCenters) {
        return false;
      }
      if (isRegionalWithNationalCenters && facilitation === 'national_center') {
        return false;
      }
    }

    // Collaborator-specific delete blockers
    if (isCollaborator) {
      if (isRegionalWithNationalCenters && facilitationIncludesRegion) {
        return false;
      }
    }

    // If not blocked, allow delete
    // This includes: Owner, Owner+POC (with valid conditions), Owner+Collaborator, etc.
    return true;
  }, [
    status,
    eventStatus,
    eventOrganizer,
    facilitation,
    isSessionApprover,
<<<<<<< HEAD
    isPoc,
    pocComplete,
    isAdminUser, isCollaborator,
    collabComplete,
    isWriteable,
    eventStatus,
=======
>>>>>>> 71e1446f
    isOwner,
    isCollaborator,
    isPoc,
    isAdminUser,
  ]);

  return {
    showSessionEdit,
    showSessionDelete,
  };
}<|MERGE_RESOLUTION|>--- conflicted
+++ resolved
@@ -60,12 +60,6 @@
       return false;
     }
 
-<<<<<<< HEAD
-    // eslint-disable-next-line max-len
-    // If they are the collaborator, they should not be able to edit the session.
-    if (isCollaborator && !isAdminUser && collabComplete && !statusIsNeedsAction) {
-      return false;
-=======
     // POC-specific edit blockers (apply even if user has other roles)
     if (isPoc) {
       if (isRegionalNoNationalCenters) {
@@ -74,12 +68,11 @@
       if (pocComplete && !statusIsNeedsAction) {
         return false;
       }
->>>>>>> 71e1446f
     }
 
     // Collaborator-specific edit blockers (apply even if user has other roles)
     if (isCollaborator) {
-      if (ownerComplete && !statusIsNeedsAction) {
+      if (collabComplete && !statusIsNeedsAction) {
         return false;
       }
       if (isRegionalWithNationalCenters && facilitationIncludesRegion) {
@@ -98,7 +91,7 @@
     pocComplete,
     isAdminUser,
     isCollaborator,
-    ownerComplete,
+    collabComplete,
     eventStatus,
     isOwner,
     approverId,
@@ -155,15 +148,6 @@
     eventOrganizer,
     facilitation,
     isSessionApprover,
-<<<<<<< HEAD
-    isPoc,
-    pocComplete,
-    isAdminUser, isCollaborator,
-    collabComplete,
-    isWriteable,
-    eventStatus,
-=======
->>>>>>> 71e1446f
     isOwner,
     isCollaborator,
     isPoc,
