--- conflicted
+++ resolved
@@ -1,9 +1,4 @@
-<<<<<<< HEAD
-/* eslint-disable no-unused-vars */
-import React from 'react';
-=======
 import React, { useEffect, useState } from 'react';
->>>>>>> da5b627c
 import PropTypes from 'prop-types';
 import {
   Table,
