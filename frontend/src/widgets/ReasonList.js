--- conflicted
+++ resolved
@@ -23,12 +23,7 @@
   return (
     <TableWidget
       data={data}
-<<<<<<< HEAD
       headings={['Reason', 'Number of activities']}
-      dateTime={dateTime}
-=======
-      headings={['Reason', '# of Activities']}
->>>>>>> 18a0b5ea
       loading={loading}
       loadingLabel="Reason list loading"
       title="Reasons in Activity Reports"
