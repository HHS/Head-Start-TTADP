import React, { useState, useEffect, useRef } from 'react';
import PropTypes from 'prop-types';
import { RECIPIENTS_WITH_OHS_STANDARD_FEI_GOAL_PER_PAGE } from '../Constants';
import HorizontalTableWidget from './HorizontalTableWidget';
import WidgetContainer from '../components/WidgetContainer';
import useWidgetPaging from '../hooks/useWidgetPaging';
import DrawerTriggerButton from '../components/DrawerTriggerButton';
import Drawer from '../components/Drawer';
import ContentFromFeedByTag from '../components/ContentFromFeedByTag';

function RecipientsWithOhsStandardFeiGoalWidget({
  data,
  loading,
  resetPagination,
  setResetPagination,
}) {
  const defaultSortConfig = {
    sortBy: '1',
    direction: 'desc',
    activePage: 1,
  };

  const [numberOfRecipientsPerPage, setNumberOfRecipientsPerPage] = useState([]);
  const [recipientCount, setRecipientCount] = useState(0);
  const [localLoading, setLocalLoading] = useState(false);
  const [recipientsPerPage, setRecipientsPerPage] = useState([]);
  const [checkBoxes, setCheckBoxes] = useState({});

  const titleDrawerRef = useRef(null);
  const subtitleDrawerLinkRef = useRef(null);

  const {
    offset,
    activePage,
    handlePageChange,
    requestSort,
    exportRows,
    sortConfig,
  } = useWidgetPaging(
    data.headers,
    'recipientsWithOhsStandardFeiGoal',
    defaultSortConfig,
    RECIPIENTS_WITH_OHS_STANDARD_FEI_GOAL_PER_PAGE,
    numberOfRecipientsPerPage,
    setNumberOfRecipientsPerPage,
    resetPagination,
    setResetPagination,
    loading,
    checkBoxes,
    'RecipientsWithOhsStandardFeiGoal',
    setRecipientsPerPage,
    ['Recipient', 'Goal_number', 'Goal_status', 'Root_cause'],
    ['Goal_created_on'],
    'recipientsWithOhsStandardFeiGoal.csv',
  );

  useEffect(() => {
    try {
      // Set local data.
      setLocalLoading(true);
      const recipientToUse = data.RecipientsWithOhsStandardFeiGoal || [];
      setNumberOfRecipientsPerPage(recipientToUse);
      setRecipientCount(recipientToUse.length);
    } finally {
      setLocalLoading(false);
    }
  }, [data]);

  const numberOfGrants = 70;
  const getSubtitleWithPct = () => {
    const totalRecipients = 159;
    return `${recipientCount} of ${totalRecipients} (${((recipientCount / totalRecipients) * 100).toFixed(2)}%) recipients (${numberOfGrants} grants)`;
  };

  const menuItems = [
    {
      label: 'Export selected rows',
      onClick: () => {
        exportRows('selected');
      },
    },
    {
      label: 'Export table',
      onClick: () => {
        exportRows('all');
      },
    },
  ];

  return (
    <>
      <WidgetContainer
        title="Recipients with"
        subtitle="Root causes were identified through self-reported data."
        subtitle2={getSubtitleWithPct()}
        loading={loading || localLoading}
        loadingLabel="Recipients with OHS standard FEI goal loading"
        showPagingBottom
        currentPage={activePage}
        totalCount={recipientCount}
        offset={offset}
        perPage={RECIPIENTS_WITH_OHS_STANDARD_FEI_GOAL_PER_PAGE}
        handlePageChange={handlePageChange}
<<<<<<< HEAD
        menuItems={menuItems}
        // content slots
        TitleDrawer={(
          <>
            <DrawerTriggerButton customClass="font-sans-lg margin-left-1 text-bold" drawerTriggerRef={titleDrawerRef}>
              OHS standard FEI goal
            </DrawerTriggerButton>
            <Drawer
              triggerRef={titleDrawerRef}
              stickyHeader
              stickyFooter
              title="OHS standard FEI goal"
            >
              <ContentFromFeedByTag tagName="ttahub-fei-root-causes" contentSelector="table" />
            </Drawer>
          </>
        )}
        SubtitleDrawer={(
          <div className="smart-hub--table-widget-subtitle margin-x-0 margin-y-3 ">
            <DrawerTriggerButton drawerTriggerRef={subtitleDrawerLinkRef} removeLeftMargin>
              Learn about root causes
            </DrawerTriggerButton>
            <Drawer
              triggerRef={subtitleDrawerLinkRef}
              stickyHeader
              stickyFooter
              title="FEI root cause"
            >
              <ContentFromFeedByTag tagName="ttahub-fei-root-causes" contentSelector="table" />
            </Drawer>
          </div>
        )}
=======
        enableCheckboxes
        exportRows={exportRows}
        titleDrawerText="OHS standard FEI goal"
        titleDrawerTitle="OHS standard FEI goal"
        titleDrawerTag="ttahub-fei-root-causes"
        subtitle2DrawerLinkText="Learn about root causes"
        subtitle2DrawerTitle="FEI root cause"
        subtitle2DrawerTag="ttahub-fei-root-causes"
>>>>>>> 5769041d
      >
        <HorizontalTableWidget
          headers={data.headers || []}
          data={recipientsPerPage || []}
          firstHeading="Recipient"
          enableSorting
          sortConfig={sortConfig}
          requestSort={requestSort}
          enableCheckboxes
          checkboxes={checkBoxes}
          setCheckboxes={setCheckBoxes}
          showTotalColumn={false}
          hideFirstColumnBorder
        />
      </WidgetContainer>
    </>
  );
}

RecipientsWithOhsStandardFeiGoalWidget.propTypes = {
  data: PropTypes.oneOfType([
    PropTypes.shape({
      headers: PropTypes.arrayOf(PropTypes.string),
      RecipientsWithOhsStandardFeiGoal: PropTypes.arrayOf(
        PropTypes.shape({
          recipient: PropTypes.string,
          goalCreatedOn: PropTypes.date,
          goalNumber: PropTypes.string,
          goalStatus: PropTypes.string,
          rootCause: PropTypes.string,
        }),
      ),
    }),
    PropTypes.shape({}),
  ]),
  resetPagination: PropTypes.bool,
  setResetPagination: PropTypes.func,
  loading: PropTypes.bool.isRequired,
};

RecipientsWithOhsStandardFeiGoalWidget.defaultProps = {
  data: { headers: [], RecipientsWithOhsStandardFeiGoal: [] },
  resetPagination: false,
  setResetPagination: () => {},
};

export default RecipientsWithOhsStandardFeiGoalWidget;<|MERGE_RESOLUTION|>--- conflicted
+++ resolved
@@ -101,7 +101,6 @@
         offset={offset}
         perPage={RECIPIENTS_WITH_OHS_STANDARD_FEI_GOAL_PER_PAGE}
         handlePageChange={handlePageChange}
-<<<<<<< HEAD
         menuItems={menuItems}
         // content slots
         TitleDrawer={(
@@ -115,7 +114,7 @@
               stickyFooter
               title="OHS standard FEI goal"
             >
-              <ContentFromFeedByTag tagName="ttahub-fei-root-causes" contentSelector="table" />
+              <ContentFromFeedByTag tagName="ttahub-fei-root-causes" />
             </Drawer>
           </>
         )}
@@ -130,20 +129,12 @@
               stickyFooter
               title="FEI root cause"
             >
-              <ContentFromFeedByTag tagName="ttahub-fei-root-causes" contentSelector="table" />
+              <ContentFromFeedByTag tagName="ttahub-fei-root-causes" />
             </Drawer>
           </div>
         )}
-=======
         enableCheckboxes
         exportRows={exportRows}
-        titleDrawerText="OHS standard FEI goal"
-        titleDrawerTitle="OHS standard FEI goal"
-        titleDrawerTag="ttahub-fei-root-causes"
-        subtitle2DrawerLinkText="Learn about root causes"
-        subtitle2DrawerTitle="FEI root cause"
-        subtitle2DrawerTag="ttahub-fei-root-causes"
->>>>>>> 5769041d
       >
         <HorizontalTableWidget
           headers={data.headers || []}
