import React, { useState, useEffect, useRef } from 'react';
import PropTypes from 'prop-types';
import Plotly from 'plotly.js-basic-dist';
import { Grid } from '@trussworks/react-uswds';
import withWidgetData from './withWidgetData';
import Container from '../components/Container';
import AccessibleWidgetData from './AccessibleWidgetData';
import './TopicFrequencyGraph.css';
import ButtonSelect from '../components/ButtonSelect';
import MediaCaptureButton from '../components/MediaCaptureButton';
import colors from '../colors';

export const SORT_ORDER = {
  DESC: 1,
  ALPHA: 2,
};

export function sortData(data, order) {
  if (order === SORT_ORDER.ALPHA) {
    data.sort((a, b) => a.topic.localeCompare(b.topic));
  } else {
    data.sort((a, b) => b.count - a.count);
  }
}

/**
 *
 * Takes a string, a reason (or topic, if you prefer)
 * provided for an activity report and intersperses it with line breaks
 * depending on the length
 *
 * @param {string} topic
 * @returns string with line breaks
 */
export function topicsWithLineBreaks(reason) {
  const arrayOfTopics = reason.split(' ');

  return arrayOfTopics.reduce((accumulator, currentValue) => {
    const lineBreaks = accumulator.match(/<br \/>/g);
    const allowedLength = lineBreaks ? lineBreaks.length * 6 : 6;

    // we don't want slashes on their own lines
    if (currentValue === '/') {
      return `${accumulator} ${currentValue}`;
    }

    if (accumulator.length > allowedLength) {
      return `${accumulator}<br />${currentValue}`;
    }

    return `${accumulator} ${currentValue}`;
  }, '');
}

export function TopicFrequencyGraphWidget({
  data, loading,
}) {
  // whether to show the data as accessible widget data or not
  const [showAccessibleData, setShowAccessibleData] = useState(false);

  // where the table data lives
  const [columnHeadings, setColumnHeadings] = useState([]);
  const [tableRows, setTableRows] = useState([]);

  // the order the data is displayed in the chart
  const [order, setOrder] = useState(SORT_ORDER.DESC);

  // the dom el for drawing the chart
  const bars = useRef();

  const widget = useRef();

  useEffect(() => {
    if (!bars || !data || !Array.isArray(data)) {
      return;
    }

    // sort the api response based on the dropdown choices
    sortData(data, order);

    const topics = [];
    const counts = [];
    const rows = [];

    data.forEach((dataPoint) => {
      if (!showAccessibleData) {
        topics.push(dataPoint.topic);
        counts.push(dataPoint.count);
      } else {
        rows.push({
          data: [dataPoint.topic, dataPoint.count],
        });
      }
    });

    if (showAccessibleData) {
      setColumnHeadings(['Topic', 'Count']);
      setTableRows(rows);
      return;
    }

    const trace = {
      type: 'bar',
      x: topics.map((topic) => topicsWithLineBreaks(topic)),
      y: counts,
      hoverinfo: 'y',
      marker: {
        color: colors.ttahubMediumBlue,
      },
    };

    const width = topics.length * 180;

    const layout = {
      bargap: 0.5,
      height: 300,
      hoverlabel: {
        bgcolor: '#000',
        bordercolor: '#000',
        font: {
          color: '#fff',
          size: 16,
        },
      },
      font: {
        color: colors.textInk,
      },
      width,
      margin: {
        l: 80,
        pad: 20,
        t: 24,
      },
      xaxis: {
        automargin: true,
        tickangle: 0,
        title: {
          font: {
            color: colors.textInk,
          },
        },
      },
      yaxis: {
        tickformat: ',.0d',
        title: {
          standoff: 60,
          text: 'Number of Activity Reports',
          font: {
            color: colors.textInk,
          },
        },
      },
      hovermode: 'none',
    };

    // draw the plot
    Plotly.newPlot(bars.current, [trace], layout, { displayModeBar: false, hovermode: 'none' });
  }, [data, order, setOrder, showAccessibleData]);

  /**
   * takes in the react-select style data structure and extracts the number value
   * which is how we want it in our component
   * @param {{
   *   value: number,
   *   label: string
   * }} selected
   */
  const onApplySort = (selected) => {
    setOrder(selected.value);
  };

  // toggle the data table
  function toggleType() {
    setShowAccessibleData(!showAccessibleData);
  }

  return (
<<<<<<< HEAD
    <Container className="ttahub--topic-frequency-graph overflow-x-scroll" ref={widget} padding={3} loading={loading} loadingLabel="Topic frequency loading">
      <Grid row className="position-relative margin-bottom-2 bg-white">
=======
    <Container className="ttahub--topic-frequency-graph overflow-x-scroll" paddingX={3} paddingY={3} loading={loading} loadingLabel="Topic frequency loading">
      <Grid row className="position-relative margin-bottom-2">
>>>>>>> 18a0b5ea
        <Grid className="flex-align-self-center" desktop={{ col: 'auto' }} mobileLg={{ col: 8 }}>
          <h2 className="ttahub--dashboard-widget-heading margin-0">Number of Activity Reports by Topic</h2>
        </Grid>
        <Grid col="auto" gap={1} className="ttahub--topic-frequency-graph-control-row desktop:display-flex bg-white desktop:padding-x-2">
          <ButtonSelect
            data-html2canvas-ignore
            styleAsSelect
            labelId="tfGraphOrder"
            labelText="Change topic graph order"
            ariaName="Change topic graph order menu"
            initialValue={{
              value: SORT_ORDER.DESC,
              label: 'High to Low',
            }}
            applied={order}
            onApply={onApplySort}
            options={
              [
                {
                  value: SORT_ORDER.DESC,
                  label: 'High to Low',
                },
                {
                  value: SORT_ORDER.ALPHA,
                  label: 'A to Z',
                },
              ]
            }
          />
        </Grid>
        <Grid desktop={{ col: 'auto' }} className="ttahub--show-accessible-data-button desktop:margin-y-0 mobile-lg:margin-y-1">
          { !showAccessibleData && <MediaCaptureButton className="margin-x-2" reference={widget} /> }
          <button
            type="button"
            className="usa-button--unstyled margin-top-2"
            aria-label={showAccessibleData ? 'display number of activity reports by topic data as graph' : 'display number of activity reports by topic data as table'}
            onClick={toggleType}
          >
            {showAccessibleData ? 'Display graph' : 'Display table'}
          </button>
        </Grid>

      </Grid>
      { showAccessibleData
        ? <AccessibleWidgetData caption="Number of Activity Reports by Topic Table" columnHeadings={columnHeadings} rows={tableRows} />
        : <div data-testid="bars" className="tta-dashboard--bar-graph-container" ref={bars} /> }

    </Container>
  );
}

TopicFrequencyGraphWidget.propTypes = {
  data: PropTypes.oneOfType([
    PropTypes.arrayOf(
      PropTypes.shape({
        topic: PropTypes.string,
        count: PropTypes.number,
      }),
    ), PropTypes.shape({}),
  ]),
  loading: PropTypes.bool.isRequired,
};

TopicFrequencyGraphWidget.defaultProps = {

  data: [],
};

export default withWidgetData(TopicFrequencyGraphWidget, 'topicFrequencyGraph');<|MERGE_RESOLUTION|>--- conflicted
+++ resolved
@@ -175,13 +175,8 @@
   }
 
   return (
-<<<<<<< HEAD
-    <Container className="ttahub--topic-frequency-graph overflow-x-scroll" ref={widget} padding={3} loading={loading} loadingLabel="Topic frequency loading">
+    <Container className="ttahub--topic-frequency-graph overflow-x-scroll" paddingX={3} paddingY={3} loading={loading} loadingLabel="Topic frequency loading">
       <Grid row className="position-relative margin-bottom-2 bg-white">
-=======
-    <Container className="ttahub--topic-frequency-graph overflow-x-scroll" paddingX={3} paddingY={3} loading={loading} loadingLabel="Topic frequency loading">
-      <Grid row className="position-relative margin-bottom-2">
->>>>>>> 18a0b5ea
         <Grid className="flex-align-self-center" desktop={{ col: 'auto' }} mobileLg={{ col: 8 }}>
           <h2 className="ttahub--dashboard-widget-heading margin-0">Number of Activity Reports by Topic</h2>
         </Grid>
