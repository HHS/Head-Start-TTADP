--- conflicted
+++ resolved
@@ -18,11 +18,7 @@
     render(<TRHoursOfTrainingByNationalCenter />);
 
     // Get ellipsis menu and click "display table"
-<<<<<<< HEAD
-    const menuButton = screen.getByTestId('actions-button');
-=======
     const menuButton = screen.getByTestId('context-menu-actions-btn');
->>>>>>> df3d2b56
     fireEvent.click(menuButton);
     const tableButton = screen.getByText('Display table');
     expect(tableButton).toBeInTheDocument();
