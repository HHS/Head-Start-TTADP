--- conflicted
+++ resolved
@@ -128,11 +128,7 @@
     expect(xAxisTitle).toBeInTheDocument();
 
     // Find the button to show the table
-<<<<<<< HEAD
-    const menuButton = screen.getByTestId('actions-button');
-=======
     const menuButton = screen.getByTestId('context-menu-actions-btn');
->>>>>>> df3d2b56
     fireEvent.click(menuButton);
     const tableButton = screen.getByText('Display table');
     fireEvent.click(tableButton);
