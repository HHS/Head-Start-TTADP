import '@testing-library/jest-dom';
import React from 'react';
import fetchMock from 'fetch-mock';
import {
  render,
  screen,
  waitFor,
  fireEvent,
  act,
} from '@testing-library/react';
import userEvent from '@testing-library/user-event';
import CoursesAssociatedWithActivityReports, { parseValue } from '../CoursesAssociatedWithActivityReports';

const origUrl = window.URL;
const emptyData = {
  headers: ['Jan-22', 'Feb-22', 'Mar-22'],
  courses: [],
};

const mockData = {
  headers: ['Jan-22', 'Feb-22', 'Mar-22'],
  courses: [{
    id: 1,
    link: 'Sample Course 1',
    heading: 'Sample Course 1',
    isUrl: true,
    data: [
      {
        title: 'Jan-22',
        value: '66',
      },
      {
        title: 'Feb-22',
        value: '77',
      },
      {
        title: 'Mar-22',
        value: '88',
      },
      {
        title: 'total',
        value: '99',
      },
    ],
  },
  ],
};

const mockSortData = {
  headers: ['Feb-22'],
  courses: [
    {
      id: 1,
      link: 'Sample Course 2',
      heading: 'Sample Course 2',
      isUrl: true,
      data: [
        {
          title: 'Feb-22',
          value: '2',
        },
        {
          title: 'total',
          value: '4',
        },
      ],
    },
    {
      id: 2,
      link: 'Sample Course 1',
      heading: 'Sample Course 1',
      isUrl: true,
      data: [
        {
          title: 'Feb-22',
          value: '1',
        },
        {
          title: 'total',
          value: '3',
        },
      ],
    },
  ],
};

// eslint-disable-next-line react/prop-types
const TableMock = ({ data, perPage }) => {
  const [resetPagination, setResetPagination] = React.useState(false);
  return (
    <>
      <button
        type="button"
        onClick={() => setResetPagination(!resetPagination)}
        data-testid="reset-pagination"
      >
        Reset pagination
      </button>
      <CoursesAssociatedWithActivityReports
        data={data}
        loading={false}
        resetPagination={resetPagination}
        setResetPagination={setResetPagination}
        perPageNumber={perPage}
      />
    </>
  );
};

const renderCoursesAssociatedWithActivityReports = (data, perPage = 10) => {
  render(<TableMock data={data} perPage={perPage} />);
};

describe('iPD Courses Associated with Activity Reports', () => {
  afterEach(() => {
    fetchMock.restore();
    window.URL = origUrl;
  });

  it('renders correctly without data', async () => {
    renderCoursesAssociatedWithActivityReports(emptyData);

    expect(screen.getByText(/iPD Courses cited on Activity Reports/i)).toBeInTheDocument();
    expect(screen.getByText(/Course name/i)).toBeInTheDocument();
    await waitFor(() => {
      expect(screen.getByText(/Jan-22/i)).toBeInTheDocument();
      expect(screen.getByText(/Feb-22/i)).toBeInTheDocument();
      expect(screen.getByText(/Mar-22/i)).toBeInTheDocument();
    });

    expect(screen.getByRole('columnheader', { name: /total/i })).toBeInTheDocument();

    // Displays the foot note.
    expect(screen.getByText('* Collection of iPD courses in the TTA Hub began on March 7, 2024.')).toBeInTheDocument();
  });

  it('renders correctly with data', async () => {
    renderCoursesAssociatedWithActivityReports(mockData);

    expect(screen.getByText(/iPD Courses cited on Activity Reports/i)).toBeInTheDocument();
    expect(screen.getByText(/Course name/i)).toBeInTheDocument();
    await waitFor(() => {
      expect(screen.getByText(/Jan-22/i)).toBeInTheDocument();
      expect(screen.getByText(/Feb-22/i)).toBeInTheDocument();
      expect(screen.getByText(/Mar-22/i)).toBeInTheDocument();

      expect(screen.getByText(/Sample Course 1/i)).toBeInTheDocument();
      expect(screen.getByRole('cell', { name: /66/i })).toBeInTheDocument();
      expect(screen.getByRole('cell', { name: /77/i })).toBeInTheDocument();
      expect(screen.getByRole('cell', { name: /88/i })).toBeInTheDocument();
      expect(screen.getByRole('cell', { name: /99/i })).toBeInTheDocument();
    });

    expect(screen.getByRole('columnheader', { name: /total/i })).toBeInTheDocument();

    // Displays the foot note.
    expect(screen.getByText('* Collection of iPD courses in the TTA Hub began on March 7, 2024.')).toBeInTheDocument();
  });

  it('correctly handles value sort', async () => {
    renderCoursesAssociatedWithActivityReports(
      {
        headers: [...mockSortData.headers],
        courses: [...mockSortData.courses, {
          id: 3,
          link: 'Sample Course 3',
          heading: 'Sample Course 3',
          isUrl: true,
          data: [
            {
              title: 'Feb-22',
              value: '2',
            },
            {
              title: 'total',
              value: '5',
            },
          ],
        }],
      },
    );
    expect(screen.getByText(/iPD Courses cited on Activity Reports/i)).toBeInTheDocument();
    await waitFor(() => {
      expect(screen.getByText(/Feb-22/i)).toBeInTheDocument();
      const tableCells = screen.getAllByRole('cell');

      expect(tableCells[1]).toHaveTextContent(/Sample Course 2/i);
      expect(tableCells[2]).toHaveTextContent(/2/i);
      expect(tableCells[3]).toHaveTextContent(/4/i);
      expect(tableCells[4]).toHaveTextContent('');
      expect(tableCells[5]).toHaveTextContent(/Sample Course 1/i);
      expect(tableCells[6]).toHaveTextContent(/1/i);
      expect(tableCells[7]).toHaveTextContent(/3/i);
      expect(tableCells[8]).toHaveTextContent('');
      expect(tableCells[9]).toHaveTextContent(/Sample Course 3/i);
      expect(tableCells[10]).toHaveTextContent(/2/i);
      expect(tableCells[11]).toHaveTextContent(/5/i);
    });

    // Sort.
    const sortColBtn = await screen.findByRole('button', { name: /feb-22\. activate to sort ascending/i });
    act(() => fireEvent.click(sortColBtn));

    await waitFor(() => {
      const tableCells = screen.getAllByRole('cell');
      expect(screen.getByText(/Feb-22/i)).toBeInTheDocument();
      expect(tableCells[1]).toHaveTextContent(/Sample Course 1/i);
      expect(tableCells[2]).toHaveTextContent(/1/i);
      expect(tableCells[3]).toHaveTextContent(/3/i);
      expect(tableCells[5]).toHaveTextContent(/Sample Course 2/i);
      expect(tableCells[6]).toHaveTextContent(/2/i);
      expect(tableCells[7]).toHaveTextContent(/4/i);
      expect(tableCells[9]).toHaveTextContent(/Sample Course 3/i);
      expect(tableCells[10]).toHaveTextContent(/2/i);
      expect(tableCells[11]).toHaveTextContent(/5/i);
    });
  });

  it('correctly handles heading sort', async () => {
    renderCoursesAssociatedWithActivityReports(mockSortData);
    expect(screen.getByText(/iPD Courses cited on Activity Reports/i)).toBeInTheDocument();
    await waitFor(() => {
      expect(screen.getByText(/Feb-22/i)).toBeInTheDocument();
      const tableCells = screen.getAllByRole('cell');
      expect(tableCells[1]).toHaveTextContent(/Sample Course 2/i);
      expect(tableCells[2]).toHaveTextContent(/2/i);
      expect(tableCells[3]).toHaveTextContent(/4/i);
      expect(tableCells[5]).toHaveTextContent(/Sample Course 1/i);
      expect(tableCells[6]).toHaveTextContent(/1/i);
      expect(tableCells[7]).toHaveTextContent(/3/i);
    });

    // Sort.
    let sortColBtn = await screen.findByRole('button', { name: /Course name. activate to sort ascending/i });
    const cellValues = [
      /Sample Course 1/i,
      /1/i,
      /3/i,
      /Sample Course 2/i,
      /2/i,
      /4/i,
    ];

    await act(async () => {
      fireEvent.click(sortColBtn);
      await waitFor(() => {
        const tableCells = screen.getAllByRole('cell');
        expect(screen.getByText(/Feb-22/i)).toBeInTheDocument();
        expect(tableCells[1]).toHaveTextContent(cellValues[0]);
        expect(tableCells[2]).toHaveTextContent(cellValues[1]);
        expect(tableCells[3]).toHaveTextContent(cellValues[2]);
        expect(tableCells[5]).toHaveTextContent(cellValues[3]);
        expect(tableCells[6]).toHaveTextContent(cellValues[4]);
        expect(tableCells[7]).toHaveTextContent(cellValues[5]);
      });
    });

    sortColBtn = await screen.findByRole('button', { name: /course name\. activate to sort descending/i });
    act(() => fireEvent.click(sortColBtn));
    await waitFor(() => {
      const tableCells = screen.getAllByRole('cell');
      expect(screen.getByText(/Feb-22/i)).toBeInTheDocument();
      expect(tableCells[1]).toHaveTextContent(/Sample Course 2/i);
      expect(tableCells[2]).toHaveTextContent(/2/i);
      expect(tableCells[3]).toHaveTextContent(/4/i);
      expect(tableCells[5]).toHaveTextContent(/Sample Course 1/i);
      expect(tableCells[6]).toHaveTextContent(/1/i);
      expect(tableCells[7]).toHaveTextContent(/3/i);
    });

    sortColBtn = await screen.findByRole('button', { name: /course name\. activate to sort ascending/i });
    act(() => fireEvent.click(sortColBtn));

    await waitFor(() => {
      const tableCells = screen.getAllByRole('cell');
      expect(screen.getByText(/Feb-22/i)).toBeInTheDocument();
      expect(tableCells[1]).toHaveTextContent(cellValues[0]);
      expect(tableCells[2]).toHaveTextContent(cellValues[1]);
      expect(tableCells[3]).toHaveTextContent(cellValues[2]);
      expect(tableCells[5]).toHaveTextContent(cellValues[3]);
      expect(tableCells[6]).toHaveTextContent(cellValues[4]);
      expect(tableCells[7]).toHaveTextContent(cellValues[5]);
    });
  });

  it('handles changing and resetting pagination', async () => {
    renderCoursesAssociatedWithActivityReports(mockSortData, 1);

    // On first page.
    expect(screen.getByText(/iPD Courses cited on Activity Reports/i)).toBeInTheDocument();
    await waitFor(() => {
      expect(screen.getByText(/Feb-22/i)).toBeInTheDocument();
      expect(screen.getByText(/Sample Course 2/i)).toBeInTheDocument();
    });

    // Go to second page.
    const pageTwoBtn = screen.getByRole('button', { name: /page 2/i });
    act(() => fireEvent.click(pageTwoBtn));

    await waitFor(() => {
      expect(screen.getByText(/Feb-22/i)).toBeInTheDocument();
      expect(screen.getByText(/Sample Course 1/i)).toBeInTheDocument();
    });

    // Click reset.
    const [resetButton] = await screen.findAllByTestId('reset-pagination');
    act(() => fireEvent.click(resetButton));

    // Verify reset back to first page.
    expect(screen.getByText(/iPD Courses cited on Activity Reports/i)).toBeInTheDocument();
    await waitFor(() => {
      expect(screen.getByText(/Feb-22/i)).toBeInTheDocument();
      expect(screen.getByText(/Sample Course 2/i)).toBeInTheDocument();
    });

    // Click next >.
    const nextPageBtn = await screen.findByRole('button', { name: /next page/i });
    act(() => fireEvent.click(nextPageBtn));

    await waitFor(() => {
      expect(screen.getByText(/Feb-22/i)).toBeInTheDocument();
      expect(screen.getByText(/Sample Course 1/i)).toBeInTheDocument();
    });

    // Click prev >.
    const prevPageBtn = await screen.findByRole('button', { name: /previous page/i });
    act(() => fireEvent.click(prevPageBtn));

    await waitFor(() => {
      expect(screen.getByText(/Feb-22/i)).toBeInTheDocument();
      expect(screen.getByText(/Sample Course 2/i)).toBeInTheDocument();
    });
  });

  it('clears all selected check boxes when sorting', async () => {
    renderCoursesAssociatedWithActivityReports(mockSortData);

    // get the check box with the id check-all-checkboxes
    const checkAllCheckBox = screen.getByRole('checkbox', { name: /select or de-select all/i });

    // check the check box
    fireEvent.click(checkAllCheckBox);

    // assert all check boxes are selected
    let checkBoxes = screen.getAllByRole('checkbox');
    checkBoxes.forEach((checkBox) => {
      expect(checkBox).toBeChecked();
    });

    // Sort.
    const sortColBtn = screen.getByRole('button', { name: /feb-22\. activate to sort ascending/i });
    act(() => fireEvent.click(sortColBtn));

    // assert all check boxes are not selected
    checkBoxes = screen.getAllByRole('checkbox');

    checkBoxes.forEach((checkBox) => {
      expect(checkBox).not.toBeChecked();
    });
  });

  it('clears all selected check boxes when paging', async () => {
    renderCoursesAssociatedWithActivityReports(mockSortData, 1);

    // get the check box with the id check-all-checkboxes
    const checkAllCheckBox = screen.getByRole('checkbox', { name: /select or de-select all/i });
    fireEvent.click(checkAllCheckBox);

    // assert all check boxes are selected
    let checkBoxes = screen.getAllByRole('checkbox');
    checkBoxes.forEach((checkBox) => {
      expect(checkBox).toBeChecked();
    });

    // Go to second page.
    const pageTwoBtn = screen.getByRole('button', { name: /page 2/i });
    act(() => fireEvent.click(pageTwoBtn));

    // assert all check boxes are not selected
    checkBoxes = screen.getAllByRole('checkbox');

    checkBoxes.forEach((checkBox) => {
      expect(checkBox).not.toBeChecked();
    });
  });

  it('exports the selected rows', async () => {
    window.URL = {
      ...window.URL,
      revokeObjectURL: jest.fn(),
    };
    renderCoursesAssociatedWithActivityReports(mockSortData);

    // get the check box with the id check-all-checkboxes
    const allCb = screen.getByRole('checkbox', { name: /select or de-select all/i });
    fireEvent.click(allCb);

    // assert all check boxes are selected
    const cBs = screen.getAllByRole('checkbox');
    cBs.forEach((cb) => {
      expect(cb).toBeChecked();
    });

    // Click the context menu button.
<<<<<<< HEAD
    let contextMenuBtn = screen.getByTestId('actions-button');
=======
    let contextMenuBtn = screen.getByTestId('context-menu-actions-btn');
>>>>>>> df3d2b56
    userEvent.click(contextMenuBtn);

    // Export selected rows.
    const exportTableBtn = screen.getByRole('button', { name: /export selected rows/i });
    userEvent.click(exportTableBtn);

    // select the element '<a download="courses.csv" hidden="" href="undefined" />'
    let downloadLink = document.querySelector('[download="courses.csv"]');
    expect(downloadLink).not.toBeNull();

    // Click the context menu button.
<<<<<<< HEAD
    contextMenuBtn = screen.getByTestId('actions-button');
=======
    contextMenuBtn = screen.getByTestId('context-menu-actions-btn');
>>>>>>> df3d2b56
    userEvent.click(contextMenuBtn);

    // Export all rows.
    const exportAllBtn = screen.getByRole('button', { name: /export table/i });
    userEvent.click(exportAllBtn);

    // Make sure there is a link with the name 'Download'.
    downloadLink = document.querySelector('[download="courses.csv"]');
    expect(downloadLink).not.toBeNull();
  });

  it('checking and then unchecking the select all checkbox', async () => {
    renderCoursesAssociatedWithActivityReports(mockSortData);

    // get the check box with the id check-all-checkboxes
    const checkAllCheckBox = screen.getByRole('checkbox', { name: /select or de-select all/i });

    // check the check box
    fireEvent.click(checkAllCheckBox);

    // assert all check boxes are selected
    let checkBoxes = screen.getAllByRole('checkbox');
    checkBoxes.forEach((checkBox) => {
      expect(checkBox).toBeChecked();
    });

    // uncheck the check box
    fireEvent.click(checkAllCheckBox);

    // assert all check boxes are not selected
    checkBoxes = screen.getAllByRole('checkbox');
    checkBoxes.forEach((checkBox) => {
      expect(checkBox).not.toBeChecked();
    });
  });

  it('checking all checkboxes and then unchecking one', async () => {
    renderCoursesAssociatedWithActivityReports(mockSortData);

    // get the check box with the id check-all-checkboxes
    const checkAllCheckBox = screen.getByRole('checkbox', { name: /select or de-select all/i });

    // check the check box
    fireEvent.click(checkAllCheckBox);

    // assert all check boxes are selected
    let checkBoxes = screen.getAllByRole('checkbox');
    checkBoxes.forEach((checkBox) => {
      expect(checkBox).toBeChecked();
    });

    // uncheck the first check box
    const firstCheckBox = checkBoxes[1];
    fireEvent.click(firstCheckBox);

    // assert all check boxes are not selected
    checkBoxes = screen.getAllByRole('checkbox');
    expect(checkBoxes[0]).not.toBeChecked();
    expect(checkBoxes[1]).not.toBeChecked();
    expect(checkBoxes[2]).toBeChecked();
  });

  it('selects a single checkbox without checking other checkboxes', async () => {
    renderCoursesAssociatedWithActivityReports(mockSortData);
    // assert all check boxes are selected
    let checkBoxes = screen.getAllByRole('checkbox');
    checkBoxes.forEach((checkBox) => {
      expect(checkBox).not.toBeChecked();
    });

    // uncheck the first check box
    const firstCheckBox = checkBoxes[1];
    fireEvent.click(firstCheckBox);

    // assert all check boxes are not selected
    checkBoxes = screen.getAllByRole('checkbox');
    expect(checkBoxes[0]).not.toBeChecked();
    expect(checkBoxes[1]).toBeChecked();
    expect(checkBoxes[2]).not.toBeChecked();
  });

  describe('parseValue', () => {
    it('returns a number if the value is a number', () => {
      expect(parseValue('1')).toEqual(1);
    });

    it('removes commas from a number', () => {
      expect(parseValue('1,000')).toEqual(1000);
    });

    it('returns a string if the value is not a number', () => {
      expect(parseValue('test')).toEqual('test');
    });
  });
});<|MERGE_RESOLUTION|>--- conflicted
+++ resolved
@@ -402,11 +402,7 @@
     });
 
     // Click the context menu button.
-<<<<<<< HEAD
-    let contextMenuBtn = screen.getByTestId('actions-button');
-=======
     let contextMenuBtn = screen.getByTestId('context-menu-actions-btn');
->>>>>>> df3d2b56
     userEvent.click(contextMenuBtn);
 
     // Export selected rows.
@@ -418,11 +414,7 @@
     expect(downloadLink).not.toBeNull();
 
     // Click the context menu button.
-<<<<<<< HEAD
-    contextMenuBtn = screen.getByTestId('actions-button');
-=======
     contextMenuBtn = screen.getByTestId('context-menu-actions-btn');
->>>>>>> df3d2b56
     userEvent.click(contextMenuBtn);
 
     // Export all rows.
