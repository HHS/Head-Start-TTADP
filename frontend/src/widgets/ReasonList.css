--- conflicted
+++ resolved
@@ -1,11 +1,7 @@
 .reason-list {
   font-family: Source Sans Pro Web, Helvetica Neue, Helvetica, Roboto, Arial,
     sans-serif;
-<<<<<<< HEAD
-  height: calc(100% - 1.5rem);
-=======
     height: calc(100% - 1.5rem);
->>>>>>> 65735feb
 }
 
 .reason-list .usa-table-container--scrollable {
