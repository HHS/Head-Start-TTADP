--- conflicted
+++ resolved
@@ -16,10 +16,6 @@
 import useTrainingReportRole from '../../../hooks/useTrainingReportRole';
 import useTrainingReportTemplateDeterminator from '../../../hooks/useTrainingReportTemplateDeterminator';
 import ReadOnlyField from '../../../components/ReadOnlyField';
-<<<<<<< HEAD
-import IncompletePages from '../../../components/IncompletePages';
-=======
->>>>>>> d638ea38
 
 const NextSteps = ({ formData }) => {
   const { user } = useContext(UserContext);
@@ -133,7 +129,7 @@
   review: false,
   fields,
   render: (
-    additionalData,
+    _additionalData,
     formData,
     _reportId,
     isAppLoading,
@@ -148,11 +144,6 @@
     <div className="padding-x-1">
       <NextSteps formData={formData} />
       <Alert />
-      {additionalData
-      && additionalData.incompletePages
-      && additionalData.incompletePages.length > 0 && (
-      <IncompletePages type="session" incompletePages={additionalData.incompletePages} />
-      )}
       <div className="display-flex">
         <Button id={`${path}-save-continue`} className="margin-right-1" type="button" disabled={isAppLoading} onClick={onFormSubmit}>Review and submit</Button>
         {
