/* eslint-disable react/prop-types */
/* eslint-disable react/jsx-props-no-spreading */
import React from 'react';
import { SUPPORT_TYPES } from '@ttahub/common';
import { MemoryRouter } from 'react-router-dom';
import join from 'url-join';
import {
  render,
  screen,
  act,
  fireEvent,
  waitFor,
} from '@testing-library/react';
import fetchMock from 'fetch-mock';
import { useForm, FormProvider } from 'react-hook-form';
import userEvent from '@testing-library/user-event';
import selectEvent from 'react-select-event';
import sessionSummary, { isPageComplete } from '../sessionSummary';
import NetworkContext from '../../../../NetworkContext';
import { NOT_STARTED } from '../../../../components/Navigator/constants';
import AppLoadingContext from '../../../../AppLoadingContext';
import { mockRSSData } from '../../../../testHelpers';
import { TRAINING_EVENT_ORGANIZER } from '../../../../Constants';

const mockData = (files) => ({
  dataTransfer: {
    files,
    items: files.map((file) => ({
      kind: 'file',
      type: file.type,
      getAsFile: () => file,
    })),
    types: ['Files'],
  },
});

const file = (name, id, status = 'Uploaded') => ({
  originalFileName: name, id, fileSize: 2000, status, lastModified: 123456,
});

const dispatchEvt = (node, type, data) => {
  const event = new Event(type, { bubbles: true });
  Object.assign(event, data);
  fireEvent(node, event);
};

const flushPromises = async (rerender, ui) => {
  await act(() => waitFor(() => rerender(ui)));
};

describe('sessionSummary', () => {
  describe('isPageComplete', () => {
    it('returns true if form state is valid', () => {
      expect(isPageComplete({
        getValues: jest.fn(() => ({
          objectiveTrainers: [1],
          objectiveTopics: [1],
        })),
      })).toBe(true);
    });

    it('returns false otherwise', () => {
      expect(isPageComplete({ getValues: jest.fn(() => false) })).toBe(false);
    });
  });
  describe('review', () => {
    it('renders correctly', async () => {
      act(() => {
        render(<>{sessionSummary.reviewSection()}</>);
      });

      expect(await screen.findByRole('heading', { name: /event summary/i })).toBeInTheDocument();
    });
  });
  describe('render', () => {
    const onSaveDraft = jest.fn();

    const defaultFormValues = {
      id: 1,
      ownerId: null,
      eventId: 'sdfgsdfg',
      regionId: 1,
      facilitation: 'regional_tta_staff',
      eventDisplayId: 'event-display-id',
      event: {
        regionId: 1,
<<<<<<< HEAD

      },
      eventName: 'Event name',
      regionId: 1,
=======
      },
      eventName: 'Event name',
>>>>>>> 3191e8d3
      status: 'In progress',
      pageState: {
        1: NOT_STARTED,
        2: NOT_STARTED,
      },
      files: [{
        originalFileName: 'fancy',
        fileSize: 104520,
        status: 'APPROVED',
        id: 2,
      }],
    };

    const defaultAdditionalData = {
      status: 'Not started',
      event: {
        data: {
          regionId: 1,
          facilitation: 'regional_tta_staff',
          eventOrganizer: TRAINING_EVENT_ORGANIZER.REGIONAL_TTA_NO_NATIONAL_CENTERS,
        },
      },
    };

    const RenderSessionSummary = ({
      formValues = defaultFormValues,
      additionalData = defaultAdditionalData,
    }) => {
      const hookForm = useForm({
        mode: 'onBlur',
        defaultValues: formValues,
      });

      return (
        <AppLoadingContext.Provider value={{
          setIsAppLoading: jest.fn(), setAppLoadingText: jest.fn(),
        }}
        >
          <MemoryRouter>
            <FormProvider {...hookForm}>
              <NetworkContext.Provider value={{ connectionActive: true }}>
                {sessionSummary.render(
                  additionalData,
                  defaultFormValues,
                  1,
                  false,
                  jest.fn(),
                  onSaveDraft,
                  jest.fn(),
                  false,
                  'key',
                  jest.fn(),
                  () => <></>,
                )}
              </NetworkContext.Provider>
            </FormProvider>
          </MemoryRouter>
        </AppLoadingContext.Provider>
      );
    };

    beforeEach(async () => {
      fetchMock.get('/api/topic', [
        { id: 1, name: 'Behavioral Health' },
        { id: 2, name: 'Complaint' },
      ]);

<<<<<<< HEAD
      fetchMock.get('/api/users/trainers/regional/region/undefined', [
=======
      fetchMock.get('/api/users/trainers/regional/region/1', [
>>>>>>> 3191e8d3
        { id: 1, fullName: 'Regional Trainer 1' },
        { id: 2, fullName: 'Regional Trainer 2' },
        { id: 3, fullName: 'Regional Trainer 3' },
        { id: 4, fullName: 'Regional Trainer 4' },

      ]);

<<<<<<< HEAD
      fetchMock.get('/api/users/trainers/national-center/region/undefined', [
=======
      fetchMock.get('/api/users/trainers/national-center/region/1', [
>>>>>>> 3191e8d3
        { id: 1, fullName: 'National Center Trainer 1' },
        { id: 2, fullName: 'National Center Trainer 2' },
        { id: 3, fullName: 'National Center Trainer 3' },
        { id: 4, fullName: 'National Center Trainer 4' },
      ]);

      fetchMock.get('/api/courses', [
        {
          id: 1,
          name: 'Sample Course 1',
        },
        {
          id: 2,
          name: 'Sample Course 2',
        },
        {
          id: 3,
          name: 'Sample Course 3',
        },
      ]);

      fetchMock.get('/api/feeds/item?tag=ttahub-topic', mockRSSData());
      fetchMock.get('/api/feeds/item?tag=ttahub-tta-support-type', mockRSSData());
<<<<<<< HEAD
=======
      fetchMock.get('/api/feeds/item?tag=ttahub-ohs-standard-goals', mockRSSData());
      fetchMock.get('/api/goal-templates', []);
>>>>>>> 3191e8d3
    });

    afterEach(async () => {
      fetchMock.restore();
    });

    it('renders session summary', async () => {
      const { rerender } = render(<RenderSessionSummary />);

      const sessionName = await screen.findByLabelText(/session name/i);
      act(() => {
        fireEvent.focus(sessionName);
        userEvent.tab();
        userEvent.type(sessionName, 'Session name');
      });

      const startDate = await screen.findByLabelText(/session start Date/i, { selector: '#startDate' });
      act(() => {
        userEvent.type(startDate, '01/01/2021');
      });

      const endDate = await screen.findByLabelText(/session end Date/i, { selector: '#endDate' });
      act(() => {
        userEvent.type(endDate, '01/02/2021');
      });

      act(() => {
        userEvent.clear(startDate);
        userEvent.type(startDate, '01/03/2021');
      });

      const duration = await screen.findByLabelText(/duration/i);
      act(() => {
        userEvent.type(duration, '1.25');
      });

      const sessionObjective = await screen.findByLabelText(/session objective/i);
      act(() => {
        userEvent.type(sessionObjective, 'Session objective');
      });

      await selectEvent.select(document.getElementById('objectiveTopics'), ['Complaint']);

      const trainers = await screen.findByLabelText(/Who provided the TTA/i);
      await selectEvent.select(trainers, ['Regional Trainer 1']);

      const resourceOne = await screen.findByLabelText(/resource 1/i);
      act(() => {
        userEvent.type(resourceOne, 'http://www.resource.com');
      });

      const addNewResource = await screen.findByRole('button', { name: /add new resource/i });
      act(() => {
        userEvent.click(addNewResource);
      });

      const resourceTwo = await screen.findByLabelText(/resource 2/i);

      act(() => {
        userEvent.type(resourceTwo, 'http://www.resource2.com');
        fireEvent.focus(addNewResource);
        userEvent.clear(resourceTwo);
        fireEvent.blur(resourceTwo);
      });

      act(() => {
        userEvent.type(resourceTwo, 'I AM NOT A RESOURCE');
      });

      const removeResourceOne = await screen.findByRole('button', { name: /remove resource 1/i });
      act(() => {
        userEvent.click(removeResourceOne);
      });

      const removeFile = document.querySelector('.smart-hub--file-tag-button');
      act(() => {
        userEvent.click(removeFile);
      });

      const deleteUrl = '/api/files/s/1/2';
      fetchMock.delete(deleteUrl, 200);

      const confirmDelete = await screen.findByRole('button', {
        name: /confirm delete/i,
      });

      act(() => {
        userEvent.click(confirmDelete);
      });

      await waitFor(() => expect(
        fetchMock.called(deleteUrl, { method: 'DELETE' }),
      ).toBe(true));

      // Select courses.
      let yesCourses = document.querySelector('#useIpdCourses-yes');
      act(async () => {
        userEvent.click(yesCourses);
      });

      const courseSelect = await screen.findByLabelText(/iPD course name/i);
      await selectEvent.select(courseSelect, ['Sample Course 2', 'Sample Course 3']);
      expect(await screen.findByText(/Sample Course 2/i)).toBeVisible();
      expect(await screen.findByText(/Sample Course 3/i)).toBeVisible();

      const noCourses = document.querySelector('#useIpdCourses-no');
      act(async () => {
        userEvent.click(noCourses);
      });

      expect(await screen.findByText(/Sample Course 2/i)).not.toBeVisible();
      expect(await screen.findByText(/Sample Course 3/i)).not.toBeVisible();

      yesCourses = document.querySelector('#useIpdCourses-yes');
      act(async () => {
        userEvent.click(yesCourses);
      });
      await selectEvent.select(courseSelect, ['Sample Course 1']);
      expect(await screen.findByText(/Sample Course 1/i)).toBeVisible();

      fetchMock.restore();

      const fileUrl = join('/', 'api', 'files');
      fetchMock.post(fileUrl, {});

      const data = mockData([file('testFile', 1)]);
      const dropzone = document.querySelector('.dropzone');
      expect(fetchMock.called('/api/files/objectives')).toBe(false);
      dispatchEvt(dropzone, 'drop', data);
      await flushPromises(rerender, <RenderSessionSummary />);
      await waitFor(() => expect(fetchMock.called(fileUrl, { method: 'POST' })).toBe(true));

      const noIsaidNoIsaidNoFilesSir = document.querySelector('#addObjectiveFilesNo');
      act(() => {
        userEvent.click(noIsaidNoIsaidNoFilesSir);
      });

      const yesOnTheFilesSir = document.querySelector('#addObjectiveFilesYes');
      act(() => {
        userEvent.click(yesOnTheFilesSir);
      });

      act(() => {
        userEvent.click(noIsaidNoIsaidNoFilesSir);
      });

      act(() => {
        userEvent.type(
          screen.getByLabelText(/TTA provided/i),
          'TTA provided',
        );
      });

      const supportType = await screen.findByRole('combobox', { name: /support type/i });
      act(() => {
        userEvent.selectOptions(supportType, SUPPORT_TYPES[1]);
      });

      const saveDraftButton = await screen.findByRole('button', { name: /save draft/i });
      userEvent.click(saveDraftButton);
      expect(onSaveDraft).toHaveBeenCalled();
    });

    it('national center event facilitated by national center', async () => {
      const additionalData = {
        status: 'Not started',
<<<<<<< HEAD
        event: {
          data: {
            regionId: 1,
            facilitation: 'national_center',
=======
        facilitation: 'national_center',
        event: {
          data: {
            regionId: 1,
>>>>>>> 3191e8d3
            eventOrganizer: TRAINING_EVENT_ORGANIZER.REGIONAL_PD_WITH_NATIONAL_CENTERS,
          },
        },
      };

<<<<<<< HEAD
      render(<RenderSessionSummary additionalData={additionalData} />);
=======
      const formValues = {
        ...defaultFormValues,
        facilitation: 'national_center',
      };

      render(<RenderSessionSummary additionalData={additionalData} formValues={formValues} />);
>>>>>>> 3191e8d3

      const trainers = await screen.findByLabelText(/Who provided the TTA/i);
      await selectEvent.select(trainers, ['National Center Trainer 4']);
      expect(await screen.findByText('National Center Trainer 4')).toBeVisible();
    });

    it('national center event facilitated by regional tta staff', async () => {
      const additionalData = {
        status: 'Not started',
<<<<<<< HEAD
        event: {
          data: {
            regionId: 1,
            facilitation: 'regional_tta_staff',
=======
        facilitation: 'regional_tta_staff',
        event: {
          data: {
            regionId: 1,
            eventOrganizer: TRAINING_EVENT_ORGANIZER.REGIONAL_PD_WITH_NATIONAL_CENTERS,
          },
        },
      };

      const formValues = {
        ...defaultFormValues,
        facilitation: 'regional_tta_staff',
      };

      render(<RenderSessionSummary additionalData={additionalData} formValues={formValues} />);

      const trainers = await screen.findByLabelText(/Who provided the TTA/i);
      await selectEvent.select(trainers, ['Regional Trainer 1']);
      expect(await screen.findByText('Regional Trainer 1')).toBeVisible();
    });

    it('national center event facilitated by both', async () => {
      const additionalData = {
        status: 'Not started',
        facilitation: 'both',
        event: {
          data: {
            regionId: 1,
>>>>>>> 3191e8d3
            eventOrganizer: TRAINING_EVENT_ORGANIZER.REGIONAL_PD_WITH_NATIONAL_CENTERS,
          },
        },
      };

<<<<<<< HEAD
      render(<RenderSessionSummary additionalData={additionalData} />);
=======
      const formValues = {
        ...defaultFormValues,
        facilitation: 'both',
      };

      render(<RenderSessionSummary additionalData={additionalData} formValues={formValues} />);
>>>>>>> 3191e8d3

      const trainers = await screen.findByLabelText(/Who provided the TTA/i);
      await selectEvent.select(trainers, ['Regional Trainer 1']);
      expect(await screen.findByText('Regional Trainer 1')).toBeVisible();
    });

    it('handles errors uploading and deleting files', async () => {
      const { rerender } = render(<RenderSessionSummary />);

      const removeFile = document.querySelector('.smart-hub--file-tag-button');
      act(() => {
        userEvent.click(removeFile);
      });

      const deleteUrl = '/api/files/s/1/2';
      fetchMock.delete(deleteUrl, 500);

      const confirmDelete = await screen.findByRole('button', {
        name: /confirm delete/i,
      });

      act(() => {
        userEvent.click(confirmDelete);
      });

      await waitFor(() => expect(
        fetchMock.called(deleteUrl, { method: 'DELETE' }),
      ).toBe(true));

      const deleteMessage = await screen.findByText('File could not be deleted');
      expect(deleteMessage).toBeInTheDocument();

      fetchMock.restore();

      const fileUrl = join('/', 'api', 'files');
      fetchMock.post(fileUrl, 500);

      const data = mockData([file('testFile', 1)]);
      const dropzone = document.querySelector('.dropzone');
      expect(fetchMock.called('/api/files/objectives')).toBe(false);
      dispatchEvt(dropzone, 'drop', data);
      await flushPromises(rerender, <RenderSessionSummary />);
      await waitFor(() => expect(fetchMock.called(fileUrl, { method: 'POST' })).toBe(true));

      const uploadMessage = await screen.findByText('File could not be uploaded');
      expect(uploadMessage).toBeInTheDocument();
    });

    it('shows an error if there was one fetching topics', async () => {
      fetchMock.restore();
      fetchMock.get('/api/feeds/item?tag=ttahub-topic', mockRSSData());
      fetchMock.get('/api/topic', 500);
      act(() => {
        render(<RenderSessionSummary />);
      });

      expect(await screen.findByText(/There was an error fetching topics/i)).toBeInTheDocument();
    });

    it('defaults to a closed file uploader', async () => {
      const values = {
        ...defaultFormValues,
        files: [],
      };

      render(<RenderSessionSummary formValues={values} />);

      const noIsaidNoIsaidNoFilesSir = document.querySelector('#addObjectiveFilesNo');
      expect(noIsaidNoIsaidNoFilesSir).toBeChecked();

      const yesOnTheFilesSir = document.querySelector('#addObjectiveFilesYes');
      act(() => {
        userEvent.click(yesOnTheFilesSir);
      });

      expect(yesOnTheFilesSir).toBeChecked();
    });

    it('hides the save draft button if the session status is complete', async () => {
      const values = {
        ...defaultFormValues,
        status: 'Complete',
      };

      render(<RenderSessionSummary formValues={values} additionalData={{ status: 'Complete' }} />);
      expect(screen.queryByRole('button', { name: /review and submit/i })).toBeInTheDocument();
      expect(screen.queryByRole('button', { name: /save draft/i })).not.toBeInTheDocument();
    });

    it('shows the save draft button if the session status is not complete', async () => {
      const values = {
        ...defaultFormValues,
        status: 'In progress',
      };

      render(<RenderSessionSummary formValues={values} additionalData={{ status: 'In progress' }} />);
      expect(screen.queryByRole('button', { name: /review and submit/i })).toBeInTheDocument();
      expect(screen.queryByRole('button', { name: /save draft/i })).toBeInTheDocument();
    });

    it('shows the save and continue button if the admin is editing the session and the session status is not complete', async () => {
      const values = {
        ...defaultFormValues,
        status: 'In progress',
      };

      render(<RenderSessionSummary formValues={values} additionalData={{ status: 'In progress', isAdminUser: true }} />);
      expect(screen.queryByRole('button', { name: /save and continue/i })).toBeInTheDocument();
      expect(screen.queryByRole('button', { name: /review and submit/i })).not.toBeInTheDocument();
    });

    it('only shows the continue button if the admin is editing the session and the session status is complete', async () => {
      const values = {
        ...defaultFormValues,
        status: 'Complete',
      };

      render(<RenderSessionSummary formValues={values} additionalData={{ status: 'Complete', isAdminUser: true }} />);
      expect(screen.queryByRole('button', { name: /continue/i })).toBeInTheDocument();
      expect(screen.queryByRole('button', { name: /save draft/i })).not.toBeInTheDocument();
    });
  });
});<|MERGE_RESOLUTION|>--- conflicted
+++ resolved
@@ -84,15 +84,8 @@
       eventDisplayId: 'event-display-id',
       event: {
         regionId: 1,
-<<<<<<< HEAD
-
       },
       eventName: 'Event name',
-      regionId: 1,
-=======
-      },
-      eventName: 'Event name',
->>>>>>> 3191e8d3
       status: 'In progress',
       pageState: {
         1: NOT_STARTED,
@@ -160,11 +153,7 @@
         { id: 2, name: 'Complaint' },
       ]);
 
-<<<<<<< HEAD
-      fetchMock.get('/api/users/trainers/regional/region/undefined', [
-=======
       fetchMock.get('/api/users/trainers/regional/region/1', [
->>>>>>> 3191e8d3
         { id: 1, fullName: 'Regional Trainer 1' },
         { id: 2, fullName: 'Regional Trainer 2' },
         { id: 3, fullName: 'Regional Trainer 3' },
@@ -172,11 +161,7 @@
 
       ]);
 
-<<<<<<< HEAD
-      fetchMock.get('/api/users/trainers/national-center/region/undefined', [
-=======
       fetchMock.get('/api/users/trainers/national-center/region/1', [
->>>>>>> 3191e8d3
         { id: 1, fullName: 'National Center Trainer 1' },
         { id: 2, fullName: 'National Center Trainer 2' },
         { id: 3, fullName: 'National Center Trainer 3' },
@@ -200,11 +185,8 @@
 
       fetchMock.get('/api/feeds/item?tag=ttahub-topic', mockRSSData());
       fetchMock.get('/api/feeds/item?tag=ttahub-tta-support-type', mockRSSData());
-<<<<<<< HEAD
-=======
       fetchMock.get('/api/feeds/item?tag=ttahub-ohs-standard-goals', mockRSSData());
       fetchMock.get('/api/goal-templates', []);
->>>>>>> 3191e8d3
     });
 
     afterEach(async () => {
@@ -371,32 +353,21 @@
     it('national center event facilitated by national center', async () => {
       const additionalData = {
         status: 'Not started',
-<<<<<<< HEAD
-        event: {
-          data: {
-            regionId: 1,
-            facilitation: 'national_center',
-=======
         facilitation: 'national_center',
         event: {
           data: {
             regionId: 1,
->>>>>>> 3191e8d3
             eventOrganizer: TRAINING_EVENT_ORGANIZER.REGIONAL_PD_WITH_NATIONAL_CENTERS,
           },
         },
       };
 
-<<<<<<< HEAD
-      render(<RenderSessionSummary additionalData={additionalData} />);
-=======
       const formValues = {
         ...defaultFormValues,
         facilitation: 'national_center',
       };
 
       render(<RenderSessionSummary additionalData={additionalData} formValues={formValues} />);
->>>>>>> 3191e8d3
 
       const trainers = await screen.findByLabelText(/Who provided the TTA/i);
       await selectEvent.select(trainers, ['National Center Trainer 4']);
@@ -406,12 +377,6 @@
     it('national center event facilitated by regional tta staff', async () => {
       const additionalData = {
         status: 'Not started',
-<<<<<<< HEAD
-        event: {
-          data: {
-            regionId: 1,
-            facilitation: 'regional_tta_staff',
-=======
         facilitation: 'regional_tta_staff',
         event: {
           data: {
@@ -440,22 +405,17 @@
         event: {
           data: {
             regionId: 1,
->>>>>>> 3191e8d3
             eventOrganizer: TRAINING_EVENT_ORGANIZER.REGIONAL_PD_WITH_NATIONAL_CENTERS,
           },
         },
       };
 
-<<<<<<< HEAD
-      render(<RenderSessionSummary additionalData={additionalData} />);
-=======
       const formValues = {
         ...defaultFormValues,
         facilitation: 'both',
       };
 
       render(<RenderSessionSummary additionalData={additionalData} formValues={formValues} />);
->>>>>>> 3191e8d3
 
       const trainers = await screen.findByLabelText(/Who provided the TTA/i);
       await selectEvent.select(trainers, ['Regional Trainer 1']);
