--- conflicted
+++ resolved
@@ -83,19 +83,6 @@
     eventOrganizer = event.data.eventOrganizer;
   }
 
-<<<<<<< HEAD
-  const { id, regionId } = data;
-
-  let eventOrganizer = '';
-  let facilitation = '';
-
-  if (event && event.data) {
-    eventOrganizer = event.data.eventOrganizer;
-    facilitation = event.data.facilitation;
-  }
-
-=======
->>>>>>> 3191e8d3
   const {
     data: regionalTrainers,
   } = useFetch(
@@ -127,14 +114,11 @@
       }
 
       if (facilitation === 'regional_tta_staff') {
-<<<<<<< HEAD
-=======
         optionsForValue = regionalTrainers;
         return regionalTrainers;
       }
 
       if (facilitation === 'both') {
->>>>>>> 3191e8d3
         optionsForValue = [...nationalCenterTrainers, ...regionalTrainers];
         return [
           {
