--- conflicted
+++ resolved
@@ -246,7 +246,6 @@
       url, { eventId: 1, event: { ownerId: 2, data: { eventId: 1 }, pocIds: [1] } },
     );
 
-<<<<<<< HEAD
     act(() => {
       renderSessionForm('1', 'session-summary', '1');
     });
@@ -303,63 +302,6 @@
       userEvent.click(yesContinueButton);
     });
 
-=======
-    act(() => {
-      renderSessionForm('1', 'session-summary', '1');
-    });
-
-    await waitFor(() => expect(fetchMock.called(url, { method: 'get' })).toBe(true));
-
-    // Ensure redirect for POC was called.
-    expect(history.location.pathname).toMatch(/\/participants$/);
-  });
-
-  it('renders all the pages for a POC', async () => {
-    const url = join(sessionsUrl, 'id', '1');
-
-    fetchMock.get(
-      url, { eventId: 1, event: { ownerId: 2, data: { eventId: 1 }, pocIds: [1] } },
-    );
-
-    act(() => {
-      renderSessionForm('1', 'participants', '1');
-    });
-
-    await waitFor(() => expect(fetchMock.called(url, { method: 'get' })).toBe(true));
-    expect(screen.queryAllByText('Event summary').length).toBe(0);
-    expect(screen.queryAllByText('Participants').length).toBe(2);
-    expect(screen.getByText('Supporting attachments')).toBeInTheDocument();
-    expect(screen.getByText('Next steps')).toBeInTheDocument();
-  });
-
-  it('automatically sets the status to "In progress" when the session is submitted and has a current status of "Not started"', async () => {
-    const url = join(sessionsUrl, 'id', '1');
-
-    fetchMock.get(
-      url, { eventId: 1, event: { ownerId: 1, data: { eventId: 1, status: 'Not started' } } },
-    );
-
-    act(() => {
-      renderSessionForm('1', 'session-summary', '1');
-    });
-
-    await waitFor(() => expect(fetchMock.called(url, { method: 'get' })).toBe(true));
-
-    expect(screen.getByText(/Training report - Session/i)).toBeInTheDocument();
-
-    fetchMock.put(url, { eventId: 1 });
-    const saveSession = screen.getByText(/Review and submit/i);
-    userEvent.click(saveSession);
-
-    // Wait for the modal to display.
-    await waitFor(() => expect(screen.getByText(/You will not be able to make changes once you save the session./i)).toBeInTheDocument());
-
-    // get the button with the text "Yes, continue".
-    const yesContinueButton = screen.getByRole('button', { name: /Yes, continue/i });
-    act(() => {
-      userEvent.click(yesContinueButton);
-    });
-
     await waitFor(() => expect(fetchMock.called(url, { method: 'put' })).toBe(true));
     // verify the put body has status of "In progress".
     const putBody = fetchMock.lastOptions(url).body;
@@ -386,7 +328,6 @@
     const saveSession = screen.getByText(/Save draft/i);
     userEvent.click(saveSession);
 
->>>>>>> d638ea38
     await waitFor(() => expect(fetchMock.called(url, { method: 'put' })).toBe(true));
     // verify the put body has status of "In progress".
     const putBody = fetchMock.lastOptions(url).body;
@@ -394,17 +335,6 @@
     expect(putBodyJson.data.status).toBe('In progress');
   });
 
-<<<<<<< HEAD
-  it('automatically sets the status to "In progress" when the session is saved and has a current status of "Not started"', async () => {
-    const url = join(sessionsUrl, 'id', '1');
-
-    fetchMock.get(
-      url, { eventId: 1, event: { ownerId: 1, data: { eventId: 1, status: 'Not started' } } },
-    );
-
-    act(() => {
-      renderSessionForm('1', 'session-summary', '1');
-=======
   it('sets poc complete values on submit', async () => {
     const url = join(sessionsUrl, 'id', '1');
 
@@ -414,54 +344,13 @@
 
     act(() => {
       renderSessionForm('1', 'next-steps', '1');
->>>>>>> d638ea38
-    });
-
-    await waitFor(() => expect(fetchMock.called(url, { method: 'get' })).toBe(true));
-
-    expect(screen.getByText(/Training report - Session/i)).toBeInTheDocument();
-
-    fetchMock.put(url, { eventId: 1 });
-<<<<<<< HEAD
-    const saveSession = screen.getByText(/Save draft/i);
-    userEvent.click(saveSession);
-
-    await waitFor(() => expect(fetchMock.called(url, { method: 'put' })).toBe(true));
-    // verify the put body has status of "In progress".
-    const putBody = fetchMock.lastOptions(url).body;
-    const putBodyJson = JSON.parse(putBody);
-    expect(putBodyJson.data.status).toBe('In progress');
-  });
-
-  it('sets poc complete values on submit', async () => {
-    const url = join(sessionsUrl, 'id', '1');
-
-    fetchMock.get(
-      url, { ...completeFormData, status: 'In progress', event: { ownerId: 2, data: { eventId: 1 }, pocIds: [1] } },
-    );
-
-    act(() => {
-      renderSessionForm('1', 'next-steps', '1');
-    });
-
-    await waitFor(() => expect(fetchMock.called(url, { method: 'get' })).toBe(true));
-
-    expect(screen.getByText(/Training report - Session/i)).toBeInTheDocument();
-
-    fetchMock.put(url, { eventId: 1 });
-    const saveSession = screen.getByText(/Review and submit/i);
-    userEvent.click(saveSession);
-
-    // Wait for the modal to display.
-    await waitFor(() => expect(screen.getByText(/You will not be able to make changes once you save the session./i)).toBeInTheDocument());
-
-    // get the button with the text "Yes, continue".
-    const yesContinueButton = screen.getByRole('button', { name: /Yes, continue/i });
-    act(() => {
-      userEvent.click(yesContinueButton);
-    });
-
-=======
+    });
+
+    await waitFor(() => expect(fetchMock.called(url, { method: 'get' })).toBe(true));
+
+    expect(screen.getByText(/Training report - Session/i)).toBeInTheDocument();
+
+    fetchMock.put(url, { eventId: 1 });
     const saveSession = screen.getByText(/Review and submit/i);
     userEvent.click(saveSession);
 
@@ -517,29 +406,12 @@
       userEvent.click(yesContinueButton);
     });
 
->>>>>>> d638ea38
     await waitFor(() => expect(fetchMock.called(url, { method: 'put' })).toBe(true));
 
     const putBody = fetchMock.lastOptions(url).body;
 
     // Assert the poc complete properties.
     const putBodyJson = JSON.parse(putBody);
-<<<<<<< HEAD
-    expect(putBodyJson.data.pocComplete).toBe(true);
-    expect(putBodyJson.data.pocCompleteId).toBe(1);
-    expect(putBodyJson.data.pocCompleteDate).toBe(moment().format('YYYY-MM-DD'));
-
-    expect(putBodyJson.data.ownerComplete).toBe(false);
-    expect(putBodyJson.data.ownerCompleteId).toBe(undefined);
-    expect(putBodyJson.data.ownerCompleteDate).toBe(undefined);
-  });
-
-  it('sets owner complete values on submit', async () => {
-    const url = join(sessionsUrl, 'id', '1');
-
-    fetchMock.get(
-      url, { ...completeFormData, status: 'In progress', event: { ownerId: 1, data: { eventId: 1 }, pocIds: [2] } },
-=======
     expect(putBodyJson.data.ownerComplete).toBe(true);
     expect(putBodyJson.data.ownerCompleteId).toBe(1);
     expect(putBodyJson.data.ownerCompleteDate).toBe(moment().format('YYYY-MM-DD'));
@@ -556,7 +428,6 @@
       url, {
         ...completeFormData, status: 'In progress', pocComplete: true, event: { ownerId: 1, data: { eventId: 1 }, pocIds: [2] },
       },
->>>>>>> d638ea38
     );
 
     act(() => {
@@ -586,17 +457,6 @@
 
     // Assert the poc complete properties.
     const putBodyJson = JSON.parse(putBody);
-<<<<<<< HEAD
-    expect(putBodyJson.data.ownerComplete).toBe(true);
-    expect(putBodyJson.data.ownerCompleteId).toBe(1);
-    expect(putBodyJson.data.ownerCompleteDate).toBe(moment().format('YYYY-MM-DD'));
-
-    // Assert the poc complete properties are NOT set.
-    expect(putBodyJson.data.pocComplete).toBe(false);
-    expect(putBodyJson.data.pocCompleteId).toBe(undefined);
-    expect(putBodyJson.data.pocCompleteDate).toBe(undefined);
-=======
     expect(putBodyJson.data.status).toBe('Complete');
->>>>>>> d638ea38
   });
 });