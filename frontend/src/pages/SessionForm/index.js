--- conflicted
+++ resolved
@@ -66,18 +66,6 @@
 
   // for redirects if a page is not provided
   const history = useHistory();
-<<<<<<< HEAD
-
-  const [adminType, setAdminType] = useState(null);
-  useEffect(() => {
-    // Get all values after the ? in the URL
-    const urlParams = new URLSearchParams(window.location.search);
-    const passedAdminType = urlParams.get('type');
-    setAdminType(passedAdminType);
-  }, []);
-
-=======
->>>>>>> d638ea38
   /* ============
 
      * the following errors are a bit confusingly named, but
@@ -94,7 +82,6 @@
 
   const [lastSaveTime, updateLastSaveTime] = useState(null);
   const [showSavedDraft, updateShowSavedDraft] = useState(false);
-  const [incompletePages, setIncompletePages] = useState([]);
 
   // we use both of these to determine if we're in the loading screen state
   // (see the use effect below)
@@ -136,12 +123,7 @@
     let isCollaboratorUser = false;
     let isOwnerUser = false;
     if (formData && formData.event) {
-<<<<<<< HEAD
-      if ((formData.event.pocIds && formData.event.pocIds.includes(user.id))
-          || (isAdminUser && adminType === 'poc')) {
-=======
       if ((formData.event.pocIds && formData.event.pocIds.includes(user.id))) {
->>>>>>> d638ea38
         isPocUser = true;
       }
 
@@ -161,12 +143,6 @@
     };
   })();
 
-<<<<<<< HEAD
-  // eslint-disable-next-line max-len
-  const applicationPages = isPoc
-    ? [pages.participants, pages.supportingAttachments, pages.nextSteps]
-    : [sessionSummary];
-=======
   // Set pages based on user role.
   let applicationPages = [];
   if (isAdminUser) {
@@ -179,7 +155,6 @@
   } else {
     applicationPages = [sessionSummary];
   }
->>>>>>> d638ea38
   const redirectPagePath = isPoc ? 'participants' : 'session-summary';
 
   useEffect(() => {
@@ -299,48 +274,18 @@
       } finally {
         setIsAppLoading(false);
       }
-<<<<<<< HEAD
-    }
-  };
-
-  const updateIncompletePages = () => {
-    // If this is a POC user, make sure all pages have isPageComplete true.
-    if (isPoc) {
-      const foundIncompletePages = applicationPages.filter(
-        (page) => !page.isPageComplete(hookForm),
-      );
-
-      if (foundIncompletePages.length) {
-        // Set incompletePages with the pages that are not complete.
-        setIncompletePages(foundIncompletePages);
-        // return;
-      } else {
-        setIncompletePages([]);
-      }
-=======
->>>>>>> d638ea38
-    }
-    return true;
+    }
   };
 
   const onSaveAndContinue = async () => {
     if (formData.status !== TRAINING_REPORT_STATUSES.COMPLETE) {
-<<<<<<< HEAD
-      updateIncompletePages();
-
-=======
->>>>>>> d638ea38
       await onSave();
       updateShowSavedDraft(false);
     }
     const whereWeAre = applicationPages.find((p) => p.path === currentPage);
     const nextPage = applicationPages.find((p) => p.position === whereWeAre.position + 1);
 
-<<<<<<< HEAD
-    if (isPoc && nextPage) {
-=======
     if ((isPoc || isAdminUser) && nextPage) {
->>>>>>> d638ea38
       updatePage(nextPage.position);
     }
   };
@@ -372,14 +317,11 @@
         data.ownerCompleteDate = moment().format('YYYY-MM-DD');
       }
 
-<<<<<<< HEAD
-=======
       // If both are complete mark the session as complete.
       if (data.pocComplete && data.ownerComplete) {
         data.status = TRAINING_REPORT_STATUSES.COMPLETE;
       }
 
->>>>>>> d638ea38
       // PUT it to the backend
       await updateSession(sessionId, {
         data: {
@@ -413,11 +355,7 @@
   const nonFormUser = !isOwner && !isAdminUser && !isPoc && !isCollaborator && (sessionId !== 'new') && !error;
   if (reportFetched
       && ((formData.status === TRAINING_REPORT_STATUSES.COMPLETE
-<<<<<<< HEAD
-        && (!isAdminUser && !adminType))
-=======
         && (!isAdminUser))
->>>>>>> d638ea38
       || nonFormUser)) {
     return (
       <Redirect to={`/training-report/view/${trainingReportId}`} />
@@ -425,17 +363,10 @@
   }
 
   const showSubmitModal = async () => {
-<<<<<<< HEAD
-    updateIncompletePages();
-    const isValidForm = await hookForm.trigger();
-
-    if (isValidForm && !incompletePages.length) {
-=======
     // updateIncompletePages();
     const isValidForm = await hookForm.trigger();
 
     if (isValidForm) {
->>>>>>> d638ea38
       // Toggle the modal only if the form is valid.
       modalRef.current.toggleModal(true);
     }
@@ -498,12 +429,8 @@
             currentPage={currentPage}
             additionalData={{
               status: formData.status,
-<<<<<<< HEAD
-              incompletePages: incompletePages.map((page) => page.label),
-=======
               pages: applicationPages,
               isAdminUser,
->>>>>>> d638ea38
             }}
             formData={formData}
             pages={applicationPages}
@@ -521,12 +448,7 @@
             showSavedDraft={showSavedDraft}
             updateShowSavedDraft={updateShowSavedDraft}
             formDataStatusProp="status"
-<<<<<<< HEAD
-            hideSideNav={!isPoc}
-            preFlightForNavigation={updateIncompletePages}
-=======
             hideSideNav={!isPoc && !isAdminUser}
->>>>>>> d638ea38
           />
         </FormProvider>
       </NetworkContext.Provider>
