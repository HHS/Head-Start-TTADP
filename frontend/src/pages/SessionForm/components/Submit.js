--- conflicted
+++ resolved
@@ -1,21 +1,13 @@
-<<<<<<< HEAD
-import React, { useContext } from 'react';
-import { Button, Dropdown, Textarea } from '@trussworks/react-uswds';
-=======
-import React, { useEffect } from 'react';
+import React, { useContext, useEffect } from 'react';
 import { Button, Textarea } from '@trussworks/react-uswds';
->>>>>>> 71e1446f
 import { useFormContext } from 'react-hook-form';
 import FormItem from '../../../components/FormItem';
 import IncompletePages from '../../../components/IncompletePages';
 import { reviewSubmitComponentProps } from './constants';
 import useEventAndSessionStaff from '../../../hooks/useEventAndSessionStaff';
 import { TRAINING_EVENT_ORGANIZER } from '../../../Constants';
-<<<<<<< HEAD
 import UserContext from '../../../UserContext';
-=======
 import SingleApproverSelect from '../../../components/SingleApproverSelect';
->>>>>>> 71e1446f
 
 const path = 'submitter-session-report';
 
@@ -74,7 +66,7 @@
 
   // filter current user out of approver list
   if (!isAdmin) {
-    approverOptions = approverOptions.filter((approver) => approver.id !== user.id);
+    approverOptions = approverOptions.filter((a) => a.id !== user.id);
   }
 
   // POCs can select approver when facilitation includes regional staff
