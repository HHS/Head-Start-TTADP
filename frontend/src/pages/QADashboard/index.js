import React, {
  useContext,
  useState,
  useMemo,
} from 'react';
import { Helmet } from 'react-helmet';
import QAOverview from '../../widgets/QualityAssuranceDashboardOverview';
import { regionFilter } from '../../components/filter/activityReportFilters';
import useFilters from '../../hooks/useFilters';
import UserContext from '../../UserContext';
import FilterPanel from '../../components/filter/FilterPanel';
import FilterPanelContainer from '../../components/filter/FilterPanelContainer';
import { QA_DASHBOARD_FILTER_KEY, QA_DASHBOARD_FILTER_CONFIG } from './constants';

export default function QADashboard() {
<<<<<<< HEAD
  const { user } = useContext(UserContext);
  const [error] = useState(null);
  const {
    // from useUserDefaultRegionFilters
    regions,
    userHasOnlyOneRegion,
    // defaultRegion,
    // allRegionsFilters,

    // filter functionality
    filters,
    // setFilters,
    onApplyFilters,
    onRemoveFilter,
  } = useFilters(
    user,
    QA_DASHBOARD_FILTER_KEY,
    true,
  );

  const filtersToUse = useMemo(() => {
    const filterConfig = [...QA_DASHBOARD_FILTER_CONFIG];

    if (!userHasOnlyOneRegion) {
      filterConfig.push(regionFilter);
    }

    return filterConfig;
  }, [userHasOnlyOneRegion]);
=======
>>>>>>> 9c5e831d
  const [isLoading] = useState(false);

  return (
    <>
      <Helmet>
        <title>Quality Assurance Dashboard</title>
      </Helmet>
      <div className="ttahub-dashboard">
        <h1 className="landing margin-top-0 margin-bottom-3">
          Quality assurance dashboard
        </h1>
<<<<<<< HEAD
        <FilterPanelContainer>
          <FilterPanel
            applyButtonAria="apply filters for QA dashboard"
            filters={filters}
            onApplyFilters={onApplyFilters}
            onRemoveFilter={onRemoveFilter}
            filterConfig={filtersToUse}
            allUserRegions={regions}
          />
        </FilterPanelContainer>
        <Grid row>
          {error && (
          <Alert className="margin-bottom-2" type="error" role="alert">
            {error}
          </Alert>
          )}
        </Grid>
=======
>>>>>>> 9c5e831d
        <QAOverview
          data={{
            recipientsWithNoTTA: { pct: '2.52%', filterApplicable: true },
            recipientsWithOhsStandardFeiGoals: { pct: '73.25%', filterApplicable: false },
            recipientsWithOhsStandardClass: { pct: '14.26%', filterApplicable: false },
          }}
          loading={isLoading}
        />
      </div>
    </>
  );
}<|MERGE_RESOLUTION|>--- conflicted
+++ resolved
@@ -13,9 +13,7 @@
 import { QA_DASHBOARD_FILTER_KEY, QA_DASHBOARD_FILTER_CONFIG } from './constants';
 
 export default function QADashboard() {
-<<<<<<< HEAD
   const { user } = useContext(UserContext);
-  const [error] = useState(null);
   const {
     // from useUserDefaultRegionFilters
     regions,
@@ -43,8 +41,6 @@
 
     return filterConfig;
   }, [userHasOnlyOneRegion]);
-=======
->>>>>>> 9c5e831d
   const [isLoading] = useState(false);
 
   return (
@@ -56,7 +52,6 @@
         <h1 className="landing margin-top-0 margin-bottom-3">
           Quality assurance dashboard
         </h1>
-<<<<<<< HEAD
         <FilterPanelContainer>
           <FilterPanel
             applyButtonAria="apply filters for QA dashboard"
@@ -67,15 +62,6 @@
             allUserRegions={regions}
           />
         </FilterPanelContainer>
-        <Grid row>
-          {error && (
-          <Alert className="margin-bottom-2" type="error" role="alert">
-            {error}
-          </Alert>
-          )}
-        </Grid>
-=======
->>>>>>> 9c5e831d
         <QAOverview
           data={{
             recipientsWithNoTTA: { pct: '2.52%', filterApplicable: true },
