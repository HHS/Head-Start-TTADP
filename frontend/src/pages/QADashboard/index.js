<<<<<<< HEAD
import React, {
  useContext,
  useState,
  useMemo,
} from 'react';
import { Helmet } from 'react-helmet';
import { Grid, Alert } from '@trussworks/react-uswds';
import QAOverview from '../../widgets/QualityAssuranceDashboardOverview';
import { regionFilter } from '../../components/filter/activityReportFilters';
import useFilters from '../../hooks/useFilters';
import UserContext from '../../UserContext';
import FilterPanel from '../../components/filter/FilterPanel';
import FilterPanelContainer from '../../components/filter/FilterPanelContainer';
import { QA_DASHBOARD_FILTER_KEY, QA_DASHBOARD_FILTER_CONFIG } from './constants';

export default function QADashboard() {
  const { user } = useContext(UserContext);
  const [error] = useState(null);
  const {
    // from useUserDefaultRegionFilters
    regions,
    userHasOnlyOneRegion,
    // defaultRegion,
    // allRegionsFilters,

    // filter functionality
    filters,
    // setFilters,
    onApplyFilters,
    onRemoveFilter,
  } = useFilters(
    user,
    QA_DASHBOARD_FILTER_KEY,
    true,
  );

  const filtersToUse = useMemo(() => {
    const filterConfig = [...QA_DASHBOARD_FILTER_CONFIG];

    if (!userHasOnlyOneRegion) {
      filterConfig.push(regionFilter);
    }

    return filterConfig;
  }, [userHasOnlyOneRegion]);
=======
import React, { useState } from 'react';
import { Helmet } from 'react-helmet';
import { Grid, Alert } from '@trussworks/react-uswds';
import QAOverview from '../../widgets/QualityAssuranceDashboardOverview';

export default function QADashboard() {
  const [error] = useState(null);
  const [isLoading] = useState(false);
>>>>>>> aa7a53e7

  return (
    <>
      <Helmet>
        <title>Quality Assurance Dashboard</title>
      </Helmet>
      <div className="ttahub-dashboard">
        <h1 className="landing margin-top-0 margin-bottom-3">
          Quality assurance dashboard
        </h1>
<<<<<<< HEAD
        <FilterPanelContainer>
          <FilterPanel
            applyButtonAria="apply filters for QA dashboard"
            filters={filters}
            onApplyFilters={onApplyFilters}
            onRemoveFilter={onRemoveFilter}
            filterConfig={filtersToUse}
            allUserRegions={regions}
          />
        </FilterPanelContainer>
=======
>>>>>>> aa7a53e7
        <Grid row>
          {error && (
          <Alert className="margin-bottom-2" type="error" role="alert">
            {error}
          </Alert>
          )}
        </Grid>
        <QAOverview
          data={{
            recipientsWithNoTTA: { pct: '2.52%', filterApplicable: true },
            recipientsWithOhsStandardFeiGoals: { pct: '73.25%', filterApplicable: false },
            recipientsWithOhsStandardClass: { pct: '14.26%', filterApplicable: false },
          }}
<<<<<<< HEAD
          loading={false}
=======
          loading={isLoading}
>>>>>>> aa7a53e7
        />
      </div>
    </>
  );
}<|MERGE_RESOLUTION|>--- conflicted
+++ resolved
@@ -1,4 +1,3 @@
-<<<<<<< HEAD
 import React, {
   useContext,
   useState,
@@ -44,16 +43,7 @@
 
     return filterConfig;
   }, [userHasOnlyOneRegion]);
-=======
-import React, { useState } from 'react';
-import { Helmet } from 'react-helmet';
-import { Grid, Alert } from '@trussworks/react-uswds';
-import QAOverview from '../../widgets/QualityAssuranceDashboardOverview';
-
-export default function QADashboard() {
-  const [error] = useState(null);
   const [isLoading] = useState(false);
->>>>>>> aa7a53e7
 
   return (
     <>
@@ -64,7 +54,6 @@
         <h1 className="landing margin-top-0 margin-bottom-3">
           Quality assurance dashboard
         </h1>
-<<<<<<< HEAD
         <FilterPanelContainer>
           <FilterPanel
             applyButtonAria="apply filters for QA dashboard"
@@ -75,8 +64,6 @@
             allUserRegions={regions}
           />
         </FilterPanelContainer>
-=======
->>>>>>> aa7a53e7
         <Grid row>
           {error && (
           <Alert className="margin-bottom-2" type="error" role="alert">
@@ -90,11 +77,7 @@
             recipientsWithOhsStandardFeiGoals: { pct: '73.25%', filterApplicable: false },
             recipientsWithOhsStandardClass: { pct: '14.26%', filterApplicable: false },
           }}
-<<<<<<< HEAD
-          loading={false}
-=======
           loading={isLoading}
->>>>>>> aa7a53e7
         />
       </div>
     </>
