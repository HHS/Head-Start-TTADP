/* eslint-disable no-alert */
/* eslint-disable no-console */
import React, {
  useContext,
  useState,
<<<<<<< HEAD
  useMemo,
=======
  useRef,
>>>>>>> 9c5e831d
} from 'react';
import { Link } from 'react-router-dom';
import { FontAwesomeIcon } from '@fortawesome/react-fontawesome';
import { faArrowLeft } from '@fortawesome/free-solid-svg-icons';
import PropTypes from 'prop-types';
import { Helmet } from 'react-helmet';
import { Grid, Alert } from '@trussworks/react-uswds';
import colors from '../../../colors';
import RecipientsWithNoTtaWidget from '../../../widgets/RecipientsWithNoTtaWidget';
<<<<<<< HEAD
import { regionFilter } from '../../../components/filter/activityReportFilters';
import FilterPanel from '../../../components/filter/FilterPanel';
import FilterPanelContainer from '../../../components/filter/FilterPanelContainer';
import useFilters from '../../../hooks/useFilters';
=======
import Drawer from '../../../components/Drawer';
import ContentFromFeedByTag from '../../../components/ContentFromFeedByTag';
import DrawerTriggerButton from '../../../components/DrawerTriggerButton';
>>>>>>> 9c5e831d
import './index.scss';
import UserContext from '../../../UserContext';
import { QA_DASHBOARD_FILTER_KEY, QA_DASHBOARD_FILTER_CONFIG } from '../constants';

const ALLOWED_SUBFILTERS = [
  'region',
  'startDate',
  'endDate',
  'grantNumber',
  'recipient',
  'stateCode',
];

export default function RecipientsWithNoTta() {
  const pageDrawerRef = useRef(null);
  const [error] = useState();
  const { user } = useContext(UserContext);
  const {
    // from useUserDefaultRegionFilters
    regions,
    userHasOnlyOneRegion,
    // defaultRegion,
    // allRegionsFilters,

    // filter functionality
    filters,
    // setFilters,
    onApplyFilters,
    onRemoveFilter,
  } = useFilters(
    user,
    QA_DASHBOARD_FILTER_KEY,
    true,
  );

  const filtersToUse = useMemo(() => {
    const filterConfig = [...QA_DASHBOARD_FILTER_CONFIG];

    if (!userHasOnlyOneRegion) {
      filterConfig.push(regionFilter);
    }

    return filterConfig;
  }, [userHasOnlyOneRegion]);

  return (
    <div className="ttahub-recipients-with-no-tta">
      <Drawer
        triggerRef={pageDrawerRef}
        stickyHeader
        stickyFooter
        title="QA dashboard filters"
      >
        <ContentFromFeedByTag tagName="ttahub-fei-root-causes" contentSelector="table" />
      </Drawer>
      <Helmet>
        <title>Recipients with no TTA</title>
      </Helmet>
      <FontAwesomeIcon className="margin-right-1" data-testid="back-link-icon" color={colors.ttahubMediumBlue} icon={faArrowLeft} />
      <Link className="ttahub-recipient-record--tabs_back-to-search margin-bottom-2 display-inline-block" to="qa-dashboard">
        Back to Quality Assurance Dashboard
      </Link>
      <h1 className="landing margin-top-0">
        Recipients with no TTA
      </h1>
      <Grid row>
        {error && (
        <Alert className="margin-bottom-2" type="error" role="alert">
          {error}
        </Alert>
        )}
      </Grid>
<<<<<<< HEAD
      <FilterPanelContainer>
        <FilterPanel
          applyButtonAria="apply filters for QA dashboard"
          filters={filters}
          onApplyFilters={onApplyFilters}
          onRemoveFilter={onRemoveFilter}
          filterConfig={filtersToUse}
          allUserRegions={regions}
          allowedSubfilters={ALLOWED_SUBFILTERS}
        />
      </FilterPanelContainer>
=======
      <DrawerTriggerButton customClass="margin-bottom-3" drawerTriggerRef={pageDrawerRef}>
        Learn how filters impact the data displayed
      </DrawerTriggerButton>
>>>>>>> 9c5e831d
      <RecipientsWithNoTtaWidget
        data={{
          headers: ['Date of Last TTA', 'Days Since Last TTA'],
          RecipientsWithNoTta: [
            {
              heading: 'Test Recipient 1',
              name: 'Test Recipient 1',
              recipient: 'Test Recipient 1',
              isUrl: true,
              hideLinkIcon: true,
              link: '/recipient-tta-records/376/region/1/profile',
              data: [{
                title: 'Date_of_Last_TTA',
                value: '2021-09-01',
              },
              {
                title: 'Days_Since_Last_TTA',
                value: '90',
              }],
            },
            {
              heading: 'Test Recipient 2',
              name: 'Test Recipient 2',
              recipient: 'Test Recipient 2',
              isUrl: true,
              hideLinkIcon: true,
              link: '/recipient-tta-records/376/region/1/profile',
              data: [{
                title: 'Date_of_Last_TTA',
                value: '2021-09-02',
              },
              {
                title: 'Days_Since_Last_TTA',
                value: '91',
              }],
            },
            {
              heading: 'Test Recipient 3',
              name: 'Test Recipient 3',
              recipient: 'Test Recipient 3',
              isUrl: true,
              hideLinkIcon: true,
              link: '/recipient-tta-records/376/region/1/profile',
              data: [{
                title: 'Date_of_Last_TTA',
                value: '2021-09-03',
              },
              {
                title: 'Days_Since_Last_TTA',
                value: '92',
              }],
            }],
        }}
        loading={false}
      />
    </div>
  );
}

RecipientsWithNoTta.propTypes = {
  user: PropTypes.shape({
    id: PropTypes.number,
    name: PropTypes.string,
    role: PropTypes.arrayOf(PropTypes.string),
    homeRegionId: PropTypes.number,
    permissions: PropTypes.arrayOf(PropTypes.shape({
      userId: PropTypes.number,
      scopeId: PropTypes.number,
      regionId: PropTypes.number,
    })),
  }),
};

RecipientsWithNoTta.defaultProps = {
  user: null,
};<|MERGE_RESOLUTION|>--- conflicted
+++ resolved
@@ -3,11 +3,8 @@
 import React, {
   useContext,
   useState,
-<<<<<<< HEAD
   useMemo,
-=======
   useRef,
->>>>>>> 9c5e831d
 } from 'react';
 import { Link } from 'react-router-dom';
 import { FontAwesomeIcon } from '@fortawesome/react-fontawesome';
@@ -17,16 +14,13 @@
 import { Grid, Alert } from '@trussworks/react-uswds';
 import colors from '../../../colors';
 import RecipientsWithNoTtaWidget from '../../../widgets/RecipientsWithNoTtaWidget';
-<<<<<<< HEAD
 import { regionFilter } from '../../../components/filter/activityReportFilters';
 import FilterPanel from '../../../components/filter/FilterPanel';
 import FilterPanelContainer from '../../../components/filter/FilterPanelContainer';
 import useFilters from '../../../hooks/useFilters';
-=======
 import Drawer from '../../../components/Drawer';
 import ContentFromFeedByTag from '../../../components/ContentFromFeedByTag';
 import DrawerTriggerButton from '../../../components/DrawerTriggerButton';
->>>>>>> 9c5e831d
 import './index.scss';
 import UserContext from '../../../UserContext';
 import { QA_DASHBOARD_FILTER_KEY, QA_DASHBOARD_FILTER_CONFIG } from '../constants';
@@ -99,7 +93,6 @@
         </Alert>
         )}
       </Grid>
-<<<<<<< HEAD
       <FilterPanelContainer>
         <FilterPanel
           applyButtonAria="apply filters for QA dashboard"
@@ -111,11 +104,9 @@
           allowedSubfilters={ALLOWED_SUBFILTERS}
         />
       </FilterPanelContainer>
-=======
       <DrawerTriggerButton customClass="margin-bottom-3" drawerTriggerRef={pageDrawerRef}>
         Learn how filters impact the data displayed
       </DrawerTriggerButton>
->>>>>>> 9c5e831d
       <RecipientsWithNoTtaWidget
         data={{
           headers: ['Date of Last TTA', 'Days Since Last TTA'],
