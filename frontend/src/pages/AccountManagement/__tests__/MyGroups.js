--- conflicted
+++ resolved
@@ -37,14 +37,10 @@
       grants: [
         {
           id: 1,
-<<<<<<< HEAD
+          regionId: 1,
           recipient: {
             name: 'grant1',
           },
-=======
-          name: 'grant1',
-          regionId: 1,
->>>>>>> 7233ad48
         },
       ],
     },
@@ -55,13 +51,10 @@
         {
           id: 2,
           name: 'grant2',
-<<<<<<< HEAD
+          regionId: 2,
           recipient: {
             name: 'grant2',
           },
-=======
-          regionId: 2,
->>>>>>> 7233ad48
         },
       ],
     },
@@ -141,14 +134,9 @@
       grants: [
         {
           id: 1,
-<<<<<<< HEAD
           recipient: {
             name: 'grant1',
           },
-=======
-          name: 'grant1',
-          regionId: 1,
->>>>>>> 7233ad48
         },
       ],
       isPublic: false,
@@ -205,6 +193,7 @@
     });
 
     // Expect co-owner1 and co-owner2 to be selected.
+    screen.debug(undefined, 1000000);
     expect(screen.getByText(/co-owner1/i)).toBeInTheDocument();
     expect(screen.getByText(/co-owner2/i)).toBeInTheDocument();
 
@@ -441,11 +430,19 @@
           id: 1,
           name: 'grant1',
           regionId: 1,
+          recipient: {
+            id: 1,
+            name: 'grant1',
+          },
         },
         {
           id: 2,
           name: 'grant2',
           regionId: 2,
+          recipient: {
+            id: 2,
+            name: 'grant2',
+          },
         },
       ],
       isPublic: false,
