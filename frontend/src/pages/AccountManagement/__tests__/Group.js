import React from 'react';
import {
  act,
  render,
  screen,
  waitFor,
} from '@testing-library/react';
import fetchMock from 'fetch-mock';
import join from 'url-join';
import { MemoryRouter, Routes, Route } from 'react-router';
import Group from '../Group';
import AppLoadingContext from '../../../AppLoadingContext';
import SomethingWentWrong from '../../../SomethingWentWrongContext';

const endpoint = join('/', 'api', 'groups');

describe('Group', () => {
  afterEach(() => {
    fetchMock.restore();
  });

  const renderGroup = (groupId, setErrorResponseCode = jest.fn()) => {
    render(
<<<<<<< HEAD
      <AppLoadingContext.Provider value={{ isAppLoading: false, setIsAppLoading: jest.fn() }}>
        <MemoryRouter initialEntries={[`/groups/${groupId}`]}>
          <Routes>
            <Route path="/groups/:groupId" element={<Group />} />
          </Routes>
        </MemoryRouter>
      </AppLoadingContext.Provider>,
=======
      <MemoryRouter>
        <AppLoadingContext.Provider value={{ isAppLoading: false, setIsAppLoading: jest.fn() }}>
          <SomethingWentWrong.Provider value={{ setErrorResponseCode }}>
            <Group match={{ params: { groupId }, path: '', url: '' }} />
          </SomethingWentWrong.Provider>
        </AppLoadingContext.Provider>
      </MemoryRouter>,
>>>>>>> 355e692e
    );
  };

  it('renders existing group', async () => {
    fetchMock.get(join(endpoint, '1'), {
      name: 'Test Group',
      creator: { id: 1, name: 'Test Creator' },
      coOwners: [{ id: 2, name: 'Test CoOwner' }, { id: 3, name: 'Test CoOwner2' }],
      individuals: [{ id: 4, name: 'Test SharedWith' }, { id: 5, name: 'Test SharedWith2' }],
      grants: [
        {
          id: 1,
          number: 'Test Grant',
          recipientNameWithPrograms: 'Test Recipient1 - Test Grant - HS',
          recipient: {
            name: 'Test Recipient1',
          },
        },
        {
          id: 2,
          number: 'Test Grant 2',
          recipientNameWithPrograms: 'Test Recipient2 - Test Grant 2 - HS',
          recipient: {
            name: 'Test Recipient2',
          },
        },
      ],
    });

    act(() => {
      renderGroup(1);
    });

    const groupName = await screen.findByText('Test Group');

    expect(groupName).toBeInTheDocument();

    const grant1 = await screen.findByText('Test Recipient1 - Test Grant - HS');
    const grant2 = await screen.findByText('Test Recipient2 - Test Grant 2 - HS');

    expect(grant1).toBeInTheDocument();
    expect(grant2).toBeInTheDocument();

    expect(await screen.findByText('Test Creator')).toBeInTheDocument();
    expect(await screen.findByText('Test CoOwner')).toBeInTheDocument();
    expect(await screen.findByText('Test CoOwner2')).toBeInTheDocument();
    expect(await screen.findByText('Test SharedWith')).toBeInTheDocument();
    expect(await screen.findByText('Test SharedWith2')).toBeInTheDocument();
  });

  it('handles null response', async () => {
    fetchMock.get(join(endpoint, '1'), null);
    const setErrorResponseCode = jest.fn();
    act(async () => {
      renderGroup(1, setErrorResponseCode);
      await waitFor(() => {
        expect(setErrorResponseCode).toHaveBeenCalledWith(null);
      });
    });
  });

  it('handles 404', async () => {
    fetchMock.get(join(endpoint, '1'), 404);
    const setErrorResponseCode = jest.fn();
    act(async () => {
      renderGroup(1, setErrorResponseCode);
      await waitFor(() => {
        expect(setErrorResponseCode).toHaveBeenCalledWith(404);
      });
    });
  });

  it('handles 500', async () => {
    fetchMock.get(join(endpoint, '1'), 500);

    const setErrorResponseCode = jest.fn();
    await act(async () => {
      renderGroup(1, setErrorResponseCode);
      await waitFor(() => {
        expect(setErrorResponseCode).toHaveBeenCalledWith(500);
      });
    });
  });

  it('handles no group id', async () => {
    fetchMock.get(endpoint, null);

    act(() => {
      renderGroup(null);
    });

    expect(fetchMock.called(endpoint)).toBe(false);
  });
});<|MERGE_RESOLUTION|>--- conflicted
+++ resolved
@@ -21,23 +21,15 @@
 
   const renderGroup = (groupId, setErrorResponseCode = jest.fn()) => {
     render(
-<<<<<<< HEAD
-      <AppLoadingContext.Provider value={{ isAppLoading: false, setIsAppLoading: jest.fn() }}>
-        <MemoryRouter initialEntries={[`/groups/${groupId}`]}>
-          <Routes>
-            <Route path="/groups/:groupId" element={<Group />} />
-          </Routes>
-        </MemoryRouter>
-      </AppLoadingContext.Provider>,
-=======
-      <MemoryRouter>
+      <SomethingWentWrong.Provider value={{ setErrorResponseCode }}>
         <AppLoadingContext.Provider value={{ isAppLoading: false, setIsAppLoading: jest.fn() }}>
-          <SomethingWentWrong.Provider value={{ setErrorResponseCode }}>
-            <Group match={{ params: { groupId }, path: '', url: '' }} />
-          </SomethingWentWrong.Provider>
+          <MemoryRouter initialEntries={[`/groups/${groupId}`]}>
+            <Routes>
+              <Route path="/groups/:groupId" element={<Group />} />
+            </Routes>
+          </MemoryRouter>
         </AppLoadingContext.Provider>
-      </MemoryRouter>,
->>>>>>> 355e692e
+      </SomethingWentWrong.Provider>,
     );
   };
 
