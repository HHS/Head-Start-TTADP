/* eslint-disable react/jsx-props-no-spreading */
/*
  Collaboration report. Makes use of the navigator to split the long form into
  multiple pages. Each "page" is defined in the `./Pages` directory.
*/
import React, {
  useState, useEffect, useRef, useContext, useMemo,
} from 'react';
import PropTypes from 'prop-types';
import { startCase, keyBy, mapValues } from 'lodash';
import { Helmet } from 'react-helmet';
import ReactRouterPropTypes from 'react-router-prop-types';
import { useHistory, Redirect } from 'react-router-dom';
import { Alert, Grid } from '@trussworks/react-uswds';
import { FormProvider, useForm } from 'react-hook-form';
import { REPORT_STATUSES, DECIMAL_BASE } from '@ttahub/common';
import moment from 'moment';
import useDeepCompareEffect from 'use-deep-compare-effect';
import pages from './Pages';
import Navigator from '../../components/Navigator';
import { NOT_STARTED } from './constants';
import { convertReportToFormData, isDateValid, findWhatsChanged } from './formDataHelpers';
import {
  LOCAL_STORAGE_CR_DATA_KEY,
  LOCAL_STORAGE_CR_ADDITIONAL_DATA_KEY,
  LOCAL_STORAGE_CR_EDITABLE_KEY,
} from '../../Constants';
import { getRegionWithReadWrite } from '../../permissions';
import useTTAHUBLocalStorage from '../../hooks/useTTAHUBLocalStorage';
import {
  createReport,
  getReport,
  reviewReport,
  saveReport,
  submitReport,
} from '../../fetchers/collaborationReports';
import { getCollaborators } from '../../fetchers/collaborators';
import useLocalStorage, { setConnectionActiveWithError } from '../../hooks/useLocalStorage';
import AppLoadingContext from '../../AppLoadingContext';
import NetworkContext, { isOnlineMode } from '../../NetworkContext';
import UserContext from '../../UserContext';
import MeshPresenceManager from '../../components/MeshPresenceManager';
import useLocalStorageCleanup from '../../hooks/useLocalStorageCleanup';
import usePresenceData from '../../hooks/usePresenceData';
import { getApprovers } from '../../fetchers/activityReports';
<<<<<<< HEAD
=======
import useHookFormPageState from '../../hooks/useHookFormPageState';
>>>>>>> fe0cac15

// Default values for a new collaboration report go here
const defaultValues = {
  approvers: [],
  pageState: {
    1: NOT_STARTED,
    2: NOT_STARTED,
    3: NOT_STARTED,
    4: NOT_STARTED,
  },
  calculatedStatus: REPORT_STATUSES.DRAFT,
  collabReportSpecialists: [],
};

const pagesByPos = keyBy(pages.filter((p) => !p.review), (page) => page.position);
const defaultPageState = mapValues(pagesByPos, () => NOT_STARTED);

export const formatReportWithSaveBeforeConversion = async (
  data,
  formData,
  user,
  userHasOneRole,
  reportId,
  forceUpdate,
) => {
  // if it isn't a new report, we compare it to the last response from the backend (formData)
  // and pass only the updated to save report
  const creatorRole = !data.creatorRole && userHasOneRole
    ? user.roles[0].fullName
    : data.creatorRole;

  const updatedFields = findWhatsChanged({ ...data, creatorRole }, formData) || {};
  const isEmpty = Object.keys(updatedFields).length === 0;

  // save report returns dates in YYYY-MM-DD format, so we need to parse them
  // formData stores them as MM/DD/YYYY so we are good in that instance
  const thereIsANeedToParseDates = !isEmpty;
  const updatedReport = isEmpty && !forceUpdate
    ? formData
    : await saveReport(
      reportId.current, {
        ...updatedFields,
        version: 3,
      }, {},
    );

  let reportData = {
    ...updatedReport,
  };

  if (thereIsANeedToParseDates) {
    // Check if dates are in YYYY-MM-DD format before parsing
    const isYMDFormat = updatedReport.startDate
      && updatedReport.startDate.match(/^\d{4}-\d{2}-\d{2}$/);
    if (isYMDFormat) {
      reportData = {
        ...reportData,
        startDate: moment(updatedReport.startDate, 'YYYY-MM-DD').format('MM/DD/YYYY'),
        endDate: moment(updatedReport.endDate, 'YYYY-MM-DD').format('MM/DD/YYYY'),
      };
    } else {
      // Preserve existing dates if API doesn't return them or they're in wrong format
      reportData.startDate = reportData.startDate || formData.startDate;
      reportData.endDate = reportData.endDate || formData.endDate;
    }
  }

  return reportData;
};

function CollaborationReport({ match, location }) {
  const { params: { currentPage, collabReportId } } = match;

  const hookForm = useForm({
    mode: 'onBlur',
    defaultValues,
    shouldUnregister: false,
  });

  const history = useHistory();
  const [error, updateError] = useState();
  const [loading, updateLoading] = useState(true);
  // App Loading Context.
  const { isAppLoading, setIsAppLoading, setAppLoadingText } = useContext(AppLoadingContext);

  const [lastSaveTime, updateLastSaveTime] = useState(null);
  const [showSavedDraft, updateShowSavedDraft] = useState(false);

  const [shouldAutoSave, setShouldAutoSave] = useState(true);
  const {
    presenceData,
    handlePresenceUpdate,
  } = usePresenceData(setShouldAutoSave);

  // hook to update the page state in the sidebar
  useHookFormPageState(hookForm, pages, currentPage);

  const [formData, updateFormData, localStorageAvailable] = useTTAHUBLocalStorage(
    LOCAL_STORAGE_CR_DATA_KEY(collabReportId), null,
  );

  // retrieve the last time the data was saved to local storage
  const savedToStorageTime = formData ? formData.savedToStorageTime : null;

  const [additionalData, updateAdditionalData] = useLocalStorage(
    LOCAL_STORAGE_CR_ADDITIONAL_DATA_KEY(collabReportId), {},
  );
  const [isApprover, updateIsApprover] = useState(false);
  // If the user is one of the approvers on this report and is still pending approval.
  const [isPendingApprover, updateIsPendingApprover] = useState(false);
  const [editable, updateEditable] = useLocalStorage(
    LOCAL_STORAGE_CR_EDITABLE_KEY(collabReportId), (collabReportId === 'new'), currentPage !== 'review',
  );
  const [errorMessage, updateErrorMessage] = useState();
  // this attempts to track whether or not we're online
  // (or at least, if the backend is responding)
  const [connectionActive, setConnectionActive] = useState(true);

  const [creatorNameWithRole, updateCreatorRoleWithName] = useState('');
  const reportId = useRef();
  const { user } = useContext(UserContext);

  const showLastUpdatedTime = (
    location.state && location.state.showLastUpdatedTime && connectionActive
  ) || false;

  const userHasOneRole = useMemo(() => user && user.roles && user.roles.length === 1, [user]);

  useEffect(() => {
    // Clear history state once mounted and collabReportId changes. This prevents someone from
    // seeing a save message if they refresh the page after creating a new report.
    history.replace();
  }, [collabReportId, history]);

  const cleanupLocalStorage = useLocalStorageCleanup(
    formData,
    collabReportId,
    LOCAL_STORAGE_CR_DATA_KEY,
    LOCAL_STORAGE_CR_EDITABLE_KEY,
    LOCAL_STORAGE_CR_ADDITIONAL_DATA_KEY,
  );

  // A new form page is being shown so we need to reset `react-hook-form` so validations are
  // reset and the proper values are placed inside inputs
  useDeepCompareEffect(() => {
    hookForm.reset(formData);
  }, [currentPage, formData, hookForm.reset]);

  useDeepCompareEffect(() => {
    const fetch = async () => {
      let report;

      try {
        updateLoading(true);
        reportId.current = collabReportId;

        if (collabReportId !== 'new') {
          let fetchedReport;
          try {
            fetchedReport = await getReport(collabReportId);
            const {
              submissionStatus,
              approvers,
              calculatedStatus,
            } = fetchedReport;

            // Before bothering with form data parsing or rendering, let us
            // make sure we BELONG here
            const isApproved = calculatedStatus === REPORT_STATUSES.APPROVED;
            const isSubmitted = submissionStatus === REPORT_STATUSES.SUBMITTED;
            // eslint-disable-next-line max-len
            const isApproverFromFetched = approvers.some(({ user: approver }) => user.id === approver.id);
            const isNeedsAction = calculatedStatus === REPORT_STATUSES.NEEDS_ACTION;

            if (isApproved || (isSubmitted && !isApproverFromFetched && !isNeedsAction)) {
              // redirect to approved/submitted report view
              history.push(`/collaboration-reports/view/${fetchedReport.id}`);
              return;
            }

            if (isNeedsAction) {
              history.push(`/collaboration-reports/${fetchedReport.id}/review`);
              return;
            }
          } catch (e) {
            // If error retrieving the report show the "something went wrong" page.
            history.replace('/something-went-wrong/500');
            return;
          }
          report = convertReportToFormData(fetchedReport);
          // Ensure pageState is initialized if not present in fetched data
          if (!report.pageState) {
            report.pageState = defaultPageState;
          }
        } else {
          report = {
            ...defaultValues,
            creatorRole: userHasOneRole ? user.roles[0].fullName : null,
            pageState: defaultPageState,
            userId: user.id,
            regionId: getRegionWithReadWrite(user),
            version: 2,
          };
        }

        const apiCalls = [
          getCollaborators(report.regionId),
          getApprovers(report.regionId),
        ];

        const [collaborators, approvers] = await Promise.all(apiCalls);

        // If the report creator is in the collaborators list, remove them.
        const filteredCollaborators = collaborators.filter((c) => c.id !== report.userId);

        const isCollaborator = report.collabReportSpecialists
          && report.collabReportSpecialists.some((u) => u.specialistId === user.id);
        const isAuthor = report.userId === user.id;
        const isMatchingApprover = report.approvers.filter((a) => a.user && a.user.id === user.id);

        const canWriteAsCollaboratorOrAuthor = (isCollaborator || isAuthor)
        && (report.calculatedStatus === REPORT_STATUSES.DRAFT
          || report.calculatedStatus === REPORT_STATUSES.NEEDS_ACTION);
        const canWriteAsApprover = (isMatchingApprover && isMatchingApprover.length > 0 && (
          report.calculatedStatus === REPORT_STATUSES.SUBMITTED)
        );

        updateAdditionalData({
          collaborators: filteredCollaborators || [],
          approvers: approvers || [],
        });

        let shouldUpdateFromNetwork = true;

        // this if statement compares the "saved to storage time" and the
        // time retrieved from the network (report.updatedAt)
        // and whichever is newer "wins"

        if (formData && savedToStorageTime) {
          const updatedAtFromNetwork = moment(report.updatedAt);
          const updatedAtFromLocalStorage = moment(savedToStorageTime);
          if (updatedAtFromNetwork.isValid() && updatedAtFromLocalStorage.isValid()) {
            const storageIsNewer = updatedAtFromLocalStorage.isAfter(updatedAtFromNetwork);
            if (storageIsNewer && formData.calculatedStatus === REPORT_STATUSES.DRAFT) {
              shouldUpdateFromNetwork = false;
            }
          }
        }

        // Update form data.
        if (shouldUpdateFromNetwork && collabReportId !== 'new') {
          updateFormData({ ...formData, ...report }, true);
        } else {
          updateFormData({ ...report, ...formData }, true);
        }

        updateCreatorRoleWithName(report.creatorNameWithRole);

        // Determine if the current user matches any of the approvers for this activity report.
        // If author or collab and the report is in EDIT state we are NOT currently an approver.
        if (isMatchingApprover && isMatchingApprover.length > 0) {
          // This user is an approver on the report.
          updateIsApprover(true);

          // This user is a approver on the report and has a pending approval.
          if (isMatchingApprover[0].status === null || isMatchingApprover[0].status === 'pending') {
            updateIsPendingApprover(true);
          }
        }

        // if a report has been marked as need action or approved by any approver, it can no longer
        // be edited even by an approver
        const approverHasMarkedReport = report.approvers.some((approver) => (
          approver.status === REPORT_STATUSES.APPROVED
        ));

        const canWriteReport = canWriteAsCollaboratorOrAuthor
          || (
            canWriteAsApprover
             && !approverHasMarkedReport
          );

        updateEditable(canWriteReport);

        if (showLastUpdatedTime) {
          updateLastSaveTime(moment(report.updatedAt));
        }

        updateError();
      } catch (e) {
        const connection = true; // setConnectionActiveWithError(e, setConnectionActive);
        const networkErrorMessage = (
          <>
            {/* eslint-disable-next-line max-len */}
            There&rsquo;s an issue with your connection. Some sections of this form may not load correctly.
            <br />
            Your work is saved on this computer. If you continue to have problems,
            {' '}
            <a href="https://app.smartsheetgov.com/b/form/f0b4725683f04f349a939bd2e3f5425a">contact us</a>
            .
          </>
        );
        const errorMsg = !connection ? networkErrorMessage : <>Unable to load report</>;
        updateError(errorMsg);
        // If the error was caused by an invalid region, we need a way to communicate that to the
        // component so we can redirect the user. We can do this by updating the form data
        if (report && parseInt(report.regionId, DECIMAL_BASE) === -1) {
          updateFormData({ regionId: report.regionId }, true);
        }

        if (formData === null && !connection) {
          updateFormData({ ...defaultValues, pageState: defaultPageState }, true);
        }
      } finally {
        updateLoading(false);
      }
    };
    fetch();
  }, [collabReportId, user, showLastUpdatedTime]);

  if (loading) {
    return (
      <div>
        loading...
      </div>
    );
  }

  // This error message is a catch all assuming that the network storage is working
  if (error && !formData) {
    return (
      <Alert type="error">
        {error}
      </Alert>
    );
  }

  if (!currentPage) {
    return (
      <Redirect to={`/collaboration-reports/${collabReportId}/activity-summary`} />
    );
  }

  const updatePage = (position) => {
    if (!editable) {
      return;
    }

    const state = {};
    if (collabReportId === 'new' && reportId.current !== 'new') {
      state.showLastUpdatedTime = true;
    }

    const page = pages.find((p) => p.position === position);
<<<<<<< HEAD
    const newPath = `/collaboration-reports/${reportId.current}/${page.path}`;
    history.push(newPath, state);
=======
    if (page) {
      const newPath = `/collaboration-reports/${reportId.current}/${page.path}`;
      history.push(newPath, state);
    }
>>>>>>> fe0cac15
  };

  const onSave = async (data, forceUpdate = false) => {
    try {
      if (reportId.current === 'new') {
        const fields = data;

        if (!isDateValid(fields.startDate)) {
          delete fields.startDate;
        }

        if (!isDateValid(fields.endDate)) {
          delete fields.endDate;
        }

        const savedReport = await createReport({
          ...fields,
          regionId: formData.regionId,
          version: 2,
        });

        if (!savedReport) {
          throw new Error('Report not found');
        }

        reportId.current = savedReport.id;

        cleanupLocalStorage('new', savedReport.id);

        window.history.replaceState(null, null, `/collaboration-reports/${savedReport.id}/${currentPage}`);

        const currentPageState = hookForm.getValues('pageState');
        const convertedReport = convertReportToFormData(savedReport);
        updateFormData({
          ...convertedReport,
          pageState: currentPageState || convertedReport.pageState,
        }, true);
        setConnectionActive(true);
        updateCreatorRoleWithName(savedReport.creatorNameWithRole);
      } else {
        const updatedReport = await formatReportWithSaveBeforeConversion(
          data,
          formData,
          user,
          userHasOneRole,
          reportId,
          forceUpdate,
        );

        const currentPageState = hookForm.getValues('pageState');
        const convertedReport = convertReportToFormData(updatedReport);
        updateFormData({ ...convertedReport, pageState: currentPageState }, true);
        setConnectionActive(true);
        updateCreatorRoleWithName(updatedReport.creatorNameWithRole);
      }
    } catch (e) {
      setConnectionActiveWithError(e, setConnectionActive);
    }
  };

  const setSavingLoadScreen = (isAutoSave = false) => {
    if (!isAutoSave && !isAppLoading) {
      setAppLoadingText('Saving');
      setIsAppLoading(true);
    }
  };

  const onSaveDraft = async (isAutoSave = false, forceUpdate = false) => {
    try {
      // Turn on loading screen
      setSavingLoadScreen(isAutoSave);

      // If not editable, don't show the loading screen
      if (!editable) {
        setIsAppLoading(false);
        return;
      }

      // Get the current form data
      const { status, ...formValues } = hookForm.getValues();
      // TODO: Add 'pageState' and newNavigatorState to the saved data
      const data = { ...formData, ...formValues, pageState: {} };

      // Clear the previous error message if there is one
      updateErrorMessage();

      // save the form data to the server
      await onSave(data, forceUpdate);

      // Update the last saved time
      updateLastSaveTime(moment());

      // show the saved draft message
      updateShowSavedDraft(true);
    } catch (e) {
      updateErrorMessage('A network error has prevented us from saving your collaboration report to our database. Your work is safely saved to your web browser in the meantime.');
    } finally {
      setIsAppLoading(false);
    }
  };

  const onFormSubmit = async (data) => {
    const reportToSubmit = {
      additionalNotes: data.additionalNotes,
      creatorRole: data.creatorRole,
      approvers: data.approvers,
    };
    await submitReport(reportId.current, reportToSubmit);
    cleanupLocalStorage(collabReportId);
    history.push('/collaboration-reports/'); // TODO: message
  };

  const onSaveAndContinue = async () => {
    const validity = await hookForm.trigger();
    if (!validity) {
      return;
    }

    const currentPosition = pages.find((page) => page.path === currentPage)?.position;

    const isAutoSave = false;
    await onSaveDraft(isAutoSave);
    updatePage(currentPosition + 1);
  };

  const onReview = async (data) => {
    await reviewReport(reportId.current, { note: data.note, status: data.status });
  };

  const reportCreator = { name: user.name, roles: user.roles };
  const tagClass = formData && formData.calculatedStatus === REPORT_STATUSES.APPROVED ? 'smart-hub--tag-approved' : '';
  // eslint-disable-next-line max-len
  const hideSideNav = formData && formData.calculatedStatus === REPORT_STATUSES.SUBMITTED && !isApprover;

  const author = creatorNameWithRole ? (
      // eslint-disable-next-line react/jsx-indent
      <>
        <hr />
        <p>
          <strong>Creator:</strong>
          {' '}
          {creatorNameWithRole}
        </p>

      </>
  ) : null;

  /* istanbul ignore next: hard to test websocket functionality */
  // eslint-disable-next-line no-shadow, no-unused-vars
  const handleRevisionUpdate = (revision, { userId, timestamp, reportId }) => {
    // If the user is not the one who made the revision, redirect them to the revision change page.
    if (user.id !== userId) {
      history.push('/activity-reports/revision-change');
    }
  };

  /* istanbul ignore next: hard to test websocket functionality */
  const renderMultiUserAlert = () => {
    if (presenceData.hasMultipleUsers) {
      const otherUsernames = presenceData.otherUsers
        .map((presenceUser) => (presenceUser.username ? presenceUser.username : 'Unknown user'))
        .filter((username, index, self) => self.indexOf(username) === index);

      let usersText = 'There are other users currently working on this report.';

      if (otherUsernames.length > 0) {
        if (otherUsernames.length === 1) {
          usersText = `${otherUsernames[0]} is also working on this report. Your changes may not be saved. Check with them before working on this report.`;
        } else if (otherUsernames.length === 2) {
          usersText = `${otherUsernames[0]} and ${otherUsernames[1]} are also working on this report. Your changes may not be saved. Check with them before working on this report.`;
        } else {
          const lastUser = otherUsernames.pop();
          usersText = `${otherUsernames.join(', ')}, and ${lastUser} are also working on this report. Your changes may not be saved. Check with them before working on this report.`;
        }
      }

      return (
        <Alert type="warning">
          {usersText}
        </Alert>
      );
    }
    return null;
  };

  /* istanbul ignore next: hard to test websocket functionality */
  const renderMultipleTabAlert = () => {
    if (presenceData.tabCount > 1) {
      return (
        <Alert type="warning">
          You have this report open in multiple browser tabs.
          {' '}
          To prevent losing your work, please close the other tabs before continuing.
        </Alert>
      );
    }
    return null;
  };

  return (
    <div className="smart-hub-activity-report">
      { error
      && (
      <Alert type="warning">
        {error}
      </Alert>
      )}
      {renderMultiUserAlert() || renderMultipleTabAlert()}
      {/* Don't render the Mesh component unless working on a saved report */}
      { collabReportId !== 'new' && (<MeshPresenceManager room={`cr-${collabReportId}`} onPresenceUpdate={handlePresenceUpdate} onRevisionUpdate={handleRevisionUpdate} />)}
      <Helmet titleTemplate="%s - Collaboration Report | TTA Hub" defaultTitle="Collaboration Report | TTA Hub" />
      <Grid row className="flex-justify">
        <Grid col="auto">
          <div className="margin-top-3 margin-bottom-5">
            <h1 className="font-serif-2xl text-bold line-height-serif-2 margin-0">
              Collaboration report for Region
              {' '}
              {formData.regionId}
            </h1>
            {author}
          </div>
        </Grid>
        {!hideSideNav && (
        <Grid col="auto" className="flex-align-self-center">
          {formData.calculatedStatus && (
            <div className={`${tagClass} smart-hub-status-label bg-gray-5 padding-x-2 padding-y-105 font-sans-md text-bold`}>{startCase(formData.calculatedStatus)}</div>
          )}
        </Grid>
        )}
      </Grid>
      <NetworkContext.Provider value={
        {
          connectionActive: isOnlineMode() && connectionActive,
          localStorageAvailable,
        }
      }
      >
        <FormProvider {...hookForm}>
          <Navigator
            formData={formData}
            pages={pages}
            onFormSubmit={onFormSubmit}
            onReview={onReview}
            currentPage={currentPage}
            additionalData={additionalData}
            onSave={onSave}
            isApprover={isApprover}
            isPendingApprover={isPendingApprover}
            reportId={reportId.current}
            updatePage={updatePage}
            reportCreator={reportCreator}
            lastSaveTime={lastSaveTime}
            errorMessage={errorMessage}
            updateErrorMessage={updateErrorMessage}
            savedToStorageTime={savedToStorageTime}
            onSaveDraft={onSaveDraft}
            onSaveAndContinue={onSaveAndContinue}
            showSavedDraft={showSavedDraft}
            updateShowSavedDraft={updateShowSavedDraft}
            shouldAutoSave={shouldAutoSave}
          />
        </FormProvider>
      </NetworkContext.Provider>
    </div>
  );
}

CollaborationReport.propTypes = {
  match: ReactRouterPropTypes.match.isRequired,
  location: ReactRouterPropTypes.location.isRequired,
  region: PropTypes.number,
};

CollaborationReport.defaultProps = {
  region: undefined,
};

export default CollaborationReport;<|MERGE_RESOLUTION|>--- conflicted
+++ resolved
@@ -43,10 +43,7 @@
 import useLocalStorageCleanup from '../../hooks/useLocalStorageCleanup';
 import usePresenceData from '../../hooks/usePresenceData';
 import { getApprovers } from '../../fetchers/activityReports';
-<<<<<<< HEAD
-=======
 import useHookFormPageState from '../../hooks/useHookFormPageState';
->>>>>>> fe0cac15
 
 // Default values for a new collaboration report go here
 const defaultValues = {
@@ -401,15 +398,10 @@
     }
 
     const page = pages.find((p) => p.position === position);
-<<<<<<< HEAD
-    const newPath = `/collaboration-reports/${reportId.current}/${page.path}`;
-    history.push(newPath, state);
-=======
     if (page) {
       const newPath = `/collaboration-reports/${reportId.current}/${page.path}`;
       history.push(newPath, state);
     }
->>>>>>> fe0cac15
   };
 
   const onSave = async (data, forceUpdate = false) => {
