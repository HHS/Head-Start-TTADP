/* eslint-disable react/jsx-props-no-spreading */
/*
  Collaboration report. Makes use of the navigator to split the long form into
  multiple pages. Each "page" is defined in the `./Pages` directory.
*/
import React, {
  useState, useEffect, useRef, useContext, useMemo,
} from 'react';
import PropTypes from 'prop-types';
import { startCase, keyBy, mapValues } from 'lodash';
import { Helmet } from 'react-helmet';
import ReactRouterPropTypes from 'react-router-prop-types';
import { useHistory, Redirect } from 'react-router-dom';
import { Alert, Grid } from '@trussworks/react-uswds';
import { FormProvider, useForm } from 'react-hook-form';
import { REPORT_STATUSES, DECIMAL_BASE } from '@ttahub/common';
import moment from 'moment';
import useDeepCompareEffect from 'use-deep-compare-effect';
import pages from './Pages';
import Navigator from '../../components/Navigator';
import { NOT_STARTED } from './constants';
import { convertReportToFormData, convertGoalsToFormData } from './formDataHelpers';
import {
  LOCAL_STORAGE_CR_DATA_KEY,
  LOCAL_STORAGE_CR_ADDITIONAL_DATA_KEY,
  LOCAL_STORAGE_CR_EDITABLE_KEY,
  NOOP,
} from '../../Constants';
import { getRegionWithReadWrite } from '../../permissions';
import useTTAHUBLocalStorage from '../../hooks/useTTAHUBLocalStorage';
import {
  getReport,
  createReport,
  submitReport,
  reviewReport,
  resetToDraft,
} from '../../fetchers/collaborationReports';
import { getCollaborators } from '../../fetchers/collaborators';
import useLocalStorage from '../../hooks/useLocalStorage';
import NetworkContext, { isOnlineMode } from '../../NetworkContext';
import UserContext from '../../UserContext';
import MeshPresenceManager from '../../components/MeshPresenceManager';
<<<<<<< HEAD
import { formatReportWithSaveBeforeConversion } from '../ActivityReport';
=======
import useLocalStorageCleanup from '../../hooks/useLocalStorageCleanup';
import './index.scss';
import usePresenceData from '../../hooks/usePresenceData';
>>>>>>> 32db2822

// Default values for a new collaboration report go here
const defaultValues = {
  collaborators: [],
  approvers: [],
  pageState: {
    1: NOT_STARTED,
  },
};

const pagesByPos = keyBy(pages.filter((p) => !p.review), (page) => page.position);
const defaultPageState = mapValues(pagesByPos, () => NOT_STARTED);

function CollaborationReport({ match, location, region }) {
  const { params: { currentPage, collabReportId } } = match;

  const hookForm = useForm({
    mode: 'onBlur',
    defaultValues,
    shouldUnregister: false,
  });

  const history = useHistory();
  const [error, updateError] = useState();
  const [loading, updateLoading] = useState(true);

  const [lastSaveTime, updateLastSaveTime] = useState(null);

  const [shouldAutoSave, setShouldAutoSave] = useState(true);
  const {
    presenceData,
    handlePresenceUpdate,
  } = usePresenceData(setShouldAutoSave);

  const [formData, updateFormData, localStorageAvailable] = useTTAHUBLocalStorage(
    LOCAL_STORAGE_CR_DATA_KEY(collabReportId), null,
  );

  // retrieve the last time the data was saved to local storage
  const savedToStorageTime = formData ? formData.savedToStorageTime : null;

  const [initialAdditionalData, updateAdditionalData] = useLocalStorage(
    LOCAL_STORAGE_CR_ADDITIONAL_DATA_KEY(collabReportId), {},
  );
  const [isApprover, updateIsApprover] = useState(false);
  // If the user is one of the approvers on this report and is still pending approval.
  const [isPendingApprover, updateIsPendingApprover] = useState(false);
  const [, updateEditable] = useLocalStorage(
    LOCAL_STORAGE_CR_EDITABLE_KEY(collabReportId), (collabReportId === 'new'), currentPage !== 'review',
  );
  const [errorMessage, updateErrorMessage] = useState();
  // this attempts to track whether or not we're online
  // (or at least, if the backend is responding)
  const [connectionActive] = useState(true);

  const [creatorNameWithRole, updateCreatorRoleWithName] = useState('');
  const reportId = useRef();
  const { user } = useContext(UserContext);

  const showLastUpdatedTime = (
    location.state && location.state.showLastUpdatedTime && connectionActive
  ) || false;

  const userHasOneRole = useMemo(() => user && user.roles && user.roles.length === 1, [user]);

  useEffect(() => {
    // Clear history state once mounted and collabReportId changes. This prevents someone from
    // seeing a save message if they refresh the page after creating a new report.
    history.replace();
  }, [collabReportId, history]);

  useLocalStorageCleanup(
    formData,
    collabReportId,
    LOCAL_STORAGE_CR_DATA_KEY,
    LOCAL_STORAGE_CR_EDITABLE_KEY,
    LOCAL_STORAGE_CR_ADDITIONAL_DATA_KEY,
  );

  // const userHasOneRole = useMemo(() => user && user.roles && user.roles.length === 1, [user]);

  useDeepCompareEffect(() => {
    const fetch = async () => {
      let report;

      try {
        updateLoading(true);
        reportId.current = collabReportId;

        if (collabReportId !== 'new') {
          let fetchedReport;
          try {
            fetchedReport = await getReport(collabReportId);
          } catch (e) {
            // If error retrieving the report show the "something went wrong" page.
            history.push('/something-went-wrong/500');
          }
          report = convertReportToFormData(fetchedReport);
        } else {
          report = {
            ...defaultValues,
            creatorRole: userHasOneRole ? user.roles[0].fullName : null,
            pageState: defaultPageState,
            userId: user.id,
            regionId: region || getRegionWithReadWrite(user),
            version: 2,
          };
        }

        const apiCalls = [
          getCollaborators(report.regionId),
        ];

        const [collaborators] = await Promise.all(apiCalls);

        const isCollaborator = report.collabReportCollaborators
          && report.collabReportCollaborators.find((u) => u.userId === user.id);
        const isAuthor = report.userId === user.id;
        const isMatchingApprover = report.approvers.filter((a) => a.user && a.user.id === user.id);

        const canWriteAsCollaboratorOrAuthor = (isCollaborator || isAuthor)
        && (report.calculatedStatus === REPORT_STATUSES.DRAFT
          || report.calculatedStatus === REPORT_STATUSES.NEEDS_ACTION);
        const canWriteAsApprover = (isMatchingApprover && isMatchingApprover.length > 0 && (
          report.calculatedStatus === REPORT_STATUSES.SUBMITTED)
        );

        updateAdditionalData({
          collaborators: collaborators || [],
        });

        let shouldUpdateFromNetwork = true;

        // this if statement compares the "saved to storage time" and the
        // time retrieved from the network (report.updatedAt)
        // and whichever is newer "wins"

        if (formData && savedToStorageTime) {
          const updatedAtFromNetwork = moment(report.updatedAt);
          const updatedAtFromLocalStorage = moment(savedToStorageTime);
          if (updatedAtFromNetwork.isValid() && updatedAtFromLocalStorage.isValid()) {
            const storageIsNewer = updatedAtFromLocalStorage.isAfter(updatedAtFromNetwork);
            if (storageIsNewer && formData.calculatedStatus === REPORT_STATUSES.DRAFT) {
              shouldUpdateFromNetwork = false;
            }
          }
        }

        // Update form data.
        if (shouldUpdateFromNetwork && collabReportId !== 'new') {
          updateFormData({ ...formData, goalForEditing: null, ...report }, true);
        } else {
          updateFormData({ ...report, ...formData }, true);
        }

        updateCreatorRoleWithName(report.creatorNameWithRole);

        // Determine if the current user matches any of the approvers for this activity report.
        // If author or collab and the report is in EDIT state we are NOT currently an approver.

        if (isMatchingApprover && isMatchingApprover.length > 0) {
          // This user is an approver on the report.
          updateIsApprover(true);

          // This user is a approver on the report and has a pending approval.
          if (isMatchingApprover[0].status === null || isMatchingApprover[0].status === 'pending') {
            updateIsPendingApprover(true);
          }
        }

        // if a report has been marked as need action or approved by any approver, it can no longer
        // be edited even by an approver
        const approverHasMarkedReport = report.approvers.some((approver) => (
          approver.status === REPORT_STATUSES.APPROVED
        ));

        const canWriteReport = canWriteAsCollaboratorOrAuthor
          || (
            canWriteAsApprover
             && !approverHasMarkedReport
          );

        updateEditable(canWriteReport);

        if (showLastUpdatedTime) {
          updateLastSaveTime(moment(report.updatedAt));
        }

        updateError();
      } catch (e) {
        const connection = true; // setConnectionActiveWithError(e, setConnectionActive);
        const networkErrorMessage = (
          <>
            {/* eslint-disable-next-line max-len */}
            There&rsquo;s an issue with your connection. Some sections of this form may not load correctly.
            <br />
            Your work is saved on this computer. If you continue to have problems,
            {' '}
            <a href="https://app.smartsheetgov.com/b/form/f0b4725683f04f349a939bd2e3f5425a">contact us</a>
            .
          </>
        );
        const errorMsg = !connection ? networkErrorMessage : <>Unable to load report</>;
        updateError(errorMsg);
        // If the error was caused by an invalid region, we need a way to communicate that to the
        // component so we can redirect the user. We can do this by updating the form data
        if (report && parseInt(report.regionId, DECIMAL_BASE) === -1) {
          updateFormData({ regionId: report.regionId }, true);
        }

        if (formData === null && !connection) {
          updateFormData({ ...defaultValues, pageState: defaultPageState }, true);
        }
      } finally {
        updateLoading(false);
      }
    };
    fetch();
  }, [collabReportId, user, showLastUpdatedTime, region]);

  if (loading) {
    return (
      <div>
        loading...
      </div>
    );
  }

  // This error message is a catch all assuming that the network storage is working
  if (error && !formData) {
    return (
      <Alert type="error">
        {error}
      </Alert>
    );
  }

  // TODO: uncomment when logic is more complete
  // if (connectionActive && !editable && currentPage !== 'review') {
  //   return (
  //     <Redirect to={`/collaboration-reports/${collabReportId}/review`} />
  //   );
  // }

  // TODO: uncomment when logic is more complete
  // if (!currentPage && editable && isPendingApprover) {
  //   return (
  //     <Redirect to={`/collaboration-reports/${collabReportId}/review`} />
  //   );
  // }

  if (!currentPage) {
    return (
      <Redirect to={`/collaboration-reports/${collabReportId}/activity-summary`} />
    );
  }

  // TODO: Will take position as a parameter
  const updatePage = () => {
    // TODO: uncomment when logic is complete
    // TODO (alternately): since this logic is so similar in multiple places now,
    // I suspect we could make it reusable

    // if (!editable) {
    //   return;
    // }

    // const state = {};
    // if (collabReportId === 'new' && reportId.current !== 'new') {
    //   state.showLastUpdatedTime = true;
    // }

    // const page = pages.find((p) => p.position === position);
    // const newPath = `/collaboration-reports/${reportId.current}/${page.path}`;
    // history.push(newPath, state);
  };

<<<<<<< HEAD
  const onSave = async (data, forceUpdate = false) => {
    const approverIds = data.approvers.map((a) => a.user.id);

    try {
      if (reportId.current === 'new') {
        const savedReport = await createReport({
          ...data,
          regionId: formData.regionId,
          approverUserIds: approverIds,
          version: 2,
        });

        if (!savedReport) {
          throw new Error('Report not found');
        }

        reportId.current = savedReport.id;

        cleanupLocalStorage('new', savedReport.id);

        window.history.replaceState(null, null, `/collaboration-reports/${savedReport.id}/${currentPage}`);

        setConnectionActive(true);
        updateCreatorRoleWithName(savedReport.creatorNameWithRole);
      } else {
        const updatedReport = await formatReportWithSaveBeforeConversion(
          data,
          formData,
          user,
          userHasOneRole,
          reportId,
          approverIds,
          forceUpdate,
        );

        let reportData = updatedReport;

        // if we are dealing with a recipient report, we need to do a little magic to
        // format the goals and objectives appropriately, as well as divide them
        // by which one is open and which one is not
        if (updatedReport.activityRecipientType === 'recipient') {
          const { goalForEditing, goals } = convertGoalsToFormData(
            updatedReport.goalsAndObjectives,
            updatedReport.activityRecipients.map((r) => r.activityRecipientId),
          );

          reportData = {
            ...updatedReport,
            goalForEditing,
            goals,
          };
        }
        updateFormData(reportData, true);
        setConnectionActive(true);
        updateCreatorRoleWithName(updatedReport.creatorNameWithRole);
      }
    } catch (e) {
      setConnectionActiveWithError(error, setConnectionActive);
    }
  };

  const onFormSubmit = async (data) => {
    const approverIds = data.approvers.map((a) => a.user.id);
    const reportToSubmit = {
      additionalNotes: data.additionalNotes,
      approverUserIds: approverIds,
      creatorRole: data.creatorRole,
    };
    const response = await submitReport(reportId.current, reportToSubmit);

    updateFormData(
      {
        ...formData,
        calculatedStatus: response.calculatedStatus,
        approvers: response.approvers,
      },
      true,
    );
    updateEditable(false);

    cleanupLocalStorage(collabReportId);
  };

  const onReview = async (data) => {
    await reviewReport(reportId.current, { note: data.note, status: data.status });
  };

  const onResetToDraft = async () => {
    const fetchedReport = await resetToDraft(reportId.current);
    const report = convertReportToFormData(fetchedReport);
    updateFormData(report, true);
    updateEditable(true);
  };
=======
  // ===========================================================================//
  //
  // NOTE: onSave, onFormSubmit, onReview, and onResetToDraft go here eventually
  //
  // ===========================================================================//
>>>>>>> 32db2822

  const reportCreator = { name: user.name, roles: user.roles };
  const tagClass = formData && formData.calculatedStatus === REPORT_STATUSES.APPROVED ? 'smart-hub--tag-approved' : '';
  // eslint-disable-next-line max-len
  const hideSideNav = formData && formData.calculatedStatus === REPORT_STATUSES.SUBMITTED && !isApprover;

  const author = creatorNameWithRole ? (
      // eslint-disable-next-line react/jsx-indent
      <>
        <hr />
        <p>
          <strong>Creator:</strong>
          {' '}
          {creatorNameWithRole}
        </p>

      </>
  ) : null;

  /* istanbul ignore next: hard to test websocket functionality */
  // eslint-disable-next-line no-shadow, no-unused-vars
  const handleRevisionUpdate = (revision, { userId, timestamp, reportId }) => {
    // If the user is not the one who made the revision, redirect them to the revision change page.
    if (user.id !== userId) {
      history.push('/activity-reports/revision-change');
    }
  };

  /* istanbul ignore next: hard to test websocket functionality */
  const renderMultiUserAlert = () => {
    if (presenceData.hasMultipleUsers) {
      const otherUsernames = presenceData.otherUsers
        .map((presenceUser) => (presenceUser.username ? presenceUser.username : 'Unknown user'))
        .filter((username, index, self) => self.indexOf(username) === index);

      let usersText = 'There are other users currently working on this report.';

      if (otherUsernames.length > 0) {
        if (otherUsernames.length === 1) {
          usersText = `${otherUsernames[0]} is also working on this report. Your changes may not be saved. Check with them before working on this report.`;
        } else if (otherUsernames.length === 2) {
          usersText = `${otherUsernames[0]} and ${otherUsernames[1]} are also working on this report. Your changes may not be saved. Check with them before working on this report.`;
        } else {
          const lastUser = otherUsernames.pop();
          usersText = `${otherUsernames.join(', ')}, and ${lastUser} are also working on this report. Your changes may not be saved. Check with them before working on this report.`;
        }
      }

      return (
        <Alert type="warning">
          {usersText}
        </Alert>
      );
    }
    return null;
  };

  /* istanbul ignore next: hard to test websocket functionality */
  const renderMultipleTabAlert = () => {
    if (presenceData.tabCount > 1) {
      return (
        <Alert type="warning">
          You have this report open in multiple browser tabs.
          {' '}
          To prevent losing your work, please close the other tabs before continuing.
        </Alert>
      );
    }
    return null;
  };

  return (
    <div className="smart-hub-activity-report">
      { error
      && (
      <Alert type="warning">
        {error}
      </Alert>
      )}
      {renderMultiUserAlert() || renderMultipleTabAlert()}
      {/* Don't render the Mesh component unless working on a saved report */}
      { collabReportId !== 'new' && (<MeshPresenceManager room={`cr-${collabReportId}`} onPresenceUpdate={handlePresenceUpdate} onRevisionUpdate={handleRevisionUpdate} />)}
      <Helmet titleTemplate="%s - Collaboration Report | TTA Hub" defaultTitle="Collaboration Report | TTA Hub" />
      <Grid row className="flex-justify">
        <Grid col="auto">
          <div className="margin-top-3 margin-bottom-5">
            <h1 className="font-serif-2xl text-bold line-height-serif-2 margin-0">
              Collaboration report for Region
              {' '}
              {formData.regionId}
            </h1>
            {author}
          </div>
        </Grid>
        {!hideSideNav && (
        <Grid col="auto" className="flex-align-self-center">
          {formData.calculatedStatus && (
            <div className={`${tagClass} smart-hub-status-label bg-gray-5 padding-x-2 padding-y-105 font-sans-md text-bold`}>{startCase(formData.calculatedStatus)}</div>
          )}
        </Grid>
        )}
      </Grid>
      <NetworkContext.Provider value={
        {
          connectionActive: isOnlineMode() && connectionActive,
          localStorageAvailable,
        }
      }
      >
<<<<<<< HEAD
        <ActivityReportNavigator
          key={currentPage}
          editable={editable}
          updatePage={updatePage}
          reportCreator={reportCreator}
          lastSaveTime={lastSaveTime}
          updateLastSaveTime={updateLastSaveTime}
          reportId={reportId.current}
          currentPage={currentPage}
          additionalData={initialAdditionalData}
          formData={formData}
          updateFormData={updateFormData}
          pages={pages}
          onFormSubmit={onFormSubmit}
          onSave={onSave}
          onResetToDraft={onResetToDraft}
          isApprover={isApprover}
          isPendingApprover={isPendingApprover} // is an approver and is pending their approval.
          onReview={onReview}
          errorMessage={errorMessage}
          updateErrorMessage={updateErrorMessage}
          savedToStorageTime={savedToStorageTime}
          shouldAutoSave={shouldAutoSave}
          hideSideNav={hideSideNav}
        />
=======
        <FormProvider {...hookForm}>
          <Navigator
            formData={formData}
            pages={pages}
            onFormSubmit={NOOP}
            onReview={NOOP}
            currentPage={currentPage}
            additionalData={initialAdditionalData}
            onSave={NOOP}
            isApprover={isApprover}
            isPendingApprover={isPendingApprover}
            reportId={reportId.current}
            updatePage={updatePage}
            reportCreator={reportCreator}
            lastSaveTime={lastSaveTime}
            errorMessage={errorMessage}
            updateErrorMessage={updateErrorMessage}
            savedToStorageTime={savedToStorageTime}
            onSaveDraft={NOOP}
            onSaveAndContinue={NOOP}
          // showSavedDraft={showSavedDraft}
          // updateShowSavedDraft={updateShowSavedDraft}
          // datePickerKey={datePickerKey}
            shouldAutoSave={shouldAutoSave}
            hideSideNav={hideSideNav}
          />
        </FormProvider>
>>>>>>> 32db2822
      </NetworkContext.Provider>
    </div>
  );
}

CollaborationReport.propTypes = {
  match: ReactRouterPropTypes.match.isRequired,
  location: ReactRouterPropTypes.location.isRequired,
  region: PropTypes.number,
};

CollaborationReport.defaultProps = {
  region: undefined,
};

export default CollaborationReport;<|MERGE_RESOLUTION|>--- conflicted
+++ resolved
@@ -19,34 +19,29 @@
 import pages from './Pages';
 import Navigator from '../../components/Navigator';
 import { NOT_STARTED } from './constants';
-import { convertReportToFormData, convertGoalsToFormData } from './formDataHelpers';
+import { convertReportToFormData, findWhatsChanged } from './formDataHelpers';
 import {
   LOCAL_STORAGE_CR_DATA_KEY,
   LOCAL_STORAGE_CR_ADDITIONAL_DATA_KEY,
   LOCAL_STORAGE_CR_EDITABLE_KEY,
-  NOOP,
 } from '../../Constants';
 import { getRegionWithReadWrite } from '../../permissions';
 import useTTAHUBLocalStorage from '../../hooks/useTTAHUBLocalStorage';
 import {
+  createReport,
   getReport,
-  createReport,
+  reviewReport,
+  saveReport,
   submitReport,
-  reviewReport,
-  resetToDraft,
 } from '../../fetchers/collaborationReports';
 import { getCollaborators } from '../../fetchers/collaborators';
-import useLocalStorage from '../../hooks/useLocalStorage';
+import useLocalStorage, { setConnectionActiveWithError } from '../../hooks/useLocalStorage';
 import NetworkContext, { isOnlineMode } from '../../NetworkContext';
 import UserContext from '../../UserContext';
 import MeshPresenceManager from '../../components/MeshPresenceManager';
-<<<<<<< HEAD
-import { formatReportWithSaveBeforeConversion } from '../ActivityReport';
-=======
 import useLocalStorageCleanup from '../../hooks/useLocalStorageCleanup';
 import './index.scss';
 import usePresenceData from '../../hooks/usePresenceData';
->>>>>>> 32db2822
 
 // Default values for a new collaboration report go here
 const defaultValues = {
@@ -60,6 +55,54 @@
 const pagesByPos = keyBy(pages.filter((p) => !p.review), (page) => page.position);
 const defaultPageState = mapValues(pagesByPos, () => NOT_STARTED);
 
+export const formatReportWithSaveBeforeConversion = async (
+  data,
+  formData,
+  user,
+  userHasOneRole,
+  reportId,
+  approverIds,
+  forceUpdate,
+) => {
+  // if it isn't a new report, we compare it to the last response from the backend (formData)
+  // and pass only the updated to save report
+  const creatorRole = !data.creatorRole && userHasOneRole
+    ? user.roles[0].fullName
+    : data.creatorRole;
+
+  const updatedFields = findWhatsChanged({ ...data, creatorRole }, formData);
+  const isEmpty = Object.keys(updatedFields).length === 0;
+
+  // save report returns dates in YYYY-MM-DD format, so we need to parse them
+  // formData stores them as MM/DD/YYYY so we are good in that instance
+  const thereIsANeedToParseDates = !isEmpty;
+  const updatedReport = isEmpty && !forceUpdate
+    ? { ...formData }
+    : await saveReport(
+      reportId.current, {
+        ...updatedFields,
+        version: 3,
+        approverUserIds: approverIds,
+        pageState: data.pageState,
+        activityRecipientType: 'recipient',
+      }, {},
+    );
+
+  let reportData = {
+    ...updatedReport,
+  };
+
+  if (thereIsANeedToParseDates) {
+    reportData = {
+      ...reportData,
+      startDate: moment(updatedReport.startDate, 'YYYY-MM-DD').format('MM/DD/YYYY'),
+      endDate: moment(updatedReport.endDate, 'YYYY-MM-DD').format('MM/DD/YYYY'),
+    };
+  }
+
+  return reportData;
+};
+
 function CollaborationReport({ match, location, region }) {
   const { params: { currentPage, collabReportId } } = match;
 
@@ -94,13 +137,13 @@
   const [isApprover, updateIsApprover] = useState(false);
   // If the user is one of the approvers on this report and is still pending approval.
   const [isPendingApprover, updateIsPendingApprover] = useState(false);
-  const [, updateEditable] = useLocalStorage(
+  const [editable, updateEditable] = useLocalStorage(
     LOCAL_STORAGE_CR_EDITABLE_KEY(collabReportId), (collabReportId === 'new'), currentPage !== 'review',
   );
   const [errorMessage, updateErrorMessage] = useState();
   // this attempts to track whether or not we're online
   // (or at least, if the backend is responding)
-  const [connectionActive] = useState(true);
+  const [connectionActive, setConnectionActive] = useState(true);
 
   const [creatorNameWithRole, updateCreatorRoleWithName] = useState('');
   const reportId = useRef();
@@ -118,7 +161,7 @@
     history.replace();
   }, [collabReportId, history]);
 
-  useLocalStorageCleanup(
+  const cleanupLocalStorage = useLocalStorageCleanup(
     formData,
     collabReportId,
     LOCAL_STORAGE_CR_DATA_KEY,
@@ -284,19 +327,14 @@
     );
   }
 
-  // TODO: uncomment when logic is more complete
-  // if (connectionActive && !editable && currentPage !== 'review') {
-  //   return (
-  //     <Redirect to={`/collaboration-reports/${collabReportId}/review`} />
-  //   );
-  // }
-
-  // TODO: uncomment when logic is more complete
-  // if (!currentPage && editable && isPendingApprover) {
-  //   return (
-  //     <Redirect to={`/collaboration-reports/${collabReportId}/review`} />
-  //   );
-  // }
+  const notEditable = connectionActive && !editable && currentPage !== 'review';
+  const editableAndIsApprover = !currentPage && editable && isPendingApprover;
+  const shouldShowReview = notEditable || editableAndIsApprover;
+  if (shouldShowReview) {
+    return (
+      <Redirect to={`/collaboration-reports/${collabReportId}/review`} />
+    );
+  }
 
   if (!currentPage) {
     return (
@@ -324,7 +362,6 @@
     // history.push(newPath, state);
   };
 
-<<<<<<< HEAD
   const onSave = async (data, forceUpdate = false) => {
     const approverIds = data.approvers.map((a) => a.user.id);
 
@@ -360,24 +397,7 @@
           forceUpdate,
         );
 
-        let reportData = updatedReport;
-
-        // if we are dealing with a recipient report, we need to do a little magic to
-        // format the goals and objectives appropriately, as well as divide them
-        // by which one is open and which one is not
-        if (updatedReport.activityRecipientType === 'recipient') {
-          const { goalForEditing, goals } = convertGoalsToFormData(
-            updatedReport.goalsAndObjectives,
-            updatedReport.activityRecipients.map((r) => r.activityRecipientId),
-          );
-
-          reportData = {
-            ...updatedReport,
-            goalForEditing,
-            goals,
-          };
-        }
-        updateFormData(reportData, true);
+        updateFormData(updatedReport, true);
         setConnectionActive(true);
         updateCreatorRoleWithName(updatedReport.creatorNameWithRole);
       }
@@ -411,20 +431,6 @@
   const onReview = async (data) => {
     await reviewReport(reportId.current, { note: data.note, status: data.status });
   };
-
-  const onResetToDraft = async () => {
-    const fetchedReport = await resetToDraft(reportId.current);
-    const report = convertReportToFormData(fetchedReport);
-    updateFormData(report, true);
-    updateEditable(true);
-  };
-=======
-  // ===========================================================================//
-  //
-  // NOTE: onSave, onFormSubmit, onReview, and onResetToDraft go here eventually
-  //
-  // ===========================================================================//
->>>>>>> 32db2822
 
   const reportCreator = { name: user.name, roles: user.roles };
   const tagClass = formData && formData.calculatedStatus === REPORT_STATUSES.APPROVED ? 'smart-hub--tag-approved' : '';
@@ -534,42 +540,15 @@
         }
       }
       >
-<<<<<<< HEAD
-        <ActivityReportNavigator
-          key={currentPage}
-          editable={editable}
-          updatePage={updatePage}
-          reportCreator={reportCreator}
-          lastSaveTime={lastSaveTime}
-          updateLastSaveTime={updateLastSaveTime}
-          reportId={reportId.current}
-          currentPage={currentPage}
-          additionalData={initialAdditionalData}
-          formData={formData}
-          updateFormData={updateFormData}
-          pages={pages}
-          onFormSubmit={onFormSubmit}
-          onSave={onSave}
-          onResetToDraft={onResetToDraft}
-          isApprover={isApprover}
-          isPendingApprover={isPendingApprover} // is an approver and is pending their approval.
-          onReview={onReview}
-          errorMessage={errorMessage}
-          updateErrorMessage={updateErrorMessage}
-          savedToStorageTime={savedToStorageTime}
-          shouldAutoSave={shouldAutoSave}
-          hideSideNav={hideSideNav}
-        />
-=======
         <FormProvider {...hookForm}>
           <Navigator
             formData={formData}
             pages={pages}
-            onFormSubmit={NOOP}
-            onReview={NOOP}
+            onFormSubmit={onFormSubmit}
+            onReview={onReview}
             currentPage={currentPage}
             additionalData={initialAdditionalData}
-            onSave={NOOP}
+            onSave={onSave}
             isApprover={isApprover}
             isPendingApprover={isPendingApprover}
             reportId={reportId.current}
@@ -579,8 +558,8 @@
             errorMessage={errorMessage}
             updateErrorMessage={updateErrorMessage}
             savedToStorageTime={savedToStorageTime}
-            onSaveDraft={NOOP}
-            onSaveAndContinue={NOOP}
+            // onSaveDraft={onSaveDraft}
+            // onSaveAndContinue={onSaveAndContinue}
           // showSavedDraft={showSavedDraft}
           // updateShowSavedDraft={updateShowSavedDraft}
           // datePickerKey={datePickerKey}
@@ -588,7 +567,6 @@
             hideSideNav={hideSideNav}
           />
         </FormProvider>
->>>>>>> 32db2822
       </NetworkContext.Provider>
     </div>
   );
