--- conflicted
+++ resolved
@@ -6,7 +6,6 @@
   render,
   screen,
   waitFor,
-  act,
 } from '@testing-library/react';
 import { Router } from 'react-router';
 import { SCOPE_IDS, REPORT_STATUSES } from '@ttahub/common';
@@ -32,12 +31,8 @@
   regionId: 1,
   endDate: '2025-01-01',
   approvers: [],
-<<<<<<< HEAD
   submissionStatus: REPORT_STATUSES.DRAFT,
   calculatedStatus: REPORT_STATUSES.DRAFT,
-=======
-  status: REPORT_STATUSES.DRAFT,
->>>>>>> dad51579
   userId: 1,
 };
 
