import {
  findWhatsChanged,
  unflattenResourcesUsed,
  convertReportToFormData,
} from '../formDataHelpers';

describe('formDataHelpers', () => {
  describe('findWhatsChanged', () => {
    it('should return empty object when objects are identical', () => {
      const object = { name: 'test', value: 123 };
      const base = { name: 'test', value: 123 };

      const result = findWhatsChanged(object, base);
      expect(result).toEqual({});
    });

    it('should return changed values', () => {
      const object = { name: 'updated', value: 456, newField: 'added' };
      const base = { name: 'test', value: 123 };

      const result = findWhatsChanged(object, base);
      expect(result).toEqual({
        name: 'updated',
        newField: 'added',
        value: 456,
      });
    });

    it('should handle startDate validation', () => {
      const object = {
        startDate: '01/15/2024',
        name: 'test',
      };
      const base = {
        startDate: '01/10/2024',
        name: 'test',
      };

      const result = findWhatsChanged(object, base);
      expect(result).toEqual({
        startDate: '01/15/2024',
      });
    });

    it('should remove invalid startDate', () => {
      const object = {
        startDate: 'invalid-date',
        name: 'changed',
      };
      const base = {
        startDate: '01/10/2024',
        name: 'test',
      };

      const result = findWhatsChanged(object, base);
      expect(result).toEqual({
        name: 'changed',
      });
      expect(result.startDate).toBeUndefined();
    });

    it('should remove empty startDate', () => {
      const object = {
        startDate: '',
        name: 'changed',
      };
      const base = {
        startDate: '01/10/2024',
        name: 'test',
      };

      const result = findWhatsChanged(object, base);
      expect(result).toEqual({
        name: 'changed',
      });
      expect(result.startDate).toBeUndefined();
    });

    it('should handle endDate validation', () => {
      const object = {
        endDate: '01/20/2024',
        name: 'test',
      };
      const base = {
        endDate: '01/15/2024',
        name: 'test',
      };

      const result = findWhatsChanged(object, base);
      expect(result).toEqual({
        endDate: '01/20/2024',
      });
    });

    it('should remove invalid endDate', () => {
      const object = {
        endDate: 'invalid-date',
        name: 'changed',
      };
      const base = {
        endDate: '01/15/2024',
        name: 'test',
      };

      const result = findWhatsChanged(object, base);
      expect(result).toEqual({
        name: 'changed',
      });
      expect(result.endDate).toBeUndefined();
    });

    it('should handle creatorRole when empty', () => {
      const object = {
        creatorRole: '',
        name: 'test',
      };
      const base = {
        creatorRole: 'Health Specialist',
        name: 'test',
      };

      const result = findWhatsChanged(object, base);
      expect(result).toEqual({
        creatorRole: null,
      });
    });

    it('should handle creatorRole when null', () => {
      const object = {
        creatorRole: null,
        name: 'test',
      };
      const base = {
        creatorRole: 'Health Specialist',
        name: 'test',
      };

      const result = findWhatsChanged(object, base);
      expect(result).toEqual({
        creatorRole: null,
      });
    });

    it('should handle creatorRole with value', () => {
      const object = {
        creatorRole: 'Education Specialist',
        name: 'test',
      };
      const base = {
        creatorRole: 'Health Specialist',
        name: 'test',
      };

      const result = findWhatsChanged(object, base);
      expect(result).toEqual({
        creatorRole: 'Education Specialist',
      });
    });

    it('should remove NaN values', () => {
      const object = {
        validNumber: 123,
        invalidNumber: NaN,
        name: 'test',
      };
      const base = {
        validNumber: 456,
        invalidNumber: 789,
        name: 'test',
      };

      const result = findWhatsChanged(object, base);
      expect(result).toEqual({
        validNumber: 123,
      });
      expect(result.invalidNumber).toBeUndefined();
    });

    it('should sort keys consistently', () => {
      const object = {
        zebra: 'changed',
        alpha: 'changed',
        beta: 'changed',
      };
      const base = {
        zebra: 'original',
        alpha: 'original',
        beta: 'original',
      };

      const result = findWhatsChanged(object, base);
      const keys = Object.keys(result);
      expect(keys).toEqual(['alpha', 'beta', 'zebra']);
    });

    it('should handle complex nested objects', () => {
      const object = {
        simple: 'changed',
        nested: { id: 1, name: 'updated' },
        array: [1, 2, 3],
      };
      const base = {
        simple: 'original',
        nested: { id: 1, name: 'original' },
        array: [1, 2],
      };

      const result = findWhatsChanged(object, base);
      expect(result).toEqual({
        array: [1, 2, 3],
        nested: { id: 1, name: 'updated' },
        simple: 'changed',
      });
    });
  });

  describe('unflattenResourcesUsed', () => {
    it('should convert array of values to array of objects', () => {
      const input = ['resource1', 'resource2', 'resource3'];
      const result = unflattenResourcesUsed(input);

      expect(result).toEqual([
        { value: 'resource1' },
        { value: 'resource2' },
        { value: 'resource3' },
      ]);
    });

    it('should handle empty array', () => {
      const input = [];
      const result = unflattenResourcesUsed(input);

      expect(result).toEqual([]);
    });

    it('should handle null input', () => {
      const input = null;
      const result = unflattenResourcesUsed(input);

      expect(result).toEqual([]);
    });

    it('should handle undefined input', () => {
      const input = undefined;
      const result = unflattenResourcesUsed(input);

      expect(result).toEqual([]);
    });

    it('should handle mixed data types', () => {
      const input = ['string', 123, true, null];
      const result = unflattenResourcesUsed(input);

      expect(result).toEqual([
        { value: 'string' },
        { value: 123 },
        { value: true },
        { value: null },
      ]);
    });
  });

  describe('convertReportToFormData', () => {
    it('should handle report with undefined dates', () => {
      const fetchedReport = {
        id: 1,
        title: 'Test Report',
        status: 'draft',
      };

      const result = convertReportToFormData(fetchedReport);

      expect(result).toEqual(expect.objectContaining({
        id: 1,
        title: 'Test Report',
        status: 'draft',
      }));
    });

    it('should handle report with empty string dates', () => {
      const fetchedReport = {
        id: 1,
        title: 'Test Report',
        startDate: '',
        endDate: '',
        status: 'draft',
      };

      const result = convertReportToFormData(fetchedReport);

      expect(result).toEqual(expect.objectContaining({
        id: 1,
        title: 'Test Report',
        status: 'draft',
      }));
    });

    it('should preserve all other fields', () => {
      const fetchedReport = {
        id: 1,
        title: 'Test Report',
        startDate: '2024-01-15',
        endDate: '2024-01-20',
        status: 'draft',
<<<<<<< HEAD
=======
        collabReportSpecialists: [
          {
            id: 1,
            specialistId: 5,
            specialist:
            {
              id: 5, fullName: 'John Doe',
            },
          },
        ],
>>>>>>> 6786c7cd
        approvers: [{ id: 2, name: 'Jane Smith' }],
        additionalData: { notes: 'Important notes' },
        collabReportSpecialists: [],
        calculatedStatus: 'submitted',
        isStateActivity: true,
        regionId: 1,
      };

      const result = convertReportToFormData(fetchedReport);

      expect(result).toEqual(expect.objectContaining({
        id: 1,
        title: 'Test Report',
        startDate: '2024-01-15',
        endDate: '2024-01-20',
        status: 'draft',
<<<<<<< HEAD
        collabReportSpecialists: [],
=======
        collabReportSpecialists: [{ value: 5, name: 'John Doe' }],
>>>>>>> 6786c7cd
        reportReasons: [],
        isStateActivity: 'true',
        approvers: [{ id: 2, name: 'Jane Smith' }],
        additionalData: { notes: 'Important notes' },
        calculatedStatus: 'submitted',
        regionId: 1,
      }));
    });

    describe('collabReportSpecialists conversion', () => {
      it('should convert collabReportSpecialists to MultiSelect format when present', () => {
        const fetchedReport = {
          id: 1,
          title: 'Test Report',
          collabReportSpecialists: [
            { specialist: { fullName: 'John Doe', id: 123 } },
            { specialist: { fullName: 'Jane Smith', id: 456 } },
          ],
        };

        const result = convertReportToFormData(fetchedReport);

        expect(result.collabReportSpecialists).toEqual([
          { name: 'John Doe', value: 123 },
          { name: 'Jane Smith', value: 456 },
        ]);
      });

      it('should set empty array for collabReportSpecialists when not present', () => {
        const fetchedReport = {
          id: 1,
          title: 'Test Report',
        };

        const result = convertReportToFormData(fetchedReport);

        expect(result.collabReportSpecialists).toEqual([]);
      });

      it('should set empty array for collabReportSpecialists when null', () => {
        const fetchedReport = {
          id: 1,
          title: 'Test Report',
          collabReportSpecialists: null,
        };

        const result = convertReportToFormData(fetchedReport);

        expect(result.collabReportSpecialists).toEqual([]);
      });

      it('should set empty array for collabReportSpecialists when undefined', () => {
        const fetchedReport = {
          id: 1,
          title: 'Test Report',
          collabReportSpecialists: undefined,
        };

        const result = convertReportToFormData(fetchedReport);

        expect(result.collabReportSpecialists).toEqual([]);
      });

      it('should handle empty collabReportSpecialists array', () => {
        const fetchedReport = {
          id: 1,
          title: 'Test Report',
          collabReportSpecialists: [],
        };

        const result = convertReportToFormData(fetchedReport);

        expect(result.collabReportSpecialists).toEqual([]);
      });
    });

    describe('isStateActivity conversion', () => {
      it('should convert isStateActivity true to string "true"', () => {
        const fetchedReport = {
          id: 1,
          title: 'Test Report',
          isStateActivity: true,
        };

        const result = convertReportToFormData(fetchedReport);

        expect(result.isStateActivity).toBe('true');
      });

      it('should convert isStateActivity false to string "false"', () => {
        const fetchedReport = {
          id: 1,
          title: 'Test Report',
          isStateActivity: false,
        };

        const result = convertReportToFormData(fetchedReport);

        expect(result.isStateActivity).toBe('false');
      });

      it('should set isStateActivity to null when undefined', () => {
        const fetchedReport = {
          id: 1,
          title: 'Test Report',
          isStateActivity: undefined,
        };

        const result = convertReportToFormData(fetchedReport);

        expect(result.isStateActivity).toBe(null);
      });

      it('should set isStateActivity to null when null', () => {
        const fetchedReport = {
          id: 1,
          title: 'Test Report',
          isStateActivity: null,
        };

        const result = convertReportToFormData(fetchedReport);

        expect(result.isStateActivity).toBe(null);
      });

      it('should set isStateActivity to null when not present', () => {
        const fetchedReport = {
          id: 1,
          title: 'Test Report',
        };

        const result = convertReportToFormData(fetchedReport);

        expect(result.isStateActivity).toBe(null);
      });
    });
  });
});<|MERGE_RESOLUTION|>--- conflicted
+++ resolved
@@ -302,22 +302,9 @@
         startDate: '2024-01-15',
         endDate: '2024-01-20',
         status: 'draft',
-<<<<<<< HEAD
-=======
-        collabReportSpecialists: [
-          {
-            id: 1,
-            specialistId: 5,
-            specialist:
-            {
-              id: 5, fullName: 'John Doe',
-            },
-          },
-        ],
->>>>>>> 6786c7cd
         approvers: [{ id: 2, name: 'Jane Smith' }],
         additionalData: { notes: 'Important notes' },
-        collabReportSpecialists: [],
+        collabReportSpecialists: [{ id: 5, name: 'John Doe', specialist: { id: 1, fullName: 'John Doe, Specialist' } }],
         calculatedStatus: 'submitted',
         isStateActivity: true,
         regionId: 1,
@@ -331,11 +318,7 @@
         startDate: '2024-01-15',
         endDate: '2024-01-20',
         status: 'draft',
-<<<<<<< HEAD
-        collabReportSpecialists: [],
-=======
-        collabReportSpecialists: [{ value: 5, name: 'John Doe' }],
->>>>>>> 6786c7cd
+        collabReportSpecialists: [{ value: 1, name: 'John Doe, Specialist' }],
         reportReasons: [],
         isStateActivity: 'true',
         approvers: [{ id: 2, name: 'Jane Smith' }],
