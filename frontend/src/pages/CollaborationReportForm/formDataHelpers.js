import { isEqual } from 'lodash';
import moment from 'moment';

/**
 * compares two objects using lodash "isEqual" and returns the difference
 * @param {*} object
 * @param {*} base
 * @returns {} containing any new keys/values
 */
export const findWhatsChanged = (object, base) => {
  function reduction(accumulator, current) {
    if (current === 'startDate' || current === 'endDate') {
      if (!object[current] || !moment(object[current], 'MM/DD/YYYY').isValid()) {
        delete accumulator[current];
        return accumulator;
      }
    }

    if (current === 'creatorRole' && !object[current]) {
      accumulator[current] = null;
      return accumulator;
    }

    if (!isEqual(base[current], object[current])) {
      accumulator[current] = object[current];
    }

    if (Number.isNaN(accumulator[current])) {
      delete accumulator[current];
    }

    return accumulator;
  }

  // we sort these so they traverse in a particular order
  return Object.keys(object).sort().reduce(reduction, {});
};

export const unflattenResourcesUsed = (array) => {
  if (!array) {
    return [];
  }

  return array.map((value) => ({ value }));
};

export const convertReportToFormData = (fetchedReport) => {
<<<<<<< HEAD
=======
  // Convert reasons into a checkbox-friendly format
  let reportReasons = [];
  if (fetchedReport.reportReasons) {
    reportReasons = fetchedReport.reportReasons.map((reason) => (reason.reasonId));
  }

>>>>>>> c65ee6a1
  // Convert collaborators into a MultiSelect-friendly format
  let collabReportSpecialists = [];
  if (fetchedReport.collabReportSpecialists) {
    collabReportSpecialists = fetchedReport.collabReportSpecialists.map(({ specialist }) => ({
      name: specialist.fullName,
      value: specialist.id,
    }));
  }

  // Convert isStateActivity to string for radio buttons
  let isStateActivity = '';
  if (fetchedReport.isStateActivity !== undefined && fetchedReport.isStateActivity !== null) {
    isStateActivity = fetchedReport.isStateActivity ? 'true' : 'false';
  } else {
    isStateActivity = null;
  }

  return {
    ...fetchedReport,
    reportReasons,
    collabReportSpecialists,
    isStateActivity,
  };
};<|MERGE_RESOLUTION|>--- conflicted
+++ resolved
@@ -45,15 +45,12 @@
 };
 
 export const convertReportToFormData = (fetchedReport) => {
-<<<<<<< HEAD
-=======
   // Convert reasons into a checkbox-friendly format
   let reportReasons = [];
   if (fetchedReport.reportReasons) {
     reportReasons = fetchedReport.reportReasons.map((reason) => (reason.reasonId));
   }
 
->>>>>>> c65ee6a1
   // Convert collaborators into a MultiSelect-friendly format
   let collabReportSpecialists = [];
   if (fetchedReport.collabReportSpecialists) {
