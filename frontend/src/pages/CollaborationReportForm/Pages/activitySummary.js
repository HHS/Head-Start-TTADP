--- conflicted
+++ resolved
@@ -30,11 +30,7 @@
 import ReviewPage from '../../ActivityReport/Pages/Review/ReviewPage';
 import { COLLAB_REPORT_REASONS, STATES } from '../../../Constants';
 
-<<<<<<< HEAD
-const position = 0;
-=======
 const position = 1;
->>>>>>> fe0cac15
 const path = 'activity-summary';
 
 const ActivitySummary = ({ collaborators = [] }) => {
@@ -367,17 +363,9 @@
   ).isRequired,
 };
 
-<<<<<<< HEAD
-export const isPageComplete = (formData, formState) => {
-  const { isValid } = formState;
-  if (isValid) {
-    return true;
-  }
-=======
 export const isPageComplete = (hookForm) => {
   const { getValues } = hookForm;
   const formData = getValues();
->>>>>>> fe0cac15
 
   const {
     // strings
@@ -448,11 +436,7 @@
     description,
     reportReasons,
     isStateActivity,
-<<<<<<< HEAD
-    activityStates,
-=======
     statesInvolved,
->>>>>>> fe0cac15
     method,
   } = getValues();
   const sections = [
@@ -476,17 +460,10 @@
       title: 'Reason for activity',
       anchor: 'reasons',
       items: [
-<<<<<<< HEAD
-        { label: 'Activity purpose', name: 'purpose', customValue: { purpose: reportReasons?.map((r) => COLLAB_REPORT_REASONS[r.reasonId] || '').join(', ') || '' } },
-        { label: 'Activity type', name: 'type', customValue: { type: isStateActivity ? 'State' : 'Regional' } },
-        ...(isStateActivity ? [
-          { label: 'States involved', name: 'states', customValue: { states: activityStates?.map((s) => STATES[s.activityStateCode] || '').join(', ') || '' } },
-=======
         { label: 'Activity purpose', name: 'purpose', customValue: { purpose: reportReasons?.map((r) => COLLAB_REPORT_REASONS[r] || '').join(', ') || '' } },
         { label: 'Activity type', name: 'type', customValue: { type: isStateActivity ? 'State' : 'Regional' } },
         ...(isStateActivity ? [
           { label: 'States involved', name: 'states', customValue: { states: statesInvolved?.map((s) => STATES[s] || '').join(', ') || '' } },
->>>>>>> fe0cac15
         ] : []),
         { label: 'Activity method', name: 'method', customValue: { method } },
         { label: 'Activity description', name: 'description', customValue: { description } },
