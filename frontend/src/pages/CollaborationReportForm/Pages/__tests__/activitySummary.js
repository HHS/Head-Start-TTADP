--- conflicted
+++ resolved
@@ -144,17 +144,14 @@
     it('returns false when required strings are missing', () => {
       const formState = { isValid: false };
       const formData = {
-<<<<<<< HEAD
         name: '',
         description: 'test',
         activityReasons: ['participate'],
         conductMethod: ['virtual'],
-=======
         activityName: '',
         activityDescription: 'test',
         reportReasons: ['participate'],
         deliveryMethods: ['virtual'],
->>>>>>> c65ee6a1
         duration: 1.5,
         isStateActivity: 'false',
         startDate: '01/01/2024',
@@ -167,17 +164,14 @@
     it('returns false when required arrays are empty', () => {
       const formState = { isValid: false };
       const formData = {
-<<<<<<< HEAD
         name: 'Test Activity',
         description: 'test',
         activityReasons: [],
         conductMethod: ['virtual'],
-=======
         activityName: 'Test Activity',
         activityDescription: 'test',
         reportReasons: [],
         deliveryMethods: ['virtual'],
->>>>>>> c65ee6a1
         duration: 1.5,
         isStateActivity: 'false',
         startDate: '01/01/2024',
@@ -190,17 +184,14 @@
     it('returns false when statesInvolved is empty for state activity', () => {
       const formState = { isValid: false };
       const formData = {
-<<<<<<< HEAD
-        name: 'Test Activity',
-        description: 'test',
-        activityReasons: ['participate'],
-        conductMethod: ['virtual'],
-=======
+        name: 'Test Activity',
+        description: 'test',
+        activityReasons: ['participate'],
+        conductMethod: ['virtual'],
         activityName: 'Test Activity',
         activityDescription: 'test',
         reportReasons: ['participate'],
         deliveryMethods: ['virtual'],
->>>>>>> c65ee6a1
         duration: 1.5,
         isStateActivity: 'true',
         statesInvolved: [],
@@ -214,17 +205,14 @@
     it('returns false when duration is invalid', () => {
       const formState = { isValid: false };
       const formData = {
-<<<<<<< HEAD
-        name: 'Test Activity',
-        description: 'test',
-        activityReasons: ['participate'],
-        conductMethod: ['virtual'],
-=======
+        name: 'Test Activity',
+        description: 'test',
+        activityReasons: ['participate'],
+        conductMethod: ['virtual'],
         activityName: 'Test Activity',
         activityDescription: 'test',
         reportReasons: ['participate'],
         deliveryMethods: ['virtual'],
->>>>>>> c65ee6a1
         duration: NaN,
         isStateActivity: 'false',
         startDate: '01/01/2024',
@@ -237,17 +225,14 @@
     it('returns false when dates are invalid', () => {
       const formState = { isValid: false };
       const formData = {
-<<<<<<< HEAD
-        name: 'Test Activity',
-        description: 'test',
-        activityReasons: ['participate'],
-        conductMethod: ['virtual'],
-=======
+        name: 'Test Activity',
+        description: 'test',
+        activityReasons: ['participate'],
+        conductMethod: ['virtual'],
         activityName: 'Test Activity',
         activityDescription: 'test',
         reportReasons: ['participate'],
         deliveryMethods: ['virtual'],
->>>>>>> c65ee6a1
         duration: 1.5,
         isStateActivity: 'false',
         startDate: 'invalid-date',
@@ -296,6 +281,7 @@
         name: 'Test Activity',
         description: 'test',
         activityReasons: ['participate'],
+        reportReasons: ['participate'],
         conductMethod: ['virtual'],
         duration: 1.5,
         isStateActivity: 'false',
@@ -328,6 +314,7 @@
         name: 'Test Activity',
         description: '',
         activityReasons: ['participate'],
+        reportReasons: ['participate'],
         conductMethod: ['virtual'],
         duration: 1.5,
         isStateActivity: 'false',
@@ -344,6 +331,7 @@
         name: 'Test Activity',
         description: 'test',
         activityReasons: ['participate'],
+        reportReasons: ['participate'],
         conductMethod: [],
         duration: 1.5,
         isStateActivity: 'false',
@@ -361,6 +349,7 @@
         description: 'test',
         activityReasons: ['participate'],
         conductMethod: ['virtual'],
+        reportReasons: ['participate'],
         duration: 0,
         isStateActivity: 'false',
         startDate: '01/01/2024',
@@ -376,6 +365,7 @@
         name: 'Test Activity',
         description: 'test',
         activityReasons: ['participate'],
+        reportReasons: ['participate'],
         conductMethod: ['virtual'],
         duration: null,
         isStateActivity: 'false',
@@ -393,6 +383,7 @@
         description: 'test',
         activityReasons: ['participate'],
         conductMethod: ['virtual'],
+        reportReasons: ['participate'],
         duration: 1.5,
         isStateActivity: 'false',
         startDate: 'invalid-date',
@@ -408,6 +399,7 @@
         name: 'Test Activity',
         description: 'test',
         activityReasons: ['participate'],
+        reportReasons: ['participate'],
         conductMethod: ['virtual'],
         duration: 1.5,
         isStateActivity: 'false',
