--- conflicted
+++ resolved
@@ -68,12 +68,8 @@
       recipientNextSteps: [{ note: 'r-step1session1', completeDate: '06/20/2025' }, { id: null, note: 'asdfasdf', completeDate: '06/21/2023' }],
       specialistNextSteps: [{ note: 's-step1session1', completeDate: '06/14/2026' }],
       numberOfParticipants: 3,
-<<<<<<< HEAD
       objectiveSupportType: SUPPORT_TYPES[2],
       courses: [{ id: 1, name: 'course 1' }, { id: 2, name: 'course 2' }],
-=======
-      objectiveSupportType: 'Implementing',
->>>>>>> 7e4ed17e
     },
     createdAt: '2023-06-27T13:48:31.490Z',
     updatedAt: '2023-06-27T13:49:18.579Z',
@@ -107,12 +103,8 @@
       recipientNextSteps: [{ note: 'r1s2', completeDate: '06/30/2026' }],
       specialistNextSteps: [{ note: 's1s2', completeDate: '06/29/2027' }],
       numberOfParticipants: 3,
-<<<<<<< HEAD
       objectiveSupportType: SUPPORT_TYPES[1],
       courses: [{ id: 3, name: 'course 3' }],
-=======
-      objectiveSupportType: 'Planning',
->>>>>>> 7e4ed17e
     },
     createdAt: '2023-06-27T13:49:23.985Z',
     updatedAt: '2023-06-27T13:49:59.039Z',
@@ -213,12 +205,8 @@
     expect(screen.getByText('06/30/2026')).toBeInTheDocument();
     expect(screen.getByText('s1s2')).toBeInTheDocument();
     expect(screen.getByText('06/29/2027')).toBeInTheDocument();
-<<<<<<< HEAD
     expect(screen.getByText(SUPPORT_TYPES[1])).toBeInTheDocument();
     expect(screen.getByText('course 3')).toBeInTheDocument();
-=======
-    expect(screen.getByText('Planning')).toBeInTheDocument();
->>>>>>> 7e4ed17e
   });
 
   it('renders the necessary buttons', async () => {
