import React from 'react';
import { render, screen, act } from '@testing-library/react';
import fetchMock from 'fetch-mock';
import { MemoryRouter } from 'react-router-dom';
import AppLoadingContext from '../../../AppLoadingContext';
import ViewTrainingReport from '..';

const mockEvent = (data = {}) => ({
  id: 1,
  ownerId: 999,
  pocIds: [1],
  collaboratorIds: [2],
  regionId: 1,
  data: {
    vision: 'Oral Health',
    creator: 'cucumber@hogwarts.com',
    eventId: 'R03-PD-23-1037',
    reasons: ['Ongoing Quality Improvement'],
    audience: 'Recipients',
    eventName: 'Health Webinar Series: Oral Health and Dental Care from a Regional and State Perspective',
    'Sheet Name': 'PD23-24 b. Region 01 PD Plan WITH NCs',
    eventOrganizer: 'Regional PD Event (with National Centers)',
    'Full Event Title': 'R03 Health Webinar Series: Oral Health and Dental Care from a Regional and State Perspective',
    targetPopulations: ['None'],
    'Event Duration/# NC Days of Support': 'Series',
  },
  updatedAt: '2023-06-27T13:46:29.884Z',
  sessionReports: [{
    id: 7,
    eventId: 1,
    data: {
      id: 7,
      files: [{
        id: 25643,
        key: '57cdfafa-d93f-4d61-ae56-c7fbb0432a47pdf',
        url: {
          url: 'http://file-url',
          error: null,
        },
        status: 'UPLOADING',
        fileSize: 954060,
        createdAt: '2023-06-27T13:48:54.745Z',
        updatedAt: '2023-06-27T13:48:54.745Z',
        originalFileName: 'test-file.pdf',
      }],
      status: 'Complete',
      context: 'Session 1 context',
      endDate: '06/16/2023',
      eventId: 33,
      ownerId: null,
      duration: 1,
      regionId: 3,
      eventName: 'Health Webinar Series: Oral Health and Dental Care from a Regional and State Perspective',
      objective: 'Session 1 objective',
      pageState: { 1: 'Complete', 2: 'Complete', 3: 'Complete' },
      startDate: '06/12/2023',
      eventOwner: 355,
      recipients: [{ label: 'Altenwerth LLC - 05insect010586  - EHS, HS', value: 10586 }],
      sessionName: 'Session Name # 1',
      ttaProvided: 'Session 1 TTA provided',
      participants: ['Direct Service: Other'],
      deliveryMethod: 'in-person',
      eventDisplayId: 'R03-PD-23-1037',
      objectiveTopics: ['Behavioral / Mental Health / Trauma', 'CLASS: Emotional Support'],
      objectiveTrainers: ['HBHS', 'PFCE'],
      objectiveResources: [{ value: 'http://random-resource-url' }],
      recipientNextSteps: [{ note: 'r-step1session1', completeDate: '06/20/2025' }, { id: null, note: 'asdfasdf', completeDate: '06/21/2023' }],
      specialistNextSteps: [{ note: 's-step1session1', completeDate: '06/14/2026' }],
      numberOfParticipants: 3,
      objectiveSupportType: 'Implementing',
<<<<<<< HEAD
      language: ['English'],
      courses: [{ id: 1, name: 'course 1' }, { id: 2, name: 'course 2' }],
=======
>>>>>>> b4bd5415
    },
    createdAt: '2023-06-27T13:48:31.490Z',
    updatedAt: '2023-06-27T13:49:18.579Z',
  }, {
    id: 8,
    eventId: 1,
    data: {
      id: 8,
      files: [],
      status: 'In progress',
      context: 'Session 2 context',
      endDate: '06/23/2023',
      eventId: 1,
      ownerId: null,
      duration: 0.5,
      regionId: 3,
      eventName: 'Health Webinar Series: Oral Health and Dental Care from a Regional and State Perspective',
      objective: 'Session 2 objective',
      pageState: { 1: 'Complete', 2: 'Complete', 3: 'Complete' },
      startDate: '06/14/2023',
      eventOwner: 355,
      recipients: [{ label: 'Anderson - Weimann - 08rabbit010238  - EHS', value: 10238 }],
      sessionName: 'Session name for # 2',
      ttaProvided: 'session 2 tta provided',
      participants: ['Fiscal Manager/Team'],
      deliveryMethod: 'virtual',
      eventDisplayId: 'R03-PD-23-1037',
      objectiveTopics: ['CLASS: Instructional Support', 'Coaching'],
      objectiveTrainers: ['PFCE'],
      objectiveResources: [],
      recipientNextSteps: [{ note: 'r1s2', completeDate: '06/30/2026' }],
      specialistNextSteps: [{ note: 's1s2', completeDate: '06/29/2027' }],
      numberOfParticipants: 3,
      objectiveSupportType: 'Planning',
    },
    createdAt: '2023-06-27T13:49:23.985Z',
    updatedAt: '2023-06-27T13:49:59.039Z',
  }],
  ...data,
});

describe('ViewTrainingReport', () => {
  const renderTrainingReport = () => {
    act(() => {
      render(
        <MemoryRouter>
          <AppLoadingContext.Provider value={{ setIsAppLoading: jest.fn() }}>
            <ViewTrainingReport match={{ params: { trainingReportId: 1 }, path: '', url: '' }} />
          </AppLoadingContext.Provider>
        </MemoryRouter>,
      );
    });
  };

  afterEach(() => {
    fetchMock.reset();
  });

  it('renders a basic report with sessions', async () => {
    fetchMock.getOnce('/api/events/id/1?readOnly=true', mockEvent());

    fetchMock.getOnce('/api/users/names?ids=1', ['USER 1']);
    fetchMock.getOnce('/api/users/names?ids=2', ['USER 2']);

    renderTrainingReport();

    expect(await screen.findByRole('heading', { name: 'Training event report R03-PD-23-1037' })).toBeInTheDocument();
    const backLink = await screen.findByRole('link', { name: /back to training reports/i });
    expect(backLink).toHaveAttribute('href', '/training-reports/not-started');

    // poc
    expect(screen.getByText('USER 1')).toBeInTheDocument();

    // collab
    expect(screen.getByText('USER 2')).toBeInTheDocument();

    // vision
    expect(screen.getByText('Oral Health')).toBeInTheDocument();

    // reasons
    expect(screen.getByText('Ongoing Quality Improvement')).toBeInTheDocument();

    // audience
    expect(screen.getByText('Recipients', { selector: '[data-text="true"]' })).toBeInTheDocument();

    // event name
    expect(screen.getByText('Health Webinar Series: Oral Health and Dental Care from a Regional and State Perspective')).toBeInTheDocument();

    // event organizer
    expect(screen.getByText('Regional PD Event (with National Centers)')).toBeInTheDocument();

    // target populations
    expect(screen.getByText('None')).toBeInTheDocument();

    // session 1
    expect(screen.getByText('Session 1')).toBeInTheDocument();
    expect(screen.getByText('Session Name # 1')).toBeInTheDocument();
    expect(screen.getByText('Session 1 objective')).toBeInTheDocument();
    expect(screen.getByText('Session 1 TTA provided')).toBeInTheDocument();
    expect(screen.getByText('Session 1 context')).toBeInTheDocument();
    expect(screen.getByText('1 hours')).toBeInTheDocument();
    expect(screen.getByText(/Altenwerth LLC/i)).toBeInTheDocument();
    expect(screen.getByText('Direct Service: Other')).toBeInTheDocument();
    expect(screen.getByText('In-person')).toBeInTheDocument();
    expect(screen.getByText('Behavioral / Mental Health / Trauma')).toBeInTheDocument();
    expect(screen.getByText('CLASS: Emotional Support')).toBeInTheDocument();
    expect(screen.getByText('HBHS')).toBeInTheDocument();
    expect(screen.getByText('http://random-resource-url')).toBeInTheDocument();
    expect(screen.getByText('r-step1session1')).toBeInTheDocument();
    expect(screen.getByText('06/20/2025')).toBeInTheDocument();
    expect(screen.getByText('s-step1session1')).toBeInTheDocument();
    expect(screen.getByText('06/14/2026')).toBeInTheDocument();
    expect(screen.getByText('test-file.pdf')).toBeInTheDocument();
    expect(screen.getByText('Implementing')).toBeInTheDocument();
<<<<<<< HEAD
    expect(screen.getByText('English')).toBeInTheDocument();
    expect(screen.getByText('course 1')).toBeInTheDocument();
    expect(screen.getByText('course 2')).toBeInTheDocument();
=======
>>>>>>> b4bd5415

    // expect 2 of these (1 for each session)
    expect(screen.getAllByText('PFCE')).toHaveLength(2);

    // session 2
    expect(screen.getByText('Session 2')).toBeInTheDocument();
    expect(screen.getByText('Session name for # 2')).toBeInTheDocument();
    expect(screen.getByText('Session 2 objective')).toBeInTheDocument();
    expect(screen.getByText('session 2 tta provided')).toBeInTheDocument();
    expect(screen.getByText('Session 2 context')).toBeInTheDocument();
    expect(screen.getByText('0.5 hours')).toBeInTheDocument();
    expect(screen.getByText(/Anderson/i)).toBeInTheDocument();
    expect(screen.getByText(/Weimann/i)).toBeInTheDocument();
    expect(screen.getByText('Virtual')).toBeInTheDocument();
    expect(screen.getByText('Coaching')).toBeInTheDocument();
    expect(screen.getByText('CLASS: Instructional Support')).toBeInTheDocument();
    expect(screen.getByText('r1s2')).toBeInTheDocument();
    expect(screen.getByText('06/30/2026')).toBeInTheDocument();
    expect(screen.getByText('s1s2')).toBeInTheDocument();
    expect(screen.getByText('06/29/2027')).toBeInTheDocument();
    expect(screen.getByText('Planning')).toBeInTheDocument();
  });

  it('renders the necessary buttons', async () => {
    global.navigator.clipboard = jest.fn();
    global.navigator.clipboard.writeText = jest.fn(() => Promise.resolve());

    fetchMock.getOnce('/api/events/id/1?readOnly=true', mockEvent());

    fetchMock.getOnce('/api/users/names?ids=1', ['USER 1']);
    fetchMock.getOnce('/api/users/names?ids=2', ['USER 2']);

    act(() => {
      renderTrainingReport();
    });

    expect(await screen.findByRole('button', { name: 'Copy URL Link' })).toBeInTheDocument();
    expect(await screen.findByRole('button', { name: 'Print to PDF' })).toBeInTheDocument();
  });

  it('handles an error fetching event', async () => {
    fetchMock.getOnce('/api/events/id/1?readOnly=true', 500);

    renderTrainingReport();

    expect(await screen.findByText('Sorry, something went wrong')).toBeInTheDocument();
  });

  it('handles a permissions error', async () => {
    fetchMock.getOnce('/api/events/id/1?readOnly=true', 403);

    renderTrainingReport();

    expect(await screen.findByText('You do not have permission to view this page')).toBeInTheDocument();
  });

  it('handles an error fetching collaborators', async () => {
    fetchMock.getOnce('/api/events/id/1?readOnly=true', mockEvent());

    fetchMock.getOnce('/api/users/names?ids=1', 500);
    fetchMock.getOnce('/api/users/names?ids=2', ['USER 2']);

    renderTrainingReport();

    expect(await screen.findByRole('heading', { name: 'Training event report R03-PD-23-1037' })).toBeInTheDocument();
  });

  it('handles an error fetching points of contact', async () => {
    fetchMock.getOnce('/api/events/id/1?readOnly=true', mockEvent());

    fetchMock.getOnce('/api/users/names?ids=1', ['USER 1']);
    fetchMock.getOnce('/api/users/names?ids=2', 500);

    renderTrainingReport();

    expect(await screen.findByRole('heading', { name: 'Training event report R03-PD-23-1037' })).toBeInTheDocument();
  });

  it('formats the back link correctly when there is a status', async () => {
    const e = mockEvent();
    e.data = {
      ...e.data,
      status: 'Complete',
    };

    fetchMock.getOnce('/api/events/id/1?readOnly=true', e);

    fetchMock.getOnce('/api/users/names?ids=1', ['USER 1']);
    fetchMock.getOnce('/api/users/names?ids=2', ['USER 2']);

    renderTrainingReport();

    expect(await screen.findByRole('heading', { name: 'Training event report R03-PD-23-1037' })).toBeInTheDocument();
    const backLink = await screen.findByRole('link', { name: /back to training reports/i });
    expect(backLink).toHaveAttribute('href', '/training-reports/complete');
  });

  it('handles a distinct lack of session reports', async () => {
    const e = mockEvent();
    delete e.sessionReports;

    fetchMock.getOnce('/api/events/id/1?readOnly=true', e);

    fetchMock.getOnce('/api/users/names?ids=1', ['USER 1']);
    fetchMock.getOnce('/api/users/names?ids=2', ['USER 2']);

    renderTrainingReport();

    expect(await screen.findByRole('heading', { name: 'Training event report R03-PD-23-1037' })).toBeInTheDocument();
  });

  it('handles a session report missing many fields', async () => {
    const e = mockEvent();
    e.sessionReports = [
      {
        id: 1,
        eventId: 1,
        data: {
          status: 'In progress',
          regionId: 3,
          eventName: 'Sample Session Report with no data',
          eventOwner: 355,
          eventDisplayId: 'R03-PD-23-1037',
        },
        createdAt: '2023-06-28T11:42:11.695Z',
        updatedAt: '2023-06-28T11:42:11.695Z',
      },
    ];

    fetchMock.getOnce('/api/events/id/1?readOnly=true', e);

    fetchMock.getOnce('/api/users/names?ids=1', ['USER 1']);
    fetchMock.getOnce('/api/users/names?ids=2', ['USER 2']);

    renderTrainingReport();

    expect(await screen.findByRole('heading', { name: 'Training event report R03-PD-23-1037' })).toBeInTheDocument();
    expect(await screen.findByRole('heading', { name: 'Session 1' })).toBeInTheDocument();
  });
});<|MERGE_RESOLUTION|>--- conflicted
+++ resolved
@@ -68,11 +68,6 @@
       specialistNextSteps: [{ note: 's-step1session1', completeDate: '06/14/2026' }],
       numberOfParticipants: 3,
       objectiveSupportType: 'Implementing',
-<<<<<<< HEAD
-      language: ['English'],
-      courses: [{ id: 1, name: 'course 1' }, { id: 2, name: 'course 2' }],
-=======
->>>>>>> b4bd5415
     },
     createdAt: '2023-06-27T13:48:31.490Z',
     updatedAt: '2023-06-27T13:49:18.579Z',
@@ -187,12 +182,6 @@
     expect(screen.getByText('06/14/2026')).toBeInTheDocument();
     expect(screen.getByText('test-file.pdf')).toBeInTheDocument();
     expect(screen.getByText('Implementing')).toBeInTheDocument();
-<<<<<<< HEAD
-    expect(screen.getByText('English')).toBeInTheDocument();
-    expect(screen.getByText('course 1')).toBeInTheDocument();
-    expect(screen.getByText('course 2')).toBeInTheDocument();
-=======
->>>>>>> b4bd5415
 
     // expect 2 of these (1 for each session)
     expect(screen.getAllByText('PFCE')).toHaveLength(2);
