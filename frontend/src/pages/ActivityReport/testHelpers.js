--- conflicted
+++ resolved
@@ -9,11 +9,8 @@
 import ActivityReport from './index';
 import { SCOPE_IDS, REPORT_STATUSES } from '../../Constants';
 import UserContext from '../../UserContext';
-<<<<<<< HEAD
 import SocketProvider from '../../components/SocketProvider';
-=======
 import AppLoadingContext from '../../AppLoadingContext';
->>>>>>> ca5b9483
 
 export const history = createMemoryHistory();
 
@@ -66,29 +63,24 @@
 export const renderActivityReport = (id, location = 'activity-summary', showLastUpdatedTime = null, userId = 1) => {
   render(
     <Router history={history}>
-<<<<<<< HEAD
       <SocketProvider path="/twiddle-dee-doo">
-=======
-      <AppLoadingContext.Provider value={{
-        setIsAppLoading: jest.fn(),
-        setAppLoadingText: jest.fn(),
-      }}
-      >
->>>>>>> ca5b9483
-        <UserContext.Provider value={{ user: { ...user, id: userId } }}>
-          <ActivityReport
-            match={{ params: { currentPage: location, activityReportId: id }, path: '', url: '' }}
-            location={{
-              state: { showLastUpdatedTime }, hash: '', pathname: '', search: '',
-            }}
-            region={1}
-          />
-        </UserContext.Provider>
-<<<<<<< HEAD
+        <AppLoadingContext.Provider value={{
+          setIsAppLoading: jest.fn(),
+          setAppLoadingText: jest.fn(),
+        }}
+        >
+          <UserContext.Provider value={{ user: { ...user, id: userId } }}>
+            <ActivityReport
+              match={{ params: { currentPage: location, activityReportId: id }, path: '', url: '' }}
+              location={{
+                state: { showLastUpdatedTime }, hash: '', pathname: '', search: '',
+              }}
+              region={1}
+            />
+          </UserContext.Provider>
+        </AppLoadingContext.Provider>
       </SocketProvider>
-=======
-      </AppLoadingContext.Provider>
->>>>>>> ca5b9483
+
     </Router>,
   );
 };
