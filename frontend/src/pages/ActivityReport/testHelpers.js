/* eslint-disable react/prop-types */
/* eslint-disable import/no-extraneous-dependencies */
import React from 'react';
import {
  MemoryRouter, Routes, Route, useLocation,
} from 'react-router-dom';
import { SCOPE_IDS, REPORT_STATUSES } from '@ttahub/common';
import {
  render,
} from '@testing-library/react';
import moment from 'moment';
import ActivityReport from './index';
import UserContext from '../../UserContext';
import AppLoadingContext from '../../AppLoadingContext';
import SomethingWentWrongContext from '../../SomethingWentWrongContext';

const user = {
  id: 1,
  name: 'Walter Burns',
  roles: [{ fullName: 'Reporter' }],
  permissions: [
    { regionId: 1, scopeId: SCOPE_IDS.READ_WRITE_ACTIVITY_REPORTS },
  ],
};

export const formData = () => ({
  regionId: 1,
  deliveryMethod: 'in-person',
  ttaType: ['training'],
  approvers: [],
  duration: '1',
  pageState: {
    1: 'in-progress',
    2: 'in-progress',
    3: 'in-progress',
    4: 'in-progress',
  },
  endDate: moment().format('MM/DD/YYYY'),
  activityRecipients: ['Recipient Name 1'],
  numberOfParticipants: '1',
  reason: ['reason 1'],
  activityRecipientType: 'recipient',
  collaborators: [],
  participants: ['CEO / CFO / Executive'],
  requester: 'recipient',
  calculatedStatus: REPORT_STATUSES.DRAFT,
  submissionStatus: REPORT_STATUSES.DRAFT,
  resourcesUsed: 'eclkcurl',
  startDate: moment().format('MM/DD/YYYY'),
  targetPopulations: ['target 1'],
  author: { name: 'test', roles: { fullName: 'Reporter' } },
  topics: 'first',
  userId: 1,
  goals: [],
  goalsAndObjectives: [],
  updatedAt: new Date().toISOString(),
  creatorRole: 'Reporter',
  files: [],
  creatorNameWithRole: 'test',
  objectivesWithoutGoals: [],
  recipientGroup: null,
});

let location;

const ARWithLocation = () => {
  location = useLocation();
  return <ActivityReport region={1} />;
};

export const ReportComponent = ({
  id,
  currentPage = 'activity-summary',
  showLastUpdatedTime = null,
  userId = 1,
<<<<<<< HEAD
}) => {
  const lx = {
    pathname: `/activity-reports/${id}/${currentPage}`,
    state: {
      showLastUpdatedTime,
    },
    hash: '',
    search: '',
  };

  return (
    <AppLoadingContext.Provider value={{
      setIsAppLoading: jest.fn(),
      setAppLoadingText: jest.fn(),
      isAppLoading: false,
    }}
    >
      <UserContext.Provider value={{ user: { ...user, id: userId, flags: [] } }}>
        <MemoryRouter initialEntries={[`/activity-reports/${id}/${currentPage}`]}>
          <Routes location={lx}>
            <Route
              path="/activity-reports/:activityReportId/:currentPage"
              element={<ARWithLocation />}
            />
          </Routes>
        </MemoryRouter>
      </UserContext.Provider>
    </AppLoadingContext.Provider>
  );
};
=======
  setErrorResponseCode = jest.fn(),
}) => (
  <Router history={history}>
    <SomethingWentWrongContext.Provider value={{ setErrorResponseCode }}>
      <AppLoadingContext.Provider value={{
        setIsAppLoading: jest.fn(),
        setAppLoadingText: jest.fn(),
      }}
      >
        <UserContext.Provider value={{ user: { ...user, id: userId, flags: [] } }}>
          <ActivityReport
            match={{ params: { currentPage, activityReportId: id }, path: '', url: '' }}
            location={{
              state: { showLastUpdatedTime }, hash: '', pathname: '', search: '',
            }}
            region={1}
          />
        </UserContext.Provider>
      </AppLoadingContext.Provider>
    </SomethingWentWrongContext.Provider>
  </Router>
);
>>>>>>> 355e692e

export const renderActivityReport = (id, currentPage = 'activity-summary', showLastUpdatedTime = null, userId = 1, setErrorResponseCode = jest.fn()) => {
  render(
    <ReportComponent
      id={id}
      currentPage={currentPage}
      showLastUpdatedTime={showLastUpdatedTime}
      userId={userId}
      setErrorResponseCode={setErrorResponseCode}
    />,
  );

  return location;
};

export const recipients = {
  grants: [{ name: 'recipient', grants: [{ activityRecipientId: 1, name: 'Recipient Name' }] }],
  otherEntities: [{ activityRecipientId: 1, name: 'otherEntity' }],
};

export const mockGoalsAndObjectives = (isActivelyEdited = false) => [
  {
    id: 37499,
    name: 'test',
    status: 'Draft',
    timeframe: null,
    isFromSmartsheetTtaPlan: null,
    endDate: '2022-12-06',
    grantId: 12539,
    goalTemplateId: null,
    onApprovedAR: false,
    isRttapa: 'Yes',
    createdVia: 'activityReport',
    statusChanges: [],
    createdAt: '2022-12-01T21:59:28.231Z',
    updatedAt: '2022-12-01T21:59:28.431Z',
    activityReportGoals: [
      {
        endDate: '12/06/2022',
        id: 75891,
        activityReportId: 1,
        goalId: 37499,
        isRttapa: 'Yes',
        name: 'test',
        status: 'Draft',
        timeframe: null,
        closeSuspendReason: null,
        closeSuspendContext: null,
        isActivelyEdited,
        createdAt: '2022-12-01T21:59:28.470Z',
        updatedAt: '2022-12-01T21:59:28.470Z',
      },
    ],
    grant: {
      programTypes: [],
      name: 'Barton LLC - 04bear012539 ',
      numberWithProgramTypes: '04bear012539 ',
      recipientInfo: 'Barton LLC - 04bear012539 - 1780',
      id: 12539,
      number: '04bear012539',
      annualFundingMonth: 'January',
      cdi: false,
      status: 'Active',
      grantSpecialistName: 'Marian Daugherty',
      grantSpecialistEmail: 'Effie.McCullough@gmail.com',
      programSpecialistName: 'Marian Daugherty',
      programSpecialistEmail: 'Effie.McCullough@gmail.com',
      stateCode: 'MA',
      startDate: '2021-01-01T00:00:00.000Z',
      endDate: '2025-12-31T00:00:00.000Z',
      recipientId: 1780,
      oldGrantId: 9554,
      createdAt: '2021-03-16T01:20:44.754Z',
      updatedAt: '2022-09-28T15:03:28.522Z',
      regionId: 1,
      recipient: {
        id: 1780,
        uei: 'SATQDSFFKQN3',
        name: 'Barton LLC',
        recipientType: 'Private/Public Non-Profit (Non-CAA) (e.g., church or non-profit hospital)',
        createdAt: '2021-03-16T01:20:43.530Z',
        updatedAt: '2022-09-28T15:03:26.225Z',
      },
    },
    objectives: [],
    goalNumbers: [
      'G-37499',
    ],
    goalIds: [
      37499,
    ],
    grants: [
      {
        id: 12539,
        number: '04bear012539',
        annualFundingMonth: 'January',
        cdi: false,
        status: 'Active',
        grantSpecialistName: 'Marian Daugherty',
        grantSpecialistEmail: 'Effie.McCullough@gmail.com',
        programSpecialistName: 'Marian Daugherty',
        programSpecialistEmail: 'Effie.McCullough@gmail.com',
        stateCode: 'MA',
        startDate: '2021-01-01T00:00:00.000Z',
        endDate: '2025-12-31T00:00:00.000Z',
        recipientId: 1780,
        oldGrantId: 9554,
        createdAt: '2021-03-16T01:20:44.754Z',
        updatedAt: '2022-09-28T15:03:28.522Z',
        regionId: 1,
        recipient: {
          id: 1780,
          uei: 'SATQDSFFKQN3',
          name: 'Barton LLC',
          recipientType: 'Private/Public Non-Profit (Non-CAA) (e.g., church or non-profit hospital)',
          createdAt: '2021-03-16T01:20:43.530Z',
          updatedAt: '2022-09-28T15:03:26.225Z',
        },
        name: 'Barton LLC - 04bear012539 ',
        goalId: 37499,
      },
    ],
    grantIds: [
      12539,
    ],
    isNew: false,
    initialRttapa: null,
  },
];<|MERGE_RESOLUTION|>--- conflicted
+++ resolved
@@ -73,7 +73,7 @@
   currentPage = 'activity-summary',
   showLastUpdatedTime = null,
   userId = 1,
-<<<<<<< HEAD
+  setErrorResponseCode = jest.fn(),
 }) => {
   const lx = {
     pathname: `/activity-reports/${id}/${currentPage}`,
@@ -93,41 +93,19 @@
     >
       <UserContext.Provider value={{ user: { ...user, id: userId, flags: [] } }}>
         <MemoryRouter initialEntries={[`/activity-reports/${id}/${currentPage}`]}>
-          <Routes location={lx}>
-            <Route
-              path="/activity-reports/:activityReportId/:currentPage"
-              element={<ARWithLocation />}
-            />
-          </Routes>
+          <SomethingWentWrongContext.Provider value={{ setErrorResponseCode }}>
+            <Routes location={lx}>
+              <Route
+                path="/activity-reports/:activityReportId/:currentPage"
+                element={<ARWithLocation />}
+              />
+            </Routes>
+          </SomethingWentWrongContext.Provider>
         </MemoryRouter>
       </UserContext.Provider>
     </AppLoadingContext.Provider>
   );
 };
-=======
-  setErrorResponseCode = jest.fn(),
-}) => (
-  <Router history={history}>
-    <SomethingWentWrongContext.Provider value={{ setErrorResponseCode }}>
-      <AppLoadingContext.Provider value={{
-        setIsAppLoading: jest.fn(),
-        setAppLoadingText: jest.fn(),
-      }}
-      >
-        <UserContext.Provider value={{ user: { ...user, id: userId, flags: [] } }}>
-          <ActivityReport
-            match={{ params: { currentPage, activityReportId: id }, path: '', url: '' }}
-            location={{
-              state: { showLastUpdatedTime }, hash: '', pathname: '', search: '',
-            }}
-            region={1}
-          />
-        </UserContext.Provider>
-      </AppLoadingContext.Provider>
-    </SomethingWentWrongContext.Provider>
-  </Router>
-);
->>>>>>> 355e692e
 
 export const renderActivityReport = (id, currentPage = 'activity-summary', showLastUpdatedTime = null, userId = 1, setErrorResponseCode = jest.fn()) => {
   render(
