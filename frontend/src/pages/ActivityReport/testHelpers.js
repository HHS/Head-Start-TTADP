--- conflicted
+++ resolved
@@ -63,7 +63,6 @@
 export const renderActivityReport = (id, currentPage = 'activity-summary', showLastUpdatedTime = null, userId = 1) => {
   render(
     <Router history={history}>
-<<<<<<< HEAD
       <SocketProvider path="/twiddle-dee-doo">
         <AppLoadingContext.Provider value={{
           setIsAppLoading: jest.fn(),
@@ -72,7 +71,7 @@
         >
           <UserContext.Provider value={{ user: { ...user, id: userId } }}>
             <ActivityReport
-              match={{ params: { currentPage: location, activityReportId: id }, path: '', url: '' }}
+              match={{ params: { currentPage, activityReportId: id }, path: '', url: '' }}
               location={{
                 state: { showLastUpdatedTime }, hash: '', pathname: '', search: '',
               }}
@@ -81,24 +80,6 @@
           </UserContext.Provider>
         </AppLoadingContext.Provider>
       </SocketProvider>
-
-=======
-      <AppLoadingContext.Provider value={{
-        setIsAppLoading: jest.fn(),
-        setAppLoadingText: jest.fn(),
-      }}
-      >
-        <UserContext.Provider value={{ user: { ...user, id: userId } }}>
-          <ActivityReport
-            match={{ params: { currentPage, activityReportId: id }, path: '', url: '' }}
-            location={{
-              state: { showLastUpdatedTime }, hash: '', pathname: '', search: '',
-            }}
-            region={1}
-          />
-        </UserContext.Provider>
-      </AppLoadingContext.Provider>
->>>>>>> 9023521d
     </Router>,
   );
 };
