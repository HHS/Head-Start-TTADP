--- conflicted
+++ resolved
@@ -214,7 +214,7 @@
         reactSelectEvent.openMenu(recipientSelectbox);
 
         const granteeNames = await screen.findByText(/recipient name\(s\)/i);
-        expect(await within(granteeNames).queryAllByText(/grantee name/i).length).toBe(1);
+        expect(await within(granteeNames).queryAllByText(/recipient name/i).length).toBe(2);
       });
 
       it('Other entity', async () => {
@@ -240,11 +240,7 @@
       await reactSelectEvent.select(recipientSelectbox, ['Recipient Name']);
 
       const granteeNames = await screen.findByText(/recipient name\(s\)/i);
-<<<<<<< HEAD
       expect(await within(granteeNames).queryAllByText(/recipient name/i).length).toBe(2);
-=======
-      expect(await within(granteeNames).queryAllByText(/grantee name/i).length).toBe(1);
->>>>>>> 1c0d8559
 
       information = await screen.findByRole('group', { name: 'Who was the activity for?' });
       const otherEntities = within(information).getByLabelText('Other entities');
