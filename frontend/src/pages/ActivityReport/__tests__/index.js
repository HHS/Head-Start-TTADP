--- conflicted
+++ resolved
@@ -71,20 +71,12 @@
     <link rel="alternate" href="https://acf-ohs.atlassian.net/wiki" />
     <subtitle>Confluence Syndication Feed</subtitle>
     <id>https://acf-ohs.atlassian.net/wiki</id></feed>`);
-<<<<<<< HEAD
-    fetchMock.get('/api/feeds/item?tag=ttahub-tta-request-option', `<feed xmlns="http://www.w3.org/2005/Atom" xmlns:dc="http://purl.org/dc/elements/1.1/">
-    <title>Whats New</title>
-    <link rel="alternate" href="https://acf-ohs.atlassian.net/wiki" />
-    <subtitle>Confluence Syndication Feed</subtitle>
-    <id>https://acf-ohs.atlassian.net/wiki</id></feed>`);
-=======
     fetchMock.get('/api/feeds/item?tag=ttahub-tta-support-type', mockRSSData());
     fetchMock.get('/api/feeds/item?tag=ttahub-ohs-standard-goals', mockRSSData());
     fetchMock.get('/api/feeds/item?tag=ttahub-tta-request-option', mockRSSData());
     fetchMock.get('/api/feeds/item?tag=ttahub-tta-provided', mockRSSData());
     fetchMock.get('begin:/api/goal-templates', []);
     fetchMock.get('/api/citations/region/1?grantIds=1&reportStartDate=1970-01-01', []);
->>>>>>> 090ab910
   });
   it('handles failures to download a report', async () => {
     const e = new HTTPError(500, 'unable to download report');
@@ -169,15 +161,10 @@
 
       fetchMock.get('/api/activity-reports/1', data);
       renderActivityReport('1', 'activity-summary', true);
-<<<<<<< HEAD
-      await screen.findByRole('group', { name: 'Who was the activity for?' });
-      expect(await screen.findByTestId('alert')).toBeVisible();
-=======
       await screen.findByRole('group', { name: 'Who was the activity for?' }, { timeout: 4000 });
       const alert = await screen.findByTestId('alert');
       expect(alert).toBeVisible();
       expect(alert.textContent).toMatch(/our network at/i);
->>>>>>> 090ab910
     });
 
     it('is not shown if history.state.showLastUpdatedTime is null', async () => {
@@ -450,583 +437,6 @@
         expect(document.querySelector('textarea[name="goalName"]')).toBeNull();
       });
     });
-<<<<<<< HEAD
-
-    it('you can select an existing goal and objective and add a file after saving', async () => {
-      const dispatchEvt = (node, type, data) => {
-        const event = new Event(type, { bubbles: true });
-        Object.assign(event, data);
-        fireEvent(node, event);
-      };
-
-      const mockData = (files) => ({
-        dataTransfer: {
-          files,
-          items: files.map((file) => ({
-            kind: 'file',
-            type: file.type,
-            getAsFile: () => file,
-          })),
-          types: ['Files'],
-        },
-      });
-
-      const file = (name, id) => ({
-        originalFileName: name, id, fileSize: 2000, status: 'Uploaded',
-      });
-
-      fetchMock.get('/api/goal-templates/24727/prompts?goalIds=92852', []);
-
-      fetchMock.get('/api/topic', [{ id: 64, name: 'Communication' }]);
-      fetchMock.get('/api/goal-templates?grantIds=10431',
-        [
-          {
-            isSourceEditable: true,
-            id: 24727,
-            source: null,
-            standard: 'Child Safety',
-            label: 'The Grant Recipient will develop a comprehensive plan for staff recruitment, retention and leadership development for all positions',
-            value: 24727,
-            name: 'The Grant Recipient will develop a comprehensive plan for staff recruitment, retention and leadership development for all positions',
-            goalTemplateId: 13500,
-            goalIds: [37502],
-            isRttapa: null,
-            status: GOAL_STATUS.IN_PROGRESS,
-            grantIds: [10431],
-            oldGrantIds: [7764],
-            isCurated: false,
-            isNew: false,
-            goals: [
-              {
-                id: 37502,
-                name: 'The Grant Recipient will develop a comprehensive plan for staff recruitment, retention and leadership development for all positions',
-                source: null,
-                status: GOAL_STATUS.IN_PROGRESS,
-                grantId: 10431,
-                goalTemplateId: 13500,
-              },
-            ],
-          },
-        ]);
-
-      fetchMock.get('/api/activity-reports/1', {
-        ...formData(),
-        activityRecipientType: 'recipient',
-        activityRecipients: [
-          {
-            id: 10431,
-            activityRecipientId: 10431,
-            name: 'Barton LLC - 04bear012539  - EHS, HS',
-          },
-        ],
-        objectivesWithoutGoals: [],
-        goalsAndObjectives: [],
-      });
-
-      fetchMock.get('/api/goals?reportId=1&goalTemplateId=24727', [{
-        id: 95297,
-        label: 'The Grantee Specialists will support the Grant Recipient in reviewing the Planning Alternative Tomorrows with Hope (PATH) 30-Day action items to identify recruitment and retention progress made and celebrate successes.',
-        title: 'The Grantee Specialists will support the Grant Recipient in reviewing the Planning Alternative Tomorrows with Hope (PATH) 30-Day action items to identify recruitment and retention progress made and celebrate successes.',
-        status: GOAL_STATUS.NOT_STARTED,
-        goalId: 37502,
-        resources: [],
-        activityReportObjectives: [],
-        files: [],
-        topics: [],
-        activityReports: [{
-          displayId: 'R01-AR-23786',
-          endDate: null,
-          startDate: null,
-          submittedDate: null,
-          lastSaved: '07/05/2023',
-          creatorNameWithRole: ', CO',
-          sortedTopics: [],
-          creatorName: ', CO',
-          id: 23786,
-          legacyId: null,
-          userId: 355,
-          lastUpdatedById: 355,
-          ECLKCResourcesUsed: [],
-          nonECLKCResourcesUsed: [],
-          additionalNotes: null,
-          numberOfParticipants: null,
-          deliveryMethod: null,
-          version: 2,
-          duration: null,
-          activityRecipientType: 'recipient',
-          requester: null,
-          targetPopulations: [],
-          virtualDeliveryType: null,
-          participants: [],
-          topics: [],
-          programTypes: null,
-          context: '',
-          pageState: {
-            1: 'In progress', 2: 'Not started', 3: 'Not started', 4: 'Not started',
-          },
-          regionId: 1,
-          submissionStatus: 'draft',
-          calculatedStatus: 'draft',
-          ttaType: [],
-          updatedAt: '2023-07-05T17:54:13.082Z',
-          approvedAt: null,
-          imported: null,
-          creatorRole: 'Central Office',
-          createdAt: '2023-07-05T17:54:13.082Z',
-          ActivityReportObjective: {
-            id: 104904, activityReportId: 23786, objectiveId: 95297, arOrder: 1, title: 'The Grantee Specialists will support the Grant Recipient in reviewing the Planning Alternative Tomorrows with Hope (PATH) 30-Day action items to identify recruitment and retention progress made and celebrate successes.', status: OBJECTIVE_STATUS.IN_PROGRESS, ttaProvided: '', createdAt: '2023-07-05T17:56:15.562Z', updatedAt: '2023-07-05T17:56:15.588Z',
-          },
-        }],
-      }]);
-
-      let container;
-      await act(async () => {
-        const result = render(
-          <ReportComponent
-            id={1}
-            currentPage="goals-objectives"
-            showLastUpdatedTime={false}
-            userId={1}
-          />,
-
-        );
-        container = result.container;
-      });
-
-      await screen.findByRole('heading', { name: 'Goals and objectives' });
-      await act(() => reactSelectEvent.select(
-        screen.getByText(/- select -/i),
-        'The Grant Recipient will develop a comprehensive plan for staff recruitment, retention and leadership development for all positions',
-      ));
-
-      await act(() => reactSelectEvent.select(
-        screen.getByLabelText(/Select TTA objective/i),
-        'The Grantee Specialists will support the Grant Recipient in reviewing the Planning Alternative Tomorrows with Hope (PATH) 30-Day action items to identify recruitment and retention progress made and celebrate successes.',
-      ));
-
-      const radio = document.querySelector('#add-objective-files-yes-95297-0'); // yes radio button
-      await act(async () => {
-        userEvent.click(radio);
-      });
-
-      const dropzone = container.querySelector('.dropzone');
-
-      fetchMock.post('/api/files', [{
-        id: 25649, originalFileName: 'BSH_UE_SRD_1.0.2.docx', key: 'dc4b723f-f151-4934-a2b3-5f513c8254a2docx', status: 'UPLOADING', fileSize: 240736, updatedAt: '2023-07-05T18:40:06.130Z', createdAt: '2023-07-05T18:40:06.130Z', url: { url: 'http://minio:9000/ttadp-test/dc4b723f-f151-4934-a2b3-5f513c8254a2docx?X-Amz-Algorithm=AWS4-HMAC-SHA256&X-Amz-Credential=EXAMPLEID%2F20230705%2Fus-east-1%2Fs3%2Faws4_request&X-Amz-Date=20230705T184006Z&X-Amz-Expires=360&X-Amz-Signature=595be3d29630f8275d206300c7dfce6f5e3d7b16d506b7f47d64db04418cf982&X-Amz-SignedHeaders=host', error: null },
-      }]);
-
-      const e = mockData([file('file', 1)]);
-
-      await act(async () => {
-        dispatchEvt(dropzone, 'drop', e);
-      });
-
-      await waitFor(() => expect(fetchMock.called('/api/files', { method: 'POST' })).toBeTruthy());
-
-      expect(await screen.findByText('BSH_UE_SRD_1.0.2.docx')).toBeInTheDocument();
-    });
-
-    it('you can add a goal and objective and add a file after saving', async () => {
-      const data = formData();
-      fetchMock.get('/api/topic', [{ id: 64, name: 'Communication' }]);
-      fetchMock.get('/api/courses', []);
-      fetchMock.get('/api/activity-reports/goals?grantIds=12539', []);
-      fetchMock.get('/api/goal-templates?grantIds=12539&reportStartDate=2012-05-20', []);
-      fetchMock.put('/api/activity-reports/1/goals/edit?goalIds=37504', {});
-      fetchMock.get('//api/feeds/item?tag=ttahub-tta-support-type', mockRSSData());
-      fetchMock.get('/api/activity-reports/1', {
-        ...data,
-        startDate: moment().format('YYYY-MM-DD'),
-        activityRecipientType: 'recipient',
-        activityRecipients: [
-          {
-            id: 12539,
-            activityRecipientId: 12539,
-            name: 'Barton LLC - 04bear012539  - EHS, HS',
-          },
-        ],
-        objectivesWithoutGoals: [],
-        goalsAndObjectives: [{
-          activityReportGoals: [
-            {
-              isActivelyEdited: true,
-            },
-          ],
-          value: 'a5252c25-fbc6-41cc-a655-24fabac34873',
-          number: false,
-          label: 'Create new goal',
-          objectives: [
-            {
-              title: 'sdfgsdfg',
-              topics: [
-                {
-                  id: 64,
-                  name: 'Communication',
-                },
-              ],
-              resources: [],
-              files: [],
-              ttaProvided: '<p>sdgfsdfg</p>\n',
-              status: OBJECTIVE_STATUS.NOT_STARTED,
-              label: 'Create a new objective',
-              supportType: SUPPORT_TYPES[1],
-            },
-          ],
-          name: 'Create new goal',
-          goalNumber: '',
-          id: 'new',
-          isNew: true,
-          endDate: '',
-          onApprovedAR: false,
-          grantIds: [
-            11606,
-          ],
-          goalIds: [],
-          oldGrantIds: [],
-          status: GOAL_STATUS.DRAFT,
-          isRttapa: null,
-          isCurated: false,
-        }],
-      });
-
-      act(() => renderActivityReport(1, 'goals-objectives', false, 1));
-
-      await screen.findByRole('heading', { name: 'Goals and objectives' });
-
-      // assert that the file upload is visible
-      let message = await screen.findByText('Add a TTA objective and save as draft to upload resources.');
-      expect(message).toBeInTheDocument();
-
-      const radios = document.querySelector('.ttahub-objective-files input[type="radio"]');
-      expect(radios).toBeNull();
-
-      fetchMock.put('/api/activity-reports/1', {
-        id: 23786,
-        userId: 355,
-        startDate: moment().format('YYYY-MM-DD'),
-        endDate: null,
-        lastUpdatedById: 355,
-        ECLKCResourcesUsed: [],
-        nonECLKCResourcesUsed: [],
-        additionalNotes: null,
-        numberOfParticipants: null,
-        deliveryMethod: null,
-        version: 2,
-        duration: null,
-        activityRecipientType: 'recipient',
-        activityRecipients: [
-          {
-            id: 12539,
-            activityRecipientId: 12539,
-            name: 'Barton LLC - 04bear012539  - EHS, HS',
-          },
-        ],
-        requester: null,
-        targetPopulations: [],
-        virtualDeliveryType: null,
-        participants: [],
-        topics: [],
-        programTypes: null,
-        context: '',
-        pageState: {
-          1: 'In progress', 2: 'Complete', 3: 'Not started', 4: 'Not started',
-        },
-        regionId: 1,
-        submissionStatus: 'draft',
-        calculatedStatus: 'draft',
-        ttaType: [],
-        submittedDate: null,
-        updatedAt: '2023-06-21T17:54:15.844Z',
-        approvedAt: null,
-        creatorRole: 'Central Office',
-        createdAt: '2023-06-21T17:43:50.905Z',
-        legacyId: null,
-        objectivesWithGoals: [],
-        author: {},
-        files: [],
-        activityReportCollaborators: [],
-        specialistNextSteps: [{ completeDate: null, note: '', id: 130888 }],
-        recipientNextSteps: [{ completeDate: null, note: '', id: 130887 }],
-        approvers: [],
-        displayId: 'R01-AR-23786',
-        goalsAndObjectives: [{
-          id: 37504,
-          name: 'New goal',
-          status: GOAL_STATUS.DRAFT,
-          timeframe: null,
-          isFromSmartsheetTtaPlan: null,
-          endDate: '',
-          closeSuspendReason: null,
-          closeSuspendContext: null,
-          grantId: 10431,
-          goalTemplateId: null,
-          previousStatus: null,
-          onAR: true,
-          onApprovedAR: false,
-          isRttapa: null,
-          firstNotStartedAt: null,
-          lastNotStartedAt: null,
-          firstInProgressAt: null,
-          lastInProgressAt: null,
-          firstCeasedSuspendedAt: null,
-          lastCeasedSuspendedAt: null,
-          firstClosedAt: null,
-          lastClosedAt: null,
-          firstCompletedAt: null,
-          lastCompletedAt: null,
-          createdVia: 'activityReport',
-          rtrOrder: 1,
-          createdAt: '2023-06-21T17:54:16.543Z',
-          updatedAt: '2023-06-21T17:54:16.812Z',
-          isCurated: null,
-          prompts: [],
-          activityReportGoals: [{
-            endDate: null, id: 76212, activityReportId: 23786, goalId: 37504, isRttapa: null, name: 'New goal', status: GOAL_STATUS.DRAFT, timeframe: null, closeSuspendReason: null, closeSuspendContext: null, isActivelyEdited: false, createdAt: '2023-06-21T17:54:16.699Z', updatedAt: '2023-06-21T17:54:16.699Z',
-          }],
-          grant: {},
-          objectives: [{
-            id: 95299,
-            otherEntityId: null,
-            goalId: 37504,
-            title: 'ASDF',
-            status: OBJECTIVE_STATUS.NOT_STARTED,
-            objectiveTemplateId: null,
-            onAR: true,
-            onApprovedAR: false,
-            createdVia: 'activityReport',
-            firstNotStartedAt: '2023-06-21T17:54:16.916Z',
-            lastNotStartedAt: '2023-06-21T17:54:16.916Z',
-            firstInProgressAt: null,
-            lastInProgressAt: null,
-            firstSuspendedAt: null,
-            lastSuspendedAt: null,
-            firstCompleteAt: null,
-            lastCompleteAt: null,
-            rtrOrder: 1,
-            createdAt: '2023-06-21T17:54:16.916Z',
-            updatedAt: '2023-06-21T17:54:17.269Z',
-            activityReportObjectives: [{
-              id: 104904,
-              activityReportId: 23786,
-              objectiveId: 95299,
-              arOrder: 1,
-              title: 'ASDF',
-              status: OBJECTIVE_STATUS.NOT_STARTED,
-              ttaProvided: '<p>ASDF</p>\n',
-              createdAt: '2023-06-21T17:54:17.172Z',
-              updatedAt: '2023-06-21T17:54:17.207Z',
-              supportType: SUPPORT_TYPES[1],
-              activityReportObjectiveTopics: [{
-                id: 13747,
-                activityReportObjectiveId: 104904,
-                topicId: 64,
-                createdAt: '2023-06-21T17:54:17.428Z',
-                updatedAt: '2023-06-21T17:54:17.428Z',
-                topic: {
-                  id: 64, name: 'Communication', mapsTo: null, createdAt: '2022-03-18T21:27:37.915Z', updatedAt: '2022-03-18T21:27:37.915Z', deletedAt: null,
-                },
-              }],
-              activityReportObjectiveFiles: [],
-              activityReportObjectiveResources: [],
-            }],
-            topics: [{
-              id: 64, name: 'Communication', mapsTo: null, createdAt: '2022-03-18T21:27:37.915Z', updatedAt: '2022-03-18T21:27:37.915Z', deletedAt: null,
-            }],
-            resources: [],
-            files: [],
-            value: 95299,
-            ids: [95299],
-            ttaProvided: '<p>ASDF</p>\n',
-            isNew: false,
-            arOrder: 1,
-          }],
-          goalNumbers: ['G-37504'],
-          goalIds: [37504],
-          grants: [{ }],
-          grantIds: [10431],
-          isNew: false,
-        }],
-        objectivesWithoutGoals: [],
-      });
-
-      expect(fetchMock.called('/api/activity-reports/1', { method: 'PUT' })).toBe(false);
-      const saveGoal = await screen.findByRole('button', { name: /save goal/i });
-      await act(async () => {
-        userEvent.click(saveGoal);
-      });
-
-      const errors = document.querySelectorAll('.usa-error-message:not(:empty)');
-      expect(errors.length).toBe(0);
-
-      await waitFor(() => {
-        expect(fetchMock.called('/api/activity-reports/1', { method: 'PUT' })).toBe(true);
-      });
-
-      const actions = await screen.findByRole('button', { name: /actions for goal/i });
-      await act(async () => {
-        userEvent.click(actions);
-      });
-
-      fetchMock.get('/api/goals?reportId=1&goalIds=37504', [{
-        startDate: moment().format('YYYY-MM-DD'),
-        status: GOAL_STATUS.DRAFT,
-        value: 37504,
-        label: 'dfghgh',
-        id: 37504,
-        name: 'dfghgh',
-        grant: {
-          programTypes: [],
-          name: 'Dooley and Sons - 02bear011606 ',
-          numberWithProgramTypes: '02bear011606 ',
-          recipientInfo: 'Dooley and Sons - 02bear011606 - 757',
-          id: 11606,
-          number: '02bear011606',
-          annualFundingMonth: 'January',
-          cdi: false,
-          status: 'Active',
-          grantSpecialistName: 'Marian Daugherty',
-          grantSpecialistEmail: 'Effie.McCullough@gmail.com',
-          programSpecialistName: 'Eddie Denesik DDS',
-          programSpecialistEmail: 'Darryl_Kunde7@yahoo.com',
-          stateCode: 'RI',
-          startDate: '2020-01-01T00:00:00.000Z',
-          endDate: '2024-12-31T00:00:00.000Z',
-          inactivationDate: null,
-          inactivationReason: null,
-          recipientId: 757,
-          oldGrantId: 8609,
-          deleted: false,
-          createdAt: '2021-03-16T01:20:44.754Z',
-          updatedAt: '2022-09-28T15:03:28.488Z',
-          regionId: 1,
-          recipient: {
-            id: 757, uei: 'GAKEGQ34K338', name: 'Dooley and Sons', recipientType: 'Private/Public Non-Profit (Non-CAA) (e.g., church or non-profit hospital)', deleted: false, createdAt: '2021-03-16T01:20:43.530Z', updatedAt: '2022-09-28T15:03:26.279Z',
-          },
-        },
-        objectives: [{
-          id: 95300,
-          label: 'dfghdfgh',
-          title: 'dfghdfgh',
-          status: OBJECTIVE_STATUS.NOT_STARTED,
-          goalId: 37505,
-          resources: [],
-          activityReportObjectives: [{ ttaProvided: '<p>dfgh</p>\n' }],
-          files: [],
-          topics: [{
-            id: 62,
-            name: 'CLASS: Instructional Support',
-            mapsTo: null,
-            createdAt: '2022-03-18T21:27:37.915Z',
-            updatedAt: '2022-03-18T21:27:37.915Z',
-            deletedAt: null,
-            ObjectiveTopic: {
-              id: 16251, objectiveId: 95300, topicId: 62, onAR: true, onApprovedAR: false, createdAt: '2023-06-21T18:13:19.936Z', updatedAt: '2023-06-21T18:13:20.312Z',
-            },
-          }],
-          activityReports: [{
-            displayId: 'R01-AR-23788',
-            endDate: null,
-            startDate: null,
-            submittedDate: null,
-            lastSaved: '06/21/2023',
-            creatorNameWithRole: ', CO',
-            sortedTopics: [],
-            creatorName: ', CO',
-            id: 23788,
-            legacyId: null,
-            userId: 355,
-            lastUpdatedById: 355,
-            ECLKCResourcesUsed: [],
-            nonECLKCResourcesUsed: [],
-            additionalNotes: null,
-            numberOfParticipants: null,
-            deliveryMethod: null,
-            version: 2,
-            duration: null,
-            activityRecipientType: 'recipient',
-            requester: null,
-            targetPopulations: [],
-            virtualDeliveryType: null,
-            participants: [],
-            topics: [],
-            programTypes: null,
-            context: '',
-            pageState: {
-              1: 'In progress', 2: 'In progress', 3: 'Not started', 4: 'Not started',
-            },
-            regionId: 1,
-            submissionStatus: 'draft',
-            calculatedStatus: 'draft',
-            ttaType: [],
-            updatedAt: '2023-06-21T18:14:42.989Z',
-            approvedAt: null,
-            imported: null,
-            creatorRole: 'Central Office',
-            createdAt: '2023-06-21T18:06:00.221Z',
-            ActivityReportObjective: {
-              id: 104905, activityReportId: 23788, objectiveId: 95300, arOrder: 1, title: 'dfghdfgh', status: OBJECTIVE_STATUS.NOT_STARTED, ttaProvided: '<p>dfgh</p>\n', createdAt: '2023-06-21T18:13:20.063Z', updatedAt: '2023-06-21T18:13:20.094Z',
-            },
-          }],
-          value: 95300,
-          ids: [95300],
-          recipientIds: [],
-          isNew: false,
-        }],
-        prompts: [],
-        goalNumbers: ['G-37505'],
-        goalIds: [37505],
-        grants: [{
-          id: 11606,
-          number: '02bear011606',
-          annualFundingMonth: 'January',
-          cdi: false,
-          status: 'Active',
-          grantSpecialistName: 'Marian Daugherty',
-          grantSpecialistEmail: 'Effie.McCullough@gmail.com',
-          programSpecialistName: 'Eddie Denesik DDS',
-          programSpecialistEmail: 'Darryl_Kunde7@yahoo.com',
-          stateCode: 'RI',
-          startDate: '2020-01-01T00:00:00.000Z',
-          endDate: '2024-12-31T00:00:00.000Z',
-          inactivationDate: null,
-          inactivationReason: null,
-          recipientId: 757,
-          oldGrantId: 8609,
-          deleted: false,
-          createdAt: '2021-03-16T01:20:44.754Z',
-          updatedAt: '2022-09-28T15:03:28.488Z',
-          regionId: 1,
-          recipient: {
-            id: 757, uei: 'GAKEGQ34K338', name: 'Dooley and Sons', recipientType: 'Private/Public Non-Profit (Non-CAA) (e.g., church or non-profit hospital)', deleted: false, createdAt: '2021-03-16T01:20:43.530Z', updatedAt: '2022-09-28T15:03:26.279Z',
-          },
-          numberWithProgramTypes: '02bear011606 ',
-          name: 'Dooley and Sons - 02bear011606 ',
-          goalId: 37505,
-        }],
-        grantIds: [11606],
-        isNew: false,
-      }]);
-
-      const edit = await screen.findByRole('button', { name: /edit/i });
-      await act(async () => {
-        userEvent.click(edit);
-      });
-
-      await waitFor(() => {
-        message = screen.queryByText('Add a TTA objective and save as draft to upload resources.');
-        expect(message).toBeNull();
-      });
-
-      const didYouUse = await screen.findAllByText(/Did you use any other TTA resources/i);
-      expect(didYouUse).toHaveLength(2);
-
-      didYouUse.forEach((el) => {
-        expect(el).toBeVisible();
-      });
-      expect(screen.getByRole('group', { name: /did you use an ipd course as a resource\?/i })).toBeVisible();
-    });
-=======
->>>>>>> 090ab910
   });
 
   describe('formatReportWithSaveBeforeConversion', () => {
