import '@testing-library/jest-dom';
import React from 'react';
import { Router } from 'react-router';
import { createMemoryHistory } from 'history';
import reactSelectEvent from 'react-select-event';
import {
  render, screen, fireEvent, waitFor, within,
} from '@testing-library/react';
import moment from 'moment';
import fetchMock from 'fetch-mock';
import userEvent from '@testing-library/user-event';

import { withText } from '../../../testHelpers';
import ActivityReport from '../index';

const formData = () => ({
  deliveryMethod: 'in-person',
  ttaType: ['training'],
  duration: '1',
  pageState: {
    1: 'in-progress',
    2: 'in-progress',
    3: 'in-progress',
    4: 'in-progress',
  },
  endDate: moment().format('MM/DD/YYYY'),
  activityRecipients: ['Grantee Name 1'],
  numberOfParticipants: '1',
  reason: ['reason 1'],
  activityRecipientType: 'grantee',
  participants: ['CEO / CFO / Executive'],
  programTypes: ['type 1'],
  requester: 'grantee',
  resourcesUsed: 'eclkcurl',
  startDate: moment().format('MM/DD/YYYY'),
  targetPopulations: ['target 1'],
  topics: 'first',
  updatedAt: new Date().toISOString(),
});
const history = createMemoryHistory();

const renderActivityReport = (id, location = 'activity-summary', showLastUpdatedTime = null) => {
  render(
    <Router history={history}>
      <ActivityReport
        match={{ params: { currentPage: location, activityReportId: id }, path: '', url: '' }}
        location={{
          state: { showLastUpdatedTime }, hash: '', pathname: '', search: '',
        }}
        user={{ id: 1, name: 'Walter Burns', role: 'Reporter' }}
      />
    </Router>,
  );
};

const recipients = {
  grants: [{ name: 'grantee', grants: [{ activityRecipientId: 1, name: 'grant' }] }],
  nonGrantees: [{ activityRecipientId: 1, name: 'nonGrantee' }],
};

describe('ActivityReport', () => {
  afterEach(() => fetchMock.restore());

  beforeEach(() => {
    fetchMock.get('/api/activity-reports/activity-recipients', recipients);
    fetchMock.get('/api/users/collaborators?region=1', []);
    fetchMock.get('/api/activity-reports/approvers?region=1', []);
  });

  it('handles failures to download a report', async () => {
    fetchMock.get('/api/activity-reports/1', () => { throw new Error('unable to download report'); });
    renderActivityReport('1', 'activity-summary', true);
    const alert = await screen.findByTestId('alert');
    expect(alert).toHaveTextContent('Unable to load activity report');
  });

  describe('last saved time', () => {
    it('is shown if history.state.showLastUpdatedTime is true', async () => {
      const data = formData();
      fetchMock.get('/api/activity-reports/1', data);
      renderActivityReport('1', 'activity-summary', true);
      await screen.findByRole('group', { name: 'Who was the activity for?' }, { timeout: 4000 });
      expect(await screen.findByTestId('alert')).toBeVisible();
    });

    it('is not shown if history.state.showLastUpdatedTime is null', async () => {
      const data = formData();
      fetchMock.get('/api/activity-reports/1', data);
      renderActivityReport('1', 'activity-summary');
      await screen.findByRole('group', { name: 'Who was the activity for?' });
      expect(screen.queryByTestId('alert')).toBeNull();
    });
  });

  it('program type is hidden unless grantee is selected', async () => {
    renderActivityReport('new');
    const information = await screen.findByRole('group', { name: 'Who was the activity for?' });
    await waitFor(() => expect(screen.queryByLabelText('Program type(s)')).toBeNull());
    const nonGrantee = within(information).getByLabelText('Grantee');
    fireEvent.click(nonGrantee);
    await waitFor(() => expect(screen.queryByLabelText('Program type(s) (Required)')).toBeVisible());
  });

  it('defaults to activity summary if no page is in the url', async () => {
    renderActivityReport('new', null);
    await waitFor(() => expect(history.location.pathname).toEqual('/activity-reports/new/activity-summary'));
  });

  describe('updatePage', () => {
    it('navigates to the correct page', async () => {
      renderActivityReport('new');
      const button = await screen.findByRole('button', { name: 'Topics and resources' });
      userEvent.click(button);
      await waitFor(() => expect(history.location.pathname).toEqual('/activity-reports/new/topics-resources'));
    });
  });

  describe('onSave', () => {
    it('calls "report create"', async () => {
      renderActivityReport('new');
      fetchMock.post('/api/activity-reports', { id: 1 });
      const information = await screen.findByRole('group', { name: 'Who was the activity for?' });
      const grantee = within(information).getByLabelText('Grantee');
      fireEvent.click(grantee);
      const granteeSelectbox = await screen.findByRole('textbox', { name: 'Grantee name(s) (Required)' });
      await reactSelectEvent.select(granteeSelectbox, ['grant']);

      const button = await screen.findByRole('button', { name: 'Save draft' });
      userEvent.click(button);

      await waitFor(() => expect(fetchMock.called('/api/activity-reports')).toBeTruthy());
    });

    it('calls "report update"', async () => {
      fetchMock.get('/api/activity-reports/1', formData());
      fetchMock.put('/api/activity-reports/1', {});
      renderActivityReport(1);
      const button = await screen.findByRole('button', { name: 'Topics and resources' });
      userEvent.click(button);
      await waitFor(() => expect(fetchMock.called('/api/activity-reports/1')).toBeTruthy());
    });
  });

  describe('grantee select', () => {
    describe('changes the recipient selection to', () => {
      it('Grantee', async () => {
        renderActivityReport('new');
        const information = await screen.findByRole('group', { name: 'Who was the activity for?' });
        const grantee = within(information).getByLabelText('Grantee');
        fireEvent.click(grantee);
        const granteeSelectbox = await screen.findByRole('textbox', { name: 'Grantee name(s) (Required)' });
        reactSelectEvent.openMenu(granteeSelectbox);
        expect(await screen.findByText(withText('grant'))).toBeVisible();
      });

      it('Non-grantee', async () => {
        renderActivityReport('new');
        const information = await screen.findByRole('group', { name: 'Who was the activity for?' });
        const nonGrantee = within(information).getByLabelText('Non-Grantee');
        fireEvent.click(nonGrantee);
        const granteeSelectbox = await screen.findByRole('textbox', { name: 'Grantee name(s) (Required)' });
        reactSelectEvent.openMenu(granteeSelectbox);
        expect(await screen.findByText(withText('nonGrantee'))).toBeVisible();
      });
    });

    it('clears selection when non-grantee is selected', async () => {
      renderActivityReport('new');
      const enabled = await screen.findByRole('textbox', { name: 'Grantee name(s) (Required)' });
      expect(enabled).toBeDisabled();
      const information = await screen.findByRole('group', { name: 'Who was the activity for?' });
      const grantee = within(information).getByLabelText('Grantee');
      fireEvent.click(grantee);
      const disabled = await screen.findByRole('textbox', { name: 'Grantee name(s) (Required)' });
      expect(disabled).not.toBeDisabled();
    });
  });
<<<<<<< HEAD

  describe('method checkboxes', () => {
    it('require a single selection for the form to be valid', async () => {
      const data = formData();
      delete data.deliveryMethod;
      fetchMock.get('/api/activity-reports/1', data);

      renderActivityReport(1);
      expect(await screen.findByText('Save & Continue')).toBeDisabled();
      const box = await screen.findByLabelText('Virtual');
      fireEvent.click(box);
      await waitFor(() => expect(screen.getByText('Save & Continue')).not.toBeDisabled());
    });
  });

  describe('tta checkboxes', () => {
    it('requires a single selection for the form to be valid', async () => {
      const data = formData();
      delete data.ttaType;
      fetchMock.get('/api/activity-reports/1', data);

      renderActivityReport(1);
      expect(await screen.findByText('Save & Continue')).toBeDisabled();
      const box = await screen.findByLabelText('Training');
      fireEvent.click(box);
      await waitFor(() => expect(screen.getByText('Save & Continue')).not.toBeDisabled());
    });
  });
=======
>>>>>>> 6cd157fb
});<|MERGE_RESOLUTION|>--- conflicted
+++ resolved
@@ -175,35 +175,4 @@
       expect(disabled).not.toBeDisabled();
     });
   });
-<<<<<<< HEAD
-
-  describe('method checkboxes', () => {
-    it('require a single selection for the form to be valid', async () => {
-      const data = formData();
-      delete data.deliveryMethod;
-      fetchMock.get('/api/activity-reports/1', data);
-
-      renderActivityReport(1);
-      expect(await screen.findByText('Save & Continue')).toBeDisabled();
-      const box = await screen.findByLabelText('Virtual');
-      fireEvent.click(box);
-      await waitFor(() => expect(screen.getByText('Save & Continue')).not.toBeDisabled());
-    });
-  });
-
-  describe('tta checkboxes', () => {
-    it('requires a single selection for the form to be valid', async () => {
-      const data = formData();
-      delete data.ttaType;
-      fetchMock.get('/api/activity-reports/1', data);
-
-      renderActivityReport(1);
-      expect(await screen.findByText('Save & Continue')).toBeDisabled();
-      const box = await screen.findByLabelText('Training');
-      fireEvent.click(box);
-      await waitFor(() => expect(screen.getByText('Save & Continue')).not.toBeDisabled());
-    });
-  });
-=======
->>>>>>> 6cd157fb
 });