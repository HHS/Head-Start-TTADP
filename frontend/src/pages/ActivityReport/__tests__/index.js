--- conflicted
+++ resolved
@@ -12,15 +12,12 @@
 
 import { withText } from '../../../testHelpers';
 import ActivityReport from '../index';
-<<<<<<< HEAD
+import { SCOPE_IDS, REPORT_STATUSES } from '../../../Constants';
 import { REPORT_STATUSES } from '../../../Constants';
 
 jest.mock('../../../permissions', () => ({
   getRegionWithReadWrite: jest.fn(() => 1),
 }));
-=======
-import { SCOPE_IDS, REPORT_STATUSES } from '../../../Constants';
->>>>>>> 59560895
 
 const formData = () => ({
   regionId: 1,
