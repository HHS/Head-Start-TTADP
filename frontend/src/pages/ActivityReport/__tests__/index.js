import '@testing-library/jest-dom';
import reactSelectEvent from 'react-select-event';
import {
  screen, fireEvent, waitFor, within, act,
} from '@testing-library/react';
import fetchMock from 'fetch-mock';
import userEvent from '@testing-library/user-event';

import { mockWindowProperty, withText } from '../../../testHelpers';
import { unflattenResourcesUsed, findWhatsChanged, updateGoals } from '../index';
import {
  REPORT_STATUSES,
} from '../../../Constants';

import {
  history, formData, renderActivityReport, recipients,
} from '../testHelpers';
import { HTTPError } from '../../../fetchers';

describe('ActivityReport', () => {
  const setItem = jest.fn();
  const getItem = jest.fn();
  const removeItem = jest.fn();

  mockWindowProperty('localStorage', {
    setItem,
    getItem,
    removeItem,
  });

  afterEach(() => fetchMock.restore());

  beforeEach(() => {
    fetchMock.get('/api/activity-reports/activity-recipients?region=1', recipients);
    fetchMock.get('/api/users/collaborators?region=1', []);
    fetchMock.get('/api/activity-reports/approvers?region=1', []);
  });

  it('handles failures to download a report', async () => {
    const e = new HTTPError(500, 'unable to download report');
    fetchMock.get('/api/activity-reports/1', async () => { throw e; });
    renderActivityReport('1', 'activity-summary', true);
    const [alert] = await screen.findAllByTestId('alert');
    expect(alert).toHaveTextContent('There’s an issue with your connection. Some sections of this form may not load correctly.Your work is saved on this computer. If you continue to have problems, contact us.');
  });

  describe('allow approvers to edit', () => {
    it('does not allow approvers to navigate and change the report if the report is not submitted', async () => {
      const data = formData();
      fetchMock.get('/api/activity-reports/1', {
        ...data,
        approvers: [{ User: { id: 3 } }],
      });
      renderActivityReport(1, 'activity-summary', null, 3);
      await waitFor(() => expect(history.location.pathname).toEqual('/activity-reports/1/review'));
    });

    it('does not allow approvers to navigate and change the report if the report has been approvedby one approver', async () => {
      const data = formData();
      fetchMock.get('/api/activity-reports/1', {
        ...data,
        submissionStatus: REPORT_STATUSES.SUBMITTED,
        calculatedStatus: REPORT_STATUSES.SUBMITTED,
        approvers: [
          {
            status: null,
            User: {
              id: 3,
            },
          },
          {
            status: REPORT_STATUSES.APPROVED,
            User: {
              id: 4,
            },
          },
        ],
      });
      renderActivityReport(1, 'activity-summary', null, 3);
      await waitFor(() => expect(history.location.pathname).toEqual('/activity-reports/1/review'));
    });

    it('allows approvers to navigate and change the report if the report is submitted', async () => {
      const data = formData();
      fetchMock.get('/api/activity-reports/1', {
        ...data,
        submissionStatus: REPORT_STATUSES.SUBMITTED,
        calculatedStatus: REPORT_STATUSES.SUBMITTED,
        approvers: [{ User: { id: 3 } }],
      });
      renderActivityReport(1, 'activity-summary', null, 3);

      const startDate = await screen.findByRole('textbox', { name: /start date/i });
      expect(startDate).toBeVisible();
    });
  });

  describe('updateGoals', () => {
    it('sets new goals as such', () => {
      const report = {
        goals: [{
          id: 123,
          name: 'name',
        }],
      };
      const updateFn = updateGoals(report);
      const { goals } = updateFn({ goals: [{ id: 'id', name: 'name', new: true }] });

      expect(goals.length).toBe(1);
      expect(goals[0].id).toBe(123);
      expect(goals[0].new).toBeTruthy();
    });

    it('sets old goals as such', () => {
      const report = {
        goals: [{
          id: 123,
          name: 'name',
        }],
      };
      const updateFn = updateGoals(report);
      const { goals } = updateFn({ goals: [{ id: 'id', name: 'name' }] });
      expect(goals.length).toBe(1);
      expect(goals[0].id).toBe(123);
      expect(goals[0].new).toBeFalsy();
    });
  });

  describe('for read only users', () => {
    it('redirects the user to the review page', async () => {
      const data = formData();
      fetchMock.get('/api/activity-reports/1', data);
      renderActivityReport('1', null, null, 2);
      await waitFor(() => expect(history.location.pathname).toEqual('/activity-reports/1/review'));
    });
  });

  describe('last saved time', () => {
    it('is shown if history.state.showLastUpdatedTime is true', async () => {
      const data = formData();

      fetchMock.get('/api/activity-reports/1', data);
      renderActivityReport('1', 'activity-summary', true);
      await screen.findByRole('group', { name: 'Who was the activity for?' }, { timeout: 4000 });
      expect(await screen.findByTestId('alert')).toBeVisible();
    });

    it('is not shown if history.state.showLastUpdatedTime is null', async () => {
      const data = formData();

      fetchMock.get('/api/activity-reports/1', data);
      renderActivityReport('1', 'activity-summary');
      await screen.findByRole('group', { name: 'Who was the activity for?' });

      // we're just checking to see if the "local backup" message is shown, the
      // updatedAt from network won't be shown
      const alert = await screen.findByTestId('alert');

      const reggies = [
        new RegExp('your computer at', 'i'),
        new RegExp('our network at', 'i'),
      ];

      const reggiesMeasured = reggies.map((r) => alert.textContent.match(r));
      expect(reggiesMeasured.length).toBe(2);
      expect(reggiesMeasured[0].length).toBe(1);
      expect(reggiesMeasured[1]).toBe(null);
    });
  });

  it('defaults to activity summary if no page is in the url', async () => {
    renderActivityReport('new', null);
    await waitFor(() => expect(history.location.pathname).toEqual('/activity-reports/new/activity-summary'));
  });

  describe('resetToDraft', () => {
    it('navigates to the correct page', async () => {
      const data = formData();
      // load the report
      fetchMock.get('/api/activity-reports/3', {
        ...data,
        goalsAndObjectives: [],
        calculatedStatus: REPORT_STATUSES.SUBMITTED,
        submissionStatus: REPORT_STATUSES.SUBMITTED,
      });
      // reset to draft
      fetchMock.put('/api/activity-reports/3/reset', { ...data, goals: [] });
      renderActivityReport(3, 'review');
      const button = await screen.findByRole('button', { name: /reset to draft/i });
      userEvent.click(button);
      const notes = await screen.findByRole('textbox', { name: /Additional notes/i });
      expect(notes).toBeVisible();
      expect(notes.getAttribute('contenteditable')).toBe('true');
    });
  });

  describe('updatePage', () => {
    it('navigates to the correct page', async () => {
      fetchMock.post('/api/activity-reports', { id: 1 });
      renderActivityReport('new');
<<<<<<< HEAD
      const button = await screen.findByRole(
        'button', { name: 'Topics and resources Not Started' },
      );
      userEvent.click(button);
      await waitFor(() => expect(history.location.pathname).toEqual(
        '/activity-reports/1/topics-resources',
      ));
=======
      const button = await screen.findByRole('button', { name: /supporting attachments not started/i });
      userEvent.click(button);
      await waitFor(() => expect(history.location.pathname).toEqual('/activity-reports/1/supporting-attachments'));
>>>>>>> ca5b9483
    });
  });

  describe('onSave', () => {
    it('calls "report create"', async () => {
      renderActivityReport('new');
      fetchMock.post('/api/activity-reports', { id: 1 });
      const information = await screen.findByRole('group', { name: 'Who was the activity for?' });
      const recipient = within(information).getByLabelText('Recipient');
      fireEvent.click(recipient);

      const recipientName = await screen.findByText(/recipient names/i);
      const recipientSelectbox = await within(recipientName).findByText(/- select -/i);
      await reactSelectEvent.select(recipientSelectbox, ['Recipient Name']);

      const button = await screen.findByRole('button', { name: 'Save draft' });
      userEvent.click(button);

      await waitFor(() => expect(fetchMock.called('/api/activity-reports')).toBeTruthy());
    });

    it('assigns save alert fade animation', async () => {
      renderActivityReport('new');
      fetchMock.post('/api/activity-reports', { id: 1 });
      let alerts = screen.queryByTestId('alert');
      expect(alerts).toBeNull();
      const button = await screen.findByRole('button', { name: 'Save draft' });
      userEvent.click(button);
      await waitFor(() => expect(fetchMock.called('/api/activity-reports')).toBeTruthy());
      alerts = await screen.findAllByTestId('alert');
      expect(alerts.length).toBe(2);
      expect(alerts[0]).toHaveClass('alert-fade');
    });

    it('displays review submit save alert', async () => {
      renderActivityReport('new', 'review');
      fetchMock.post('/api/activity-reports', formData);
      const button = await screen.findByRole('button', { name: 'Save Draft' });
      userEvent.click(button);
      await waitFor(() => expect(fetchMock.called('/api/activity-reports')).toBeTruthy());
      expect(await screen.findByText(/draft saved on/i)).toBeVisible();
    });

    it('finds whats changed', () => {
      const old = {
        beans: 'kidney', dog: 'brown', beetle: ['what', 'yeah'], boat: { length: 1, color: 'green' },
      };
      const young = {
        beans: 'black', dog: 'brown', beetle: ['what'], time: 1, boat: { length: 1, color: 'red' },
      };

      const changed = findWhatsChanged(young, old);
      expect(changed).toEqual({
        beans: 'black', beetle: ['what'], time: 1, boat: { length: 1, color: 'red' },
      });
    });

    it('finds whats changed branch cases', () => {
      const orig = {
        startDate: 'blah', creatorRole: '',
      };
      const changed = {
        startDate: 'blah', creatorRole: '',
      };
      const result = findWhatsChanged(orig, changed);
      expect(result).toEqual({ startDate: null, creatorRole: null });
    });

    it('displays the creator name', async () => {
      fetchMock.get('/api/activity-reports/1', formData());
      renderActivityReport(1);
      expect(await screen.findByText(/creator:/i)).toBeVisible();
    });

    it('displays the context', async () => {
      fetchMock.get('/api/activity-reports/1', formData());
      renderActivityReport(1);
      const contextGroup = await screen.findByRole('group', { name: /context/i });
      expect(contextGroup).toBeVisible();
    });

    it('calls "report update"', async () => {
      fetchMock.get('/api/activity-reports/1', formData());
      fetchMock.put('/api/activity-reports/1', {});
      renderActivityReport(1);
<<<<<<< HEAD
      const button = await screen.findByRole(
        'button', { name: 'Topics and resources In Progress' },
      );
=======
      const button = await screen.findByRole('button', { name: /supporting attachments in progress/i });
>>>>>>> ca5b9483
      userEvent.click(button);
      await waitFor(() => expect(fetchMock.called('/api/activity-reports/1')).toBeTruthy());
    });

    it('automatically sets creator role on existing report', async () => {
      const data = formData();
      fetchMock.get('/api/activity-reports/1', { ...data, creatorRole: null });
      fetchMock.put('/api/activity-reports/1', {});
      act(() => renderActivityReport(1));
      const button = await screen.findByRole('button', { name: 'Save draft' });
      act(() => userEvent.click(button));
      const lastOptions = fetchMock.lastOptions();
      const bodyObj = JSON.parse(lastOptions.body);
      expect(bodyObj.creatorRole).toEqual('Reporter');
    });
  });

  describe('recipient select', () => {
    describe('changes the recipient selection to', () => {
      it('Recipient', async () => {
        renderActivityReport('new');
        const information = await screen.findByRole('group', { name: 'Who was the activity for?' });
        const recipient = within(information).getByLabelText('Recipient');
        fireEvent.click(recipient);

        const recipientField = await screen.findByText(/recipient names/i);
        const recipientSelectbox = await within(recipientField).findByText(/- select -/i);

        reactSelectEvent.openMenu(recipientSelectbox);
        expect(within(recipientField).queryAllByText(/recipient name/i).length).toBe(2);
      });

      it('Other entity', async () => {
        renderActivityReport('new');
        const information = await screen.findByRole('group', { name: 'Who was the activity for?' });
        const otherEntity = within(information).getByLabelText('Other entity');
        fireEvent.click(otherEntity);

        const otherEntities = await screen.findByText(/other entities/i);
        const recipientSelectbox = await within(otherEntities).findByText(/- select -/i);

        reactSelectEvent.openMenu(recipientSelectbox);
        expect(await screen.findByText(withText('otherEntity'))).toBeVisible();
      });
    });

    it('clears selection when other entity is selected', async () => {
      renderActivityReport('new');
      let information = await screen.findByRole('group', { name: 'Who was the activity for?' });

      const recipient = within(information).getByLabelText('Recipient');
      fireEvent.click(recipient);

      const recipientName = await screen.findByText(/recipient names/i);
      let recipientSelectbox = await within(recipientName).findByText(/- select -/i);

      reactSelectEvent.openMenu(recipientSelectbox);
      await reactSelectEvent.select(recipientSelectbox, ['Recipient Name']);

      const recipientNames = await screen.findByText(/recipient names/i);
      expect(await within(recipientNames).queryAllByText(/recipient name/i).length).toBe(2);

      information = await screen.findByRole('group', { name: 'Who was the activity for?' });
      const otherEntity = within(information).getByLabelText('Other entity');
      fireEvent.click(otherEntity);
      fireEvent.click(recipient);

      recipientSelectbox = await screen.findByLabelText(/recipient names/i);
      expect(within(recipientSelectbox).queryByText('Recipient Name')).toBeNull();
    });

    it('unflattens resources properly', async () => {
      const empty = unflattenResourcesUsed(undefined);
      expect(empty).toEqual([]);

      const good = unflattenResourcesUsed(['resource']);
      expect(good).toEqual([{ value: 'resource' }]);
    });
  });
});<|MERGE_RESOLUTION|>--- conflicted
+++ resolved
@@ -198,19 +198,9 @@
     it('navigates to the correct page', async () => {
       fetchMock.post('/api/activity-reports', { id: 1 });
       renderActivityReport('new');
-<<<<<<< HEAD
-      const button = await screen.findByRole(
-        'button', { name: 'Topics and resources Not Started' },
-      );
-      userEvent.click(button);
-      await waitFor(() => expect(history.location.pathname).toEqual(
-        '/activity-reports/1/topics-resources',
-      ));
-=======
       const button = await screen.findByRole('button', { name: /supporting attachments not started/i });
       userEvent.click(button);
       await waitFor(() => expect(history.location.pathname).toEqual('/activity-reports/1/supporting-attachments'));
->>>>>>> ca5b9483
     });
   });
 
@@ -296,13 +286,7 @@
       fetchMock.get('/api/activity-reports/1', formData());
       fetchMock.put('/api/activity-reports/1', {});
       renderActivityReport(1);
-<<<<<<< HEAD
-      const button = await screen.findByRole(
-        'button', { name: 'Topics and resources In Progress' },
-      );
-=======
       const button = await screen.findByRole('button', { name: /supporting attachments in progress/i });
->>>>>>> ca5b9483
       userEvent.click(button);
       await waitFor(() => expect(fetchMock.called('/api/activity-reports/1')).toBeTruthy());
     });
@@ -363,7 +347,7 @@
       await reactSelectEvent.select(recipientSelectbox, ['Recipient Name']);
 
       const recipientNames = await screen.findByText(/recipient names/i);
-      expect(await within(recipientNames).queryAllByText(/recipient name/i).length).toBe(2);
+      expect(within(recipientNames).queryAllByText(/recipient name/i).length).toBe(2);
 
       information = await screen.findByRole('group', { name: 'Who was the activity for?' });
       const otherEntity = within(information).getByLabelText('Other entity');
