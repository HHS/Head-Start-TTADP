--- conflicted
+++ resolved
@@ -6,73 +6,6 @@
 import fetchMock from 'fetch-mock';
 import userEvent from '@testing-library/user-event';
 
-<<<<<<< HEAD
-import { withText } from '../../../testHelpers';
-import ActivityReport, { unflattenResourcesUsed, findWhatsChanged, updateGoals } from '../index';
-import { SCOPE_IDS, REPORT_STATUSES } from '../../../Constants';
-import UserContext from '../../../UserContext';
-
-const formData = () => ({
-  regionId: 1,
-  deliveryMethod: 'in-person',
-  ttaType: ['training'],
-  approvers: [],
-  duration: '1',
-  pageState: {
-    1: 'in-progress',
-    2: 'in-progress',
-    3: 'in-progress',
-    4: 'in-progress',
-  },
-  endDate: moment().format('MM/DD/YYYY'),
-  activityRecipients: ['Recipient Name 1'],
-  numberOfParticipants: '1',
-  reason: ['reason 1'],
-  activityRecipientType: 'recipient',
-  collaborators: [],
-  participants: ['CEO / CFO / Executive'],
-  requester: 'recipient',
-  calculatedStatus: REPORT_STATUSES.DRAFT,
-  submissionStatus: REPORT_STATUSES.DRAFT,
-  resourcesUsed: 'eclkcurl',
-  startDate: moment().format('MM/DD/YYYY'),
-  targetPopulations: ['target 1'],
-  author: { name: 'test' },
-  topics: 'first',
-  userId: 1,
-  goals: [],
-  updatedAt: new Date().toISOString(),
-  creatorRole: 'Reporter',
-  attachments: [],
-  creatorNameWithRole: 'test',
-  context: '<p>sample context</p>',
-});
-const history = createMemoryHistory();
-
-const user = {
-  id: 1, name: 'Walter Burns', role: ['Reporter'], permissions: [{ regionId: 1, scopeId: SCOPE_IDS.READ_WRITE_ACTIVITY_REPORTS }],
-};
-
-const renderActivityReport = (id, location = 'activity-summary', showLastUpdatedTime = null, userId = 1) => {
-  render(
-    <Router history={history}>
-      <UserContext.Provider value={{ user: { ...user, id: userId } }}>
-        <ActivityReport
-          match={{ params: { currentPage: location, activityReportId: id }, path: '', url: '' }}
-          location={{
-            state: { showLastUpdatedTime }, hash: '', pathname: '', search: '',
-          }}
-        />
-      </UserContext.Provider>
-    </Router>,
-  );
-};
-
-const recipients = {
-  grants: [{ name: 'recipient', grants: [{ activityRecipientId: 1, name: 'Recipient Name' }] }],
-  otherEntities: [{ activityRecipientId: 1, name: 'otherEntity' }],
-};
-=======
 import { mockWindowProperty, withText } from '../../../testHelpers';
 import { unflattenResourcesUsed, findWhatsChanged, updateGoals } from '../index';
 import {
@@ -83,7 +16,6 @@
   history, formData, renderActivityReport, recipients,
 } from '../testHelpers';
 import { HTTPError } from '../../../fetchers';
->>>>>>> a0efc643
 
 describe('ActivityReport', () => {
   const setItem = jest.fn();
@@ -346,22 +278,8 @@
     it('displays the context', async () => {
       fetchMock.get('/api/activity-reports/1', formData());
       renderActivityReport(1);
-      expect(await screen.findByRole('group', { name: /context/i })).toBeVisible();
-      expect(await screen.findByText(/sample context/i)).toBeVisible();
-    });
-
-    it('displays context in review', async () => {
-      const data = formData();
-      fetchMock.get('/api/activity-reports/1', {
-        ...data,
-        goals: [],
-        calculatedStatus: REPORT_STATUSES.SUBMITTED,
-        submissionStatus: REPORT_STATUSES.SUBMITTED,
-      });
-      renderActivityReport(1, 'review');
-      expect(await screen.findByText(/sample context/i)).toBeVisible();
-      const contextLabels = screen.queryAllByText(/context/i);
-      expect(contextLabels.length).toBe(3);
+      const contextGroup = await screen.findByRole('group', { name: /context/i });
+      expect(contextGroup).toBeVisible();
     });
 
     it('calls "report update"', async () => {
@@ -401,14 +319,7 @@
         const recipientSelectbox = await within(recipientField).findByText(/- select -/i);
 
         reactSelectEvent.openMenu(recipientSelectbox);
-
-<<<<<<< HEAD
-        const recipientNames = await screen.findByText(/recipient names/i);
-        expect(await within(recipientNames).queryAllByText(/recipient name/i).length).toBe(2);
-=======
-        const recipientNames = await screen.findByText(/recipient name\(s\)/i);
-        expect(within(recipientNames).queryAllByText(/recipient name/i).length).toBe(2);
->>>>>>> a0efc643
+        expect(within(recipientField).queryAllByText(/recipient name/i).length).toBe(2);
       });
 
       it('Other entity', async () => {
