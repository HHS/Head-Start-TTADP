import '@testing-library/jest-dom';
import React from 'react';
import reactSelectEvent from 'react-select-event';
import {
  render, screen, fireEvent, waitFor, within,
} from '@testing-library/react';
import moment from 'moment';

import { withText } from '../../../testHelpers';
import ActivityReport from '../index';

const formData = () => ({
  'activity-method': 'in-person',
  'activity-type': ['training'],
  duration: '1',
  'end-date': moment(),
  grantees: ['Grantee Name 1'],
  'number-of-participants': '1',
  'participant-category': 'grantee',
  participants: ['CEO / CFO / Executive'],
<<<<<<< HEAD
  reason: ['reason 1'],
  requester: 'grantee',
  'resources-used': 'eclkcurl',
  'start-date': moment(),
  topics: ['first'],
});

const enableParticipantSelect = async (target) => {
  render(<ActivityReport />);

  const enabled = await screen.findByRole('textbox', { name: 'Who was this activity for?' });
  expect(enabled).toBeDisabled();

  const information = await screen.findByRole('group', { name: 'General Information' });
  const grantee = within(information).getByLabelText(target);
  fireEvent.click(grantee);
};

describe('ActivityReport', () => {
  describe('participant selection is enabled', () => {
    it('when grantee is selected', async () => {
      await act(async () => {
        await enableParticipantSelect('Grantee');
        const disabled = await screen.findByRole('textbox', { name: 'Who was this activity for?' });
        expect(disabled).not.toBeDisabled();
=======
  'program-types': ['type 1'],
  requester: 'grantee',
  'resources-used': 'eclkcurl',
  'start-date': moment(),
  'target-populations': ['target 1'],
  topics: 'first',
});

describe('ActivityReport', () => {
  describe('grantee select', () => {
    describe('changes the participant selection to', () => {
      it('Grantee', async () => {
        render(<ActivityReport />);
        const information = await waitFor(() => screen.getByRole('group', { name: 'Who was the activity for?' }));
        const grantee = within(information).getByLabelText('Grantee');
        fireEvent.click(grantee);
        const granteeSelectbox = await waitFor(() => screen.getByRole('textbox', { name: 'Grantee name(s)' }));
        reactSelectEvent.openMenu(granteeSelectbox);
        expect(await waitFor(() => screen.getByText(withText('Grantee Name 1')))).toBeVisible();
      });

      it('Non-grantee', async () => {
        render(<ActivityReport />);
        const information = await waitFor(() => screen.getByRole('group', { name: 'Who was the activity for?' }));
        const nonGrantee = within(information).getByLabelText('Non-Grantee');
        fireEvent.click(nonGrantee);
        const granteeSelectbox = await waitFor(() => screen.getByRole('textbox', { name: 'Grantee name(s)' }));
        reactSelectEvent.openMenu(granteeSelectbox);
        expect(await waitFor(() => screen.getByText(withText('QRIS System')))).toBeVisible();
>>>>>>> e3207405
      });
    });

    it('when non-grantee is selected', async () => {
<<<<<<< HEAD
      await act(async () => {
        await enableParticipantSelect('Non-Grantee');
        const disabled = await screen.findByRole('textbox', { name: 'Who was this activity for?' });
        expect(disabled).not.toBeDisabled();
      });
=======
      render(<ActivityReport />);
      const enabled = screen.getByRole('textbox', { name: 'Grantee name(s)' });
      expect(enabled).toBeDisabled();
      const information = await waitFor(() => screen.getByRole('group', { name: 'Who was the activity for?' }));
      const grantee = within(information).getByLabelText('Grantee');
      fireEvent.click(grantee);
      const disabled = await waitFor(() => screen.getByRole('textbox', { name: 'Grantee name(s)' }));
      expect(disabled).not.toBeDisabled();
>>>>>>> e3207405
    });
  });

  describe('method checkboxes', () => {
    it('require a single selection for the form to be valid', async () => {
      const data = formData();
      delete data['activity-method'];

      render(<ActivityReport initialData={data} />);
<<<<<<< HEAD
      expect(await screen.findByText('Submit')).toBeDisabled();
      const box = await screen.findByLabelText('Virtual');
=======
      expect(await waitFor(() => screen.getByText('Continue'))).toBeDisabled();
      const box = await waitFor(() => screen.getByLabelText('Virtual'));
>>>>>>> e3207405
      fireEvent.click(box);
      await waitFor(() => expect(screen.getByText('Continue')).not.toBeDisabled());
    });
  });

  describe('tta checkboxes', () => {
    it('requires a single selection for the form to be valid', async () => {
      const data = formData();
      delete data['activity-type'];

      render(<ActivityReport initialData={data} />);
<<<<<<< HEAD
      expect(await screen.findByText('Submit')).toBeDisabled();
      const box = await screen.findByLabelText('Training');
=======
      expect(await waitFor(() => screen.getByText('Continue'))).toBeDisabled();
      const box = await waitFor(() => screen.getByLabelText('Training'));
>>>>>>> e3207405
      fireEvent.click(box);
      await waitFor(() => expect(screen.getByText('Continue')).not.toBeDisabled());
    });
  });
});<|MERGE_RESOLUTION|>--- conflicted
+++ resolved
@@ -18,33 +18,6 @@
   'number-of-participants': '1',
   'participant-category': 'grantee',
   participants: ['CEO / CFO / Executive'],
-<<<<<<< HEAD
-  reason: ['reason 1'],
-  requester: 'grantee',
-  'resources-used': 'eclkcurl',
-  'start-date': moment(),
-  topics: ['first'],
-});
-
-const enableParticipantSelect = async (target) => {
-  render(<ActivityReport />);
-
-  const enabled = await screen.findByRole('textbox', { name: 'Who was this activity for?' });
-  expect(enabled).toBeDisabled();
-
-  const information = await screen.findByRole('group', { name: 'General Information' });
-  const grantee = within(information).getByLabelText(target);
-  fireEvent.click(grantee);
-};
-
-describe('ActivityReport', () => {
-  describe('participant selection is enabled', () => {
-    it('when grantee is selected', async () => {
-      await act(async () => {
-        await enableParticipantSelect('Grantee');
-        const disabled = await screen.findByRole('textbox', { name: 'Who was this activity for?' });
-        expect(disabled).not.toBeDisabled();
-=======
   'program-types': ['type 1'],
   requester: 'grantee',
   'resources-used': 'eclkcurl',
@@ -58,43 +31,34 @@
     describe('changes the participant selection to', () => {
       it('Grantee', async () => {
         render(<ActivityReport />);
-        const information = await waitFor(() => screen.getByRole('group', { name: 'Who was the activity for?' }));
+        const information = await screen.findByRole('group', { name: 'Who was the activity for?' });
         const grantee = within(information).getByLabelText('Grantee');
         fireEvent.click(grantee);
-        const granteeSelectbox = await waitFor(() => screen.getByRole('textbox', { name: 'Grantee name(s)' }));
+        const granteeSelectbox = await screen.findByRole('textbox', { name: 'Grantee name(s)' });
         reactSelectEvent.openMenu(granteeSelectbox);
-        expect(await waitFor(() => screen.getByText(withText('Grantee Name 1')))).toBeVisible();
+        expect(await screen.findByText(withText('Grantee Name 1'))).toBeVisible();
       });
 
       it('Non-grantee', async () => {
         render(<ActivityReport />);
-        const information = await waitFor(() => screen.getByRole('group', { name: 'Who was the activity for?' }));
+        const information = await screen.findByRole('group', { name: 'Who was the activity for?' });
         const nonGrantee = within(information).getByLabelText('Non-Grantee');
         fireEvent.click(nonGrantee);
-        const granteeSelectbox = await waitFor(() => screen.getByRole('textbox', { name: 'Grantee name(s)' }));
+        const granteeSelectbox = await screen.findByRole('textbox', { name: 'Grantee name(s)' });
         reactSelectEvent.openMenu(granteeSelectbox);
-        expect(await waitFor(() => screen.getByText(withText('QRIS System')))).toBeVisible();
->>>>>>> e3207405
+        expect(await screen.findByText(withText('QRIS System'))).toBeVisible();
       });
     });
 
     it('when non-grantee is selected', async () => {
-<<<<<<< HEAD
-      await act(async () => {
-        await enableParticipantSelect('Non-Grantee');
-        const disabled = await screen.findByRole('textbox', { name: 'Who was this activity for?' });
-        expect(disabled).not.toBeDisabled();
-      });
-=======
       render(<ActivityReport />);
       const enabled = screen.getByRole('textbox', { name: 'Grantee name(s)' });
       expect(enabled).toBeDisabled();
-      const information = await waitFor(() => screen.getByRole('group', { name: 'Who was the activity for?' }));
+      const information = await screen.findByRole('group', { name: 'Who was the activity for?' });
       const grantee = within(information).getByLabelText('Grantee');
       fireEvent.click(grantee);
-      const disabled = await waitFor(() => screen.getByRole('textbox', { name: 'Grantee name(s)' }));
+      const disabled = await screen.findByRole('textbox', { name: 'Grantee name(s)' });
       expect(disabled).not.toBeDisabled();
->>>>>>> e3207405
     });
   });
 
@@ -104,13 +68,8 @@
       delete data['activity-method'];
 
       render(<ActivityReport initialData={data} />);
-<<<<<<< HEAD
-      expect(await screen.findByText('Submit')).toBeDisabled();
+      expect(await screen.findByText('Continue')).toBeDisabled();
       const box = await screen.findByLabelText('Virtual');
-=======
-      expect(await waitFor(() => screen.getByText('Continue'))).toBeDisabled();
-      const box = await waitFor(() => screen.getByLabelText('Virtual'));
->>>>>>> e3207405
       fireEvent.click(box);
       await waitFor(() => expect(screen.getByText('Continue')).not.toBeDisabled());
     });
@@ -122,13 +81,8 @@
       delete data['activity-type'];
 
       render(<ActivityReport initialData={data} />);
-<<<<<<< HEAD
-      expect(await screen.findByText('Submit')).toBeDisabled();
+      expect(await screen.findByText('Continue')).toBeDisabled();
       const box = await screen.findByLabelText('Training');
-=======
-      expect(await waitFor(() => screen.getByText('Continue'))).toBeDisabled();
-      const box = await waitFor(() => screen.getByLabelText('Training'));
->>>>>>> e3207405
       fireEvent.click(box);
       await waitFor(() => expect(screen.getByText('Continue')).not.toBeDisabled());
     });
