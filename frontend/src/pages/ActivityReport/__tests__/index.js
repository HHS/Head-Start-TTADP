/* eslint-disable jest/no-commented-out-tests */
/* eslint-disable jest/no-disabled-tests */
import '@testing-library/jest-dom';
import React from 'react';
import { Router } from 'react-router';
import { createMemoryHistory } from 'history';
import reactSelectEvent from 'react-select-event';
import {
  render, screen, fireEvent, waitFor, within,
} from '@testing-library/react';
import moment from 'moment';
import fetchMock from 'fetch-mock';
import userEvent from '@testing-library/user-event';

import { withText } from '../../../testHelpers';
import ActivityReport, { unflattenResourcesUsed, findWhatsChanged, updateGoals } from '../index';
import { SCOPE_IDS, REPORT_STATUSES } from '../../../Constants';
import UserContext from '../../../UserContext';
import SocketProvider from '../../../components/SocketProvider';

const formData = () => ({
  regionId: 1,
  deliveryMethod: 'in-person',
  ttaType: ['training'],
  approvers: [],
  duration: '1',
  pageState: {
    1: 'in-progress',
    2: 'in-progress',
    3: 'in-progress',
    4: 'in-progress',
  },
  endDate: moment().format('MM/DD/YYYY'),
  activityRecipients: ['Recipient Name 1'],
  numberOfParticipants: '1',
  reason: ['reason 1'],
  activityRecipientType: 'recipient',
  collaborators: [],
  participants: ['CEO / CFO / Executive'],
  requester: 'recipient',
  calculatedStatus: REPORT_STATUSES.DRAFT,
  submissionStatus: REPORT_STATUSES.DRAFT,
  resourcesUsed: 'eclkcurl',
  startDate: moment().format('MM/DD/YYYY'),
  targetPopulations: ['target 1'],
  author: { name: 'test' },
  topics: 'first',
  userId: 1,
  goals: [],
  updatedAt: new Date().toISOString(),
  creatorRole: 'Reporter',
  attachments: [],
  creatorNameWithRole: 'test',
});
const history = createMemoryHistory();

const user = {
  id: 1, name: 'Walter Burns', role: ['Reporter'], permissions: [{ regionId: 1, scopeId: SCOPE_IDS.READ_WRITE_ACTIVITY_REPORTS }],
};

const renderActivityReport = (id, location = 'activity-summary', showLastUpdatedTime = null, userId = 1) => {
  render(
    <Router history={history}>
<<<<<<< HEAD
      <SocketProvider>
        <UserContext.Provider value={{ user }}>
          <ActivityReport
            match={{ params: { currentPage: location, activityReportId: id }, path: '', url: '' }}
            location={{
              state: { showLastUpdatedTime }, hash: '', pathname: '', search: '',
            }}
            user={{ ...user, id: userId }}
          />
        </UserContext.Provider>
      </SocketProvider>
=======
      <UserContext.Provider value={{ user: { ...user, id: userId } }}>
        <ActivityReport
          match={{ params: { currentPage: location, activityReportId: id }, path: '', url: '' }}
          location={{
            state: { showLastUpdatedTime }, hash: '', pathname: '', search: '',
          }}
        />
      </UserContext.Provider>
>>>>>>> 91597b86
    </Router>,
  );
};

const recipients = {
  grants: [{ name: 'recipient', grants: [{ activityRecipientId: 1, name: 'Recipient Name' }] }],
  otherEntities: [{ activityRecipientId: 1, name: 'otherEntity' }],
};

describe('ActivityReport', () => {
  afterEach(() => fetchMock.restore());

  beforeEach(() => {
    fetchMock.get('/api/activity-reports/activity-recipients?region=1', recipients);
    fetchMock.get('/api/users/collaborators?region=1', []);
    fetchMock.get('/api/activity-reports/approvers?region=1', []);
  });

  it('handles failures to download a report', async () => {
    fetchMock.get('/api/activity-reports/1', () => { throw new Error('unable to download report'); });
    renderActivityReport('1', 'activity-summary', true);
    const alert = await screen.findByTestId('alert');
    expect(alert).toHaveTextContent('Unable to load activity report');
  });

  describe('allow approvers to edit', () => {
    it('does not allow approvers to navigate and change the report if the report is not submitted', async () => {
      const data = formData();
      fetchMock.get('/api/activity-reports/1', {
        ...data,
        approvers: [{ User: { id: 3 } }],
      });
      renderActivityReport(1, 'activity-summary', null, 3);
      await waitFor(() => expect(history.location.pathname).toEqual('/activity-reports/1/review'));
    });

    it('does not allow approvers to navigate and change the report if the report has been approvedby one approver', async () => {
      const data = formData();
      fetchMock.get('/api/activity-reports/1', {
        ...data,
        submissionStatus: REPORT_STATUSES.SUBMITTED,
        calculatedStatus: REPORT_STATUSES.SUBMITTED,
        approvers: [
          {
            status: null,
            User: {
              id: 3,
            },
          },
          {
            status: REPORT_STATUSES.APPROVED,
            User: {
              id: 4,
            },
          },
        ],
      });
      renderActivityReport(1, 'activity-summary', null, 3);
      await waitFor(() => expect(history.location.pathname).toEqual('/activity-reports/1/review'));
    });

    it('allows approvers to navigate and change the report if the report is submitted', async () => {
      const data = formData();
      fetchMock.get('/api/activity-reports/1', {
        ...data,
        submissionStatus: REPORT_STATUSES.SUBMITTED,
        calculatedStatus: REPORT_STATUSES.SUBMITTED,
        approvers: [{ User: { id: 3 } }],
      });
      renderActivityReport(1, 'activity-summary', null, 3);

      const startDate = await screen.findByRole('textbox', { name: /start date/i });
      expect(startDate).toBeVisible();
    });
  });

  describe('updateGoals', () => {
    it('sets new goals as such', () => {
      const report = {
        goals: [{
          id: 123,
          name: 'name',
        }],
      };
      const updateFn = updateGoals(report);
      const { goals } = updateFn({ goals: [{ id: 'id', name: 'name', new: true }] });

      expect(goals.length).toBe(1);
      expect(goals[0].id).toBe(123);
      expect(goals[0].new).toBeTruthy();
    });

    it('sets old goals as such', () => {
      const report = {
        goals: [{
          id: 123,
          name: 'name',
        }],
      };
      const updateFn = updateGoals(report);
      const { goals } = updateFn({ goals: [{ id: 'id', name: 'name' }] });
      expect(goals.length).toBe(1);
      expect(goals[0].id).toBe(123);
      expect(goals[0].new).toBeFalsy();
    });
  });

  describe('for read only users', () => {
    it('redirects the user to the review page', async () => {
      const data = formData();
      fetchMock.get('/api/activity-reports/1', data);
      renderActivityReport('1', null, null, 2);
      await waitFor(() => expect(history.location.pathname).toEqual('/activity-reports/1/review'));
    });
  });

  it('handles when region is invalid', async () => {
    fetchMock.get('/api/activity-reports/-1', () => { throw new Error('unable to download report'); });

    renderActivityReport('-1');
    const alert = await screen.findByTestId('alert');
    expect(alert).toHaveTextContent('Unable to load activity report');
  });

  describe('last saved time', () => {
    it('is shown if history.state.showLastUpdatedTime is true', async () => {
      const data = formData();

      fetchMock.get('/api/activity-reports/1', data);
      renderActivityReport('1', 'activity-summary', true);
      await screen.findByRole('group', { name: 'Who was the activity for?' }, { timeout: 4000 });
      expect(await screen.findByTestId('alert')).toBeVisible();
    });

    it('is not shown if history.state.showLastUpdatedTime is null', async () => {
      const data = formData();

      fetchMock.get('/api/activity-reports/1', data);
      renderActivityReport('1', 'activity-summary');
      await screen.findByRole('group', { name: 'Who was the activity for?' });
      expect(screen.queryByTestId('alert')).toBeNull();
    });
  });

  it('defaults to activity summary if no page is in the url', async () => {
    renderActivityReport('new', null);
    await waitFor(() => expect(history.location.pathname).toEqual('/activity-reports/new/activity-summary'));
  });

  describe('resetToDraft', () => {
    it('navigates to the correct page', async () => {
      const data = formData();
      // load the report
      fetchMock.get('/api/activity-reports/3', {
        ...data,
        goals: [],
        calculatedStatus: REPORT_STATUSES.SUBMITTED,
        submissionStatus: REPORT_STATUSES.SUBMITTED,
      });
      // reset to draft
      fetchMock.put('/api/activity-reports/3/reset', { ...data, goals: [] });

      renderActivityReport(3, 'review');
      const button = await screen.findByRole('button', { name: /reset to draft/i });
      userEvent.click(button);
      const notes = await screen.findByRole('textbox', { name: /Additional notes/i });
      expect(notes).toBeVisible();
      expect(notes.getAttribute('contenteditable')).toBe('true');
    });
  });

  // describe('updatePage', () => {
  //   it('navigates to the correct page', async () => {
  //     fetchMock.post('/api/activity-reports', { id: 1 });
  //     renderActivityReport('new');
  //     const button = await screen.findByRole(
  //       'button', { name: 'Topics and resources Not Started' },
  //     );
  //     userEvent.click(button);
  //     await waitFor(() => expect(history.location.pathname).toEqual(
  //       '/activity-reports/1/topics-resources',
  //     ));
  //   });
  // });

  describe('onSave', () => {
    it('calls "report create"', async () => {
      renderActivityReport('new');
      fetchMock.post('/api/activity-reports', { id: 1 });
      const information = await screen.findByRole('group', { name: 'Who was the activity for?' });
      const recipient = within(information).getByLabelText('Recipient');
      fireEvent.click(recipient);
      const recipientSelectbox = await screen.findByRole('textbox', { name: 'Recipient name(s) (Required)' });
      await reactSelectEvent.select(recipientSelectbox, ['Recipient Name']);

      const button = await screen.findByRole('button', { name: 'Save draft' });
      userEvent.click(button);

      await waitFor(() => expect(fetchMock.called('/api/activity-reports')).toBeTruthy());
    });

    it('assigns save alert fade animation', async () => {
      renderActivityReport('new');
      fetchMock.post('/api/activity-reports', { id: 1 });
      let alerts = screen.queryByTestId('alert');
      expect(alerts).toBeNull();
      const button = await screen.findByRole('button', { name: 'Save draft' });
      userEvent.click(button);
      await waitFor(() => expect(fetchMock.called('/api/activity-reports')).toBeTruthy());
      alerts = await screen.findAllByTestId('alert');
      expect(alerts.length).toBe(2);
      expect(alerts[0]).toHaveClass('alert-fade');
    });

    it('displays review submit save alert', async () => {
      renderActivityReport('new', 'review');
      fetchMock.post('/api/activity-reports', formData);
      const button = await screen.findByRole('button', { name: 'Save Draft' });
      userEvent.click(button);
      await waitFor(() => expect(fetchMock.called('/api/activity-reports')).toBeTruthy());
      expect(await screen.findByText(/draft saved on/i)).toBeVisible();
    });

    it('finds whats changed', () => {
      const old = {
        beans: 'kidney', dog: 'brown', beetle: ['what', 'yeah'], boat: { length: 1, color: 'green' },
      };
      const young = {
        beans: 'black', dog: 'brown', beetle: ['what'], time: 1, boat: { length: 1, color: 'red' },
      };

      const changed = findWhatsChanged(young, old);
      expect(changed).toEqual({
        beans: 'black', beetle: ['what'], time: 1, boat: { length: 1, color: 'red' },
      });
    });

    it('finds whats changed branch cases', () => {
      const orig = {
        startDate: 'blah', creatorRole: '',
      };
      const changed = {
        startDate: 'blah', creatorRole: '',
      };
      const result = findWhatsChanged(orig, changed);
      expect(result).toEqual({ startDate: null, creatorRole: null });
    });

    it('displays the creator name', async () => {
      fetchMock.get('/api/activity-reports/1', formData());
      renderActivityReport(1);
      expect(await screen.findByText(/creator:/i)).toBeVisible();
    });

    // it('calls "report update"', async () => {
    //   fetchMock.get('/api/activity-reports/1', formData());
    //   fetchMock.put('/api/activity-reports/1', {});
    //   renderActivityReport(1);
    // const button = await screen.findByRole(
    //   'button', { name: 'Topics and resources In Progress' }
    // );
    //   userEvent.click(button);
    //   await waitFor(() => expect(fetchMock.called('/api/activity-reports/1')).toBeTruthy());
    // });

    it('automatically sets creator role on existing report', async () => {
      const data = formData();
      fetchMock.get('/api/activity-reports/1', { ...data, creatorRole: null });
      fetchMock.put('/api/activity-reports/1', {});
      renderActivityReport(1);

      const button = await screen.findByRole('button', { name: 'Save draft' });
      userEvent.click(button);

      const lastOptions = fetchMock.lastOptions();
      const bodyObj = JSON.parse(lastOptions.body);
      await waitFor(() => expect(fetchMock.called('/api/activity-reports/1')).toBeTruthy());
      expect(bodyObj.creatorRole).toEqual('Reporter');
    });
  });

  describe('recipient select', () => {
    describe('changes the recipient selection to', () => {
      it('Recipient', async () => {
        renderActivityReport('new');
        const information = await screen.findByRole('group', { name: 'Who was the activity for?' });
        const recipient = within(information).getByLabelText('Recipient');
        fireEvent.click(recipient);
        const recipientSelectbox = await screen.findByRole('textbox', { name: 'Recipient name(s) (Required)' });
        reactSelectEvent.openMenu(recipientSelectbox);

        const recipientNames = await screen.findByText(/recipient name\(s\)/i);
        expect(await within(recipientNames).queryAllByText(/recipient name/i).length).toBe(2);
      });

      it('Other entity', async () => {
        renderActivityReport('new');
        const information = await screen.findByRole('group', { name: 'Who was the activity for?' });
        const otherEntity = within(information).getByLabelText('Other entity');
        fireEvent.click(otherEntity);
        const recipientSelectbox = await screen.findByRole('textbox', { name: 'Other entities (Required)' });
        reactSelectEvent.openMenu(recipientSelectbox);
        expect(await screen.findByText(withText('otherEntity'))).toBeVisible();
      });
    });

    it('clears selection when other entity is selected', async () => {
      renderActivityReport('new');
      let information = await screen.findByRole('group', { name: 'Who was the activity for?' });

      const recipient = within(information).getByLabelText('Recipient');
      fireEvent.click(recipient);

      let recipientSelectbox = await screen.findByRole('textbox', { name: 'Recipient name(s) (Required)' });
      reactSelectEvent.openMenu(recipientSelectbox);
      await reactSelectEvent.select(recipientSelectbox, ['Recipient Name']);

      const recipientNames = await screen.findByText(/recipient name\(s\)/i);
      expect(await within(recipientNames).queryAllByText(/recipient name/i).length).toBe(2);

      information = await screen.findByRole('group', { name: 'Who was the activity for?' });
      const otherEntity = within(information).getByLabelText('Other entity');
      fireEvent.click(otherEntity);
      fireEvent.click(recipient);

      recipientSelectbox = await screen.findByLabelText(/recipient name\(s\)/i);
      expect(within(recipientSelectbox).queryByText('Recipient Name')).toBeNull();
    });

    it('unflattens resources properly', async () => {
      const empty = unflattenResourcesUsed(undefined);
      expect(empty).toEqual([]);

      const good = unflattenResourcesUsed(['resource']);
      expect(good).toEqual([{ value: 'resource' }]);
    });
  });
});<|MERGE_RESOLUTION|>--- conflicted
+++ resolved
@@ -61,28 +61,16 @@
 const renderActivityReport = (id, location = 'activity-summary', showLastUpdatedTime = null, userId = 1) => {
   render(
     <Router history={history}>
-<<<<<<< HEAD
       <SocketProvider>
-        <UserContext.Provider value={{ user }}>
+        <UserContext.Provider value={{ user: { ...user, id: userId } }}>
           <ActivityReport
             match={{ params: { currentPage: location, activityReportId: id }, path: '', url: '' }}
             location={{
               state: { showLastUpdatedTime }, hash: '', pathname: '', search: '',
             }}
-            user={{ ...user, id: userId }}
           />
         </UserContext.Provider>
       </SocketProvider>
-=======
-      <UserContext.Provider value={{ user: { ...user, id: userId } }}>
-        <ActivityReport
-          match={{ params: { currentPage: location, activityReportId: id }, path: '', url: '' }}
-          location={{
-            state: { showLastUpdatedTime }, hash: '', pathname: '', search: '',
-          }}
-        />
-      </UserContext.Provider>
->>>>>>> 91597b86
     </Router>,
   );
 };
