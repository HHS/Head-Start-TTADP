import '@testing-library/jest-dom';
import reactSelectEvent from 'react-select-event';
import {
  screen, fireEvent, waitFor, within,
} from '@testing-library/react';
import fetchMock from 'fetch-mock';
import userEvent from '@testing-library/user-event';

<<<<<<< HEAD
import { mockWindowProperty, withText } from '../../../testHelpers';
import { unflattenResourcesUsed, findWhatsChanged } from '../index';
import {
  REPORT_STATUSES,
} from '../../../Constants';

import {
  history, formData, renderActivityReport, recipients,
} from '../testHelpers';
=======
import { withText } from '../../../testHelpers';
import ActivityReport, { unflattenResourcesUsed, findWhatsChanged, updateGoals } from '../index';
import { SCOPE_IDS, REPORT_STATUSES } from '../../../Constants';
import UserContext from '../../../UserContext';

const formData = () => ({
  regionId: 1,
  deliveryMethod: 'in-person',
  ttaType: ['training'],
  approvers: [],
  duration: '1',
  pageState: {
    1: 'in-progress',
    2: 'in-progress',
    3: 'in-progress',
    4: 'in-progress',
  },
  endDate: moment().format('MM/DD/YYYY'),
  activityRecipients: ['Recipient Name 1'],
  numberOfParticipants: '1',
  reason: ['reason 1'],
  activityRecipientType: 'recipient',
  collaborators: [],
  participants: ['CEO / CFO / Executive'],
  requester: 'recipient',
  calculatedStatus: REPORT_STATUSES.DRAFT,
  submissionStatus: REPORT_STATUSES.DRAFT,
  resourcesUsed: 'eclkcurl',
  startDate: moment().format('MM/DD/YYYY'),
  targetPopulations: ['target 1'],
  author: { name: 'test' },
  topics: 'first',
  userId: 1,
  goals: [],
  updatedAt: new Date().toISOString(),
  creatorRole: 'Reporter',
  attachments: [],
  creatorNameWithRole: 'test',
});
const history = createMemoryHistory();

const user = {
  id: 1, name: 'Walter Burns', role: ['Reporter'], permissions: [{ regionId: 1, scopeId: SCOPE_IDS.READ_WRITE_ACTIVITY_REPORTS }],
};

const renderActivityReport = (id, location = 'activity-summary', showLastUpdatedTime = null, userId = 1) => {
  render(
    <Router history={history}>
      <UserContext.Provider value={{ user }}>
        <ActivityReport
          match={{ params: { currentPage: location, activityReportId: id }, path: '', url: '' }}
          location={{
            state: { showLastUpdatedTime }, hash: '', pathname: '', search: '',
          }}
          user={{ ...user, id: userId }}
        />
      </UserContext.Provider>
    </Router>,
  );
};

const recipients = {
  grants: [{ name: 'recipient', grants: [{ activityRecipientId: 1, name: 'Recipient Name' }] }],
  otherEntities: [{ activityRecipientId: 1, name: 'otherEntity' }],
};
>>>>>>> 53f87198

describe('ActivityReport', () => {
  const setItem = jest.fn();
  const getItem = jest.fn();
  const removeItem = jest.fn();

  mockWindowProperty('localStorage', {
    setItem,
    getItem,
    removeItem,
  });

  afterEach(() => fetchMock.restore());

  beforeEach(() => {
    fetchMock.get('/api/activity-reports/activity-recipients?region=1', recipients);
    fetchMock.get('/api/users/collaborators?region=1', []);
    fetchMock.get('/api/activity-reports/approvers?region=1', []);
  });

  it('handles failures to download a report', async () => {
    fetchMock.get('/api/activity-reports/1', () => { throw new Error('unable to download report'); });
    renderActivityReport('1', 'activity-summary', true);
    const alert = await screen.findByTestId('alert');
    expect(alert).toHaveTextContent('Unable to load activity report');
  });

  describe('updateGoals', () => {
    it('sets new goals as such', () => {
      const report = {
        goals: [{
          id: 123,
          name: 'name',
        }],
      };
      const updateFn = updateGoals(report);
      const { goals } = updateFn({ goals: [{ id: 'id', name: 'name', new: true }] });

      expect(goals.length).toBe(1);
      expect(goals[0].id).toBe(123);
      expect(goals[0].new).toBeTruthy();
    });

    it('sets old goals as such', () => {
      const report = {
        goals: [{
          id: 123,
          name: 'name',
        }],
      };
      const updateFn = updateGoals(report);
      const { goals } = updateFn({ goals: [{ id: 'id', name: 'name' }] });
      expect(goals.length).toBe(1);
      expect(goals[0].id).toBe(123);
      expect(goals[0].new).toBeFalsy();
    });
  });

  describe('for read only users', () => {
    it('redirects the user to the review page', async () => {
      const data = formData();
      fetchMock.get('/api/activity-reports/1', data);
      renderActivityReport('1', null, null, 2);
      await waitFor(() => expect(history.location.pathname).toEqual('/activity-reports/1/review'));
    });
  });

  it('handles when region is invalid', async () => {
    fetchMock.get('/api/activity-reports/-1', () => { throw new Error('unable to download report'); });

    renderActivityReport('-1');
    const alert = await screen.findByTestId('alert');
    expect(alert).toHaveTextContent('Unable to load activity report');
  });

  describe('last saved time', () => {
    it('is shown if history.state.showLastUpdatedTime is true', async () => {
      const data = formData();

      fetchMock.get('/api/activity-reports/1', data);
      renderActivityReport('1', 'activity-summary', true);
      await screen.findByRole('group', { name: 'Who was the activity for?' }, { timeout: 4000 });
      expect(await screen.findByTestId('alert')).toBeVisible();
    });

    it('is not shown if history.state.showLastUpdatedTime is null', async () => {
      const data = formData();

      fetchMock.get('/api/activity-reports/1', data);
      renderActivityReport('1', 'activity-summary');
      await screen.findByRole('group', { name: 'Who was the activity for?' });

      // we're just checking to see if the "local backup" message is shown, the
      // updatedAt from network won't be shown
      const alert = screen.queryByTestId('alert');

      const reggies = [
        new RegExp('this report was last saved to your local backup', 'i'),
        new RegExp('this report was last saved to our network', 'i'),
      ];

      const reggiesMeasured = reggies.map((r) => alert.textContent.match(r));
      expect(reggiesMeasured.length).toBe(2);
      expect(reggiesMeasured[0].length).toBe(1);
      expect(reggiesMeasured[1]).toBe(null);
    });
  });

  it('defaults to activity summary if no page is in the url', async () => {
    renderActivityReport('new', null);
    await waitFor(() => expect(history.location.pathname).toEqual('/activity-reports/new/activity-summary'));
  });

  describe('resetToDraft', () => {
    it('navigates to the correct page', async () => {
      const data = formData();
      // load the report
      fetchMock.get('/api/activity-reports/3', {
        ...data,
        goals: [],
        calculatedStatus: REPORT_STATUSES.SUBMITTED,
        submissionStatus: REPORT_STATUSES.SUBMITTED,
      });
      // reset to draft
      fetchMock.put('/api/activity-reports/3/reset', { ...data, goals: [] });
      renderActivityReport(3, 'review');
      const button = await screen.findByRole('button', { name: /reset to draft/i });
      userEvent.click(button);
      const notes = await screen.findByRole('textbox', { name: /Additional notes/i });
      expect(notes).toBeVisible();
      expect(notes.getAttribute('contenteditable')).toBe('true');
    });
  });

  describe('updatePage', () => {
    it('navigates to the correct page', async () => {
      fetchMock.post('/api/activity-reports', { id: 1 });
      renderActivityReport('new');
      const button = await screen.findByRole('button', { name: 'Topics and resources Not Started' });
      userEvent.click(button);
      await waitFor(() => expect(history.location.pathname).toEqual('/activity-reports/1/topics-resources'));
    });
  });

  describe('onSave', () => {
    it('calls "report create"', async () => {
      renderActivityReport('new');
      fetchMock.post('/api/activity-reports', { id: 1 });
      const information = await screen.findByRole('group', { name: 'Who was the activity for?' });
      const recipient = within(information).getByLabelText('Recipient');
      fireEvent.click(recipient);
      const recipientSelectbox = await screen.findByRole('textbox', { name: 'Recipient name(s) (Required)' });
      await reactSelectEvent.select(recipientSelectbox, ['Recipient Name']);

      const button = await screen.findByRole('button', { name: 'Save draft' });
      userEvent.click(button);

      await waitFor(() => expect(fetchMock.called('/api/activity-reports')).toBeTruthy());
    });

    it('assigns save alert fade animation', async () => {
      renderActivityReport('new');
      fetchMock.post('/api/activity-reports', { id: 1 });
      let alerts = screen.queryByTestId('alert');
      expect(alerts).toBeNull();
      const button = await screen.findByRole('button', { name: 'Save draft' });
      userEvent.click(button);
      await waitFor(() => expect(fetchMock.called('/api/activity-reports')).toBeTruthy());
      alerts = await screen.findAllByTestId('alert');
      expect(alerts.length).toBe(2);
      expect(alerts[0]).toHaveClass('alert-fade');
    });

    it('displays review submit save alert', async () => {
      renderActivityReport('new', 'review');
      fetchMock.post('/api/activity-reports', formData);
      const button = await screen.findByRole('button', { name: 'Save Draft' });
      userEvent.click(button);
      await waitFor(() => expect(fetchMock.called('/api/activity-reports')).toBeTruthy());
      expect(await screen.findByText(/draft saved on/i)).toBeVisible();
    });

    it('finds whats changed', () => {
      const old = {
        beans: 'kidney', dog: 'brown', beetle: ['what', 'yeah'], boat: { length: 1, color: 'green' },
      };
      const young = {
        beans: 'black', dog: 'brown', beetle: ['what'], time: 1, boat: { length: 1, color: 'red' },
      };

      const changed = findWhatsChanged(young, old);
      expect(changed).toEqual({
        beans: 'black', beetle: ['what'], time: 1, boat: { length: 1, color: 'red' },
      });
    });

    it('finds whats changed branch cases', () => {
      const orig = {
        startDate: 'blah', creatorRole: '',
      };
      const changed = {
        startDate: 'blah', creatorRole: '',
      };
      const result = findWhatsChanged(orig, changed);
      expect(result).toEqual({ startDate: null, creatorRole: null });
    });

    it('displays the creator name', async () => {
      fetchMock.get('/api/activity-reports/1', formData());
      renderActivityReport(1);
      expect(await screen.findByText(/creator:/i)).toBeVisible();
    });

    it('calls "report update"', async () => {
      fetchMock.get('/api/activity-reports/1', formData());
      fetchMock.put('/api/activity-reports/1', {});
      renderActivityReport(1);
      const button = await screen.findByRole('button', { name: 'Topics and resources In Progress' });
      userEvent.click(button);
      await waitFor(() => expect(fetchMock.called('/api/activity-reports/1')).toBeTruthy());
    });

    it('automatically sets creator role on existing report', async () => {
      const data = formData();
      fetchMock.get('/api/activity-reports/1', { ...data, creatorRole: null });
      fetchMock.put('/api/activity-reports/1', {});
      renderActivityReport(1);

      const button = await screen.findByRole('button', { name: 'Save draft' });
      userEvent.click(button);

      const lastOptions = fetchMock.lastOptions();
      const bodyObj = JSON.parse(lastOptions.body);
      await waitFor(() => expect(fetchMock.called('/api/activity-reports/1')).toBeTruthy());
      expect(bodyObj.creatorRole).toEqual('Reporter');
    });
  });

  describe('recipient select', () => {
    describe('changes the recipient selection to', () => {
      it('Recipient', async () => {
        renderActivityReport('new');
        const information = await screen.findByRole('group', { name: 'Who was the activity for?' });
        const recipient = within(information).getByLabelText('Recipient');
        fireEvent.click(recipient);
        const recipientSelectbox = await screen.findByRole('textbox', { name: 'Recipient name(s) (Required)' });
        reactSelectEvent.openMenu(recipientSelectbox);

        const recipientNames = await screen.findByText(/recipient name\(s\)/i);
        expect(within(recipientNames).queryAllByText(/recipient name/i).length).toBe(2);
      });

      it('Other entity', async () => {
        renderActivityReport('new');
        const information = await screen.findByRole('group', { name: 'Who was the activity for?' });
        const otherEntity = within(information).getByLabelText('Other entity');
        fireEvent.click(otherEntity);
        const recipientSelectbox = await screen.findByRole('textbox', { name: 'Other entities (Required)' });
        reactSelectEvent.openMenu(recipientSelectbox);
        expect(await screen.findByText(withText('otherEntity'))).toBeVisible();
      });
    });

    it('clears selection when other entity is selected', async () => {
      renderActivityReport('new');
      let information = await screen.findByRole('group', { name: 'Who was the activity for?' });

      const recipient = within(information).getByLabelText('Recipient');
      fireEvent.click(recipient);

      let recipientSelectbox = await screen.findByRole('textbox', { name: 'Recipient name(s) (Required)' });
      reactSelectEvent.openMenu(recipientSelectbox);
      await reactSelectEvent.select(recipientSelectbox, ['Recipient Name']);

      const recipientNames = await screen.findByText(/recipient name\(s\)/i);
      expect(await within(recipientNames).queryAllByText(/recipient name/i).length).toBe(2);

      information = await screen.findByRole('group', { name: 'Who was the activity for?' });
      const otherEntity = within(information).getByLabelText('Other entity');
      fireEvent.click(otherEntity);
      fireEvent.click(recipient);

      recipientSelectbox = await screen.findByLabelText(/recipient name\(s\)/i);
      expect(within(recipientSelectbox).queryByText('Recipient Name')).toBeNull();
    });

    it('unflattens resources properly', async () => {
      const empty = unflattenResourcesUsed(undefined);
      expect(empty).toEqual([]);

      const good = unflattenResourcesUsed(['resource']);
      expect(good).toEqual([{ value: 'resource' }]);
    });
  });
});<|MERGE_RESOLUTION|>--- conflicted
+++ resolved
@@ -6,9 +6,8 @@
 import fetchMock from 'fetch-mock';
 import userEvent from '@testing-library/user-event';
 
-<<<<<<< HEAD
 import { mockWindowProperty, withText } from '../../../testHelpers';
-import { unflattenResourcesUsed, findWhatsChanged } from '../index';
+import { unflattenResourcesUsed, findWhatsChanged, updateGoals } from '../index';
 import {
   REPORT_STATUSES,
 } from '../../../Constants';
@@ -16,73 +15,6 @@
 import {
   history, formData, renderActivityReport, recipients,
 } from '../testHelpers';
-=======
-import { withText } from '../../../testHelpers';
-import ActivityReport, { unflattenResourcesUsed, findWhatsChanged, updateGoals } from '../index';
-import { SCOPE_IDS, REPORT_STATUSES } from '../../../Constants';
-import UserContext from '../../../UserContext';
-
-const formData = () => ({
-  regionId: 1,
-  deliveryMethod: 'in-person',
-  ttaType: ['training'],
-  approvers: [],
-  duration: '1',
-  pageState: {
-    1: 'in-progress',
-    2: 'in-progress',
-    3: 'in-progress',
-    4: 'in-progress',
-  },
-  endDate: moment().format('MM/DD/YYYY'),
-  activityRecipients: ['Recipient Name 1'],
-  numberOfParticipants: '1',
-  reason: ['reason 1'],
-  activityRecipientType: 'recipient',
-  collaborators: [],
-  participants: ['CEO / CFO / Executive'],
-  requester: 'recipient',
-  calculatedStatus: REPORT_STATUSES.DRAFT,
-  submissionStatus: REPORT_STATUSES.DRAFT,
-  resourcesUsed: 'eclkcurl',
-  startDate: moment().format('MM/DD/YYYY'),
-  targetPopulations: ['target 1'],
-  author: { name: 'test' },
-  topics: 'first',
-  userId: 1,
-  goals: [],
-  updatedAt: new Date().toISOString(),
-  creatorRole: 'Reporter',
-  attachments: [],
-  creatorNameWithRole: 'test',
-});
-const history = createMemoryHistory();
-
-const user = {
-  id: 1, name: 'Walter Burns', role: ['Reporter'], permissions: [{ regionId: 1, scopeId: SCOPE_IDS.READ_WRITE_ACTIVITY_REPORTS }],
-};
-
-const renderActivityReport = (id, location = 'activity-summary', showLastUpdatedTime = null, userId = 1) => {
-  render(
-    <Router history={history}>
-      <UserContext.Provider value={{ user }}>
-        <ActivityReport
-          match={{ params: { currentPage: location, activityReportId: id }, path: '', url: '' }}
-          location={{
-            state: { showLastUpdatedTime }, hash: '', pathname: '', search: '',
-          }}
-          user={{ ...user, id: userId }}
-        />
-      </UserContext.Provider>
-    </Router>,
-  );
-};
-
-const recipients = {
-  grants: [{ name: 'recipient', grants: [{ activityRecipientId: 1, name: 'Recipient Name' }] }],
-  otherEntities: [{ activityRecipientId: 1, name: 'otherEntity' }],
-};
->>>>>>> 53f87198
 
 describe('ActivityReport', () => {
   const setItem = jest.fn();
