import { isEqual } from 'lodash';
import moment from 'moment';
import {
  DATE_DISPLAY_FORMAT,
  DATEPICKER_VALUE_FORMAT,
  REPORT_STATUSES,
} from '../../Constants';

const ALLOWED_STATUSES_FOR_GOAL_EDITING = [
  REPORT_STATUSES.DRAFT,
  REPORT_STATUSES.NEEDS_ACTION,
];

/**
 * compares two objects using lodash "isEqual" and returns the difference
 * @param {*} object
 * @param {*} base
 * @returns {} containing any new keys/values
 */
export const findWhatsChanged = (object, base) => {
  function reduction(accumulator, current) {
    if (current === 'startDate' || current === 'endDate') {
      if (!object[current] || !moment(object[current], 'MM/DD/YYYY').isValid()) {
        accumulator[current] = null;
        return accumulator;
      }
    }

    if (current === 'creatorRole' && !object[current]) {
      accumulator[current] = null;
      return accumulator;
    }

    // this block intends to fix an issue where multi recipients are removed from a report
    // after goals have been saved we pass up the removed recipients so that their specific links
    // to the activity report/goals will be severed on the backend
    if (current === 'activityRecipients' && !isEqual(base[current], object[current])) {
      // eslint-disable-next-line max-len
      const grantIds = object.activityRecipients.map((activityRecipient) => activityRecipient.activityRecipientId);
      // eslint-disable-next-line max-len
      accumulator.recipientsWhoHaveGoalsThatShouldBeRemoved = base.activityRecipients.filter((baseData) => (
        !grantIds.includes(baseData.activityRecipientId)
      )).map((activityRecipient) => activityRecipient.activityRecipientId);

      // if we change activity recipients we should always ship the goals up as well
      // we do hit recipients first, so if they were somehow both changed before the API was hit
      // (unlikely since they are on different parts of the form)
      // the goals that were changed would overwrite the next line
      accumulator.goals = base.goals.map((goal) => ({ ...goal, grantIds }));
    }

    if (!isEqual(base[current], object[current])) {
      accumulator[current] = object[current];
    }

    return accumulator;
  }

  // we sort these so they traverse in a particular order
  // (ActivityRecipients before goals, in particular)
  return Object.keys(object).sort().reduce(reduction, {});
};

export const unflattenResourcesUsed = (array) => {
  if (!array) {
    return [];
  }

  return array.map((value) => ({ value }));
};

// this function takes goals returned from the API and parses them appropriately,
// setting the editable goal (or at least doing its best guess)
/**
 *
 * @param {goal[]} goals
 * @param {number[]} grantIds
 * @param {string} calculatedStatus
 * we need the calculated status to determine whether or not to set the goalForEditing
 * if we aren't editing, we need to make sure goals is populated so the review section
 * displays properly
 * @returns { goal[], goalForEditing }
 */
export const convertGoalsToFormData = (
  goals, grantIds, calculatedStatus = REPORT_STATUSES.DRAFT,
) => goals.reduce((accumulatedData, goal) => {
  // we are relying on the backend to have properly captured the goalForEditing
  // if there is some breakdown happening, and we have two set,
  // we will just fall back to just using the first matching goal
  if (
    // if any of the goals ids are included in the activelyEditedGoals id array
<<<<<<< HEAD
    goal.activityReportGoals && goal.activityReportGoals.some((arGoal) => arGoal.isActivelyEdited)
        && !accumulatedData.goalForEditing
=======
    goal.activityReportGoals
    && goal.activityReportGoals.some((arGoal) => arGoal.isActivelyEdited
    && ALLOWED_STATUSES_FOR_GOAL_EDITING.includes(calculatedStatus)
    && !accumulatedData.goalForEditing)
>>>>>>> 71bd8be5
  ) {
    // we set it as the goal for editing
    // eslint-disable-next-line no-param-reassign
    accumulatedData.goalForEditing = { ...goal, grantIds, objectives: goal.objectives };
  } else {
    // otherwise we add it to the list of goals, formatting it with the correct
    // grant ids
    accumulatedData.goals.push({ ...goal, grantIds });
  }

  return accumulatedData;
}, { goals: [], goalForEditing: null });

const convertObjectivesWithoutGoalsToFormData = (
  objectives, recipientIds,
) => objectives.map((objective) => ({
  ...objective,
  recipientIds,
}));

export const convertReportToFormData = (fetchedReport) => {
  let grantIds = [];
  let otherEntities = [];
  if (fetchedReport.activityRecipientType === 'recipient' && fetchedReport.activityRecipients) {
    grantIds = fetchedReport.activityRecipients.map(({ id }) => id);
  } else {
    otherEntities = fetchedReport.activityRecipients.map(({ id }) => id);
  }

  const activityRecipients = fetchedReport.activityRecipients.map((ar) => ({
    activityRecipientId: ar.id,
    name: ar.name,
  }));

  const { goals, goalForEditing } = convertGoalsToFormData(
    fetchedReport.goalsAndObjectives, grantIds, fetchedReport.calculatedStatus,
  );
  const objectivesWithoutGoals = convertObjectivesWithoutGoalsToFormData(
    fetchedReport.objectivesWithoutGoals, otherEntities,
  );
  const ECLKCResourcesUsed = unflattenResourcesUsed(fetchedReport.ECLKCResourcesUsed);
  const nonECLKCResourcesUsed = unflattenResourcesUsed(fetchedReport.nonECLKCResourcesUsed);
  const endDate = fetchedReport.endDate ? moment(fetchedReport.endDate, DATEPICKER_VALUE_FORMAT).format(DATE_DISPLAY_FORMAT) : '';
  const startDate = fetchedReport.startDate ? moment(fetchedReport.startDate, DATEPICKER_VALUE_FORMAT).format(DATE_DISPLAY_FORMAT) : '';
  return {
    ...fetchedReport,
    activityRecipients,
    ECLKCResourcesUsed,
    nonECLKCResourcesUsed,
    goals,
    goalForEditing,
    endDate,
    startDate,
    objectivesWithoutGoals,
  };
};<|MERGE_RESOLUTION|>--- conflicted
+++ resolved
@@ -89,15 +89,10 @@
   // we will just fall back to just using the first matching goal
   if (
     // if any of the goals ids are included in the activelyEditedGoals id array
-<<<<<<< HEAD
-    goal.activityReportGoals && goal.activityReportGoals.some((arGoal) => arGoal.isActivelyEdited)
-        && !accumulatedData.goalForEditing
-=======
     goal.activityReportGoals
     && goal.activityReportGoals.some((arGoal) => arGoal.isActivelyEdited
     && ALLOWED_STATUSES_FOR_GOAL_EDITING.includes(calculatedStatus)
     && !accumulatedData.goalForEditing)
->>>>>>> 71bd8be5
   ) {
     // we set it as the goal for editing
     // eslint-disable-next-line no-param-reassign
