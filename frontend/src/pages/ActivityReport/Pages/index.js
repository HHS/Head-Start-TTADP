--- conflicted
+++ resolved
@@ -26,11 +26,7 @@
   review: true,
   label: 'Review and submit',
   path: 'review',
-<<<<<<< HEAD
-  render: (allComplete, formData, submitted, onSubmit, additionalData) => (
-=======
-  render: (hookForm, allComplete, formData, submitted, onSubmit) => (
->>>>>>> d72bb39c
+  render: (hookForm, allComplete, formData, submitted, onSubmit, additionalData) => (
     <ReviewSubmit
       approvers={additionalData.approvers}
       allComplete={allComplete}
