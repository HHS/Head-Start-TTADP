--- conflicted
+++ resolved
@@ -34,7 +34,6 @@
       additionalData,
       onReview,
       approvingManager,
-      reportId,
       reportCreator,
     ) => (
       <ReviewSubmit
@@ -46,12 +45,8 @@
         reviewItems={
           pages.map((p) => reviewItem(p.path, p.label, p.sections, formData))
         }
-<<<<<<< HEAD
-        initialData={formData}
+        formData={formData}
         reportCreator={reportCreator}
-=======
-        formData={formData}
->>>>>>> 58963104
       />
     ),
 };
