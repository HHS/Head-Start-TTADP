--- conflicted
+++ resolved
@@ -1,10 +1,5 @@
-<<<<<<< HEAD
-.usa-error-message + .usa-textarea {
-    border: 2px solid #b50909;
-=======
 @use '../../../../mixins.scss';
 
 .usa-error-message + .usa-textarea {
   @include mixins.error;
->>>>>>> a95e1dfe
 }