--- conflicted
+++ resolved
@@ -133,11 +133,8 @@
         onUpdateText={onUpdateText}
         inputName={goalTextInputName}
         isOnReport={goal.onApprovedAR || false}
-<<<<<<< HEAD
         goalStatus={status}
-=======
         isLoading={isLoading}
->>>>>>> 99d9c433
       />
 
       <GoalDate
@@ -147,11 +144,8 @@
         validateEndDate={onBlurDate}
         datePickerKey={datePickerKey}
         inputName={goalEndDateInputName}
-<<<<<<< HEAD
         goalStatus={status}
-=======
         isLoading={isLoading}
->>>>>>> 99d9c433
       />
 
       <Objectives
