--- conflicted
+++ resolved
@@ -25,12 +25,9 @@
   topicOptions,
   reportId,
   datePickerKey,
-<<<<<<< HEAD
   regionId,
-=======
   templatePrompts,
   isMultiRecipientReport,
->>>>>>> 3ed43011
 }) {
   // pull the errors out of the form context
   const { errors, watch } = useFormContext();
@@ -205,16 +202,13 @@
     isCurated: PropTypes.bool,
     onApprovedAR: PropTypes.bool,
     status: PropTypes.string,
-<<<<<<< HEAD
     id: PropTypes.oneOfType([PropTypes.string, PropTypes.number]),
-=======
     prompts: PropTypes.arrayOf(PropTypes.shape({
       type: PropTypes.string.isRequired,
       title: PropTypes.string.isRequired,
       prompt: PropTypes.string.isRequired,
       options: PropTypes.arrayOf(PropTypes.string).isRequired,
     }.isRequired)),
->>>>>>> 3ed43011
   }).isRequired,
   topicOptions: PropTypes.arrayOf(PropTypes.shape({
     value: PropTypes.number,
@@ -222,9 +216,7 @@
   })).isRequired,
   reportId: PropTypes.oneOfType([PropTypes.string, PropTypes.number]).isRequired,
   datePickerKey: PropTypes.string.isRequired,
-<<<<<<< HEAD
   regionId: PropTypes.oneOfType([PropTypes.string, PropTypes.number]).isRequired,
-=======
   templatePrompts: PropTypes.oneOfType([
     PropTypes.bool,
     PropTypes.arrayOf(PropTypes.shape({
@@ -239,5 +231,4 @@
 
 GoalForm.defaultProps = {
   isMultiRecipientReport: false,
->>>>>>> 3ed43011
 };