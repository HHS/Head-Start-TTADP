import {
  validateListOfResources,
  GOAL_NAME_ERROR,
} from '../../../../components/GoalForm/constants';

export const UNFINISHED_OBJECTIVES = 'All objective fields must be completed';
export const GOAL_MISSING_OBJECTIVE = 'Select a TTA objective';
export const GOALS_EMPTY = 'Select a recipent\'s goal';
export const OBJECTIVE_TITLE = 'Enter an objective';
export const OBJECTIVE_ROLE = 'Select a specialist role';
export const OBJECTIVE_RESOURCES = 'Each resource should be a valid link. Invalid resources will not be saved.';
export const OBJECTIVE_TTA = 'Describe the TTA provided';
export const OBJECTIVE_TOPICS = 'Select at least one topic';

export const unfinishedObjectives = (objectives, setError = () => {}, fieldArrayName = 'goalForEditing.objectives') => {
  const unfinished = objectives.some(
    (objective, index) => {
      let incomplete = false;
      if (!objective.title) {
        setError(`${fieldArrayName}[${index}].title`, { message: OBJECTIVE_TITLE });
        incomplete = true;
      }

      if (!objective.ttaProvided || objective.ttaProvided === '<p></p>' || objective.ttaProvided === '<p></p>\n') {
        setError(`${fieldArrayName}[${index}].ttaProvided`, { message: OBJECTIVE_TTA });
        incomplete = true;
      }

      if (!objective.topics || !objective.topics.length) {
        setError(`${fieldArrayName}[${index}].topics`, { message: OBJECTIVE_TOPICS });
        incomplete = true;
      }

      if (!objective.resources || !validateListOfResources(objective.resources)) {
        setError(`${fieldArrayName}[${index}].resources`, { message: OBJECTIVE_RESOURCES });
        incomplete = true;
      }

      return incomplete;
    },
  );

  return unfinished ? UNFINISHED_OBJECTIVES : false;
};

export const unfinishedGoals = (goals, setError = () => {}) => {
  for (let i = 0; i < goals.length; i += 1) {
    const goal = goals[i];

    if (!goal.name) {
      setError('goalName', { message: GOAL_NAME_ERROR });
      return GOAL_NAME_ERROR;
    }

<<<<<<< HEAD
=======
    if (goal.isRttapa !== 'Yes' && goal.isRttapa !== 'No') {
      setError('goalIsRttapa', { message: GOAL_RTTAPA_ERROR });
      return GOAL_RTTAPA_ERROR;
    }

>>>>>>> ad730a5a
    // Every goal must have an objective or the `goals` field has unfinished goals
    if (goal.objectives && goal.objectives.length > 0) {
      const objectivesUnfinished = unfinishedObjectives(goal.objectives, setError);
      if (objectivesUnfinished) {
        return objectivesUnfinished;
      }
    } else {
      setError('goalForEditing.objectives', { message: GOAL_MISSING_OBJECTIVE });

      return GOAL_MISSING_OBJECTIVE;
    }
  }
  return false;
};

export const validateGoals = (goals, setError = () => {}) => {
  if (goals.length < 1) {
    return GOALS_EMPTY;
  }

  const unfinishedMessage = unfinishedGoals(goals, setError);
  if (unfinishedMessage) {
    return unfinishedMessage;
  }
  return true;
};<|MERGE_RESOLUTION|>--- conflicted
+++ resolved
@@ -52,14 +52,6 @@
       return GOAL_NAME_ERROR;
     }
 
-<<<<<<< HEAD
-=======
-    if (goal.isRttapa !== 'Yes' && goal.isRttapa !== 'No') {
-      setError('goalIsRttapa', { message: GOAL_RTTAPA_ERROR });
-      return GOAL_RTTAPA_ERROR;
-    }
-
->>>>>>> ad730a5a
     // Every goal must have an objective or the `goals` field has unfinished goals
     if (goal.objectives && goal.objectives.length > 0) {
       const objectivesUnfinished = unfinishedObjectives(goal.objectives, setError);
