import React, { useState, useRef, useEffect } from 'react';
import PropTypes from 'prop-types';
import { useFormContext } from 'react-hook-form/dist/index.ie11';
import { Editor } from 'react-draft-wysiwyg';
import {
  Tag, Label, Button, TextInput, Dropdown, Grid,
} from '@trussworks/react-uswds';

import ObjectiveFormItem from './ObjectiveFormItem';
import ContextMenu from '../../../../components/ContextMenu';
import RichEditor from '../../../../components/RichEditor';
import { getEditorState } from '../../../../utils';
import './Objective.css';

const statuses = [
  'Not Started',
  'In Progress',
  'Complete',
];

const EMPTY_TEXT_BOX = '<p></p>';

const Objective = ({
  objectiveAriaLabel,
  objective,
  onRemove,
  onUpdate,
  parentLabel,
}) => {
  const firstInput = useRef();
<<<<<<< HEAD
  const { errors, trigger, unregister } = useFormContext();
  const isValid = !errors.goals;
=======
  const { errors, trigger } = useFormContext();
  const isValid = !errors[parentLabel];
>>>>>>> dd88f778

  useEffect(() => {
    if (firstInput.current) {
      firstInput.current.focus();
    }
  }, []);

  const [editableObject, updateEditableObject] = useState(objective);
  const onChange = (e) => {
    updateEditableObject({
      ...editableObject,
      [e.target.name]: e.target.value,
    });
  };

  const { title, ttaProvided, status } = editableObject;
  const defaultShowEdit = !(title && (ttaProvided !== EMPTY_TEXT_BOX) && status);
  const [showEdit, updateShowEdit] = useState(defaultShowEdit);

  const onLocalRemove = () => {
    unregister(`goals[${goalIndex}].objectives[${objectiveIndex}].ttaProvided`);
    onRemove();
  };

  const updateEdit = (isEditing) => {
    if (isEditing) {
      updateShowEdit(true);
    } else if (title && ttaProvided !== EMPTY_TEXT_BOX) {
      updateShowEdit(false);
      onUpdate(editableObject);
    } else {
      trigger(parentLabel);
    }

    if (!isValid) {
      trigger(parentLabel);
    }
  };

  const onCancel = () => {
    if (objective.title || objective.ttaProvided !== EMPTY_TEXT_BOX) {
      updateEditableObject(objective);
      updateShowEdit(false);
    } else {
      onLocalRemove();
    }
  };

  const menuItems = [
    {
      label: 'Edit',
      onClick: () => { updateEdit(true); },
    },
    {
      label: 'Delete',
      onClick: onRemove,
    },
  ];

  const contextMenuLabel = `Edit or delete objective ${objectiveAriaLabel}`;

  return (
    <div className="smart-hub--objective">
      {showEdit && (
        <>
          <ObjectiveFormItem
            showErrors={!isValid}
            className="margin-top-0"
            message="Please enter the title for this objective"
            label="Objective"
            value={title}
          >
            <TextInput
              name="title"
              aria-label={`title for objective ${objectiveAriaLabel}`}
              onChange={onChange}
              inputRef={firstInput}
              value={title}
            />
          </ObjectiveFormItem>
          <ObjectiveFormItem
            showErrors={!isValid}
            message="Please enter the TTA provided for this objective"
            label="TTA Provided"
            value={ttaProvided}
          >
            <div className="smart-hub--text-area__resize-vertical">
              <RichEditor
                name={`goals[${goalIndex}].objectives[${objectiveIndex}].ttaProvided`}
                ariaLabel={`TTA provided for objective ${objectiveAriaLabel}`}
                defaultValue={ttaProvided}
                onUpdate={(content) => {
                  updateEditableObject({
                    ...editableObject,
                    ttaProvided: content,
                  });
                }}
              />
            </div>
          </ObjectiveFormItem>
          <Grid row gap>
            <Grid col={4}>
              <Label>
                Status
                <Dropdown
                  name="status"
                  onChange={onChange}
                  value={status}
                  aria-label={`Status for objective ${objectiveAriaLabel}`}
                >
                  {statuses.map((possibleStatus) => (
                    <option
                      key={possibleStatus}
                      value={possibleStatus}
                    >
                      {possibleStatus}
                    </option>
                  ))}
                </Dropdown>
              </Label>
            </Grid>
            <Grid col={8} className="display-flex flex-align-end">
              <Button aria-label={`Save objective ${objectiveAriaLabel}`} type="button" onClick={() => { updateEdit(false); }}>Save Objective</Button>
              <Button aria-label={`Cancel update of objective ${objectiveAriaLabel}`} secondary type="button" onClick={() => { onCancel(); }}>Cancel</Button>
            </Grid>
          </Grid>
        </>
      )}
      {!showEdit
      && (
        <>
          <div className="display-flex flex-align-end">
            <div className="margin-top-0 margin-left-auto">
              <ContextMenu
                label={contextMenuLabel}
                menuItems={menuItems}
              />
            </div>
          </div>
          <p className="margin-top-0">
            <span className="text-bold">Objective: </span>
            {title}
          </p>
          <p>
            <span className="text-bold">TTA Provided: </span>
            <Editor readOnly toolbarHidden defaultEditorState={getEditorState(ttaProvided)} />
          </p>
          <Tag className="smart-hub--objective-tag">{status}</Tag>
        </>
      )}
    </div>
  );
};

Objective.propTypes = {
  objective: PropTypes.shape({
    title: PropTypes.string,
    ttaProvided: PropTypes.string,
    status: PropTypes.string,
  }).isRequired,
  onRemove: PropTypes.func.isRequired,
  onUpdate: PropTypes.func.isRequired,
  parentLabel: PropTypes.string.isRequired,
  objectiveAriaLabel: PropTypes.string,
};

Objective.defaultProps = {
  objectiveAriaLabel: '',
};

export default Objective;<|MERGE_RESOLUTION|>--- conflicted
+++ resolved
@@ -28,13 +28,8 @@
   parentLabel,
 }) => {
   const firstInput = useRef();
-<<<<<<< HEAD
-  const { errors, trigger, unregister } = useFormContext();
-  const isValid = !errors.goals;
-=======
   const { errors, trigger } = useFormContext();
   const isValid = !errors[parentLabel];
->>>>>>> dd88f778
 
   useEffect(() => {
     if (firstInput.current) {
@@ -53,11 +48,6 @@
   const { title, ttaProvided, status } = editableObject;
   const defaultShowEdit = !(title && (ttaProvided !== EMPTY_TEXT_BOX) && status);
   const [showEdit, updateShowEdit] = useState(defaultShowEdit);
-
-  const onLocalRemove = () => {
-    unregister(`goals[${goalIndex}].objectives[${objectiveIndex}].ttaProvided`);
-    onRemove();
-  };
 
   const updateEdit = (isEditing) => {
     if (isEditing) {
@@ -79,7 +69,7 @@
       updateEditableObject(objective);
       updateShowEdit(false);
     } else {
-      onLocalRemove();
+      onRemove();
     }
   };
 
@@ -123,10 +113,10 @@
           >
             <div className="smart-hub--text-area__resize-vertical">
               <RichEditor
-                name={`goals[${goalIndex}].objectives[${objectiveIndex}].ttaProvided`}
+                value={ttaProvided}
                 ariaLabel={`TTA provided for objective ${objectiveAriaLabel}`}
                 defaultValue={ttaProvided}
-                onUpdate={(content) => {
+                onChange={(content) => {
                   updateEditableObject({
                     ...editableObject,
                     ttaProvided: content,
