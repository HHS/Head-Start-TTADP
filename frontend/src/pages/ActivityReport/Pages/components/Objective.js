--- conflicted
+++ resolved
@@ -7,11 +7,6 @@
 import {
   useController, useFormContext,
 } from 'react-hook-form';
-<<<<<<< HEAD
-=======
-import { REPORT_STATUSES } from '@ttahub/common';
-
->>>>>>> ae2e312e
 import ObjectiveTitle from './ObjectiveTitle';
 import ObjectiveTopics from '../../../../components/GoalForm/ObjectiveTopics';
 import ResourceRepeater from '../../../../components/GoalForm/ResourceRepeater';
@@ -377,7 +372,6 @@
         validateTta={onBlurTta}
       />
 
-<<<<<<< HEAD
       <ObjectiveSupportType
         onBlurSupportType={onBlurSupportType}
         supportType={supportType}
@@ -386,7 +380,8 @@
         error={errors.supportType
           ? ERROR_FORMAT(errors.supportType.message)
           : NO_ERROR}
-=======
+      />
+
       <ObjectiveSuspendModal
         objectiveId={selectedObjective.id}
         modalRef={modalRef}
@@ -411,7 +406,6 @@
         userCanEdit
         closeSuspendContext={objectiveSuspendContext}
         closeSuspendReason={objectiveSuspendReason}
->>>>>>> ae2e312e
       />
 
       <div className="usa-form-group">
