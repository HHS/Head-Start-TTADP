--- conflicted
+++ resolved
@@ -226,22 +226,6 @@
         parentGoal={parentGoal}
         initialObjectiveStatus={initialObjectiveStatus}
       />
-<<<<<<< HEAD
-=======
-      <SpecialistRole
-        isOnReport={isOnReport || false}
-        status={objective.status || 'Not Started'}
-        error={errors.roles
-          ? ERROR_FORMAT(errors.roles.message)
-          : NO_ERROR}
-        onChange={onChangeRoles}
-        selectedRoles={objectiveRoles}
-        inputName={objectiveRolesInputName}
-        validateSpecialistRole={onBlurRoles}
-        roleOptions={roleOptions}
-        goalStatus={parentGoal ? parentGoal.status : 'Not Started'}
-      />
->>>>>>> b43fa31b
       <ObjectiveTopics
         error={errors.topics
           ? ERROR_FORMAT(errors.topics.message)
