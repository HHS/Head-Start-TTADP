import React, { useState, useEffect } from 'react';
import { v4 as uuidv4 } from 'uuid';
import { uniqBy } from 'lodash';
import PropTypes from 'prop-types';
import { Label } from '@trussworks/react-uswds';
import { useFormContext, useWatch, useController } from 'react-hook-form/dist/index.ie11';
import Select from 'react-select';
import { getTopics } from '../../../../fetchers/topics';
import Req from '../../../../components/Req';
import Option from './GoalOption';
import SingleValue from './GoalValue';
import selectOptionsReset from '../../../../components/selectOptionsReset';
import { validateGoals } from './goalValidator';
import './GoalPicker.css';
import GoalForm from './GoalForm';

export const newGoal = () => ({
  value: uuidv4(),
  number: false,
  label: 'Create new goal',
  objectives: [],
  name: '',
  goalNumber: '',
  id: 'new',
  isNew: true,
  endDate: '',
});

const components = {
  Option,
  SingleValue,
};

<<<<<<< HEAD
const GoalPicker = ({
  availableGoals, roles,
=======
const createObjective = () => ({
  title: '', ttaProvided: '<p></p>', status: 'Not Started', id: uuidv4(), isNew: true,
});

const GoalPicker = ({
  availableGoals,
  grantIds,
>>>>>>> d16f8f9d
}) => {
  const {
    control, setValue,
  } = useFormContext();
  const [topicOptions, setTopicOptions] = useState([]);

  const selectedGoals = useWatch({ name: 'goals' });
<<<<<<< HEAD
  const selectedIds = selectedGoals ? selectedGoals.map((g) => g.id) : [];
  const allAvailableGoals = availableGoals.filter((goal) => !selectedIds.includes(goal.id));
=======

  // availableGoals: goals passed into GoalPicker. getGoals returns GrantGoals
  // inMemoryGoals: unsaved goals, deselected goals
  // selectedGoals: goals selected by user in MultiSelect
  const allAvailableGoals = [...selectedGoals, ...inMemoryGoals, ...availableGoals];
>>>>>>> d16f8f9d

  const {
    field: {
      onChange,
      value: goalForEditing,
    },
  } = useController({
    name: 'goalForEditing',
    rules: {
      validate: {
        validateGoal: (g) => validateGoals([g]) === true,
      },
    },
    defaultValue: newGoal(),
  });

  // for fetching topic options from API
  useEffect(() => {
    async function fetchTopics() {
      const topicsFromApi = await getTopics();

<<<<<<< HEAD
      const topicsAsOptions = topicsFromApi.map((topic) => ({
        label: topic.name,
        value: topic.id,
      }));
      setTopicOptions(topicsAsOptions);
=======
  const onUpdateGoal = (index, name) => {
    if (name !== '') {
      const oldGoal = selectedGoals[index];
      const goal = {
        ...oldGoal,
        name,
        grantIds,
      };
      const updatedGoals = cloneDeep(selectedGoals);
      updatedGoals[index] = goal;
      setValue('goals', updatedGoals);
>>>>>>> d16f8f9d
    }

<<<<<<< HEAD
    fetchTopics();
  }, []);
=======
  const onUpdateObjectives = (index, objectives) => {
    const newGoals = cloneDeep(selectedGoals);
    newGoals[index].objectives = objectives;
    // When objectives are added/updated, make sure they are attached to available goals
    updateInMemoryGoals(newGoals);
    setValue('goals', newGoals);
  };
>>>>>>> d16f8f9d

  const uniqueAvailableGoals = uniqBy(allAvailableGoals, 'id');

  // We need options with the number and also we need to add the
  // "create new goal to the front of all the options"
  const options = [
    newGoal(),
    ...uniqueAvailableGoals.map(({
      goalNumber,
      ...goal
    }) => (
      {
        value: goal.id,
        number: goalNumber,
        label: goal.name,
        objectives: [],
        isNew: false,
        ...goal,
<<<<<<< HEAD
      }
    )),
  ];

  const onSelectGoal = (goal) => {
    setValue('goalForEditing.objectives', []);
    onChange(goal);
=======
        objectives,
        grantIds,
      };
    });
    // Preserve deselected goals so they can be re-reselected
    const selectedIds = event.map((g) => g.id);
    const deselectedGoals = selectedGoals.filter((g) => !selectedIds.includes(g.id));
    updateInMemoryGoals([...inMemoryGoals, ...deselectedGoals]);

    setValue('goals', newlySelectedGoals);
  };

  const onNewGoalChange = (newGoal) => {
    const i = uuidv4();
    const goal = {
      id: i,
      isNew: true,
      name: newGoal,
      objectives: [createObjective()],
      grantIds,
      status: 'Not Started',
    };
    setValue('goals', [...selectedGoals, goal]);
    updateInMemoryGoals((oldGoals) => [...oldGoals, goal]);
>>>>>>> d16f8f9d
  };

  return (
<<<<<<< HEAD
    <div className="margin-top-3">
      <Label>
        Select recipient&apos;s goal
        {' '}
        <Req />
        <Select
          name="goalForEditing"
          control={control}
          components={components}
          onChange={onSelectGoal}
          rules={{
            validate: validateGoals,
          }}
          className="usa-select"
          options={options}
          styles={{
            ...selectOptionsReset,
            option: (provided) => ({
              ...provided,
              marginBottom: '0.5em',
            }),
          }}
          placeholder="- Select -"
          value={goalForEditing}
        />
      </Label>
      {goalForEditing ? (
        <div>
          <GoalForm
            topicOptions={topicOptions}
            roles={roles}
            goal={goalForEditing}
          />
=======
    <div className="margin-top-4">
      <FormItem
        label="Select all goals that apply to this report before leaving this page."
        name="goals"
        fieldSetWrapper
      >
        <Label>
          Select from existing goal(s) or type to create a new goal.
          <MultiSelect
            name="goals"
            control={control}
            valueProperty="id"
            labelProperty="name"
            simple={false}
            components={components}
            onItemSelected={onItemSelected}
            rules={{
              validate: validateGoals,
            }}
            options={uniqueAvailableGoals.map((goal) => ({
              value: goal.id,
              label: goal.name,
              number: goal.goalNumber,
            }))}
            singleRowInput
            multiSelectOptions={{
              isClearable: false,
              closeMenuOnSelect: true,
              controlShouldRenderValue: false,
              hideSelectedOptions: false,
            }}
            onCreateOption={onNewGoalChange}
            canCreate
          />
        </Label>
        <div>
          {selectedGoals.map((goal, index) => (
            <Goal
              key={goal.id}
              goalIndex={index}
              id={goal.id}
              objectives={goal.objectives}
              name={goal.name}
              number={goal.goalNumber}
              isEditable={goal.isNew === true || !goal.onApprovedAR}
              createObjective={createObjective}
              onRemoveGoal={() => onRemoveGoal(goal.id)}
              onUpdateObjectives={(newObjectives) => {
                onUpdateObjectives(index, newObjectives);
              }}
              onUpdateGoal={(goalName) => onUpdateGoal(index, goalName)}
            />
          ))}
>>>>>>> d16f8f9d
        </div>
      ) : null }
    </div>
  );
};

GoalPicker.propTypes = {
  grantIds: PropTypes.arrayOf(PropTypes.number).isRequired,
  availableGoals: PropTypes.arrayOf(
    PropTypes.shape({
      label: PropTypes.string,
      value: PropTypes.number,
    }),
  ).isRequired,
  roles: PropTypes.arrayOf(PropTypes.string).isRequired,
};

export default GoalPicker;<|MERGE_RESOLUTION|>--- conflicted
+++ resolved
@@ -31,18 +31,8 @@
   SingleValue,
 };
 
-<<<<<<< HEAD
 const GoalPicker = ({
   availableGoals, roles,
-=======
-const createObjective = () => ({
-  title: '', ttaProvided: '<p></p>', status: 'Not Started', id: uuidv4(), isNew: true,
-});
-
-const GoalPicker = ({
-  availableGoals,
-  grantIds,
->>>>>>> d16f8f9d
 }) => {
   const {
     control, setValue,
@@ -50,16 +40,8 @@
   const [topicOptions, setTopicOptions] = useState([]);
 
   const selectedGoals = useWatch({ name: 'goals' });
-<<<<<<< HEAD
   const selectedIds = selectedGoals ? selectedGoals.map((g) => g.id) : [];
   const allAvailableGoals = availableGoals.filter((goal) => !selectedIds.includes(goal.id));
-=======
-
-  // availableGoals: goals passed into GoalPicker. getGoals returns GrantGoals
-  // inMemoryGoals: unsaved goals, deselected goals
-  // selectedGoals: goals selected by user in MultiSelect
-  const allAvailableGoals = [...selectedGoals, ...inMemoryGoals, ...availableGoals];
->>>>>>> d16f8f9d
 
   const {
     field: {
@@ -81,39 +63,15 @@
     async function fetchTopics() {
       const topicsFromApi = await getTopics();
 
-<<<<<<< HEAD
       const topicsAsOptions = topicsFromApi.map((topic) => ({
         label: topic.name,
         value: topic.id,
       }));
       setTopicOptions(topicsAsOptions);
-=======
-  const onUpdateGoal = (index, name) => {
-    if (name !== '') {
-      const oldGoal = selectedGoals[index];
-      const goal = {
-        ...oldGoal,
-        name,
-        grantIds,
-      };
-      const updatedGoals = cloneDeep(selectedGoals);
-      updatedGoals[index] = goal;
-      setValue('goals', updatedGoals);
->>>>>>> d16f8f9d
     }
 
-<<<<<<< HEAD
     fetchTopics();
   }, []);
-=======
-  const onUpdateObjectives = (index, objectives) => {
-    const newGoals = cloneDeep(selectedGoals);
-    newGoals[index].objectives = objectives;
-    // When objectives are added/updated, make sure they are attached to available goals
-    updateInMemoryGoals(newGoals);
-    setValue('goals', newGoals);
-  };
->>>>>>> d16f8f9d
 
   const uniqueAvailableGoals = uniqBy(allAvailableGoals, 'id');
 
@@ -132,7 +90,6 @@
         objectives: [],
         isNew: false,
         ...goal,
-<<<<<<< HEAD
       }
     )),
   ];
@@ -140,36 +97,9 @@
   const onSelectGoal = (goal) => {
     setValue('goalForEditing.objectives', []);
     onChange(goal);
-=======
-        objectives,
-        grantIds,
-      };
-    });
-    // Preserve deselected goals so they can be re-reselected
-    const selectedIds = event.map((g) => g.id);
-    const deselectedGoals = selectedGoals.filter((g) => !selectedIds.includes(g.id));
-    updateInMemoryGoals([...inMemoryGoals, ...deselectedGoals]);
-
-    setValue('goals', newlySelectedGoals);
-  };
-
-  const onNewGoalChange = (newGoal) => {
-    const i = uuidv4();
-    const goal = {
-      id: i,
-      isNew: true,
-      name: newGoal,
-      objectives: [createObjective()],
-      grantIds,
-      status: 'Not Started',
-    };
-    setValue('goals', [...selectedGoals, goal]);
-    updateInMemoryGoals((oldGoals) => [...oldGoals, goal]);
->>>>>>> d16f8f9d
   };
 
   return (
-<<<<<<< HEAD
     <div className="margin-top-3">
       <Label>
         Select recipient&apos;s goal
@@ -203,61 +133,6 @@
             roles={roles}
             goal={goalForEditing}
           />
-=======
-    <div className="margin-top-4">
-      <FormItem
-        label="Select all goals that apply to this report before leaving this page."
-        name="goals"
-        fieldSetWrapper
-      >
-        <Label>
-          Select from existing goal(s) or type to create a new goal.
-          <MultiSelect
-            name="goals"
-            control={control}
-            valueProperty="id"
-            labelProperty="name"
-            simple={false}
-            components={components}
-            onItemSelected={onItemSelected}
-            rules={{
-              validate: validateGoals,
-            }}
-            options={uniqueAvailableGoals.map((goal) => ({
-              value: goal.id,
-              label: goal.name,
-              number: goal.goalNumber,
-            }))}
-            singleRowInput
-            multiSelectOptions={{
-              isClearable: false,
-              closeMenuOnSelect: true,
-              controlShouldRenderValue: false,
-              hideSelectedOptions: false,
-            }}
-            onCreateOption={onNewGoalChange}
-            canCreate
-          />
-        </Label>
-        <div>
-          {selectedGoals.map((goal, index) => (
-            <Goal
-              key={goal.id}
-              goalIndex={index}
-              id={goal.id}
-              objectives={goal.objectives}
-              name={goal.name}
-              number={goal.goalNumber}
-              isEditable={goal.isNew === true || !goal.onApprovedAR}
-              createObjective={createObjective}
-              onRemoveGoal={() => onRemoveGoal(goal.id)}
-              onUpdateObjectives={(newObjectives) => {
-                onUpdateObjectives(index, newObjectives);
-              }}
-              onUpdateGoal={(goalName) => onUpdateGoal(index, goalName)}
-            />
-          ))}
->>>>>>> d16f8f9d
         </div>
       ) : null }
     </div>
@@ -265,7 +140,7 @@
 };
 
 GoalPicker.propTypes = {
-  grantIds: PropTypes.arrayOf(PropTypes.number).isRequired,
+  // grantIds: PropTypes.arrayOf(PropTypes.number).isRequired,
   availableGoals: PropTypes.arrayOf(
     PropTypes.shape({
       label: PropTypes.string,
