--- conflicted
+++ resolved
@@ -6,11 +6,8 @@
 import { useFormContext, useWatch, useController } from 'react-hook-form/dist/index.ie11';
 import Select from 'react-select';
 import { getTopics } from '../../../../fetchers/topics';
-<<<<<<< HEAD
 import { createNewGoalsForReport } from '../../../../fetchers/activityReports';
-=======
 import { getGoalTemplatePrompts } from '../../../../fetchers/goalTemplates';
->>>>>>> 3ed43011
 import Req from '../../../../components/Req';
 import Option from './GoalOption';
 import SingleValue from './GoalValue';
@@ -57,12 +54,9 @@
   const [datePickerKey, setDatePickerKey] = useState('DPKEY-00');
   const [templatePrompts, setTemplatePrompts] = useState(false);
   const activityRecipientType = watch('activityRecipientType');
-<<<<<<< HEAD
   const regionId = watch('regionId');
   const objectivesForEditing = watch('objectivesForEditing');
-=======
-
->>>>>>> 3ed43011
+
   const selectedGoals = useWatch({ name: 'goals' });
   const activityRecipients = watch('activityRecipients');
   const isMultiRecipientReport = activityRecipients && activityRecipients.length > 1;
@@ -182,13 +176,7 @@
     // otherwise, we can just use the goal that was selected
     const goalToUse = newGoalFromApi || goal;
 
-<<<<<<< HEAD
     onChange(goalToUse);
-=======
-  const onSelectGoal = async (goal) => {
-    setValue('goalForEditing.objectives', []);
-    onChange(goal);
->>>>>>> 3ed43011
 
     if (goal.isCurated) {
       const prompts = await getGoalTemplatePrompts(goal.goalTemplateId, goal.goalIds);
