--- conflicted
+++ resolved
@@ -74,18 +74,8 @@
   // for fetching topic options from API
   useEffect(() => {
     async function fetchTopics() {
-<<<<<<< HEAD
-      const topicsFromApi = await getTopics();
-
-      const topicsAsOptions = topicsFromApi.map((topic) => ({
-        label: topic.name,
-        value: topic.id,
-      }));
-      setTopicOptions(topicsAsOptions);
-=======
       const topics = await getTopics();
       setTopicOptions(topics);
->>>>>>> 66723c70
     }
 
     fetchTopics();
