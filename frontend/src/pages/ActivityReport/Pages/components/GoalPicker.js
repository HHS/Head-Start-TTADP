--- conflicted
+++ resolved
@@ -1,12 +1,9 @@
 import React, { useState } from 'react';
 import { uniqBy } from 'lodash';
 import PropTypes from 'prop-types';
-<<<<<<< HEAD
-=======
 import {
   Button, Label, TextInput,
 } from '@trussworks/react-uswds';
->>>>>>> 4b1f4e86
 import { useFormContext } from 'react-hook-form';
 
 import FormItem from '../../../../components/FormItem';
@@ -21,11 +18,6 @@
 };
 
 const GoalPicker = ({
-<<<<<<< HEAD
-  availableGoals, selectedGoals,
-}) => {
-  const { setValue, control } = useFormContext();
-=======
   availableGoals,
 }) => {
   const {
@@ -35,7 +27,6 @@
   const [newAvailableGoals, updateNewAvailableGoals] = useState([]);
   const selectedGoals = watch('goals');
 
->>>>>>> 4b1f4e86
   const onRemove = (id) => {
     const newGoals = selectedGoals.filter((selectedGoal) => selectedGoal.id !== id);
     updateNewAvailableGoals((goals) => goals.filter((goal) => goal !== id));
@@ -61,105 +52,74 @@
   const uniqueAvailableGoals = uniqBy(allAvailableGoals, 'id');
 
   return (
-<<<<<<< HEAD
-    <>
-      <div>
-        <MultiSelect
-          name="goals"
-          label="Goal(s) for this activity. select an established goal or create a new one."
-          control={control}
-          valueProperty="id"
-          labelProperty="name"
-          simple={false}
-          required={false}
-          components={components}
-          rules={{
-            validate: (goals) => {
-              if (goals.length < 1) {
-                return 'Every report must have at least one goal';
-              }
-
-              const unfinishedGoals = goals.some((goal) => {
-                // Every goal must have an objective for the `goals` field has unfinished goals
-                if (goal.objectives && goal.objectives.length > 0) {
-                  // If any of the objectives for this goal are being edited the `goals` field has
-                  // unfinished goals
-
-                  const objectivesEditing = goal.objectives.some((objective) => objective.edit);
-                  if (!objectivesEditing) {
-                    return false;
-                  }
-                }
-                // return true, this goal is unfinished
-                return true;
-              });
-              return unfinishedGoals ? 'Every goal requires at least one objective' : true;
-            },
-          }}
-          options={availableGoals.map((goal) => ({ value: goal.id, label: goal.name }))}
-          multiSelectOptions={{
-            isClearable: false,
-            closeMenuOnSelect: false,
-            controlShouldRenderValue: false,
-            hideSelectedOptions: false,
-          }}
-        />
-      </div>
-      <div>
-        {selectedGoals.map((goal, index) => (
-          <Goal
-            key={goal.id}
-            goalIndex={index}
-            id={goal.id}
-            onRemove={onRemove}
-            name={goal.name}
-          />
-        ))}
-      </div>
-    </>
-=======
     <div className="smart-hub--form-section">
       <FormItem
         label="You must select an established goal(s) OR create a new goal for this activity."
         name="goals"
         fieldSetWrapper
       >
+        <Label>
+          Select an established goal(s)
+          <MultiSelect
+            name="goals"
+            control={control}
+            valueProperty="id"
+            labelProperty="name"
+            simple={false}
+            required="Please select an existing goal or create a new goal"
+            components={components}
+            rules={{
+              validate: (goals) => {
+                if (goals.length < 1) {
+                  return 'Every report must have at least one goal';
+                }
+
+                const unfinishedGoals = goals.some((goal) => {
+                // Every goal must have an objective for the `goals` field has unfinished goals
+                  if (goal.objectives && goal.objectives.length > 0) {
+                  // If any of the objectives for this goal are being edited the `goals` field has
+                  // unfinished goals
+
+                    const objectivesEditing = goal.objectives.some((objective) => objective.edit);
+                    if (!objectivesEditing) {
+                      return false;
+                    }
+                  }
+                  // return true, this goal is unfinished
+                  return true;
+                });
+                return unfinishedGoals ? 'Every goal requires at least one objective' : true;
+              },
+            }}
+            options={uniqueAvailableGoals.map((goal) => ({ value: goal.id, label: goal.name }))}
+            multiSelectOptions={{
+              isClearable: false,
+              closeMenuOnSelect: false,
+              controlShouldRenderValue: false,
+              hideSelectedOptions: false,
+            }}
+          />
+        </Label>
+        <Label>
+          Create a new goal
+          <TextInput value={newGoal} onChange={onNewGoalChange} />
+        </Label>
+        <Button type="button" onClick={addNewGoal}>
+          Save Goal
+        </Button>
         <div>
-          <Label>
-            Select an established goal(s)
-            <MultiSelect
-              name="goals"
-              control={control}
-              valueProperty="id"
-              labelProperty="name"
-              simple={false}
-              components={components}
-              required="Please select an existing goal or create a new goal"
-              options={uniqueAvailableGoals.map((goal) => ({ value: goal.id, label: goal.name }))}
-              multiSelectOptions={{
-                isClearable: false,
-                closeMenuOnSelect: false,
-                controlShouldRenderValue: false,
-                hideSelectedOptions: false,
-              }}
+          {selectedGoals.map((goal, index) => (
+            <Goal
+              key={goal.id}
+              goalIndex={index}
+              id={goal.id}
+              onRemove={onRemove}
+              name={goal.name}
             />
-          </Label>
-          <Label>
-            Create a new goal
-            <TextInput value={newGoal} onChange={onNewGoalChange} />
-          </Label>
-          <Button type="button" onClick={addNewGoal}>
-            Save Goal
-          </Button>
-        </div>
-        <div>
-          {selectedGoals.map((goal) => (
-            <Goal key={goal.id} id={goal.id} onRemove={onRemove} name={goal.name} />
           ))}
         </div>
       </FormItem>
     </div>
->>>>>>> 4b1f4e86
   );
 };
 
