import React, { useState } from 'react';
import PropTypes from 'prop-types';
import { useFieldArray, useFormContext } from 'react-hook-form/dist/index.ie11';
import Objective from './Objective';
import PlusButton from '../../../../components/GoalForm/PlusButton';
import { OBJECTIVE_PROP, NEW_OBJECTIVE } from './constants';
import ObjectiveSelect from './ObjectiveSelect';

export default function Objectives({
  objectives,
  topicOptions,
  roles,
  noObjectiveError,
  onSaveDraft,
  reportId,
}) {
  const { errors, getValues, setValue } = useFormContext();

  const fieldArrayName = 'goalForEditing.objectives';
  const objectivesForGoal = getValues(fieldArrayName);
  const defaultValues = objectivesForGoal || [];

  /**
   * we can use the useFieldArray hook from react hook form to
   * dynamically generate fields. this also seems to handle weird recursion
   * errors that I was getting trying to manage existing inputs with
   * watch/setValue
   */
  const {
    fields,
    append,
    remove,
  } = useFieldArray({
    name: fieldArrayName,
    keyName: 'key', // because 'id' is the default key switch it to use 'key'.
    defaultValues,
  });

  const [usedObjectiveIds, setUsedObjectiveIds] = useState(
    fields ? fields.map(({ value }) => value) : [],
  );

  const onAddNew = () => {
    const defaultRoles = roles.length === 1 ? roles : [];
    append({ ...NEW_OBJECTIVE(), roles: defaultRoles });
  };

  const setUpdatedUsedObjectiveIds = () => {
    // If fields have changed get updated list of used Objective ID's.
    const allValues = getValues();
    const fieldArrayGoals = allValues.goalForEditing || [];
    const updatedIds = fieldArrayGoals.objectives
      ? fieldArrayGoals.objectives.map(({ value }) => value)
      : [];
    setUsedObjectiveIds(updatedIds);
  };

  const onInitialObjSelect = (objective) => {
    const defaultRoles = roles.length === 1 ? roles : objective.roles;
    append({
      ...objective, roles: defaultRoles,
    });

    // If fields have changed get updated list of used Objective ID's.
    setUpdatedUsedObjectiveIds();
  };

  const onObjectiveChange = (objective, index) => {
    // 'id','ids','value', and 'label' are not tracked on the form.
    // We need to update these with the new Objective ID.
    const ObjId = objective.id;
    setValue(`${fieldArrayName}[${index}].id`, ObjId);
    setValue(`${fieldArrayName}[${index}].value`, ObjId);
    setValue(`${fieldArrayName}[${index}].label`, objective.label);
    setValue(`${fieldArrayName}[${index}].ids`, objective.ids);

    // If fields have changed get updated list of used Objective ID's.
    setUpdatedUsedObjectiveIds();
  };

  const options = [
    NEW_OBJECTIVE(),
    // filter out used objectives and return them in them in a format that react-select understands
    ...objectives.filter((objective) => !usedObjectiveIds.includes(objective.value)).map(
      (objective) => ({
        ...objective,
        label: objective.title,
        value: objective.value,
        isNew: false,
      }),
    ),
  ];

  return (
    <>
      {/*
        we show this picker only when there aren't any objectives selected
        afterwards, it does something slightly different and is shown within
        each objective
      */}

      {fields.length < 1
        ? (
          <ObjectiveSelect
            onChange={onInitialObjSelect}
            options={options}
            selectedObjectives={[]}
            noObjectiveError={noObjectiveError}
          />
        )
        : fields.map((objective, index) => {
          const objectiveErrors = errors.goalForEditing
          && errors.goalForEditing.objectives
          && errors.goalForEditing.objectives[index]
            ? errors.goalForEditing.objectives[index]
            : {};

          return (
            <Objective
              index={index}
              key={objective.key}
              objective={objective}
              topicOptions={topicOptions}
              options={options}
              errors={objectiveErrors}
              remove={remove}
              fieldArrayName={fieldArrayName}
              roles={roles}
              onObjectiveChange={onObjectiveChange}
              onSaveDraft={onSaveDraft}
<<<<<<< HEAD
              parentGoal={getValues('goalForEditing')}
              initialObjectiveStatus={objective.status}
=======
              reportId={reportId}
>>>>>>> 7c8b3316
            />
          );
        })}
      <PlusButton text="Add new objective" onClick={onAddNew} />
    </>
  );
}

Objectives.propTypes = {
  topicOptions: PropTypes.arrayOf(PropTypes.shape({
    value: PropTypes.number,
    label: PropTypes.string,
  })).isRequired,
  objectives: PropTypes.arrayOf(
    OBJECTIVE_PROP,
  ).isRequired,
  roles: PropTypes.arrayOf(PropTypes.string).isRequired,
  noObjectiveError: PropTypes.node.isRequired,
  onSaveDraft: PropTypes.func.isRequired,
  reportId: PropTypes.number.isRequired,
};<|MERGE_RESOLUTION|>--- conflicted
+++ resolved
@@ -128,12 +128,9 @@
               roles={roles}
               onObjectiveChange={onObjectiveChange}
               onSaveDraft={onSaveDraft}
-<<<<<<< HEAD
               parentGoal={getValues('goalForEditing')}
               initialObjectiveStatus={objective.status}
-=======
               reportId={reportId}
->>>>>>> 7c8b3316
             />
           );
         })}
