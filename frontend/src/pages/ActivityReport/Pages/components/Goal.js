import React from 'react';
import PropTypes from 'prop-types';
import { Button } from '@trussworks/react-uswds';

import { FontAwesomeIcon } from '@fortawesome/react-fontawesome';
import { faTrash } from '@fortawesome/free-solid-svg-icons';

import Objective from './Objective';
import './Goal.css';

<<<<<<< HEAD
const Goals = ({ id, name, onRemove }) => (
  <div className="smart-hub--goal">
    <div className="smart-hub--goal-content">
      <p className="margin-top-0">
        <span className="text-bold">Goal: </span>
        { name }
      </p>
      <Button onClick={(e) => { e.preventDefault(); }} outline className="smart-hub--button">
        Add new Objective
      </Button>
    </div>
    <div className="margin-left-auto margin-top-2">
      <Button onClick={(e) => { e.preventDefault(); onRemove(id); }} unstyled className="smart-hub--button" aria-label="remove goal">
        <FontAwesomeIcon color="black" icon={faTrash} />
      </Button>
=======
const Goals = ({
  name, onRemoveGoal, goalIndex, objectives, onUpdateObjectives, createObjective,
}) => {
  const onRemoveObjective = (index) => {
    const newObjectives = objectives.filter((o, objectiveIndex) => index !== objectiveIndex);
    onUpdateObjectives(newObjectives);
  };

  const onUpdateObjective = (index, newObjective) => {
    const newObjectives = [...objectives];
    newObjectives[index] = newObjective;
    onUpdateObjectives(newObjectives);
  };
  const singleObjective = objectives.length === 1;

  return (
    <div className="smart-hub--goal">
      <div className="smart-hub--goal-content">
        <div className="display-flex flex-align-start">
          <p className="margin-top-0">
            <span className="text-bold">Goal: </span>
            { name }
          </p>

          <div className="margin-left-auto">
            <Button type="button" onClick={onRemoveGoal} unstyled className="smart-hub--button" aria-label={`remove goal ${goalIndex + 1}`}>
              <FontAwesomeIcon color="gray" icon={faTrash} />
            </Button>
          </div>
        </div>
        <div>
          {objectives.map((objective, objectiveIndex) => (
            <div className="margin-top-1" key={objective.id}>
              <Objective
                goalIndex={goalIndex}
                objectiveIndex={objectiveIndex}
                objective={objective}
                onRemove={() => { if (!singleObjective) { onRemoveObjective(objectiveIndex); } }}
                onUpdate={(newObjective) => onUpdateObjective(objectiveIndex, newObjective)}
              />
            </div>
          ))}
        </div>
        <Button
          type="button"
          onClick={() => {
            onUpdateObjectives([...objectives, createObjective()]);
          }}
          outline
          aria-label={`add objective to goal ${goalIndex + 1}`}
        >
          Add New Objective
        </Button>
      </div>

>>>>>>> e7db658f
    </div>
  );
};

Goals.propTypes = {
  objectives: PropTypes.arrayOf(PropTypes.shape({
    title: PropTypes.string,
    ttaProvided: PropTypes.string,
    status: PropTypes.string,
    new: PropTypes.bool,
    id: PropTypes.oneOfType([PropTypes.string, PropTypes.number]),
  })).isRequired,
  createObjective: PropTypes.func.isRequired,
  name: PropTypes.string.isRequired,
  goalIndex: PropTypes.number.isRequired,
  onRemoveGoal: PropTypes.func.isRequired,
  onUpdateObjectives: PropTypes.func.isRequired,
};

export default Goals;<|MERGE_RESOLUTION|>--- conflicted
+++ resolved
@@ -8,23 +8,6 @@
 import Objective from './Objective';
 import './Goal.css';
 
-<<<<<<< HEAD
-const Goals = ({ id, name, onRemove }) => (
-  <div className="smart-hub--goal">
-    <div className="smart-hub--goal-content">
-      <p className="margin-top-0">
-        <span className="text-bold">Goal: </span>
-        { name }
-      </p>
-      <Button onClick={(e) => { e.preventDefault(); }} outline className="smart-hub--button">
-        Add new Objective
-      </Button>
-    </div>
-    <div className="margin-left-auto margin-top-2">
-      <Button onClick={(e) => { e.preventDefault(); onRemove(id); }} unstyled className="smart-hub--button" aria-label="remove goal">
-        <FontAwesomeIcon color="black" icon={faTrash} />
-      </Button>
-=======
 const Goals = ({
   name, onRemoveGoal, goalIndex, objectives, onUpdateObjectives, createObjective,
 }) => {
@@ -51,7 +34,7 @@
 
           <div className="margin-left-auto">
             <Button type="button" onClick={onRemoveGoal} unstyled className="smart-hub--button" aria-label={`remove goal ${goalIndex + 1}`}>
-              <FontAwesomeIcon color="gray" icon={faTrash} />
+              <FontAwesomeIcon color="black" icon={faTrash} />
             </Button>
           </div>
         </div>
@@ -80,7 +63,6 @@
         </Button>
       </div>
 
->>>>>>> e7db658f
     </div>
   );
 };
