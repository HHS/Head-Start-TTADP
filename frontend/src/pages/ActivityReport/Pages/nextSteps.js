--- conflicted
+++ resolved
@@ -1,11 +1,7 @@
 import React from 'react';
 import PropTypes from 'prop-types';
 import { Helmet } from 'react-helmet';
-<<<<<<< HEAD
-import { Fieldset, Label } from '@trussworks/react-uswds';
-=======
 import { Fieldset } from '@trussworks/react-uswds';
->>>>>>> e2dfae09
 import NextStepsRepeater from './components/NextStepsRepeater';
 import ReviewPage from './Review/ReviewPage';
 
@@ -18,32 +14,16 @@
       <Helmet>
         <title>Next steps</title>
       </Helmet>
-<<<<<<< HEAD
-      <Fieldset id="specialist-field-set" key="specialist-field-set" className="smart-hub--report-legend margin-top-3">
-        <Label htmlFor="input-type-text" error>Specialist&apos;s next steps</Label>
-        <NextStepsRepeater
-          id="specialist-next-steps-repeater-id"
-          key="specialist-next-steps-repeater"
-=======
       <Fieldset id="specialist-field-set" className="smart-hub--report-legend margin-top-3" legend="Specialist&apos;s next steps">
         <NextStepsRepeater
           id="specialist-next-steps-repeater-id"
->>>>>>> e2dfae09
           name="specialistNextSteps"
           ariaName="Specialist Next Steps"
         />
       </Fieldset>
-<<<<<<< HEAD
-      <Fieldset id="recipient-field-set" key="recipient-field-set" className="smart-hub--report-legend margin-top-3">
-        <Label htmlFor="input-type-text" error>{`${labelDisplayName} next steps`}</Label>
-        <NextStepsRepeater
-          id="recipient-next-steps-repeater-id"
-          key="recipient-next-steps-repeater"
-=======
       <Fieldset id="recipient-field-set" className="smart-hub--report-legend margin-top-3" legend={`${labelDisplayName} next steps`}>
         <NextStepsRepeater
           id="recipient-next-steps-repeater-id"
->>>>>>> e2dfae09
           name="recipientNextSteps"
           ariaName="Recipient Next Steps"
         />
