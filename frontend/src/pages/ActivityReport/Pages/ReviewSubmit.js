--- conflicted
+++ resolved
@@ -5,54 +5,18 @@
 } from '@trussworks/react-uswds';
 import { Helmet } from 'react-helmet';
 
-<<<<<<< HEAD
-import MultiSelect from '../../../components/MultiSelect';
-=======
-import { fetchApprovers } from '../../../fetchers/activityReports';
->>>>>>> d72bb39c
 import Container from '../../../components/Container';
 
 const ReviewSubmit = ({
-<<<<<<< HEAD
-  initialData, allComplete, onSubmit, submitted, reviewItems, approvers,
+  hookForm, allComplete, onSubmit, submitted, reviewItems, approvers,
 }) => {
-  const {
-    handleSubmit, register, formState, control,
-  } = useForm({
-    mode: 'onChange',
-    defaultValues: { ...defaultValues, ...initialData },
-  });
-=======
-  hookForm, allComplete, onSubmit, submitted, reviewItems,
-}) => {
-  const [loading, updateLoading] = useState(true);
-  const [possibleApprovers, updatePossibleApprovers] = useState([]);
   const { handleSubmit, register, formState } = hookForm;
   const { isValid } = formState;
   const valid = allComplete && isValid;
 
-  useEffect(() => {
-    updateLoading(true);
-    const fetch = async () => {
-      const approvers = await fetchApprovers();
-      updatePossibleApprovers(approvers);
-      updateLoading(false);
-    };
-    fetch();
-  }, []);
->>>>>>> d72bb39c
-
   const onFormSubmit = (data) => {
     onSubmit(data);
   };
-
-  if (loading) {
-    return (
-      <div>
-        loading...
-      </div>
-    );
-  }
 
   const setValue = (e) => {
     if (e === '') {
@@ -96,28 +60,13 @@
               Please review all information in each section before submitting to your manager for
               approval.
             </p>
-<<<<<<< HEAD
-            <MultiSelect
-              label="Manager - you may choose more than one."
-              name="approvingManagers"
-              labelProperty="name"
-              valueProperty="id"
-              simple={false}
-              options={approvers.map((user) => ({
-                label: user.name,
-                value: user.id,
-              }))}
-              control={control}
-            />
-=======
             <Label htmlFor="approvingManagerId">Approving manager</Label>
             <Dropdown id="approvingManagerId" name="approvingManagerId" inputRef={register({ setValueAs: setValue, required: true })}>
               <option name="default" value="" disabled hidden>Select a Manager...</option>
-              {possibleApprovers.map((approver) => (
+              {approvers.map((approver) => (
                 <option key={approver.id} value={approver.id}>{approver.name}</option>
               ))}
             </Dropdown>
->>>>>>> d72bb39c
           </Fieldset>
           <Button type="submit" disabled={!valid}>Submit for approval</Button>
         </Form>
@@ -127,16 +76,12 @@
 };
 
 ReviewSubmit.propTypes = {
-<<<<<<< HEAD
-  initialData: PropTypes.shape({}),
   approvers: PropTypes.arrayOf(
     PropTypes.shape({
       id: PropTypes.number.isRequired,
       name: PropTypes.string.isRequired,
     }),
   ).isRequired,
-=======
->>>>>>> d72bb39c
   allComplete: PropTypes.bool.isRequired,
   onSubmit: PropTypes.func.isRequired,
   submitted: PropTypes.bool.isRequired,
