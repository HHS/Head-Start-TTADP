--- conflicted
+++ resolved
@@ -181,7 +181,6 @@
         <p className="usa-prose">To create goals, first select a recipient.</p>
       </Alert>
       )}
-<<<<<<< HEAD
 
       {/**
         * all goals for review
@@ -223,19 +222,6 @@
         ) : (
           null
         ) }
-=======
-      {showGoals
-        && (
-          <Fieldset className="smart-hub--report-legend margin-top-4" legend="Goals and objectives">
-            <div id="goals-and-objectives" />
-            { fetchError && (<ConnectionError />)}
-            <GoalPicker
-              grantIds={grantIds}
-              availableGoals={availableGoals}
-            />
-          </Fieldset>
-        )}
->>>>>>> d16f8f9d
     </>
   );
 };
