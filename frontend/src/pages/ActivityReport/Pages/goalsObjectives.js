import React, { useState } from 'react';
import { Helmet } from 'react-helmet';
import { Fieldset, Label } from '@trussworks/react-uswds';
import useDeepCompareEffect from 'use-deep-compare-effect';
import { useFormContext } from 'react-hook-form/dist/index.ie11';
import { isUndefined } from 'lodash';

import HtmlReviewItem from './Review/HtmlReviewItem';
import Section from './Review/ReviewSection';
import GoalPicker from './components/GoalPicker';
import { getGoals } from '../../../fetchers/activityReports';
import { validateGoals } from './components/goalValidator';
<<<<<<< HEAD
import { reportIsEditable } from '../../../utils';
=======
import HookFormRichEditor from '../../../components/HookFormRichEditor';
import ObjectivePicker from './components/ObjectivePicker';
import GranteeReviewSection from './components/GranteeReviewSection';
import NonGranteeReviewSection from './components/NonGranteeReviewSection';
import { validateObjectives } from './components/objectiveValidator';
>>>>>>> 5df8c49a

const GoalsObjectives = () => {
  const { watch } = useFormContext();
  const recipients = watch('activityRecipients');
  const activityRecipientType = watch('activityRecipientType');
  const recipientGrantee = activityRecipientType === 'grantee';
  const grantIds = recipientGrantee ? recipients.map((r) => r.activityRecipientId) : [];

  const [availableGoals, updateAvailableGoals] = useState([]);
  const hasGrants = grantIds.length > 0;

  useDeepCompareEffect(() => {
    const fetch = async () => {
      if (recipientGrantee && hasGrants) {
        const fetchedGoals = await getGoals(grantIds);
        updateAvailableGoals(fetchedGoals);
      }
    };
    fetch();
  }, [grantIds]);

  const showGoals = recipientGrantee && hasGrants;

  return (
    <>
      <Helmet>
        <title>Goals and objectives</title>
      </Helmet>
      {!recipientGrantee && (
        <Fieldset className="smart-hub--report-legend margin-top-4" legend="Objectives for non-grantee TTA">
          <ObjectivePicker />
        </Fieldset>
      )}
      {showGoals
        && (
        <Fieldset className="smart-hub--report-legend margin-top-4" legend="Goals and objectives">
          <div id="goals-and-objectives" />
          <GoalPicker
            availableGoals={availableGoals}
          />
        </Fieldset>
        )}
      <Fieldset className="smart-hub--report-legend margin-top-4" legend="Context">
        <Label htmlFor="context">OPTIONAL: Provide background or context for this activity</Label>
        <div className="margin-top-1">
          <HookFormRichEditor name="context" id="context" />
        </div>
      </Fieldset>
    </>
  );
};

GoalsObjectives.propTypes = {};

const ReviewSection = () => {
  const { watch } = useFormContext();
  const {
    context,
<<<<<<< HEAD
    goals,
    status,
  } = watch();

  const canEdit = reportIsEditable(status);
=======
    activityRecipientType,
  } = watch();

  const nonGrantee = activityRecipientType === 'non-grantee';
>>>>>>> 5df8c49a

  return (
    <>
      <Section
        hidePrint={isUndefined(context)}
        key="context"
        basePath="goals-objectives"
        anchor="context"
        title="Context"
        canEdit={canEdit}
      >
        <HtmlReviewItem
          label="Context"
          name="context"
        />
      </Section>
<<<<<<< HEAD
      <Section
        hidePrint={isUndefined(goals)}
        key="Goals"
        basePath="goals-objectives"
        anchor="goals-and-objectives"
        title="Goals"
        canEdit={canEdit}
      >
        {goals.map((goal) => {
          const objectives = goal.objectives || [];
          return (
            <div key={goal.id}>
              <div className="grid-row margin-bottom-3 desktop:margin-bottom-0 margin-top-2">
                <span>
                  <span className="text-bold">Goal:</span>
                  {' '}
                  {goal.name}
                </span>
                <div className="padding-left-2 margin-top-2">
                  <>
                    {objectives.map((objective) => (
                      <div key={objective.id} className="desktop:flex-align-end display-flex flex-column flex-justify-center margin-top-1">
                        <div>
                          <span className="text-bold">Objective:</span>
                          {' '}
                          {objective.title}
                        </div>
                        <div>
                          <span className="text-bold">TTA Provided:</span>
                          {' '}
                          {objective.ttaProvided}
                        </div>
                        <div>
                          <span className="text-bold">Status:</span>
                          {' '}
                          {objective.status}
                        </div>
                      </div>
                    ))}
                  </>
                </div>
              </div>
            </div>
          );
        })}
      </Section>
=======
      {!nonGrantee
        && <GranteeReviewSection />}
      {nonGrantee
        && <NonGranteeReviewSection />}
>>>>>>> 5df8c49a
    </>
  );
};

export default {
  position: 3,
  label: 'Goals and objectives',
  titleOverride: (formData) => {
    const { activityRecipientType } = formData;
    if (activityRecipientType === 'non-grantee') {
      return 'Objectives';
    }
    return 'Goals and objectives';
  },
  path: 'goals-objectives',
  review: false,
  isPageComplete: (formData) => {
    const { activityRecipientType } = formData;

    if (!activityRecipientType) {
      return false;
    }

    if (activityRecipientType === 'non-grantee') {
      return validateObjectives(formData.objectivesWithoutGoals) === true;
    }
    return activityRecipientType !== 'grantee' || validateGoals(formData.goals) === true;
  },
  reviewSection: () => <ReviewSection />,
  render: () => (
    <GoalsObjectives />
  ),
};<|MERGE_RESOLUTION|>--- conflicted
+++ resolved
@@ -10,15 +10,12 @@
 import GoalPicker from './components/GoalPicker';
 import { getGoals } from '../../../fetchers/activityReports';
 import { validateGoals } from './components/goalValidator';
-<<<<<<< HEAD
 import { reportIsEditable } from '../../../utils';
-=======
 import HookFormRichEditor from '../../../components/HookFormRichEditor';
 import ObjectivePicker from './components/ObjectivePicker';
 import GranteeReviewSection from './components/GranteeReviewSection';
 import NonGranteeReviewSection from './components/NonGranteeReviewSection';
 import { validateObjectives } from './components/objectiveValidator';
->>>>>>> 5df8c49a
 
 const GoalsObjectives = () => {
   const { watch } = useFormContext();
@@ -77,18 +74,12 @@
   const { watch } = useFormContext();
   const {
     context,
-<<<<<<< HEAD
-    goals,
     status,
+    activityRecipientType,
   } = watch();
 
   const canEdit = reportIsEditable(status);
-=======
-    activityRecipientType,
-  } = watch();
-
   const nonGrantee = activityRecipientType === 'non-grantee';
->>>>>>> 5df8c49a
 
   return (
     <>
@@ -105,59 +96,10 @@
           name="context"
         />
       </Section>
-<<<<<<< HEAD
-      <Section
-        hidePrint={isUndefined(goals)}
-        key="Goals"
-        basePath="goals-objectives"
-        anchor="goals-and-objectives"
-        title="Goals"
-        canEdit={canEdit}
-      >
-        {goals.map((goal) => {
-          const objectives = goal.objectives || [];
-          return (
-            <div key={goal.id}>
-              <div className="grid-row margin-bottom-3 desktop:margin-bottom-0 margin-top-2">
-                <span>
-                  <span className="text-bold">Goal:</span>
-                  {' '}
-                  {goal.name}
-                </span>
-                <div className="padding-left-2 margin-top-2">
-                  <>
-                    {objectives.map((objective) => (
-                      <div key={objective.id} className="desktop:flex-align-end display-flex flex-column flex-justify-center margin-top-1">
-                        <div>
-                          <span className="text-bold">Objective:</span>
-                          {' '}
-                          {objective.title}
-                        </div>
-                        <div>
-                          <span className="text-bold">TTA Provided:</span>
-                          {' '}
-                          {objective.ttaProvided}
-                        </div>
-                        <div>
-                          <span className="text-bold">Status:</span>
-                          {' '}
-                          {objective.status}
-                        </div>
-                      </div>
-                    ))}
-                  </>
-                </div>
-              </div>
-            </div>
-          );
-        })}
-      </Section>
-=======
       {!nonGrantee
         && <GranteeReviewSection />}
       {nonGrantee
         && <NonGranteeReviewSection />}
->>>>>>> 5df8c49a
     </>
   );
 };
