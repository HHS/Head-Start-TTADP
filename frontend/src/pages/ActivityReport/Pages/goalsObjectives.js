/* eslint-disable react/jsx-props-no-spreading */
// disabling prop spreading to use the "register" function from react hook form the same
// way they did in thier examples
/* eslint-disable arrow-body-style */
import React, { useState, useMemo } from 'react';
import { Helmet } from 'react-helmet';
import { Alert, Fieldset } from '@trussworks/react-uswds';
import useDeepCompareEffect from 'use-deep-compare-effect';
import { useFormContext, useController } from 'react-hook-form/dist/index.ie11';
import GoalPicker, { newGoal } from './components/GoalPicker';
import { getGoals } from '../../../fetchers/activityReports';
import { validateGoals } from './components/goalValidator';
import RecipientReviewSection from './components/RecipientReviewSection';
import OtherEntityReviewSection from './components/OtherEntityReviewSection';
import { validateObjectives } from './components/objectiveValidator';
import ConnectionError from './components/ConnectionError';
import Req from '../../../components/Req';
import ReadOnly from '../../../components/GoalForm/ReadOnly';
import PlusButton from '../../../components/GoalForm/PlusButton';
import OtherEntity from './components/OtherEntity';

const GoalsObjectives = () => {
<<<<<<< HEAD
  const {
    watch, setValue, getValues, setError,
  } = useFormContext();
=======
  const { watch, setValue } = useFormContext();
>>>>>>> 2ae089be
  const recipients = watch('activityRecipients');
  const goalsOnForm = watch('goals');
  const activityRecipientType = watch('activityRecipientType');

  const isRecipientReport = activityRecipientType === 'recipient';
  const grantIds = isRecipientReport ? recipients.map((r) => {
    if (r.grant) {
      return r.grant.id;
    }

    return r.id || r.value;
  }) : [];

  const [fetchError, setFetchError] = useState(false);
  const [availableGoals, updateAvailableGoals] = useState([]);
  const hasGrants = grantIds.length > 0;

  const {
    field: {
      onChange: onUpdateGoals,
      value: selectedGoals,
    },
  } = useController({
    name: 'goals',
    rules: {
      validate: {
        validateGoals,
      },
    },
    defaultValue: [],
  });

  const {
    field: {
      onChange: toggleGoalForm,
      value: isGoalFormClosed,
    },
  } = useController({
    name: 'isGoalFormClosed',
    defaultValue: false,
  });

  useDeepCompareEffect(() => {
    const fetch = async () => {
      try {
        if (isRecipientReport && hasGrants) {
          const fetchedGoals = await getGoals(grantIds);
          const selectedGoals = goalsOnForm.map((g) => {
            if (!g.isNew) {
              return g;
            }

            const existingGoal = fetchedGoals.find((fetchedGoal) => fetchedGoal.name === g.name);

            if (existingGoal) {
              return { ...existingGoal, objectives: g.objectives, grantIds };
            }

            return g;
          });

          setValue('goals', selectedGoals);

          // we map these goals so we have a single unique value to use in <GoalPicker /> as a value
          // here, the first id in the goalIds (there will always be a goal Id, and it will
          // always be unique)
          updateAvailableGoals(fetchedGoals.map((g) => ({ ...g, id: g.goalIds[0] })));
        }

        setFetchError(false);
      } catch (error) {
        setFetchError(true);
      }
    };
    fetch();
  }, [grantIds]);

  const showGoals = isRecipientReport && hasGrants;

  const addNewGoal = () => {
    toggleGoalForm(false);
    setValue('goalForEditing', newGoal);
  };

  const onDelete = (goalId) => {
    const copyOfSelectedGoals = selectedGoals.map((goal) => ({ ...goal }));
    const index = copyOfSelectedGoals.findIndex((goal) => goal.id === goalId);

    if (index !== -1) {
      copyOfSelectedGoals.splice(index, 1);
    }

    onUpdateGoals(copyOfSelectedGoals);
  };

  const onEdit = (goal, index) => {
    const currentlyEditing = getValues('goalForEditing') ? { ...getValues('goalForEditing') } : null;
    if (currentlyEditing) {
      const goalForEditingObjectives = getValues('goalForEditing.objectives') ? [...getValues('goalForEditing.objectives')] : [];
      const name = getValues('goalName');
      const endDate = getValues('goalEndDate');
      const areGoalsValid = validateGoals(
        [{
          ...currentlyEditing,
          name,
          endDate,
          objectives: goalForEditingObjectives,
        }],
        setError,
      );
      if (areGoalsValid !== true) {
        return;
      }
    }

    // make this goal the editable goal
    setValue('goalForEditing', goal);
    const objectives = getValues(`goals[${index}].objectives`) || [];

    setValue('goalForEditing.objectives', objectives);
    setValue('goalEndDate', goal.endDate);
    setValue('goalName', goal.name);

    toggleGoalForm(false);

    // remove the goal from the "selected goals"
    const copyOfSelectedGoals = selectedGoals.map((g) => ({ ...g }));
    copyOfSelectedGoals.splice(index, 1);
    if (currentlyEditing) {
      copyOfSelectedGoals.push(currentlyEditing);
    }

    onUpdateGoals(copyOfSelectedGoals);
  };

  // the read only component expects things a little differently
  const goalsForReview = selectedGoals.map((goal, index) => {
    const fieldArrayName = `goals[${index}].objectives`;
    const objectives = getValues(fieldArrayName) || [];
    return {
      ...goal,
      goalName: goal.name,
      grants: [],
      objectives,
    };
  });

  // we need to figure out our options based on author/collaborator roles
  const collaborators = watch('collaborators');
  const author = watch('author');

  // create an exclusive set of roles
  // from the collaborators & author
  const roles = useMemo(() => {
    const collabs = collaborators || [];
    const auth = author || { role: '' };

    return Array.from(
      new Set(
        [...collabs, auth].map(({ role }) => role).flat(),
      ),
    );
  }, [author, collaborators]);

  return (
    <>
      <Helmet>
        <title>Goals and objectives</title>
      </Helmet>
<<<<<<< HEAD
      <p className="usa-prose">
        <Req className="margin-right-1" />
        indicates required field
      </p>

      {/**
        * on non-recipient reports, only objectives are shown
      */}
      {!isRecipientReport && (<OtherEntity roles={roles} />)}

      {(isRecipientReport && !showGoals) && (
      <Alert type="info" noIcon>
        <p className="usa-prose">To create goals, first select a recipient.</p>
      </Alert>
=======
      <Fieldset className="smart-hub--report-legend margin-top-4" legend="Context">
        <Label htmlFor="context">Provide background or context for this activity</Label>
        <div className="smart-hub--text-area__resize-vertical margin-top-1">
          <HookFormRichEditor ariaLabel="Context" name="context" id="context" />
        </div>
      </Fieldset>
      {!isRecipientReport && (
        <Fieldset className="smart-hub--report-legend margin-top-4" legend="Objectives for other entity TTA">
          <ObjectivePicker recipientIds={recipients.map((r) => r.id)} />
        </Fieldset>
>>>>>>> 2ae089be
      )}

      {/**
        * all goals for review
      */}
      { goalsForReview.length ? (
        <ReadOnly
          onEdit={onEdit}
          onDelete={onDelete}
          createdGoals={goalsForReview}
        />
      ) : null }

      {/**
        * conditionally show the goal picker
      */}
      {showGoals && !isGoalFormClosed
        ? (
          <>
            <h3 className="margin-bottom-0 margin-top-4">Goal summary</h3>
            { fetchError && (<ConnectionError />)}
<<<<<<< HEAD
            <Fieldset className="margin-0">
              <GoalPicker
                availableGoals={availableGoals}
                roles={roles}
              />
            </Fieldset>
          </>
        ) : (
          null
        ) }

      {/**
        * we show the add new goal button if we are reviewing existing goals
        * and if the report HAS goals
        */}
      {showGoals && isGoalFormClosed && isRecipientReport
        ? (
          <PlusButton onClick={addNewGoal} text="Add new goal" />
        ) : (
          null
        ) }
=======
            <GoalPicker
              grantIds={grantIds}
              availableGoals={availableGoals}
            />
          </Fieldset>
        )}
>>>>>>> 2ae089be
    </>
  );
};

GoalsObjectives.propTypes = {};

const ReviewSection = () => {
  const { watch } = useFormContext();
  const {
    activityRecipientType,
  } = watch();

  const otherEntity = activityRecipientType === 'other-entity';

  return (
    <>
      {!otherEntity
        && <RecipientReviewSection />}
      {otherEntity
        && <OtherEntityReviewSection />}
    </>
  );
};

export default {
  position: 2,
  label: 'Goals and objectives',
  titleOverride: (formData) => {
    const { activityRecipientType } = formData;
    if (activityRecipientType === 'other-entity') {
      return 'Objectives and topics';
    }
    return 'Goals and objectives';
  },
  path: 'goals-objectives',
  review: false,
  isPageComplete: (formData) => {
    const { activityRecipientType } = formData;

    if (!activityRecipientType) {
      return false;
    }

    if (activityRecipientType === 'other-entity') {
      return validateObjectives(formData.objectivesWithoutGoals) === true;
    }
    return activityRecipientType !== 'recipient' || validateGoals(formData.goals) === true;
  },
  reviewSection: () => <ReviewSection />,
  render: () => (
    <GoalsObjectives />
  ),
};<|MERGE_RESOLUTION|>--- conflicted
+++ resolved
@@ -20,13 +20,9 @@
 import OtherEntity from './components/OtherEntity';
 
 const GoalsObjectives = () => {
-<<<<<<< HEAD
   const {
     watch, setValue, getValues, setError,
   } = useFormContext();
-=======
-  const { watch, setValue } = useFormContext();
->>>>>>> 2ae089be
   const recipients = watch('activityRecipients');
   const goalsOnForm = watch('goals');
   const activityRecipientType = watch('activityRecipientType');
@@ -196,7 +192,6 @@
       <Helmet>
         <title>Goals and objectives</title>
       </Helmet>
-<<<<<<< HEAD
       <p className="usa-prose">
         <Req className="margin-right-1" />
         indicates required field
@@ -211,18 +206,6 @@
       <Alert type="info" noIcon>
         <p className="usa-prose">To create goals, first select a recipient.</p>
       </Alert>
-=======
-      <Fieldset className="smart-hub--report-legend margin-top-4" legend="Context">
-        <Label htmlFor="context">Provide background or context for this activity</Label>
-        <div className="smart-hub--text-area__resize-vertical margin-top-1">
-          <HookFormRichEditor ariaLabel="Context" name="context" id="context" />
-        </div>
-      </Fieldset>
-      {!isRecipientReport && (
-        <Fieldset className="smart-hub--report-legend margin-top-4" legend="Objectives for other entity TTA">
-          <ObjectivePicker recipientIds={recipients.map((r) => r.id)} />
-        </Fieldset>
->>>>>>> 2ae089be
       )}
 
       {/**
@@ -244,7 +227,6 @@
           <>
             <h3 className="margin-bottom-0 margin-top-4">Goal summary</h3>
             { fetchError && (<ConnectionError />)}
-<<<<<<< HEAD
             <Fieldset className="margin-0">
               <GoalPicker
                 availableGoals={availableGoals}
@@ -266,14 +248,6 @@
         ) : (
           null
         ) }
-=======
-            <GoalPicker
-              grantIds={grantIds}
-              availableGoals={availableGoals}
-            />
-          </Fieldset>
-        )}
->>>>>>> 2ae089be
     </>
   );
 };
