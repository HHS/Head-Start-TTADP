--- conflicted
+++ resolved
@@ -4,22 +4,17 @@
 import useDeepCompareEffect from 'use-deep-compare-effect';
 import { useFormContext } from 'react-hook-form/dist/index.ie11';
 import { isUndefined } from 'lodash';
-import { Editor } from 'react-draft-wysiwyg';
-import { getEditorState } from '../../../utils';
 
 import HtmlReviewItem from './Review/HtmlReviewItem';
 import Section from './Review/ReviewSection';
 import GoalPicker from './components/GoalPicker';
 import { getGoals } from '../../../fetchers/activityReports';
 import { validateGoals } from './components/goalValidator';
-<<<<<<< HEAD
-import RichEditor from '../../../components/RichEditor';
-=======
+import HookFormRichEditor from '../../../components/HookFormRichEditor';
 import ObjectivePicker from './components/ObjectivePicker';
 import GranteeReviewSection from './components/GranteeReviewSection';
 import NonGranteeReviewSection from './components/NonGranteeReviewSection';
 import { validateObjectives } from './components/objectiveValidator';
->>>>>>> dd88f778
 
 const GoalsObjectives = () => {
   const { watch } = useFormContext();
@@ -65,7 +60,7 @@
       <Fieldset className="smart-hub--report-legend margin-top-4" legend="Context">
         <Label htmlFor="context">OPTIONAL: Provide background or context for this activity</Label>
         <div className="margin-top-1">
-          <RichEditor name="context" id="context" />
+          <HookFormRichEditor name="context" id="context" />
         </div>
       </Fieldset>
     </>
@@ -97,62 +92,10 @@
           name="context"
         />
       </Section>
-<<<<<<< HEAD
-      <Section
-        hidePrint={isUndefined(goals)}
-        key="Goals"
-        basePath="goals-objectives"
-        anchor="goals-and-objectives"
-        title="Goals"
-      >
-        {goals.map((goal) => {
-          const objectives = goal.objectives || [];
-          return (
-            <div key={goal.id}>
-              <div className="grid-row margin-bottom-3 desktop:margin-bottom-0 margin-top-2">
-                <span>
-                  <span className="text-bold">Goal:</span>
-                  {' '}
-                  {goal.name}
-                </span>
-                <div className="padding-left-2 margin-top-2">
-                  <>
-                    {objectives.map((objective) => (
-                      <div key={objective.id} className="desktop:flex-align-end display-flex flex-column flex-justify-center margin-top-1">
-                        <div>
-                          <span className="text-bold">Objective:</span>
-                          {' '}
-                          {objective.title}
-                        </div>
-                        <div>
-                          <span className="text-bold">Status:</span>
-                          {' '}
-                          {objective.status}
-                        </div>
-                        <div>
-                          <span className="text-bold">TTA Provided:</span>
-                          {' '}
-                          <Editor
-                            readOnly
-                            toolbarHidden
-                            defaultEditorState={getEditorState(objective.ttaProvided)}
-                          />
-                        </div>
-                      </div>
-                    ))}
-                  </>
-                </div>
-              </div>
-            </div>
-          );
-        })}
-      </Section>
-=======
       {!nonGrantee
         && <GranteeReviewSection />}
       {nonGrantee
         && <NonGranteeReviewSection />}
->>>>>>> dd88f778
     </>
   );
 };
