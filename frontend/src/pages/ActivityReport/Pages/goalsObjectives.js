--- conflicted
+++ resolved
@@ -426,11 +426,7 @@
         return (
           <>
             <Button id="draft-goals-objectives-save-continue" className="margin-right-1" type="button" disabled={isAppLoading || weAreAutoSaving} onClick={onContinue}>{`Save ${isOtherEntityReport ? 'objectives' : 'goal'}`}</Button>
-<<<<<<< HEAD
-            <Button id="draft-goals-objectives-save-draft" className="usa-button--outline" type="button" disabled={isAppLoading || weAreAutoSaving} onClick={async () => onSaveDraft(false)}>Save draft</Button>
-=======
             <Button id="draft-goals-objectives-save-draft" className="usa-button--outline" type="button" disabled={isAppLoading || weAreAutoSaving} onClick={() => onSaveDraft(false)}>Save draft</Button>
->>>>>>> 5d58cb3b
             <Button id="draft-goals-objectives-back" outline type="button" disabled={isAppLoading} onClick={() => { onUpdatePage(1); }}>Back</Button>
           </>
         );
