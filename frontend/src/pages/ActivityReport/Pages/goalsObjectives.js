/* eslint-disable react/jsx-props-no-spreading */
// disabling prop spreading to use the "register" function from react hook form the same
// way they did in thier examples
/* eslint-disable arrow-body-style */
import React, { useState, useMemo } from 'react';
import { Helmet } from 'react-helmet';
import { Alert, Fieldset } from '@trussworks/react-uswds';
import useDeepCompareEffect from 'use-deep-compare-effect';
import { useFormContext, useController } from 'react-hook-form/dist/index.ie11';
import GoalPicker, { newGoal } from './components/GoalPicker';
import { getGoals } from '../../../fetchers/activityReports';
import { validateGoals } from './components/goalValidator';
import RecipientReviewSection from './components/RecipientReviewSection';
import OtherEntityReviewSection from './components/OtherEntityReviewSection';
import { validateObjectives } from './components/objectiveValidator';
import Req from '../../../components/Req';
import ReadOnly from '../../../components/GoalForm/ReadOnly';
import PlusButton from '../../../components/GoalForm/PlusButton';
import OtherEntity from './components/OtherEntity';
import ConnectionError from './components/ConnectionError';
import Req from '../../../components/Req';
import ReadOnly from '../../../components/GoalForm/ReadOnly';
import PlusButton from '../../../components/GoalForm/PlusButton';
import OtherEntity from './components/OtherEntity';

const GoalsObjectives = () => {
  const {
    watch, setValue, getValues, setError,
  } = useFormContext();
  const recipients = watch('activityRecipients');
  const activityRecipientType = watch('activityRecipientType');

  const isRecipientReport = activityRecipientType === 'recipient';
  const grantIds = isRecipientReport ? recipients.map((r) => {
    if (r.grant) {
      return r.grant.id;
    }

    return r.id || r.value;
  }) : [];

  const [fetchError, setFetchError] = useState(false);
  const [availableGoals, updateAvailableGoals] = useState([]);
  const hasGrants = grantIds.length > 0;

  const {
    field: {
      onChange: onUpdateGoals,
      value: selectedGoals,
    },
  } = useController({
    name: 'goals',
    rules: {
      validate: {
        validateGoals,
      },
    },
    defaultValue: [],
  });

  const {
    field: {
      onChange: toggleGoalForm,
      value: isGoalFormClosed,
    },
  } = useController({
    name: 'isGoalFormClosed',
<<<<<<< HEAD
    defaultValue: selectedGoals.length > 0,
=======
    defaultValue: false,
>>>>>>> a95e1dfe
  });

  useDeepCompareEffect(() => {
    const fetch = async () => {
      try {
        if (isRecipientReport && hasGrants) {
          const fetchedGoals = await getGoals(grantIds);
<<<<<<< HEAD
          const formattedGoals = fetchedGoals.map((g) => ({ ...g, grantIds }));
          updateAvailableGoals(formattedGoals);
=======
          // we map these goals so we have a single unique value to use in <GoalPicker /> as a value
          // here, the first id in the goalIds (there will always be a goal Id, and it will
          // always be unique)
          updateAvailableGoals(fetchedGoals.map((g) => ({ ...g, id: g.goalIds[0] })));
>>>>>>> a95e1dfe
        }

        setFetchError(false);
      } catch (error) {
        setFetchError(true);
      }
    };
    fetch();
  }, [grantIds]);

  const showGoals = isRecipientReport && hasGrants;

  const addNewGoal = () => {
    toggleGoalForm(false);
    setValue('goalForEditing', newGoal);
  };

  const onDelete = (goalId) => {
    const copyOfSelectedGoals = selectedGoals.map((goal) => ({ ...goal }));
    const index = copyOfSelectedGoals.findIndex((goal) => goal.id === goalId);

    if (index !== -1) {
      copyOfSelectedGoals.splice(index, 1);
    }

    onUpdateGoals(copyOfSelectedGoals);
  };

  const onEdit = (goal, index) => {
    const currentlyEditing = getValues('goalForEditing') ? { ...getValues('goalForEditing') } : null;
    if (currentlyEditing) {
      const goalForEditingObjectives = getValues('goalForEditing.objectives') ? [...getValues('goalForEditing.objectives')] : [];
      const name = getValues('goalName');
      const endDate = getValues('goalEndDate');
      const areGoalsValid = validateGoals(
        [{
          ...currentlyEditing,
          name,
          endDate,
          objectives: goalForEditingObjectives,
        }],
        setError,
      );
      if (areGoalsValid !== true) {
        return;
      }
    }

    // make this goal the editable goal
    setValue('goalForEditing', goal);
    const objectives = getValues(`goals[${index}].objectives`) || [];

    setValue('goalForEditing.objectives', objectives);
    setValue('goalEndDate', goal.endDate);
    setValue('goalName', goal.name);

    toggleGoalForm(false);

    // remove the goal from the "selected goals"
    const copyOfSelectedGoals = selectedGoals.map((g) => ({ ...g }));
    copyOfSelectedGoals.splice(index, 1);
    if (currentlyEditing) {
      copyOfSelectedGoals.push(currentlyEditing);
    }

    onUpdateGoals(copyOfSelectedGoals);
  };

  // the read only component expects things a little differently
  const goalsForReview = selectedGoals.map((goal, index) => {
    const fieldArrayName = `goals[${index}].objectives`;
    const objectives = getValues(fieldArrayName) || [];
    return {
      ...goal,
      goalName: goal.name,
      grants: [],
      objectives,
    };
  });

  // we need to figure out our options based on author/collaborator roles
  const collaborators = watch('collaborators');
  const author = watch('author');

  // create an exclusive set of roles
  // from the collaborators & author
  const roles = useMemo(() => {
    const collabs = collaborators || [];
    const auth = author || { role: '' };

    return Array.from(
      new Set(
        [...collabs, auth].map(({ role }) => role).flat(),
      ),
    );
  }, [author, collaborators]);

  return (
    <>
      <Helmet>
        <title>Goals and objectives</title>
      </Helmet>
      <p className="usa-prose">
        <Req className="margin-right-1" />
        indicates required field
      </p>

      {/**
        * on non-recipient reports, only objectives are shown
      */}
      {!isRecipientReport && (<OtherEntity roles={roles} />)}

      {(isRecipientReport && !showGoals) && (
      <Alert type="info" noIcon>
        <p className="usa-prose">To create goals, first select a recipient.</p>
      </Alert>
      )}

      {/**
        * all goals for review
      */}
      { goalsForReview.length ? (
        <ReadOnly
          onEdit={onEdit}
          onDelete={onDelete}
          createdGoals={goalsForReview}
        />
      ) : null }

      {/**
        * conditionally show the goal picker
      */}
      {showGoals && !isGoalFormClosed
        ? (
          <>
            <h3 className="margin-bottom-0 margin-top-4">Goal summary</h3>
<<<<<<< HEAD
            { fetchError ? <ConnectionError /> : null }
            <Fieldset className="margin-0">
              <GoalPicker
                grantIds={grantIds}
=======
            { fetchError && (<ConnectionError />)}
            <Fieldset className="margin-0">
              <GoalPicker
>>>>>>> a95e1dfe
                availableGoals={availableGoals}
                roles={roles}
              />
            </Fieldset>
          </>
        ) : (
          null
        ) }

      {/**
        * we show the add new goal button if we are reviewing existing goals
        * and if the report HAS goals
        */}
      {showGoals && isGoalFormClosed && isRecipientReport
        ? (
          <PlusButton onClick={addNewGoal} text="Add new goal" />
        ) : (
          null
        ) }
    </>
  );
};

GoalsObjectives.propTypes = {};

const ReviewSection = () => {
  const { watch } = useFormContext();
  const {
    activityRecipientType,
  } = watch();

  const otherEntity = activityRecipientType === 'other-entity';

  return (
    <>
      {!otherEntity
        && <RecipientReviewSection />}
      {otherEntity
        && <OtherEntityReviewSection />}
    </>
  );
};

export default {
  position: 2,
  label: 'Goals and objectives',
  titleOverride: (formData) => {
    const { activityRecipientType } = formData;
    if (activityRecipientType === 'other-entity') {
      return 'Objectives and topics';
    }
    return 'Goals and objectives';
  },
  path: 'goals-objectives',
  review: false,
  isPageComplete: (formData) => {
    const { activityRecipientType } = formData;

    if (!activityRecipientType) {
      return false;
    }

    if (activityRecipientType === 'other-entity') {
      return validateObjectives(formData.objectivesWithoutGoals) === true;
    }
    return activityRecipientType !== 'recipient' || validateGoals(formData.goals) === true;
  },
  reviewSection: () => <ReviewSection />,
  render: () => (
    <GoalsObjectives />
  ),
};<|MERGE_RESOLUTION|>--- conflicted
+++ resolved
@@ -13,10 +13,6 @@
 import RecipientReviewSection from './components/RecipientReviewSection';
 import OtherEntityReviewSection from './components/OtherEntityReviewSection';
 import { validateObjectives } from './components/objectiveValidator';
-import Req from '../../../components/Req';
-import ReadOnly from '../../../components/GoalForm/ReadOnly';
-import PlusButton from '../../../components/GoalForm/PlusButton';
-import OtherEntity from './components/OtherEntity';
 import ConnectionError from './components/ConnectionError';
 import Req from '../../../components/Req';
 import ReadOnly from '../../../components/GoalForm/ReadOnly';
@@ -65,11 +61,7 @@
     },
   } = useController({
     name: 'isGoalFormClosed',
-<<<<<<< HEAD
     defaultValue: selectedGoals.length > 0,
-=======
-    defaultValue: false,
->>>>>>> a95e1dfe
   });
 
   useDeepCompareEffect(() => {
@@ -77,15 +69,8 @@
       try {
         if (isRecipientReport && hasGrants) {
           const fetchedGoals = await getGoals(grantIds);
-<<<<<<< HEAD
           const formattedGoals = fetchedGoals.map((g) => ({ ...g, grantIds }));
           updateAvailableGoals(formattedGoals);
-=======
-          // we map these goals so we have a single unique value to use in <GoalPicker /> as a value
-          // here, the first id in the goalIds (there will always be a goal Id, and it will
-          // always be unique)
-          updateAvailableGoals(fetchedGoals.map((g) => ({ ...g, id: g.goalIds[0] })));
->>>>>>> a95e1dfe
         }
 
         setFetchError(false);
@@ -222,16 +207,10 @@
         ? (
           <>
             <h3 className="margin-bottom-0 margin-top-4">Goal summary</h3>
-<<<<<<< HEAD
-            { fetchError ? <ConnectionError /> : null }
+            { fetchError && (<ConnectionError />)}
             <Fieldset className="margin-0">
               <GoalPicker
                 grantIds={grantIds}
-=======
-            { fetchError && (<ConnectionError />)}
-            <Fieldset className="margin-0">
-              <GoalPicker
->>>>>>> a95e1dfe
                 availableGoals={availableGoals}
                 roles={roles}
               />
