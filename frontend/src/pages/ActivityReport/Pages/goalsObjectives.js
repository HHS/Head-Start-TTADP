/* eslint-disable react/jsx-props-no-spreading */
// disabling prop spreading to use the "register" function from react hook form the same
// way they did in thier examples
/* eslint-disable arrow-body-style */
import React, { useState, useMemo } from 'react';
import { Helmet } from 'react-helmet';
import { Alert, Fieldset } from '@trussworks/react-uswds';
import useDeepCompareEffect from 'use-deep-compare-effect';
import { useFormContext, useController } from 'react-hook-form/dist/index.ie11';
import GoalPicker, { newGoal } from './components/GoalPicker';
import { getGoals } from '../../../fetchers/activityReports';
import { validateGoals } from './components/goalValidator';
import RecipientReviewSection from './components/RecipientReviewSection';
import OtherEntityReviewSection from './components/OtherEntityReviewSection';
import { validateObjectives } from './components/objectiveValidator';
<<<<<<< HEAD
import Req from '../../../components/Req';
import ReadOnly from '../../../components/GoalForm/ReadOnly';
import PlusButton from '../../../components/GoalForm/PlusButton';
import OtherEntity from './components/OtherEntity';
=======
import ConnectionError from './components/ConnectionError';
>>>>>>> a0efc643

const GoalsObjectives = () => {
  const {
    watch, setValue, getValues, setError,
  } = useFormContext();
  const recipients = watch('activityRecipients');
  const activityRecipientType = watch('activityRecipientType');

  const isRecipientReport = activityRecipientType === 'recipient';
  const grantIds = isRecipientReport ? recipients.map((r) => r.activityRecipientId) : [];

  const [fetchError, setFetchError] = useState(false);
  const [availableGoals, updateAvailableGoals] = useState([]);
  const hasGrants = grantIds.length > 0;

  const {
    field: {
      onChange: onUpdateGoals,
      value: selectedGoals,
    },
  } = useController({
    name: 'goals',
    rules: {
      validate: {
        validateGoals,
      },
    },
    defaultValue: [],
  });

  const {
    field: {
      onChange: toggleGoalForm,
      value: isGoalFormClosed,
    },
  } = useController({
    name: 'isGoalFormClosed',
    defaultValue: false,
  });

  useDeepCompareEffect(() => {
    const fetch = async () => {
      try {
        if (isRecipientReport && hasGrants) {
          const fetchedGoals = await getGoals(grantIds);
          updateAvailableGoals(fetchedGoals);
        }

        setFetchError(false);
      } catch (error) {
        setFetchError(true);
      }
    };
    fetch();
  }, [grantIds]);

  const showGoals = isRecipientReport && hasGrants;

  const addNewGoal = () => {
    toggleGoalForm(false);
    setValue('goalForEditing', newGoal);
  };

  const onDelete = (goalId) => {
    const copyOfSelectedGoals = selectedGoals.map((goal) => ({ ...goal }));
    const index = copyOfSelectedGoals.findIndex((goal) => goal.id === goalId);

    if (index !== -1) {
      copyOfSelectedGoals.splice(index, 1);
    }

    onUpdateGoals(copyOfSelectedGoals);
  };

  const onEdit = (goal, index) => {
    const currentlyEditing = getValues('goalForEditing') ? { ...getValues('goalForEditing') } : null;
    if (currentlyEditing) {
      const goalForEditingObjectives = getValues('goalForEditing.objectives') ? [...getValues('goalForEditing.objectives')] : [];
      const name = getValues('goalName');
      const endDate = getValues('goalEndDate');
      const areGoalsValid = validateGoals(
        [{
          ...currentlyEditing,
          name,
          endDate,
          objectives: goalForEditingObjectives,
        }],
        setError,
      );
      if (areGoalsValid !== true) {
        return;
      }
    }

    // make this goal the editable goal
    setValue('goalForEditing', goal);
    const objectives = getValues(`goals[${index}].objectives`) || [];

    setValue('goalForEditing.objectives', objectives);
    setValue('goalEndDate', goal.endDate);
    setValue('goalName', goal.name);

    toggleGoalForm(false);

    // remove the goal from the "selected goals"
    const copyOfSelectedGoals = selectedGoals.map((g) => ({ ...g }));
    copyOfSelectedGoals.splice(index, 1);
    if (currentlyEditing) {
      copyOfSelectedGoals.push(currentlyEditing);
    }

    onUpdateGoals(copyOfSelectedGoals);
  };

  // the read only component expects things a little differently
  const goalsForReview = selectedGoals.map((goal, index) => {
    const fieldArrayName = `goals[${index}].objectives`;
    const objectives = getValues(fieldArrayName) || [];
    return {
      ...goal,
      goalName: goal.name,
      grants: [],
      objectives,
    };
  });

  // we need to figure out our options based on author/collaborator roles
  const collaborators = watch('collaborators');
  const author = watch('author');

  // create an exclusive set of roles
  // from the collaborators & author
  const roles = useMemo(() => {
    const collabs = collaborators || [];
    const auth = author || { role: '' };

    return Array.from(
      new Set(
        [...collabs, auth].map(({ role }) => role).flat(),
      ),
    );
  }, [author, collaborators]);

  return (
    <>
      <Helmet>
        <title>Goals and objectives</title>
      </Helmet>
      <p className="usa-prose">
        <Req className="margin-right-1" />
        indicates required field
      </p>

      {/**
        * on non-recipient reports, only objectives are shown
      */}
      {!isRecipientReport && (<OtherEntity roles={roles} />)}

      {(isRecipientReport && !showGoals) && (
      <Alert type="info" noIcon>
        <p className="usa-prose">To create goals, first select a recipient.</p>
      </Alert>
      )}
<<<<<<< HEAD

      {/**
        * all goals for review
      */}
      { goalsForReview.length ? (
        <ReadOnly
          onEdit={onEdit}
          onDelete={onDelete}
          createdGoals={goalsForReview}
        />
      ) : null }

      {/**
        * conditionally show the goal picker
      */}
      {showGoals && !isGoalFormClosed
        ? (
          <>
            <h3 className="margin-bottom-0 margin-top-4">Goal summary</h3>
            <Fieldset className="margin-0">
              <GoalPicker
                availableGoals={availableGoals}
                roles={roles}
              />
            </Fieldset>
          </>
        ) : (
          null
        ) }

      {/**
        * we show the add new goal button if we are reviewing existing goals
        * and if the report HAS goals
        */}
      {showGoals && isGoalFormClosed && isRecipientReport
        ? (
          <PlusButton onClick={addNewGoal} text="Add new goal" />
        ) : (
          null
        ) }
=======
      {showGoals
        && (
          <Fieldset className="smart-hub--report-legend margin-top-4" legend="Goals and objectives">
            <div id="goals-and-objectives" />
            { fetchError && (<ConnectionError />)}
            <GoalPicker
              availableGoals={availableGoals}
            />
          </Fieldset>
        )}
>>>>>>> a0efc643
    </>
  );
};

GoalsObjectives.propTypes = {};

const ReviewSection = () => {
  const { watch } = useFormContext();
  const {
    activityRecipientType,
  } = watch();

  const otherEntity = activityRecipientType === 'other-entity';

  return (
    <>
      {!otherEntity
        && <RecipientReviewSection />}
      {otherEntity
        && <OtherEntityReviewSection />}
    </>
  );
};

export default {
  position: 2,
  label: 'Goals and objectives',
  titleOverride: (formData) => {
    const { activityRecipientType } = formData;
    if (activityRecipientType === 'other-entity') {
      return 'Objectives and topics';
    }
    return 'Goals and objectives';
  },
  path: 'goals-objectives',
  review: false,
  isPageComplete: (formData) => {
    const { activityRecipientType } = formData;

    if (!activityRecipientType) {
      return false;
    }

    if (activityRecipientType === 'other-entity') {
      return validateObjectives(formData.objectivesWithoutGoals) === true;
    }
    return activityRecipientType !== 'recipient' || validateGoals(formData.goals) === true;
  },
  reviewSection: () => <ReviewSection />,
  render: () => (
    <GoalsObjectives />
  ),
};<|MERGE_RESOLUTION|>--- conflicted
+++ resolved
@@ -13,14 +13,11 @@
 import RecipientReviewSection from './components/RecipientReviewSection';
 import OtherEntityReviewSection from './components/OtherEntityReviewSection';
 import { validateObjectives } from './components/objectiveValidator';
-<<<<<<< HEAD
 import Req from '../../../components/Req';
 import ReadOnly from '../../../components/GoalForm/ReadOnly';
 import PlusButton from '../../../components/GoalForm/PlusButton';
 import OtherEntity from './components/OtherEntity';
-=======
 import ConnectionError from './components/ConnectionError';
->>>>>>> a0efc643
 
 const GoalsObjectives = () => {
   const {
@@ -184,7 +181,6 @@
         <p className="usa-prose">To create goals, first select a recipient.</p>
       </Alert>
       )}
-<<<<<<< HEAD
 
       {/**
         * all goals for review
@@ -204,6 +200,7 @@
         ? (
           <>
             <h3 className="margin-bottom-0 margin-top-4">Goal summary</h3>
+            { fetchError ? <ConnectionError /> : null }
             <Fieldset className="margin-0">
               <GoalPicker
                 availableGoals={availableGoals}
@@ -225,18 +222,6 @@
         ) : (
           null
         ) }
-=======
-      {showGoals
-        && (
-          <Fieldset className="smart-hub--report-legend margin-top-4" legend="Goals and objectives">
-            <div id="goals-and-objectives" />
-            { fetchError && (<ConnectionError />)}
-            <GoalPicker
-              availableGoals={availableGoals}
-            />
-          </Fieldset>
-        )}
->>>>>>> a0efc643
     </>
   );
 };
