/* eslint-disable react/jsx-props-no-spreading */
// disabling prop spreading to use the "register" function from react hook form the same
// way they did in thier examples
/* eslint-disable arrow-body-style */
import React, { useState, useMemo, useContext } from 'react';
import PropTypes from 'prop-types';
import { Helmet } from 'react-helmet';
import { Alert, Fieldset } from '@trussworks/react-uswds';
import useDeepCompareEffect from 'use-deep-compare-effect';
import { useFormContext, useController } from 'react-hook-form/dist/index.ie11';
import { Link } from 'react-router-dom';
import GoalPicker, { newGoal } from './components/GoalPicker';
import { getGoals } from '../../../fetchers/activityReports';
import { validateGoals } from './components/goalValidator';
import RecipientReviewSection from './components/RecipientReviewSection';
import OtherEntityReviewSection from './components/OtherEntityReviewSection';
import { validateObjectives } from './components/objectiveValidator';
import ConnectionError from './components/ConnectionError';
import Req from '../../../components/Req';
import ReadOnly from '../../../components/GoalForm/ReadOnly';
import PlusButton from '../../../components/GoalForm/PlusButton';
import OtherEntity from './components/OtherEntity';
import GoalFormContext from '../../../GoalFormContext';

const GoalsObjectives = ({ reportId }) => {
  const {
    watch, setValue, getValues, setError,
  } = useFormContext();

  const { isGoalFormClosed, toggleGoalForm } = useContext(GoalFormContext);

  const recipients = watch('activityRecipients');
  const activityRecipientType = watch('activityRecipientType');
  const activityReportId = watch('id');
  const isRecipientReport = activityRecipientType === 'recipient';
  const isOtherEntityReport = activityRecipientType === 'other-entity';
  const grantIds = isRecipientReport ? recipients.map((r) => {
    if (r.grant) {
      return r.grant.id;
    }

    return r.activityRecipientId;
  }) : [];
  const activityRecipientIds = recipients.map((r) => r.activityRecipientId);

  const [fetchError, setFetchError] = useState(false);
  const [availableGoals, updateAvailableGoals] = useState([]);
  const hasGrants = grantIds.length > 0;

  const {
    field: {
      onChange: onUpdateGoals,
      value: selectedGoals,
    },
  } = useController({
    name: 'goals',
    rules: {
      validate: {
        validateGoals,
      },
    },
    defaultValue: [],
  });

  useDeepCompareEffect(() => {
    const fetch = async () => {
      try {
        if (isRecipientReport && hasGrants) {
          const fetchedGoals = await getGoals(grantIds);
          const formattedGoals = fetchedGoals.map((g) => ({ ...g, grantIds }));
          updateAvailableGoals(formattedGoals);
        }

        setFetchError(false);
      } catch (error) {
        setFetchError(true);
      }
    };
    fetch();
  }, [grantIds]);

  const showGoals = isRecipientReport && hasGrants;

  const addNewGoal = () => {
    toggleGoalForm(false);
    setValue('goalForEditing', newGoal(grantIds));
  };

  const onRemove = (goalId) => {
    const copyOfSelectedGoals = selectedGoals.map((goal) => ({ ...goal }));
    const index = copyOfSelectedGoals.findIndex((goal) => goal.id === goalId);

    if (index !== -1) {
      copyOfSelectedGoals.splice(index, 1);
    }

    onUpdateGoals(copyOfSelectedGoals);
  };

  const onEdit = (goal, index) => {
    const currentlyEditing = getValues('goalForEditing') ? { ...getValues('goalForEditing') } : null;
    if (currentlyEditing) {
      const goalForEditingObjectives = getValues('goalForEditing.objectives') ? [...getValues('goalForEditing.objectives')] : [];
      const name = getValues('goalName');
      const endDate = getValues('goalEndDate');

      const areGoalsValid = validateGoals(
        [{
          ...currentlyEditing,
          name,
          endDate,
          objectives: goalForEditingObjectives,
        }],
        setError,
      );
      if (areGoalsValid !== true) {
        return;
      }
    }

    // make this goal the editable goal
    setValue('goalForEditing', goal);
    const objectives = getValues(`goals[${index}].objectives`) || [];

    setValue('goalForEditing.objectives', objectives);
    setValue('goalEndDate', goal.endDate);
    setValue('goalName', goal.name);

    toggleGoalForm(false);

    // remove the goal from the "selected goals"
    const copyOfSelectedGoals = selectedGoals.map((g) => ({ ...g }));
    copyOfSelectedGoals.splice(index, 1);
    if (currentlyEditing) {
      copyOfSelectedGoals.push(currentlyEditing);
    }

    onUpdateGoals(copyOfSelectedGoals);
  };

  // the read only component expects things a little differently
  const goalsForReview = selectedGoals.map((goal, index) => {
    const fieldArrayName = `goals[${index}].objectives`;
    const objectives = getValues(fieldArrayName) || [];
    return {
      ...goal,
      goalName: goal.name,
      grants: [],
      objectives,
    };
  });

  // we need to figure out our options based on author/collaborator roles
  const collaborators = watch('activityReportCollaborators');
  const author = watch('author');

  // create an exclusive set of roles
  // from the collaborators & author
  const roles = useMemo(() => {
    const collabs = collaborators || [];
    const auth = author || { roles: [] };
    const authorRoles = auth.roles.map((r) => r.fullName);

    const collaboratorRoles = collabs.map((c) => (
      c.collaboratorRoles ? c.collaboratorRoles.map((r) => r.fullName) : []
    )).flat();

    return Array.from(
      new Set(
        [...collaboratorRoles, ...authorRoles],
      ),
    );
  }, [author, collaborators]);

  return (
    <>
      <Helmet>
        <title>Goals and objectives</title>
      </Helmet>
      <p className="usa-prose">
        <Req className="margin-right-1" />
        indicates required field
      </p>
      {(!isOtherEntityReport && !isRecipientReport) && (
        <Alert noIcon type="info">
          To add goals and objectives, indicate who the activity was for in
          {' '}
          <Link to={`/activity-reports/${activityReportId}/activity-summary`}>Activity Summary</Link>
          .
        </Alert>
      )}

      {/**
        * on non-recipient reports, only objectives are shown
      */}
<<<<<<< HEAD
      {!isRecipientReport && (
      <OtherEntity
        roles={roles}
        recipientIds={activityRecipientIds}
      />
      )}
=======
      {isOtherEntityReport && (<OtherEntity roles={roles} />)}
>>>>>>> 89a09e58

      {(isRecipientReport && !showGoals) && (
      <Alert type="info" noIcon>
        <p className="usa-prose">To create goals, first select a recipient.</p>
      </Alert>
      )}

      {/**
        * all goals for review
      */}
      { goalsForReview.length ? (
        <ReadOnly
          onEdit={onEdit}
          onRemove={onRemove}
          createdGoals={goalsForReview}
        />
      ) : null }

      {/**
        * conditionally show the goal picker
      */}
      {showGoals && !isGoalFormClosed
        ? (
          <>
            <h3 className="margin-bottom-0 margin-top-4">Goal summary</h3>
            { fetchError && (<ConnectionError />)}
            <Fieldset className="margin-0">
              <GoalPicker
                grantIds={grantIds}
                availableGoals={availableGoals}
                roles={roles}
                reportId={reportId}
              />
            </Fieldset>
          </>
        ) : (
          null
        ) }

      {/**
        * we show the add new goal button if we are reviewing existing goals
        * and if the report HAS goals
        */}
      {showGoals && isGoalFormClosed && isRecipientReport
        ? (
          <PlusButton onClick={addNewGoal} text="Add new goal" />
        ) : (
          null
        ) }
    </>
  );
};

GoalsObjectives.propTypes = {
  reportId: PropTypes.number.isRequired,
};

const ReviewSection = () => {
  const { watch } = useFormContext();
  const {
    activityRecipientType,
  } = watch();

  const otherEntity = activityRecipientType === 'other-entity';

  return (
    <>
      {!otherEntity
        && <RecipientReviewSection />}
      {otherEntity
        && <OtherEntityReviewSection />}
    </>
  );
};

export default {
  position: 2,
  label: 'Goals and objectives',
  titleOverride: (formData) => {
    const { activityRecipientType } = formData;
    if (activityRecipientType === 'other-entity') {
      return 'Objectives and topics';
    }
    return 'Goals and objectives';
  },
  path: 'goals-objectives',
  review: false,
  isPageComplete: (formData) => {
    const { activityRecipientType } = formData;

    if (!activityRecipientType) {
      return false;
    }

    if (activityRecipientType === 'other-entity') {
      return validateObjectives(formData.objectivesWithoutGoals) === true;
    }
    return activityRecipientType !== 'recipient' || validateGoals(formData.goals) === true;
  },
  reviewSection: () => <ReviewSection />,
  render: (_additionalData, _formData, reportId) => (

    <GoalsObjectives
      reportId={reportId}
    />
  ),
};<|MERGE_RESOLUTION|>--- conflicted
+++ resolved
@@ -193,16 +193,12 @@
       {/**
         * on non-recipient reports, only objectives are shown
       */}
-<<<<<<< HEAD
       {!isRecipientReport && (
       <OtherEntity
         roles={roles}
         recipientIds={activityRecipientIds}
       />
       )}
-=======
-      {isOtherEntityReport && (<OtherEntity roles={roles} />)}
->>>>>>> 89a09e58
 
       {(isRecipientReport && !showGoals) && (
       <Alert type="info" noIcon>
