/* eslint-disable react/jsx-props-no-spreading */
// disabling prop spreading to use the "register" function from react hook form the same
// way they did in thier examples
/* eslint-disable arrow-body-style */
<<<<<<< HEAD
import React, { useState, useMemo } from 'react';
=======
import React, { useState, useMemo, useContext } from 'react';
>>>>>>> e2dfae09
import { Helmet } from 'react-helmet';
import { Alert, Fieldset } from '@trussworks/react-uswds';
import useDeepCompareEffect from 'use-deep-compare-effect';
import { useFormContext, useController } from 'react-hook-form/dist/index.ie11';
import GoalPicker, { newGoal } from './components/GoalPicker';
import { getGoals } from '../../../fetchers/activityReports';
import { validateGoals } from './components/goalValidator';
import RecipientReviewSection from './components/RecipientReviewSection';
import OtherEntityReviewSection from './components/OtherEntityReviewSection';
import { validateObjectives } from './components/objectiveValidator';
import ConnectionError from './components/ConnectionError';
import Req from '../../../components/Req';
import ReadOnly from '../../../components/GoalForm/ReadOnly';
import PlusButton from '../../../components/GoalForm/PlusButton';
import OtherEntity from './components/OtherEntity';
<<<<<<< HEAD
=======
import GoalFormContext from '../../../GoalFormContext';
>>>>>>> e2dfae09

const GoalsObjectives = () => {
  const {
    watch, setValue, getValues, setError,
  } = useFormContext();
<<<<<<< HEAD
=======

  const { isGoalFormClosed, toggleGoalForm } = useContext(GoalFormContext);

>>>>>>> e2dfae09
  const recipients = watch('activityRecipients');
  const activityRecipientType = watch('activityRecipientType');

  const isRecipientReport = activityRecipientType === 'recipient';
  const grantIds = isRecipientReport ? recipients.map((r) => {
    if (r.grant) {
      return r.grant.id;
    }

<<<<<<< HEAD
    return r.id || r.value;
=======
    return r.activityRecipientId;
>>>>>>> e2dfae09
  }) : [];

  const [fetchError, setFetchError] = useState(false);
  const [availableGoals, updateAvailableGoals] = useState([]);
  const hasGrants = grantIds.length > 0;

  const {
    field: {
      onChange: onUpdateGoals,
      value: selectedGoals,
    },
  } = useController({
    name: 'goals',
    rules: {
      validate: {
        validateGoals,
      },
    },
    defaultValue: [],
  });

<<<<<<< HEAD
  const {
    field: {
      onChange: toggleGoalForm,
      value: isGoalFormClosed,
    },
  } = useController({
    name: 'isGoalFormClosed',
    defaultValue: selectedGoals.length > 0,
  });

=======
>>>>>>> e2dfae09
  useDeepCompareEffect(() => {
    const fetch = async () => {
      try {
        if (isRecipientReport && hasGrants) {
          const fetchedGoals = await getGoals(grantIds);
          const formattedGoals = fetchedGoals.map((g) => ({ ...g, grantIds }));
          updateAvailableGoals(formattedGoals);
        }

        setFetchError(false);
      } catch (error) {
        setFetchError(true);
      }
    };
    fetch();
  }, [grantIds]);

  const showGoals = isRecipientReport && hasGrants;

  const addNewGoal = () => {
    toggleGoalForm(false);
<<<<<<< HEAD
    setValue('goalForEditing', newGoal);
=======
    setValue('goalForEditing', newGoal(grantIds));
>>>>>>> e2dfae09
  };

  const onDelete = (goalId) => {
    const copyOfSelectedGoals = selectedGoals.map((goal) => ({ ...goal }));
    const index = copyOfSelectedGoals.findIndex((goal) => goal.id === goalId);

    if (index !== -1) {
      copyOfSelectedGoals.splice(index, 1);
    }

    onUpdateGoals(copyOfSelectedGoals);
  };

  const onEdit = (goal, index) => {
    const currentlyEditing = getValues('goalForEditing') ? { ...getValues('goalForEditing') } : null;
    if (currentlyEditing) {
      const goalForEditingObjectives = getValues('goalForEditing.objectives') ? [...getValues('goalForEditing.objectives')] : [];
      const name = getValues('goalName');
      const endDate = getValues('goalEndDate');
      const areGoalsValid = validateGoals(
        [{
          ...currentlyEditing,
          name,
          endDate,
          objectives: goalForEditingObjectives,
        }],
        setError,
      );
      if (areGoalsValid !== true) {
        return;
      }
    }

    // make this goal the editable goal
    setValue('goalForEditing', goal);
    const objectives = getValues(`goals[${index}].objectives`) || [];

    setValue('goalForEditing.objectives', objectives);
    setValue('goalEndDate', goal.endDate);
    setValue('goalName', goal.name);

    toggleGoalForm(false);

    // remove the goal from the "selected goals"
    const copyOfSelectedGoals = selectedGoals.map((g) => ({ ...g }));
    copyOfSelectedGoals.splice(index, 1);
    if (currentlyEditing) {
      copyOfSelectedGoals.push(currentlyEditing);
    }

    onUpdateGoals(copyOfSelectedGoals);
  };

  // the read only component expects things a little differently
  const goalsForReview = selectedGoals.map((goal, index) => {
    const fieldArrayName = `goals[${index}].objectives`;
    const objectives = getValues(fieldArrayName) || [];
    return {
      ...goal,
      goalName: goal.name,
      grants: [],
      objectives,
    };
  });

  // we need to figure out our options based on author/collaborator roles
<<<<<<< HEAD
  const collaborators = watch('collaborators');
=======
  const collaborators = watch('activityReportCollaborators');
>>>>>>> e2dfae09
  const author = watch('author');

  // create an exclusive set of roles
  // from the collaborators & author
  const roles = useMemo(() => {
    const collabs = collaborators || [];
<<<<<<< HEAD
    const auth = author || { role: '' };

    return Array.from(
      new Set(
        [...collabs, auth].map(({ role }) => role).flat(),
=======
    const auth = author || { role: [] };
    const authorRoles = auth.role.flat();

    const collaboratorRoles = collabs.map((c) => (
      c.collaboratorRoles ? c.collaboratorRoles.map((r) => r.role) : []
    )).flat();

    return Array.from(
      new Set(
        [...collaboratorRoles, ...authorRoles],
>>>>>>> e2dfae09
      ),
    );
  }, [author, collaborators]);

  return (
    <>
      <Helmet>
        <title>Goals and objectives</title>
      </Helmet>
      <p className="usa-prose">
        <Req className="margin-right-1" />
        indicates required field
      </p>
<<<<<<< HEAD

=======
>>>>>>> e2dfae09
      {/**
        * on non-recipient reports, only objectives are shown
      */}
      {!isRecipientReport && (<OtherEntity roles={roles} />)}

      {(isRecipientReport && !showGoals) && (
      <Alert type="info" noIcon>
        <p className="usa-prose">To create goals, first select a recipient.</p>
      </Alert>
      )}

      {/**
        * all goals for review
      */}
      { goalsForReview.length ? (
        <ReadOnly
          onEdit={onEdit}
          onDelete={onDelete}
          createdGoals={goalsForReview}
        />
      ) : null }

      {/**
        * conditionally show the goal picker
      */}
      {showGoals && !isGoalFormClosed
        ? (
          <>
            <h3 className="margin-bottom-0 margin-top-4">Goal summary</h3>
            { fetchError && (<ConnectionError />)}
            <Fieldset className="margin-0">
              <GoalPicker
                grantIds={grantIds}
                availableGoals={availableGoals}
                roles={roles}
              />
            </Fieldset>
          </>
        ) : (
          null
        ) }

      {/**
        * we show the add new goal button if we are reviewing existing goals
        * and if the report HAS goals
        */}
      {showGoals && isGoalFormClosed && isRecipientReport
        ? (
          <PlusButton onClick={addNewGoal} text="Add new goal" />
        ) : (
          null
        ) }
    </>
  );
};

GoalsObjectives.propTypes = {};

const ReviewSection = () => {
  const { watch } = useFormContext();
  const {
    activityRecipientType,
  } = watch();

  const otherEntity = activityRecipientType === 'other-entity';

  return (
    <>
      {!otherEntity
        && <RecipientReviewSection />}
      {otherEntity
        && <OtherEntityReviewSection />}
    </>
  );
};

export default {
  position: 2,
  label: 'Goals and objectives',
  titleOverride: (formData) => {
    const { activityRecipientType } = formData;
    if (activityRecipientType === 'other-entity') {
      return 'Objectives and topics';
    }
    return 'Goals and objectives';
  },
  path: 'goals-objectives',
  review: false,
  isPageComplete: (formData) => {
    const { activityRecipientType } = formData;

    if (!activityRecipientType) {
      return false;
    }

    if (activityRecipientType === 'other-entity') {
      return validateObjectives(formData.objectivesWithoutGoals) === true;
    }
    return activityRecipientType !== 'recipient' || validateGoals(formData.goals) === true;
  },
  reviewSection: () => <ReviewSection />,
  render: () => (
    <GoalsObjectives />
  ),
};<|MERGE_RESOLUTION|>--- conflicted
+++ resolved
@@ -2,11 +2,7 @@
 // disabling prop spreading to use the "register" function from react hook form the same
 // way they did in thier examples
 /* eslint-disable arrow-body-style */
-<<<<<<< HEAD
-import React, { useState, useMemo } from 'react';
-=======
 import React, { useState, useMemo, useContext } from 'react';
->>>>>>> e2dfae09
 import { Helmet } from 'react-helmet';
 import { Alert, Fieldset } from '@trussworks/react-uswds';
 import useDeepCompareEffect from 'use-deep-compare-effect';
@@ -22,21 +18,15 @@
 import ReadOnly from '../../../components/GoalForm/ReadOnly';
 import PlusButton from '../../../components/GoalForm/PlusButton';
 import OtherEntity from './components/OtherEntity';
-<<<<<<< HEAD
-=======
 import GoalFormContext from '../../../GoalFormContext';
->>>>>>> e2dfae09
 
 const GoalsObjectives = () => {
   const {
     watch, setValue, getValues, setError,
   } = useFormContext();
-<<<<<<< HEAD
-=======
 
   const { isGoalFormClosed, toggleGoalForm } = useContext(GoalFormContext);
 
->>>>>>> e2dfae09
   const recipients = watch('activityRecipients');
   const activityRecipientType = watch('activityRecipientType');
 
@@ -46,11 +36,7 @@
       return r.grant.id;
     }
 
-<<<<<<< HEAD
-    return r.id || r.value;
-=======
     return r.activityRecipientId;
->>>>>>> e2dfae09
   }) : [];
 
   const [fetchError, setFetchError] = useState(false);
@@ -72,19 +58,6 @@
     defaultValue: [],
   });
 
-<<<<<<< HEAD
-  const {
-    field: {
-      onChange: toggleGoalForm,
-      value: isGoalFormClosed,
-    },
-  } = useController({
-    name: 'isGoalFormClosed',
-    defaultValue: selectedGoals.length > 0,
-  });
-
-=======
->>>>>>> e2dfae09
   useDeepCompareEffect(() => {
     const fetch = async () => {
       try {
@@ -106,11 +79,7 @@
 
   const addNewGoal = () => {
     toggleGoalForm(false);
-<<<<<<< HEAD
-    setValue('goalForEditing', newGoal);
-=======
     setValue('goalForEditing', newGoal(grantIds));
->>>>>>> e2dfae09
   };
 
   const onDelete = (goalId) => {
@@ -177,24 +146,13 @@
   });
 
   // we need to figure out our options based on author/collaborator roles
-<<<<<<< HEAD
-  const collaborators = watch('collaborators');
-=======
   const collaborators = watch('activityReportCollaborators');
->>>>>>> e2dfae09
   const author = watch('author');
 
   // create an exclusive set of roles
   // from the collaborators & author
   const roles = useMemo(() => {
     const collabs = collaborators || [];
-<<<<<<< HEAD
-    const auth = author || { role: '' };
-
-    return Array.from(
-      new Set(
-        [...collabs, auth].map(({ role }) => role).flat(),
-=======
     const auth = author || { role: [] };
     const authorRoles = auth.role.flat();
 
@@ -205,7 +163,6 @@
     return Array.from(
       new Set(
         [...collaboratorRoles, ...authorRoles],
->>>>>>> e2dfae09
       ),
     );
   }, [author, collaborators]);
@@ -219,10 +176,6 @@
         <Req className="margin-right-1" />
         indicates required field
       </p>
-<<<<<<< HEAD
-
-=======
->>>>>>> e2dfae09
       {/**
         * on non-recipient reports, only objectives are shown
       */}
