import React, { useState } from 'react';
import PropTypes from 'prop-types';
import { Helmet } from 'react-helmet';
import {
  Fieldset, Label, Textarea,
} from '@trussworks/react-uswds';
import useDeepCompareEffect from 'use-deep-compare-effect';
import { useFormContext } from 'react-hook-form';
import ReviewPage from './Review/ReviewPage';

import GoalPicker from './components/GoalPicker';
import { getGoals } from '../../../fetchers/activityReports';
import { validateGoals } from './components/goalValidator';

const GoalsObjectives = ({
  grantIds, activityRecipientType,
}) => {
  const {
    register,
  } = useFormContext();
  const [availableGoals, updateAvailableGoals] = useState([]);
  const hasGrants = grantIds.length > 0;

  useDeepCompareEffect(() => {
    const fetch = async () => {
      if (activityRecipientType === 'grantee' && hasGrants) {
        const fetchedGoals = await getGoals(grantIds);
        updateAvailableGoals(fetchedGoals);
      }
    };
    fetch();
  }, [grantIds]);

  return (
    <>
      <Helmet>
        <title>Goals and objectives</title>
      </Helmet>
      {activityRecipientType === 'grantee' && hasGrants
        && (
        <Fieldset className="smart-hub--report-legend smart-hub--form-section" legend="Goals and objectives">
          <div id="goals-and-objectives" />
          <GoalPicker
            availableGoals={availableGoals}
          />
        </Fieldset>
        )}
      <Fieldset className="smart-hub--report-legend smart-hub--form-section" legend="Context">
        <Label htmlFor="context">OPTIONAL: Provide background or context for this activity</Label>
        <Textarea id="context" name="context" inputRef={register()} />
      </Fieldset>
    </>
  );
};

GoalsObjectives.propTypes = {
  grantIds: PropTypes.arrayOf(PropTypes.number),
  activityRecipientType: PropTypes.string,
};

GoalsObjectives.defaultProps = {
  activityRecipientType: '',
  grantIds: [],
};

const sections = [
  {
    title: 'Goals and objectives',
    anchor: 'goals-and-objectives',
    items: [
      { label: 'Goals', name: 'goals', path: 'name' },
    ],
  },
  {
    title: 'Context',
    anchor: 'context',
    items: [
      { label: 'Context', name: 'context' },
    ],
  },
];

const ReviewSection = () => (
  <ReviewPage sections={sections} path="goals-objectives" />
);

export default {
  position: 3,
  label: 'Goals and objectives',
  path: 'goals-objectives',
  review: false,
<<<<<<< HEAD
  isPageComplete: (formData) => validateGoals(formData.goals) === true,
  sections,
=======
  reviewSection: () => <ReviewSection />,
>>>>>>> 92a929b2
  render: (additionalData, formData) => {
    const recipients = formData.activityRecipients || [];
    const { activityRecipientType } = formData;
    const grantIds = recipients.map((r) => r.activityRecipientId);
    return (
      <GoalsObjectives
        activityRecipientType={activityRecipientType}
        grantIds={grantIds}
      />
    );
  },
};<|MERGE_RESOLUTION|>--- conflicted
+++ resolved
@@ -6,8 +6,10 @@
 } from '@trussworks/react-uswds';
 import useDeepCompareEffect from 'use-deep-compare-effect';
 import { useFormContext } from 'react-hook-form';
-import ReviewPage from './Review/ReviewPage';
+import { isUndefined } from 'lodash';
 
+import ReviewItem from './Review/ReviewItem';
+import Section from './Review/ReviewSection';
 import GoalPicker from './components/GoalPicker';
 import { getGoals } from '../../../fetchers/activityReports';
 import { validateGoals } from './components/goalValidator';
@@ -63,38 +65,83 @@
   grantIds: [],
 };
 
-const sections = [
-  {
-    title: 'Goals and objectives',
-    anchor: 'goals-and-objectives',
-    items: [
-      { label: 'Goals', name: 'goals', path: 'name' },
-    ],
-  },
-  {
-    title: 'Context',
-    anchor: 'context',
-    items: [
-      { label: 'Context', name: 'context' },
-    ],
-  },
-];
+const ReviewSection = () => {
+  const { watch } = useFormContext();
+  const {
+    context,
+    goals,
+  } = watch();
 
-const ReviewSection = () => (
-  <ReviewPage sections={sections} path="goals-objectives" />
-);
+  return (
+    <>
+      <Section
+        hidePrint={isUndefined(context)}
+        key="context"
+        basePath="goals-objectives"
+        anchor="context"
+        title="Context"
+      >
+        <ReviewItem
+          label="Context"
+          name="context"
+        />
+      </Section>
+      <Section
+        hidePrint={isUndefined(goals)}
+        key="Goals"
+        basePath="goals-objectives"
+        anchor="goals-and-objectives"
+        title="Goals"
+      >
+        {goals.map((goal) => {
+          const objectives = goal.objectives || [];
+          return (
+            <div>
+              <div className="grid-row margin-bottom-3 desktop:margin-bottom-0 margin-top-2">
+                <span>
+                  <span className="text-bold">Goal:</span>
+                  {' '}
+                  {goal.name}
+                </span>
+                <div className="padding-left-2 margin-top-2">
+                  <>
+                    {objectives.map((objective) => (
+                      <div key={objective.id} className="desktop:flex-align-end display-flex flex-column flex-justify-center margin-top-1">
+                        <div>
+                          <span className="text-bold">Objective:</span>
+                          {' '}
+                          {objective.title}
+                        </div>
+                        <div>
+                          <span className="text-bold">TTA Provided:</span>
+                          {' '}
+                          {objective.ttaProvided}
+                        </div>
+                        <div>
+                          <span className="text-bold">Status:</span>
+                          {' '}
+                          {objective.status}
+                        </div>
+                      </div>
+                    ))}
+                  </>
+                </div>
+              </div>
+            </div>
+          );
+        })}
+      </Section>
+    </>
+  );
+};
 
 export default {
   position: 3,
   label: 'Goals and objectives',
   path: 'goals-objectives',
   review: false,
-<<<<<<< HEAD
   isPageComplete: (formData) => validateGoals(formData.goals) === true,
-  sections,
-=======
   reviewSection: () => <ReviewSection />,
->>>>>>> 92a929b2
   render: (additionalData, formData) => {
     const recipients = formData.activityRecipients || [];
     const { activityRecipientType } = formData;
