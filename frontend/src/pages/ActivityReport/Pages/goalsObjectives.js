/* eslint-disable react/jsx-props-no-spreading */
// disabling prop spreading to use the "register" function from react hook form the same
// way they did in thier examples
/* eslint-disable arrow-body-style */
import React, { useState } from 'react';
import { Helmet } from 'react-helmet';
import { Fieldset } from '@trussworks/react-uswds';
import useDeepCompareEffect from 'use-deep-compare-effect';
import { useFormContext } from 'react-hook-form/dist/index.ie11';
<<<<<<< HEAD
import GoalPicker, { newGoal } from './components/GoalPicker';
=======
import GoalPicker from './components/GoalPicker';
>>>>>>> a495ad75
import { getGoals } from '../../../fetchers/activityReports';
import { validateGoals } from './components/goalValidator';
import ObjectivePicker from './components/ObjectivePicker';
import RecipientReviewSection from './components/RecipientReviewSection';
import OtherEntityReviewSection from './components/OtherEntityReviewSection';
import { validateObjectives } from './components/objectiveValidator';
import Req from '../../../components/Req';
import ReadOnly from '../../../components/GoalForm/ReadOnly';
import PlusButton from '../../../components/GoalForm/PlusButton';

const GoalsObjectives = () => {
  const { watch, register, setValue } = useFormContext();
  const recipients = watch('activityRecipients');
  const activityRecipientType = watch('activityRecipientType');
  const isGoalFormClosed = watch('goalFormClosed');
  const selectedGoals = watch('goals');

  const isRecipientReport = activityRecipientType === 'recipient';
  const grantIds = isRecipientReport ? recipients.map((r) => r.activityRecipientId) : [];

  const [availableGoals, updateAvailableGoals] = useState([]);
  const hasGrants = grantIds.length > 0;

  useDeepCompareEffect(() => {
    const fetch = async () => {
      if (isRecipientReport && hasGrants) {
        const fetchedGoals = await getGoals(grantIds);
        updateAvailableGoals(fetchedGoals);
      }
    };
    fetch();
  }, [grantIds]);

  const showGoals = isRecipientReport && hasGrants;

  const addNewGoal = () => {
    setValue('goalFormClosed', false);
    setValue('goalForEditing', newGoal);
  };

  const onDelete = (goalId) => {
    const copyOfSelectedGoals = selectedGoals.map((goal) => ({ ...goal }));
    const index = copyOfSelectedGoals.findIndex((goal) => goal.id === goalId);

    if (index !== -1) {
      copyOfSelectedGoals.splice(index, 1);
    }

    setValue('goals', copyOfSelectedGoals);
  };

  const onEdit = (goal, index) => {
    // remove the goal from the "selected goals"
    const copyOfSelectedGoals = selectedGoals.map((g) => ({ ...g }));

    if (index !== -1) {
      copyOfSelectedGoals.splice(index, 1);
    }

    setValue('goals', copyOfSelectedGoals);

    setValue('goalForEditing', goal);
    setValue('goalFormClosed', false);
  };

  // the read only component expects things a little differently
  const goalsForReview = selectedGoals.map((goal) => {
    return {
      ...goal,
      goalName: goal.name,
      grants: [],
    };
  });

  return (
    <>
      <Helmet>
        <title>Goals and objectives</title>
      </Helmet>
<<<<<<< HEAD
      <p className="usa-prose">
        <Req className="margin-right-1" />
        indicates required field
      </p>
      <input type="hidden" {...register('isGoalFormClosed')} />

      <input
        type="hidden"
        {...register('goals', {
          required: true,
          validate: validateGoals,
        })}
      />

=======
>>>>>>> a495ad75
      {!isRecipientReport && (
        <Fieldset className="smart-hub--report-legend" legend="Objectives for other entity TTA">
          <ObjectivePicker />
        </Fieldset>
      )}

      { goalsForReview.length ? (
        <ReadOnly
          onEdit={onEdit}
          onDelete={onDelete}
          createdGoals={goalsForReview}
        />
      ) : null }

      {showGoals && !isGoalFormClosed
        ? (
          <Fieldset className="smart-hub--report-legend" legend="Goal summary">
            <div id="goals-and-objectives" />
            <GoalPicker
              availableGoals={availableGoals}
            />
          </Fieldset>
        ) : (
          <PlusButton onClick={addNewGoal} text="Add new goal" />
        ) }
    </>
  );
};

GoalsObjectives.propTypes = {};

const ReviewSection = () => {
  const { watch } = useFormContext();
  const {
    activityRecipientType,
  } = watch();

  const otherEntity = activityRecipientType === 'other-entity';

  return (
    <>
      {!otherEntity
        && <RecipientReviewSection />}
      {otherEntity
        && <OtherEntityReviewSection />}
    </>
  );
};

export default {
  position: 2,
  label: 'Goals and objectives',
  titleOverride: (formData) => {
    const { activityRecipientType } = formData;
    if (activityRecipientType === 'other-entity') {
      return 'Objectives';
    }
    return 'Goals and objectives';
  },
  path: 'goals-objectives',
  review: false,
  isPageComplete: (formData) => {
    const { activityRecipientType } = formData;

    if (!activityRecipientType) {
      return false;
    }

    if (activityRecipientType === 'other-entity') {
      return validateObjectives(formData.objectivesWithoutGoals) === true;
    }
    return activityRecipientType !== 'recipient' || validateGoals(formData.goals) === true;
  },
  reviewSection: () => <ReviewSection />,
  render: () => (
    <GoalsObjectives />
  ),
};<|MERGE_RESOLUTION|>--- conflicted
+++ resolved
@@ -7,11 +7,7 @@
 import { Fieldset } from '@trussworks/react-uswds';
 import useDeepCompareEffect from 'use-deep-compare-effect';
 import { useFormContext } from 'react-hook-form/dist/index.ie11';
-<<<<<<< HEAD
 import GoalPicker, { newGoal } from './components/GoalPicker';
-=======
-import GoalPicker from './components/GoalPicker';
->>>>>>> a495ad75
 import { getGoals } from '../../../fetchers/activityReports';
 import { validateGoals } from './components/goalValidator';
 import ObjectivePicker from './components/ObjectivePicker';
@@ -91,7 +87,6 @@
       <Helmet>
         <title>Goals and objectives</title>
       </Helmet>
-<<<<<<< HEAD
       <p className="usa-prose">
         <Req className="margin-right-1" />
         indicates required field
@@ -106,8 +101,6 @@
         })}
       />
 
-=======
->>>>>>> a495ad75
       {!isRecipientReport && (
         <Fieldset className="smart-hub--report-legend" legend="Objectives for other entity TTA">
           <ObjectivePicker />
