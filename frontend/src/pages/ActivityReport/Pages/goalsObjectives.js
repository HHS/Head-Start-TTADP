import React, { useState } from 'react';
import PropTypes from 'prop-types';
import { Helmet } from 'react-helmet';
import {
  Fieldset, Label, Textarea,
} from '@trussworks/react-uswds';
import useDeepCompareEffect from 'use-deep-compare-effect';
import { useFormContext } from 'react-hook-form';
import { isUndefined } from 'lodash';

import ReviewItem from './Review/ReviewItem';
import Section from './Review/ReviewSection';
import GoalPicker from './components/GoalPicker';
import { getGoals } from '../../../fetchers/activityReports';
import { validateGoals } from './components/goalValidator';

const GoalsObjectives = ({
  grantIds, activityRecipientType,
}) => {
  const {
    register,
  } = useFormContext();
  const [availableGoals, updateAvailableGoals] = useState([]);
  const hasGrants = grantIds.length > 0;

  useDeepCompareEffect(() => {
    const fetch = async () => {
      if (activityRecipientType === 'grantee' && hasGrants) {
        const fetchedGoals = await getGoals(grantIds);
        updateAvailableGoals(fetchedGoals);
      }
    };
    fetch();
  }, [grantIds]);

<<<<<<< HEAD
  const showGoals = activityRecipientType === 'grantee' && hasGrants;

=======
>>>>>>> e7db658f
  return (
    <>
      <Helmet>
        <title>Goals and objectives</title>
      </Helmet>
      {showGoals
        && (
        <Fieldset className="smart-hub--report-legend smart-hub--form-section" legend="Goals and objectives">
          <div id="goals-and-objectives" />
          <GoalPicker
            availableGoals={availableGoals}
          />
        </Fieldset>
        )}
      <Fieldset className="smart-hub--report-legend smart-hub--form-section" legend="Context">
        <Label htmlFor="context">OPTIONAL: Provide background or context for this activity</Label>
        <Textarea
          id="context"
          name="context"
          inputRef={register()}
        />
      </Fieldset>
    </>
  );
};

GoalsObjectives.propTypes = {
  grantIds: PropTypes.arrayOf(PropTypes.number),
  activityRecipientType: PropTypes.string,
};

GoalsObjectives.defaultProps = {
  activityRecipientType: '',
  grantIds: [],
};

const ReviewSection = () => {
  const { watch } = useFormContext();
  const {
    context,
    goals,
  } = watch();

  return (
    <>
      <Section
        hidePrint={isUndefined(context)}
        key="context"
        basePath="goals-objectives"
        anchor="context"
        title="Context"
      >
        <ReviewItem
          label="Context"
          name="context"
        />
      </Section>
      <Section
        hidePrint={isUndefined(goals)}
        key="Goals"
        basePath="goals-objectives"
        anchor="goals-and-objectives"
        title="Goals"
      >
        {goals.map((goal) => {
          const objectives = goal.objectives || [];
          return (
            <div key={goal.id}>
              <div className="grid-row margin-bottom-3 desktop:margin-bottom-0 margin-top-2">
                <span>
                  <span className="text-bold">Goal:</span>
                  {' '}
                  {goal.name}
                </span>
                <div className="padding-left-2 margin-top-2">
                  <>
                    {objectives.map((objective) => (
                      <div key={objective.id} className="desktop:flex-align-end display-flex flex-column flex-justify-center margin-top-1">
                        <div>
                          <span className="text-bold">Objective:</span>
                          {' '}
                          {objective.title}
                        </div>
                        <div>
                          <span className="text-bold">TTA Provided:</span>
                          {' '}
                          {objective.ttaProvided}
                        </div>
                        <div>
                          <span className="text-bold">Status:</span>
                          {' '}
                          {objective.status}
                        </div>
                      </div>
                    ))}
                  </>
                </div>
              </div>
            </div>
          );
        })}
      </Section>
    </>
  );
};

export default {
  position: 3,
  label: 'Goals and objectives',
  path: 'goals-objectives',
  review: false,
  isPageComplete: (formData) => validateGoals(formData.goals) === true,
  reviewSection: () => <ReviewSection />,
  render: (additionalData, formData) => {
    const recipients = formData.activityRecipients || [];
    const { activityRecipientType } = formData;
    const grantIds = recipients.map((r) => r.activityRecipientId);
    return (
      <GoalsObjectives
        activityRecipientType={activityRecipientType}
        grantIds={grantIds}
      />
    );
  },
};<|MERGE_RESOLUTION|>--- conflicted
+++ resolved
@@ -33,11 +33,8 @@
     fetch();
   }, [grantIds]);
 
-<<<<<<< HEAD
   const showGoals = activityRecipientType === 'grantee' && hasGrants;
 
-=======
->>>>>>> e7db658f
   return (
     <>
       <Helmet>
