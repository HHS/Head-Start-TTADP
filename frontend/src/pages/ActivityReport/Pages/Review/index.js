import React, { useState } from 'react';
import PropTypes from 'prop-types';
import {
  Accordion,
} from '@trussworks/react-uswds';
import { Helmet } from 'react-helmet';

import Submitter from './Submitter';
import Approver from './Approver';
import PrintSummary from '../PrintSummary';
import './index.css';

const ReviewSubmit = ({
  onSubmit,
  onReview,
  reviewItems,
  approvers,
  approvingManager,
  reportCreator,
  formData,
<<<<<<< HEAD
  onResetToDraft,
=======
  onSaveForm,
  pages,
>>>>>>> f3220f70
}) => {
  const { additionalNotes, status } = formData;

  const [reviewed, updateReviewed] = useState(false);
  const [error, updateError] = useState();

  const onFormSubmit = async (data) => {
    try {
      await onSubmit(data);
      updateError();
    } catch (e) {
      updateError('Unable to submit report');
    }
  };

  const onFormReview = async (data) => {
    try {
      await onReview(data);
      updateReviewed(true);
      updateError();
    } catch (e) {
      updateReviewed(false);
      updateError('Unable to review report');
    }
  };

  const onReset = async () => {
    try {
      await onResetToDraft();
      updateError();
    } catch (e) {
      updateError('Unable to reset Activity Report to draft');
    }
  };

  return (
    <>
      <Helmet>
        <title>Review and submit</title>
      </Helmet>
<<<<<<< HEAD
      {!approvingManager
        && (
        <Submitter
          status={status}
          allComplete={allComplete}
          register={register}
=======
      <PrintSummary reportCreator={reportCreator} />
      <Accordion bordered={false} items={reviewItems} />
      <Container skipTopPadding className="smart-hub-review margin-top-2 padding-top-2">
        {error && (
        <Alert noIcon className="margin-y-4" type="error">
          <b>Error</b>
          <br />
          {error}
        </Alert>
        )}
        {!approvingManager
        && (
        <Submitter
          status={status}
          submitted={submitted}
>>>>>>> f3220f70
          approvers={approvers}
          pages={pages}
          onFormSubmit={onFormSubmit}
          onResetToDraft={onReset}
          formData={formData}
<<<<<<< HEAD
          error={error}
        >
          <Accordion bordered={false} items={reviewItems} />
        </Submitter>
=======
          onSaveForm={onSaveForm}
        />
>>>>>>> f3220f70
        )}
      {approvingManager
        && (
        <Approver
          status={status}
          reviewed={reviewed}
          additionalNotes={additionalNotes}
<<<<<<< HEAD
          register={register}
          valid={valid}
          error={error}
          handleSubmit={handleSubmit}
=======
>>>>>>> f3220f70
          onFormReview={onFormReview}
          formData={formData}
        >
          <Accordion bordered={false} items={reviewItems} />
        </Approver>
        )}
    </>
  );
};

ReviewSubmit.propTypes = {
  onSaveForm: PropTypes.func.isRequired,
  approvers: PropTypes.arrayOf(
    PropTypes.shape({
      id: PropTypes.number.isRequired,
      name: PropTypes.string.isRequired,
    }),
  ).isRequired,
  onSubmit: PropTypes.func.isRequired,
  onReview: PropTypes.func.isRequired,
  onResetToDraft: PropTypes.func.isRequired,
  approvingManager: PropTypes.bool.isRequired,
  formData: PropTypes.shape({
    additionalNotes: PropTypes.string,
    status: PropTypes.string,
  }).isRequired,
  reportCreator: PropTypes.shape({
    name: PropTypes.string.isRequired,
    role: PropTypes.string.isRequired,
  }).isRequired,
  // eslint-disable-next-line react/forbid-prop-types
  reviewItems: PropTypes.arrayOf(
    PropTypes.shape({
      id: PropTypes.string.isRequired,
      title: PropTypes.string.isRequired,
      content: PropTypes.node.isRequired,
    }),
  ).isRequired,
  pages: PropTypes.arrayOf(PropTypes.shape({
    review: PropTypes.bool,
    state: PropTypes.string,
    label: PropTypes.string,
  })).isRequired,
};

export default ReviewSubmit;<|MERGE_RESOLUTION|>--- conflicted
+++ resolved
@@ -18,12 +18,9 @@
   approvingManager,
   reportCreator,
   formData,
-<<<<<<< HEAD
   onResetToDraft,
-=======
   onSaveForm,
   pages,
->>>>>>> f3220f70
 }) => {
   const { additionalNotes, status } = formData;
 
@@ -64,44 +61,21 @@
       <Helmet>
         <title>Review and submit</title>
       </Helmet>
-<<<<<<< HEAD
+      <PrintSummary reportCreator={reportCreator} />
       {!approvingManager
         && (
         <Submitter
           status={status}
-          allComplete={allComplete}
-          register={register}
-=======
-      <PrintSummary reportCreator={reportCreator} />
-      <Accordion bordered={false} items={reviewItems} />
-      <Container skipTopPadding className="smart-hub-review margin-top-2 padding-top-2">
-        {error && (
-        <Alert noIcon className="margin-y-4" type="error">
-          <b>Error</b>
-          <br />
-          {error}
-        </Alert>
-        )}
-        {!approvingManager
-        && (
-        <Submitter
-          status={status}
-          submitted={submitted}
->>>>>>> f3220f70
           approvers={approvers}
           pages={pages}
           onFormSubmit={onFormSubmit}
           onResetToDraft={onReset}
           formData={formData}
-<<<<<<< HEAD
           error={error}
+          onSaveForm={onSaveForm}
         >
           <Accordion bordered={false} items={reviewItems} />
         </Submitter>
-=======
-          onSaveForm={onSaveForm}
-        />
->>>>>>> f3220f70
         )}
       {approvingManager
         && (
@@ -109,13 +83,6 @@
           status={status}
           reviewed={reviewed}
           additionalNotes={additionalNotes}
-<<<<<<< HEAD
-          register={register}
-          valid={valid}
-          error={error}
-          handleSubmit={handleSubmit}
-=======
->>>>>>> f3220f70
           onFormReview={onFormReview}
           formData={formData}
         >
