import React, { useState, useEffect } from 'react';
import PropTypes from 'prop-types';
import {
  Accordion,
} from '@trussworks/react-uswds';
import { Helmet } from 'react-helmet';

import Submitter from './Submitter';
import Approver from './Approver';
import PrintSummary from '../PrintSummary';
import './index.css';

const ReviewSubmit = ({
  onSubmit,
  onReview,
  reviewItems,
  approvers,
  approvingManager,
  reportCreator,
  formData,
  onResetToDraft,
  onSaveForm,
  pages,
  updateShowValidationErrors,
}) => {
  const { additionalNotes, status } = formData;

<<<<<<< HEAD
  useEffect(() => {
    updateShowValidationErrors(true);
  }, [updateShowValidationErrors]);

  const [submitted, updateSubmitted] = useState(status === REPORT_STATUSES.SUBMITTED);
=======
>>>>>>> 5e1e3032
  const [reviewed, updateReviewed] = useState(false);
  const [error, updateError] = useState();

  const onFormSubmit = async (data) => {
    try {
      await onSubmit(data);
      updateError();
    } catch (e) {
      updateError('Unable to submit report');
    }
  };

  const onFormReview = async (data) => {
    try {
      await onReview(data);
      updateReviewed(true);
      updateError();
    } catch (e) {
      updateReviewed(false);
      updateError('Unable to review report');
    }
  };

  const onReset = async () => {
    try {
      await onResetToDraft();
      updateError();
    } catch (e) {
      updateError('Unable to reset Activity Report to draft');
    }
  };

  return (
    <>
      <Helmet>
        <title>Review and submit</title>
      </Helmet>
      <PrintSummary reportCreator={reportCreator} />
      {!approvingManager
        && (
        <Submitter
          status={status}
          approvers={approvers}
          pages={pages}
          onFormSubmit={onFormSubmit}
          onResetToDraft={onReset}
          formData={formData}
          error={error}
          onSaveForm={onSaveForm}
        >
          <Accordion bordered={false} items={reviewItems} />
        </Submitter>
        )}
      {approvingManager
        && (
        <Approver
          status={status}
          reviewed={reviewed}
          additionalNotes={additionalNotes}
          onFormReview={onFormReview}
          error={error}
          formData={formData}
        >
          <Accordion bordered={false} items={reviewItems} />
        </Approver>
        )}
    </>
  );
};

ReviewSubmit.propTypes = {
  updateShowValidationErrors: PropTypes.func.isRequired,
  onSaveForm: PropTypes.func.isRequired,
  approvers: PropTypes.arrayOf(
    PropTypes.shape({
      id: PropTypes.number.isRequired,
      name: PropTypes.string.isRequired,
    }),
  ).isRequired,
  onSubmit: PropTypes.func.isRequired,
  onReview: PropTypes.func.isRequired,
  onResetToDraft: PropTypes.func.isRequired,
  approvingManager: PropTypes.bool.isRequired,
  formData: PropTypes.shape({
    additionalNotes: PropTypes.string,
    status: PropTypes.string,
  }).isRequired,
  reportCreator: PropTypes.shape({
    name: PropTypes.string.isRequired,
    role: PropTypes.string.isRequired,
  }).isRequired,
  // eslint-disable-next-line react/forbid-prop-types
  reviewItems: PropTypes.arrayOf(
    PropTypes.shape({
      id: PropTypes.string.isRequired,
      title: PropTypes.string.isRequired,
      content: PropTypes.node.isRequired,
    }),
  ).isRequired,
  pages: PropTypes.arrayOf(PropTypes.shape({
    review: PropTypes.bool,
    state: PropTypes.string,
    label: PropTypes.string,
  })).isRequired,
};

export default ReviewSubmit;<|MERGE_RESOLUTION|>--- conflicted
+++ resolved
@@ -25,14 +25,10 @@
 }) => {
   const { additionalNotes, status } = formData;
 
-<<<<<<< HEAD
   useEffect(() => {
     updateShowValidationErrors(true);
   }, [updateShowValidationErrors]);
 
-  const [submitted, updateSubmitted] = useState(status === REPORT_STATUSES.SUBMITTED);
-=======
->>>>>>> 5e1e3032
   const [reviewed, updateReviewed] = useState(false);
   const [error, updateError] = useState();
 
