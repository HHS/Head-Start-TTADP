import React, { useState, useContext } from 'react';
import { REPORT_STATUSES } from '@ttahub/common';
import moment from 'moment';
import PropTypes from 'prop-types';
import { Helmet } from 'react-helmet';
import Submitter from './Submitter';
import Approver from './Approver';
import PrintSummary from '../PrintSummary';
import './index.scss';
import AppLoadingContext from '../../../../AppLoadingContext';
import UserContext from '../../../../UserContext';

const ReviewSubmit = ({
  onSubmit,
  onReview,
  reviewItems,
  availableApprovers,
  isApprover,
  isPendingApprover,
  reportCreator,
  formData,
  onResetToDraft,
  onSaveForm,
  pages,
  lastSaveTime,
}) => {
  const { additionalNotes, calculatedStatus } = formData;
  const { setIsAppLoading, setAppLoadingText } = useContext(AppLoadingContext);
  const [reviewed, updateReviewed] = useState(false);
  const [error, updateError] = useState();

  const { user } = useContext(UserContext);

  const isCreator = user.id === formData.userId;
  const isDraft = formData.calculatedStatus === REPORT_STATUSES.DRAFT;
  const isCollaborator = formData.activityReportCollaborators
  && formData.activityReportCollaborators.find((u) => u.userId === user.id);

  const creatorOrCollaborator = (isCreator || !!isCollaborator);

  const onFormSubmit = async (data) => {
    try {
      await onSubmit(data);
      updateError();
    } catch (e) {
      updateError('Unable to submit report');
    }
  };

  const onFormReview = async (data) => {
    // we need to validate as we do on submit
    setIsAppLoading(true);
    setAppLoadingText('Submitting');
    try {
      await onReview(data);
      updateReviewed(true);
      updateError();
    } catch (e) {
      updateReviewed(false);
      updateError('Unable to review report');
    } finally {
      setIsAppLoading(false);
    }
  };

  const onReset = async () => {
    try {
      await onResetToDraft();
      updateError();
    } catch (e) {
      updateError('Unable to reset Activity Report to draft');
    }
  };

  const editing = calculatedStatus === REPORT_STATUSES.DRAFT
    || calculatedStatus === REPORT_STATUSES.NEEDS_ACTION;
  const items = editing ? reviewItems.map((ri) => ({
    ...ri,
    expanded: false,
  })) : reviewItems.map((ri) => ({
    ...ri,
    expanded: true,
  }));

  return (
    <>
      <Helmet>
        <title>Review and Submit</title>
      </Helmet>
      <PrintSummary reportCreator={reportCreator} />
      {(!isApprover || (isDraft && creatorOrCollaborator))
        && (
          <Submitter
            availableApprovers={availableApprovers}
            pages={pages}
            onFormSubmit={onFormSubmit}
            onResetToDraft={onReset}
            formData={formData}
            error={error}
            onSaveForm={onSaveForm}
            lastSaveTime={lastSaveTime}
<<<<<<< HEAD
            reviewItems={items || []}
          />
=======
          >
            <>
              <Accordion bordered={false} items={items} pages={pages} multiselectable />
            </>
          </Submitter>
>>>>>>> 37badfd3
        )}
      {(isApprover && !isDraft)
        && (
          <Approver
            availableApprovers={availableApprovers}
            reviewed={reviewed}
            pages={pages}
            additionalNotes={additionalNotes}
            onFormReview={onFormReview}
            error={error}
            formData={formData}
            isPendingApprover={isPendingApprover}
            onResetToDraft={onReset}
            onFormSubmit={onFormSubmit}
<<<<<<< HEAD
            reviewItems={items || []}
          />
=======
          >
            <>
              <Accordion bordered={false} items={items} pages={pages} canEdit />
            </>
          </Approver>
>>>>>>> 37badfd3
        )}
    </>
  );
};

ReviewSubmit.propTypes = {
  onSaveForm: PropTypes.func.isRequired,
  availableApprovers: PropTypes.arrayOf(
    PropTypes.shape({
      id: PropTypes.number.isRequired,
      name: PropTypes.string.isRequired,
    }),
  ).isRequired,
  onSubmit: PropTypes.func.isRequired,
  onReview: PropTypes.func.isRequired,
  onResetToDraft: PropTypes.func.isRequired,
  isApprover: PropTypes.bool.isRequired,
  isPendingApprover: PropTypes.bool.isRequired,
  formData: PropTypes.shape({
    additionalNotes: PropTypes.string,
    calculatedStatus: PropTypes.string,
    submissionStatus: PropTypes.string,
    userId: PropTypes.number,
    activityReportCollaborators: PropTypes.arrayOf(PropTypes.shape({
      userId: PropTypes.number,
    })),
  }).isRequired,
  reportCreator: PropTypes.shape({
    name: PropTypes.string.isRequired,
    role: PropTypes.arrayOf(PropTypes.string),
  }).isRequired,
  reviewItems: PropTypes.arrayOf(
    PropTypes.shape({
      id: PropTypes.string.isRequired,
      title: PropTypes.string.isRequired,
      content: PropTypes.node.isRequired,
    }),
  ).isRequired,
  pages: PropTypes.arrayOf(PropTypes.shape({
    review: PropTypes.bool,
    state: PropTypes.string,
    label: PropTypes.string,
  })).isRequired,
  lastSaveTime: PropTypes.instanceOf(moment),
};

ReviewSubmit.defaultProps = {
  lastSaveTime: undefined,
};

export default ReviewSubmit;<|MERGE_RESOLUTION|>--- conflicted
+++ resolved
@@ -9,6 +9,7 @@
 import './index.scss';
 import AppLoadingContext from '../../../../AppLoadingContext';
 import UserContext from '../../../../UserContext';
+import { Accordion } from '../../../../components/Accordion';
 
 const ReviewSubmit = ({
   onSubmit,
@@ -99,16 +100,10 @@
             error={error}
             onSaveForm={onSaveForm}
             lastSaveTime={lastSaveTime}
-<<<<<<< HEAD
             reviewItems={items || []}
-          />
-=======
           >
-            <>
-              <Accordion bordered={false} items={items} pages={pages} multiselectable />
-            </>
+            <Accordion bordered={false} items={items} pages={pages} multiselectable />
           </Submitter>
->>>>>>> 37badfd3
         )}
       {(isApprover && !isDraft)
         && (
@@ -123,16 +118,10 @@
             isPendingApprover={isPendingApprover}
             onResetToDraft={onReset}
             onFormSubmit={onFormSubmit}
-<<<<<<< HEAD
             reviewItems={items || []}
-          />
-=======
           >
-            <>
-              <Accordion bordered={false} items={items} pages={pages} canEdit />
-            </>
+            <Accordion bordered={false} items={items} pages={pages} canEdit />
           </Approver>
->>>>>>> 37badfd3
         )}
     </>
   );
