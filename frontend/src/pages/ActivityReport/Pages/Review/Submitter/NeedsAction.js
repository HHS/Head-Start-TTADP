import React, { useContext, useState } from 'react';
import moment from 'moment';
import PropTypes from 'prop-types';
import {
  FormGroup, Button, Fieldset, Dropdown, ErrorMessage,
} from '@trussworks/react-uswds';
import { useFormContext } from 'react-hook-form';
import { useHistory } from 'react-router';
import { Accordion } from '../../../../../components/Accordion';
import RichEditor from '../../../../../components/RichEditor';
import ApproverSelect from './components/ApproverSelect';
import FormItem from '../../../../../components/FormItem';
import ApproverStatusList from '../../components/ApproverStatusList';
import DisplayApproverNotes from '../../components/DisplayApproverNotes';
import IncompletePages from '../../../../../components/IncompletePages';
import UserContext from '../../../../../UserContext';
import IndicatesRequiredField from '../../../../../components/IndicatesRequiredField';
import MissingCitationAlerts from '../../components/MissingCitationAlerts';

const NeedsAction = ({
  additionalNotes,
  onSubmit,
  incompletePages,
  approverStatusList,
  creatorRole,
  displayId,
  reportId,
  availableApprovers,
<<<<<<< HEAD
  reviewItems,
=======
  grantsMissingMonitoring,
  grantsMissingCitations,

>>>>>>> 9143066e
}) => {
  const hasIncompletePages = incompletePages.length > 0;
  const { user } = useContext(UserContext);
  const userHasOneRole = user && user.roles && user.roles.length === 1;
  const [submitCR, setSubmitCR] = useState(!creatorRole && userHasOneRole ? user.roles[0] : creatorRole || '');
  const [creatorNotes, setCreatorNotes] = useState(additionalNotes);
  const [showCreatorRoleError, setShowCreatorRoleError] = useState(false);
  const history = useHistory();
  const { watch } = useFormContext();

  const approvers = watch('approvers');

  const submit = async () => {
    const hasCitationIssues = grantsMissingMonitoring.length
    || grantsMissingCitations.length;

    if (!submitCR) {
      setShowCreatorRoleError(true);
    } else if (!hasIncompletePages && !hasCitationIssues) {
      await onSubmit({
        additionalNotes: creatorNotes,
        creatorRole: submitCR,
        approvers,
      });

      // if successful, we should redirect to
      // the landing page with the message saying
      // we successfully resubmitted
      const timezone = moment.tz.guess();
      const time = moment().tz(timezone).format('MM/DD/YYYY [at] h:mm a z');
      const message = {
        time,
        reportId,
        displayId,
        status: 'submitted',
      };

      history.push('/activity-reports', { message });
    }
  };

  const creatorRoleChange = (e) => {
    setSubmitCR(e.target.value);
    setShowCreatorRoleError(false);
  };

  return (
    <>
      <h2>Review and submit</h2>
      <IndicatesRequiredField />
      {reviewItems && reviewItems.length > 0 && (
      <Accordion bordered items={reviewItems} multiselectable />
      )}
      <div className="margin-bottom-2">
        {
          !userHasOneRole
            ? (
              <>
                { /* eslint-disable-next-line jsx-a11y/label-has-associated-control */ }
                <label htmlFor="creatorRole" className="text-bold">Creator role</label>
                <span className="smart-hub--form-required"> (Required)</span>
                <FormGroup error={showCreatorRoleError}>
                  <Fieldset>
                    {showCreatorRoleError
                      ? <ErrorMessage>Please select a creator role.</ErrorMessage> : null}
                    <Dropdown
                      id="creatorRole"
                      name="creatorRole"
                      value={submitCR}
                      onChange={creatorRoleChange}
                    >
                      <option name="default" value="" disabled hidden>- Select -</option>
                      {user.roles.map(({ fullName: role }) => (
                        <option key={role} value={role}>{role}</option>
                      ))}
                    </Dropdown>
                  </Fieldset>
                </FormGroup>
              </>
            )
            : null
        }
      </div>

      <Fieldset
        className="smart-hub--report-legend margin-top-4 smart-hub--report-legend__no-legend-margin-top no-print"
        legend="Additional Notes"
      >
        <FormItem
          label="Creator notes"
          name="additionalNotes"
          required={false}
        >
          <div className="margin-top-1">
            <RichEditor
              value={creatorNotes}
              onChange={setCreatorNotes}
            />
          </div>
        </FormItem>
      </Fieldset>

      <div className="smart-hub--creator-notes margin-top-2">
        <p>
          <span className="text-bold">Manager notes</span>
        </p>
        <DisplayApproverNotes approverStatusList={approverStatusList} />
      </div>
      {hasIncompletePages && <IncompletePages incompletePages={incompletePages} />}
      <div className="margin-top-3">
        <ApproverStatusList approverStatus={approverStatusList} />
      </div>
      <div className="margin-top-3">
        <FormItem
          label="Add additional approvers"
          name="approvers"
          htmlFor="approvers"
        >
          <ApproverSelect
            name="approvers"
            valueProperty="user.id"
            labelProperty="user.fullName"
            options={availableApprovers.map((a) => ({ value: a.id, label: a.name }))}
            lockExistingValues
          />
        </FormItem>
        <MissingCitationAlerts
          reportId={reportId}
          grantsMissingMonitoring={grantsMissingMonitoring}
          grantsMissingCitations={grantsMissingCitations}
        />
      </div>
      <div className="margin-top-3">
        <Button className="margin-bottom-4" onClick={submit}>Update report</Button>
      </div>
    </>
  );
};

NeedsAction.propTypes = {
  additionalNotes: PropTypes.string,
  onSubmit: PropTypes.func.isRequired,
  incompletePages: PropTypes.arrayOf(PropTypes.string).isRequired,
  approverStatusList: PropTypes.arrayOf(PropTypes.shape({
    approver: PropTypes.string,
    status: PropTypes.string,
  })).isRequired,
  availableApprovers: PropTypes.arrayOf(PropTypes.shape({
    id: PropTypes.number,
    name: PropTypes.string,
  })).isRequired,
  creatorRole: PropTypes.string,
  displayId: PropTypes.string.isRequired,
  reportId: PropTypes.string.isRequired,
<<<<<<< HEAD
  reviewItems: PropTypes.arrayOf(PropTypes.shape({
    id: PropTypes.string.isRequired,
    title: PropTypes.string.isRequired,
    content: PropTypes.node.isRequired,
  })).isRequired,
=======
  grantsMissingMonitoring: PropTypes.arrayOf(PropTypes.string).isRequired,
  grantsMissingCitations: PropTypes.arrayOf(PropTypes.string).isRequired,
>>>>>>> 9143066e
};

NeedsAction.defaultProps = {
  additionalNotes: '',
  creatorRole: null,
};

export default NeedsAction;<|MERGE_RESOLUTION|>--- conflicted
+++ resolved
@@ -26,13 +26,9 @@
   displayId,
   reportId,
   availableApprovers,
-<<<<<<< HEAD
   reviewItems,
-=======
   grantsMissingMonitoring,
   grantsMissingCitations,
-
->>>>>>> 9143066e
 }) => {
   const hasIncompletePages = incompletePages.length > 0;
   const { user } = useContext(UserContext);
@@ -187,16 +183,13 @@
   creatorRole: PropTypes.string,
   displayId: PropTypes.string.isRequired,
   reportId: PropTypes.string.isRequired,
-<<<<<<< HEAD
   reviewItems: PropTypes.arrayOf(PropTypes.shape({
     id: PropTypes.string.isRequired,
     title: PropTypes.string.isRequired,
     content: PropTypes.node.isRequired,
   })).isRequired,
-=======
   grantsMissingMonitoring: PropTypes.arrayOf(PropTypes.string).isRequired,
   grantsMissingCitations: PropTypes.arrayOf(PropTypes.string).isRequired,
->>>>>>> 9143066e
 };
 
 NeedsAction.defaultProps = {
