import React from 'react';
import PropTypes from 'prop-types';

import DraftReview from './Draft';
import NeedsAction from './NeedsAction';
import Approved from './Approved';

import { REPORT_STATUSES } from '../../../../../Constants';

const Submitter = ({
  submitted,
  approvers,
  onFormSubmit,
  formData,
<<<<<<< HEAD
  onSaveForm,
=======
  pages,
>>>>>>> 6cd157fb
}) => {
  const {
    approvingManager,
    managerNotes,
    additionalNotes,
    status,
  } = formData;
  const notReviewed = status === REPORT_STATUSES.DRAFT || status === REPORT_STATUSES.SUBMITTED;
  const needsAction = status === REPORT_STATUSES.NEEDS_ACTION;
  const approved = status === REPORT_STATUSES.APPROVED;

  const filtered = pages.filter((p) => !(p.state === 'Complete' || p.review));
  const incompletePages = filtered.map((f) => f.label);

  return (
    <>
      {notReviewed
      && (
      <DraftReview
        submitted={submitted}
        approvers={approvers}
<<<<<<< HEAD
        valid={valid}
        onSaveForm={onSaveForm}
=======
>>>>>>> 6cd157fb
        onFormSubmit={onFormSubmit}
        incompletePages={incompletePages}
      />
      )}
      {needsAction
      && (
      <NeedsAction
        additionalNotes={additionalNotes}
        managerNotes={managerNotes}
        onSubmit={onFormSubmit}
        approvingManager={approvingManager}
        incompletePages={incompletePages}
      />
      )}
      {approved
      && (
      <Approved
        additionalNotes={additionalNotes}
        managerNotes={managerNotes}
      />
      )}
    </>
  );
};

Submitter.propTypes = {
  submitted: PropTypes.bool.isRequired,
<<<<<<< HEAD
  allComplete: PropTypes.bool.isRequired,
  onSaveForm: PropTypes.func.isRequired,
=======
  pages: PropTypes.arrayOf(PropTypes.shape({
    state: PropTypes.string,
    review: PropTypes.bool,
    label: PropTypes.string,
  })).isRequired,
>>>>>>> 6cd157fb
  approvers: PropTypes.arrayOf(PropTypes.shape({
    id: PropTypes.number,
    name: PropTypes.string,
  })).isRequired,
  onFormSubmit: PropTypes.func.isRequired,
  formData: PropTypes.shape({
    approvingManager: PropTypes.shape({
      name: PropTypes.string,
    }),
    managerNotes: PropTypes.string,
    additionalNotes: PropTypes.string,
    status: PropTypes.string,
  }).isRequired,
};

export default Submitter;<|MERGE_RESOLUTION|>--- conflicted
+++ resolved
@@ -12,11 +12,8 @@
   approvers,
   onFormSubmit,
   formData,
-<<<<<<< HEAD
   onSaveForm,
-=======
   pages,
->>>>>>> 6cd157fb
 }) => {
   const {
     approvingManager,
@@ -38,11 +35,7 @@
       <DraftReview
         submitted={submitted}
         approvers={approvers}
-<<<<<<< HEAD
-        valid={valid}
         onSaveForm={onSaveForm}
-=======
->>>>>>> 6cd157fb
         onFormSubmit={onFormSubmit}
         incompletePages={incompletePages}
       />
@@ -70,16 +63,12 @@
 
 Submitter.propTypes = {
   submitted: PropTypes.bool.isRequired,
-<<<<<<< HEAD
-  allComplete: PropTypes.bool.isRequired,
   onSaveForm: PropTypes.func.isRequired,
-=======
   pages: PropTypes.arrayOf(PropTypes.shape({
     state: PropTypes.string,
     review: PropTypes.bool,
     label: PropTypes.string,
   })).isRequired,
->>>>>>> 6cd157fb
   approvers: PropTypes.arrayOf(PropTypes.shape({
     id: PropTypes.number,
     name: PropTypes.string,
