import React, { useState, useEffect } from 'react';
import moment from 'moment';
import PropTypes from 'prop-types';
import { Alert } from '@trussworks/react-uswds';
import { REPORT_STATUSES } from '@ttahub/common';
import Container from '../../../../../components/Container';
import DraftReview from './Draft';
import NeedsAction from './NeedsAction';
import Approved from '../Approved';
import Submitted from './Submitted';
import IndicatesRequiredField from '../../../../../components/IndicatesRequiredField';

const Submitter = ({
  availableApprovers,
  onFormSubmit,
  formData,
  onResetToDraft,
  children,
  error,
  onSaveForm,
  pages,
  lastSaveTime,
  reviewItems,
}) => {
  const {
    additionalNotes,
    id,
    displayId,
    calculatedStatus,
    approvers,
    creatorRole,
    goalsAndObjectives,
    activityRecipients,
  } = formData;
  const draft = calculatedStatus === REPORT_STATUSES.DRAFT;
  const submitted = calculatedStatus === REPORT_STATUSES.SUBMITTED;
  const needsAction = calculatedStatus === REPORT_STATUSES.NEEDS_ACTION;
  const approved = calculatedStatus === REPORT_STATUSES.APPROVED;
  const [approverStatusList, updateApproverStatusList] = useState([]);

  useEffect(() => {
    const updatedApprovers = approvers ? approvers.filter((a) => a.user) : [];
    if (updatedApprovers) {
      updateApproverStatusList(updatedApprovers);
    }
  }, [approvers, formData]);

  const resetToDraft = async () => {
    await onResetToDraft();
  };

  const getNeedsActionApprovingMangers = () => {
    const needActionApprovers = approvers.filter((a) => a.status === REPORT_STATUSES.NEEDS_ACTION);
    if (needActionApprovers && needActionApprovers.length > 0) {
      return needActionApprovers.map((a) => a.user.fullName).join(', ');
    }
    return '';
  };

  const renderTopAlert = () => (
    <>
      {needsAction && (
        <Alert type="error" noIcon slim className="margin-bottom-1 no-print">
          <span className="text-bold">
            The following approving manager(s) have requested changes to this activity report:
            {' '}
            {getNeedsActionApprovingMangers()}
          </span>
          <br />
          Please review the manager notes below and re-submit for approval.
        </Alert>
      )}
      {approved && (
        <Alert type="info" noIcon slim className="margin-bottom-1 no-print">
          This report has been approved and is no longer editable
        </Alert>
      )}
    </>
  );

  const filtered = pages.filter((p) => !(p.state === 'Complete' || p.review));
  const incompletePages = filtered.map((f) => f.label);

  /*
  grantsMissingMonitoring:
  * This checks that if we only have a single monitoring goal selected,
  * that all selected recipient/grants are associated with that goal.
  * If not they either need to remove the recipient or add a standard goal.
  */
  const grantsMissingMonitoring = () => {
    // 1. Determine if a monitoring goal is selected.
    const hasMonitoringGoalSelected = (goalsAndObjectives || []).find((goal) => (goal.standard && goal.standard === 'Monitoring'));
    // 2. If we only have a monitoring goal selected (no other goals).
    if ((!goalsAndObjectives || goalsAndObjectives.length === 1) && hasMonitoringGoalSelected) {
      // 3. Determine if any selected recipients are not applicable the the monitoring goal.
      const missingGrants = activityRecipients.filter(
        (recipient) => !hasMonitoringGoalSelected.grantIds.includes(recipient.activityRecipientId),
      ).map((recipient) => recipient.activityRecipientId);

      // 4. Get the names of the recipents/grants that are not applicable to this monitoring goal.
      const grantNames = activityRecipients.filter(
        (recipient) => missingGrants.includes(recipient.activityRecipientId),
      ).map(
        (recipient) => recipient.name,
      );
      return grantNames;
    }
    return [];
  };

  /*
  grantsMissingCitations:
    This returns grants that are missing citations,
    that should have them on the monitoring goal.
    This happens regardless of how many additional goals are selected.
  */
  const grantsMissingCitations = () => {
    // 1. Determine if a monitoring goal is selected.
    const hasMonitoringGoalSelected = (goalsAndObjectives || []).find((goal) => (goal.standard && goal.standard === 'Monitoring'));
    if (hasMonitoringGoalSelected) {
      // 2. Get all the grant ids off the SELECTED citations.
      // The complexity in the reduce is because we need to parse the monitoringReferences (JSON).
      const selectedCitationGrantIds = hasMonitoringGoalSelected.objectives.reduce(
        (acc, objective) => {
          const monitoringReferencesFlat = (objective.citations || []).map(
            (citation) => citation.monitoringReferences,
          ).flat();

          const monitoringReferenceGrantIds = monitoringReferencesFlat.map(
            (reference) => reference.grantId,
          );

          // Add the grant ids to the objective id in the accumulator.
          acc[objective.id] = monitoringReferenceGrantIds;
          return acc;
        }, {},
      );

      // 3. Get the grants ids that are associated with this monitoring goal.
      // We only save for the grants that require monitoring.
      // The grantIds should only be for the applicable grants on this report.
      const grantsThatRequireMonitoring = hasMonitoringGoalSelected.grantIds;

      // 4. Check each objective and find any missing citations.
      const grantsFoundMissingCitations = grantsThatRequireMonitoring.reduce(
        (acc, grantId) => {
          const objectiveIds = Object.keys(selectedCitationGrantIds);
          const missingCitations = objectiveIds.filter(
            (objectiveId) => !selectedCitationGrantIds[objectiveId].includes(grantId),
          );
          if (missingCitations.length > 0) {
            acc.push(grantId);
          }
          return acc;
        }, [],
      );
      const distinctGrantIdsMissing = [...new Set(grantsFoundMissingCitations)];

      // 5. From activityRecipients get the name of the grants that match the activityRecipientId.
      const grantNames = activityRecipients.filter(
        (recipient) => distinctGrantIdsMissing.includes(recipient.activityRecipientId),
      ).map(
        (recipient) => recipient.name,
      );
      // 6. Return the names of the missing recipients/grants.
      return grantNames;
    }
    return [];
  };

  return (
    <>
      {renderTopAlert()}
      {!submitted && (
      <Container skipTopPadding className="margin-top-2 padding-top-2">
        <h2 className="font-family-serif">Review and Submit</h2>
        <IndicatesRequiredField />
        <p className="margin-top-0">
          {/* eslint-disable-next-line max-len */}
          Review the information in each section before submitting for approval. Once submitted, you will no longer be able to edit the report.
        </p>
      </Container>
      )}

      {/* Accordion of "pages" items goes here */}
      {children}
<<<<<<< HEAD
      <Container skipTopPadding className="margin-top-0 padding-top-2" skipBottomPadding={!draft}>
=======

      <Container skipTopPadding className="margin-top-2 padding-top-2" skipBottomPadding={!submitted && !draft}>
>>>>>>> 37badfd3
        {error && (
          <Alert noIcon className="margin-y-4" type="error">
            <b>Error</b>
            <br />
            {error}
          </Alert>
        )}
        {draft
          && (
            <DraftReview
              onSaveForm={onSaveForm}
              incompletePages={incompletePages}
              availableApprovers={availableApprovers}
              onFormSubmit={onFormSubmit}
              reportId={id}
              displayId={displayId}
              approverStatusList={approverStatusList}
              lastSaveTime={lastSaveTime}
              creatorRole={creatorRole}
              grantsMissingMonitoring={grantsMissingMonitoring()}
              grantsMissingCitations={grantsMissingCitations()}
              reviewItems={reviewItems}
            />
          )}
        {submitted
          && (
            <Submitted
              additionalNotes={additionalNotes}
              resetToDraft={resetToDraft}
              reportId={id}
              displayId={displayId}
              approverStatusList={approverStatusList}
              reviewItems={reviewItems}
            />
          )}
        {needsAction
          && (
            <NeedsAction
              additionalNotes={additionalNotes}
              onSubmit={onFormSubmit}
              incompletePages={incompletePages}
              approverStatusList={approverStatusList}
              creatorRole={creatorRole}
              displayId={displayId}
              reportId={id}
              availableApprovers={availableApprovers}
              reviewItems={reviewItems}
              grantsMissingMonitoring={grantsMissingMonitoring()}
              grantsMissingCitations={grantsMissingCitations()}
            />
          )}
        {approved
          && (
            <Approved
              additionalNotes={additionalNotes}
              approverStatusList={approverStatusList}
              reviewItems={reviewItems}
            />
          )}
      </Container>
    </>
  );
};

Submitter.propTypes = {
  onResetToDraft: PropTypes.func.isRequired,
  error: PropTypes.string,
  children: PropTypes.node.isRequired,
  onSaveForm: PropTypes.func.isRequired,
  pages: PropTypes.arrayOf(PropTypes.shape({
    state: PropTypes.string,
    review: PropTypes.bool,
    label: PropTypes.string,
  })).isRequired,
  availableApprovers: PropTypes.arrayOf(PropTypes.shape({
    id: PropTypes.number,
    name: PropTypes.string,
  })).isRequired,
  onFormSubmit: PropTypes.func.isRequired,
  formData: PropTypes.shape({
    additionalNotes: PropTypes.string,
    calculatedStatus: PropTypes.string,
    creatorRole: PropTypes.string,
    id: PropTypes.number,
    displayId: PropTypes.string,
    approvers: PropTypes.arrayOf(
      PropTypes.shape({
        status: PropTypes.string,
      }),
    ),
    goalsAndObjectives: PropTypes.arrayOf(PropTypes.shape({
      standard: PropTypes.string,
      grantIds: PropTypes.arrayOf(PropTypes.number),
    })),
    activityRecipients: PropTypes.arrayOf(PropTypes.shape({
      activityRecipientId: PropTypes.number,
      name: PropTypes.string,
    })),
  }).isRequired,
  lastSaveTime: PropTypes.instanceOf(moment),
  reviewItems: PropTypes.arrayOf(PropTypes.shape({
    id: PropTypes.string,
    title: PropTypes.string,
    content: PropTypes.node,
  })).isRequired,
};

Submitter.defaultProps = {
  error: '',
  lastSaveTime: undefined,
};

export default Submitter;<|MERGE_RESOLUTION|>--- conflicted
+++ resolved
@@ -184,12 +184,8 @@
 
       {/* Accordion of "pages" items goes here */}
       {children}
-<<<<<<< HEAD
-      <Container skipTopPadding className="margin-top-0 padding-top-2" skipBottomPadding={!draft}>
-=======
 
       <Container skipTopPadding className="margin-top-2 padding-top-2" skipBottomPadding={!submitted && !draft}>
->>>>>>> 37badfd3
         {error && (
           <Alert noIcon className="margin-y-4" type="error">
             <b>Error</b>
