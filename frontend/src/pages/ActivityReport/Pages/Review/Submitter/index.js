import React, { useState, useEffect } from 'react';
import moment from 'moment';
import PropTypes from 'prop-types';
import { Alert } from '@trussworks/react-uswds';
import { REPORT_STATUSES } from '@ttahub/common';
import Container from '../../../../../components/Container';
import DraftReview from './Draft';
import NeedsAction from './NeedsAction';
import Approved from '../Approved';
import Submitted from './Submitted';

const Submitter = ({
  availableApprovers,
  onFormSubmit,
  formData,
  onResetToDraft,
  children,
  error,
  onSaveForm,
  pages,
  lastSaveTime,
  reviewItems,
}) => {
  const {
    additionalNotes,
    id,
    displayId,
    calculatedStatus,
    approvers,
    creatorRole,
    goalsAndObjectives,
    activityRecipients,
  } = formData;
  const draft = calculatedStatus === REPORT_STATUSES.DRAFT;
  const submitted = calculatedStatus === REPORT_STATUSES.SUBMITTED;
  const needsAction = calculatedStatus === REPORT_STATUSES.NEEDS_ACTION;
  const approved = calculatedStatus === REPORT_STATUSES.APPROVED;
  const [approverStatusList, updateApproverStatusList] = useState([]);

  useEffect(() => {
    const updatedApprovers = approvers ? approvers.filter((a) => a.user) : [];
    if (updatedApprovers) {
      updateApproverStatusList(updatedApprovers);
    }
  }, [approvers, formData]);

  const resetToDraft = async () => {
    await onResetToDraft();
  };

  const getNeedsActionApprovingMangers = () => {
    const needActionApprovers = approvers.filter((a) => a.status === REPORT_STATUSES.NEEDS_ACTION);
    if (needActionApprovers && needActionApprovers.length > 0) {
      return needActionApprovers.map((a) => a.user.fullName).join(', ');
    }
    return '';
  };

  const totalApprovers = approvers ? approvers.length : 0;
  const pendingApprovals = approvers ? approvers.filter((a) => a.status === null || a.status === 'needs_action').length : 0;

  const renderTopAlert = () => (
    <>
      {needsAction && (
        <Alert type="error" noIcon slim className="margin-bottom-1 no-print">
          <span className="text-bold">
            The following approving manager(s) have requested changes to this activity report:
            {' '}
            {getNeedsActionApprovingMangers()}
          </span>
          <br />
          Please review the manager notes below and re-submit for approval.
        </Alert>
      )}
      {approved && (
        <Alert type="info" noIcon slim className="margin-bottom-1 no-print">
          This report has been approved and is no longer editable
        </Alert>
      )}
      {submitted && (
        <Alert type="info" noIcon slim className="margin-bottom-1 no-print">
          <b>Report is not editable</b>
          <br />
          This report is no longer editable while it is waiting for manager approval&#40;s&#41;
          <strong>{` (${pendingApprovals} of ${totalApprovers} reviews pending)`}</strong>
          .
          <br />
          If you wish to update this report click &quot;Reset to Draft&quot; below to
          move the report back to draft mode.
        </Alert>
      )}
    </>
  );

  const filtered = pages.filter((p) => !(p.state === 'Complete' || p.review));
  const incompletePages = filtered.map((f) => f.label);

  /*
  grantsMissingMonitoring:
  * This checks that if we only have a single monitoring goal selected,
  * that all selected recipient/grants are associated with that goal.
  * If not they either need to remove the recipient or add a standard goal.
  */
  const grantsMissingMonitoring = () => {
    // 1. Determine if a monitoring goal is selected.
    const hasMonitoringGoalSelected = (goalsAndObjectives || []).find((goal) => (goal.standard && goal.standard === 'Monitoring'));
    // 2. If we only have a monitoring goal selected (no other goals).
    if ((!goalsAndObjectives || goalsAndObjectives.length === 1) && hasMonitoringGoalSelected) {
      // 3. Determine if any selected recipients are not applicable the the monitoring goal.
      const missingGrants = activityRecipients.filter(
        (recipient) => !hasMonitoringGoalSelected.grantIds.includes(recipient.activityRecipientId),
      ).map((recipient) => recipient.activityRecipientId);

      // 4. Get the names of the recipents/grants that are not applicable to this monitoring goal.
      const grantNames = activityRecipients.filter(
        (recipient) => missingGrants.includes(recipient.activityRecipientId),
      ).map(
        (recipient) => recipient.name,
      );
      return grantNames;
    }
    return [];
  };

  /*
  grantsMissingCitations:
    This returns grants that are missing citations,
    that should have them on the monitoring goal.
    This happens regardless of how many additional goals are selected.
  */
  const grantsMissingCitations = () => {
    // 1. Determine if a monitoring goal is selected.
    const hasMonitoringGoalSelected = (goalsAndObjectives || []).find((goal) => (goal.standard && goal.standard === 'Monitoring'));
    if (hasMonitoringGoalSelected) {
      // 2. Get all the grant ids off the SELECTED citations.
      // The complexity in the reduce is because we need to parse the monitoringReferences (JSON).
      const selectedCitationGrantIds = hasMonitoringGoalSelected.objectives.reduce(
        (acc, objective) => {
          const monitoringReferencesFlat = (objective.citations || []).map(
            (citation) => citation.monitoringReferences,
          ).flat();

          const monitoringReferenceGrantIds = monitoringReferencesFlat.map(
            (reference) => reference.grantId,
          );

          // Add the grant ids to the objective id in the accumulator.
          acc[objective.id] = monitoringReferenceGrantIds;
          return acc;
        }, {},
      );

      // 3. Get the grants ids that are associated with this monitoring goal.
      // We only save for the grants that require monitoring.
      // The grantIds should only be for the applicable grants on this report.
      const grantsThatRequireMonitoring = hasMonitoringGoalSelected.grantIds;

      // 4. Check each objective and find any missing citations.
      const grantsFoundMissingCitations = grantsThatRequireMonitoring.reduce(
        (acc, grantId) => {
          const objectiveIds = Object.keys(selectedCitationGrantIds);
          const missingCitations = objectiveIds.filter(
            (objectiveId) => !selectedCitationGrantIds[objectiveId].includes(grantId),
          );
          if (missingCitations.length > 0) {
            acc.push(grantId);
          }
          return acc;
        }, [],
      );
      const distinctGrantIdsMissing = [...new Set(grantsFoundMissingCitations)];

      // 5. From activityRecipients get the name of the grants that match the activityRecipientId.
      const grantNames = activityRecipients.filter(
        (recipient) => distinctGrantIdsMissing.includes(recipient.activityRecipientId),
      ).map(
        (recipient) => recipient.name,
      );
      // 6. Return the names of the missing recipients/grants.
      return grantNames;
    }
    return [];
  };

  return (
    <>
      {renderTopAlert()}
      {children}
      <Container skipTopPadding className="margin-top-0 padding-top-2" skipBottomPadding={!draft}>
        {error && (
          <Alert noIcon className="margin-y-4" type="error">
            <b>Error</b>
            <br />
            {error}
          </Alert>
        )}
        {draft
          && (
            <DraftReview
              onSaveForm={onSaveForm}
              incompletePages={incompletePages}
              availableApprovers={availableApprovers}
              onFormSubmit={onFormSubmit}
              reportId={id}
              displayId={displayId}
              approverStatusList={approverStatusList}
              lastSaveTime={lastSaveTime}
              creatorRole={creatorRole}
              grantsMissingMonitoring={grantsMissingMonitoring()}
              grantsMissingCitations={grantsMissingCitations()}
              reviewItems={reviewItems}
            />
          )}
        {submitted
          && (
            <Submitted
              additionalNotes={additionalNotes}
              resetToDraft={resetToDraft}
              reportId={id}
              displayId={displayId}
              approverStatusList={approverStatusList}
              reviewItems={reviewItems}
            />
          )}
        {needsAction
          && (
            <NeedsAction
              additionalNotes={additionalNotes}
              onSubmit={onFormSubmit}
              incompletePages={incompletePages}
              approverStatusList={approverStatusList}
              creatorRole={creatorRole}
              displayId={displayId}
              reportId={id}
              availableApprovers={availableApprovers}
<<<<<<< HEAD
              reviewItems={reviewItems}
=======
              grantsMissingMonitoring={grantsMissingMonitoring()}
              grantsMissingCitations={grantsMissingCitations()}
>>>>>>> 9143066e
            />
          )}
        {approved
          && (
            <Approved
              additionalNotes={additionalNotes}
              approverStatusList={approverStatusList}
              reviewItems={reviewItems}
            />
          )}
      </Container>
    </>
  );
};

Submitter.propTypes = {
  onResetToDraft: PropTypes.func.isRequired,
  error: PropTypes.string,
  children: PropTypes.node.isRequired,
  onSaveForm: PropTypes.func.isRequired,
  pages: PropTypes.arrayOf(PropTypes.shape({
    state: PropTypes.string,
    review: PropTypes.bool,
    label: PropTypes.string,
  })).isRequired,
  availableApprovers: PropTypes.arrayOf(PropTypes.shape({
    id: PropTypes.number,
    name: PropTypes.string,
  })).isRequired,
  onFormSubmit: PropTypes.func.isRequired,
  formData: PropTypes.shape({
    additionalNotes: PropTypes.string,
    calculatedStatus: PropTypes.string,
    creatorRole: PropTypes.string,
    id: PropTypes.number,
    displayId: PropTypes.string,
    approvers: PropTypes.arrayOf(
      PropTypes.shape({
        status: PropTypes.string,
      }),
    ),
    goalsAndObjectives: PropTypes.arrayOf(PropTypes.shape({
      standard: PropTypes.string,
      grantIds: PropTypes.arrayOf(PropTypes.number),
    })),
    activityRecipients: PropTypes.arrayOf(PropTypes.shape({
      activityRecipientId: PropTypes.number,
      name: PropTypes.string,
    })),
  }).isRequired,
  lastSaveTime: PropTypes.instanceOf(moment),
  reviewItems: PropTypes.arrayOf(PropTypes.shape({
    id: PropTypes.string,
    title: PropTypes.string,
    content: PropTypes.node,
  })).isRequired,
};

Submitter.defaultProps = {
  error: '',
  lastSaveTime: undefined,
};

export default Submitter;<|MERGE_RESOLUTION|>--- conflicted
+++ resolved
@@ -233,12 +233,9 @@
               displayId={displayId}
               reportId={id}
               availableApprovers={availableApprovers}
-<<<<<<< HEAD
               reviewItems={reviewItems}
-=======
               grantsMissingMonitoring={grantsMissingMonitoring()}
               grantsMissingCitations={grantsMissingCitations()}
->>>>>>> 9143066e
             />
           )}
         {approved
