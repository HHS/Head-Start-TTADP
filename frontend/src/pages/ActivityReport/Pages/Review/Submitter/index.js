--- conflicted
+++ resolved
@@ -35,11 +35,7 @@
         allComplete={allComplete}
         approvers={approvers}
         valid={valid}
-<<<<<<< HEAD
         onSaveForm={onSaveForm}
-        handleSubmit={handleSubmit}
-=======
->>>>>>> 54cff220
         onFormSubmit={onFormSubmit}
       />
       )}
@@ -67,11 +63,7 @@
 Submitter.propTypes = {
   submitted: PropTypes.bool.isRequired,
   allComplete: PropTypes.bool.isRequired,
-<<<<<<< HEAD
   onSaveForm: PropTypes.func.isRequired,
-  register: PropTypes.func.isRequired,
-=======
->>>>>>> 54cff220
   approvers: PropTypes.arrayOf(PropTypes.shape({
     id: PropTypes.number,
     name: PropTypes.string,
