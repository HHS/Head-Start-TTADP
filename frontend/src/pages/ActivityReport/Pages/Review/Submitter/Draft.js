import React, { useState, useContext } from 'react';
import PropTypes from 'prop-types';
import moment from 'moment-timezone';
import { Redirect } from 'react-router-dom';
import { useFormContext } from 'react-hook-form';
import {
  Form, Fieldset, Button, Alert, Dropdown,
} from '@trussworks/react-uswds';
import { Accordion } from '../../../../../components/Accordion';
import UserContext from '../../../../../UserContext';
import IncompletePages from '../../../../../components/IncompletePages';
import SomeGoalsHaveNoPromptResponse from '../SomeGoalsHaveNoPromptResponse';
import FormItem from '../../../../../components/FormItem';
import HookFormRichEditor from '../../../../../components/HookFormRichEditor';
import ApproverStatusList from '../../components/ApproverStatusList';
import DismissingComponentWrapper from '../../../../../components/DismissingComponentWrapper';
import NetworkContext from '../../../../../NetworkContext';
import ConnectionError from '../../../../../components/ConnectionError';
import ApproverSelect from './components/ApproverSelect';
import MissingCitationAlerts from '../../components/MissingCitationAlerts';

const Draft = ({
  availableApprovers,
  onFormSubmit,
  onSaveForm,
  incompletePages,
  reportId,
  displayId,
  approverStatusList,
  lastSaveTime,
  creatorRole,
  grantsMissingMonitoring,
  grantsMissingCitations,
  reviewItems,
}) => {
  const {
    watch,
    handleSubmit,
    register,
    getValues,
  } = useFormContext();
  const hasIncompletePages = incompletePages.length > 0;
  const [justSubmitted, updatedJustSubmitted] = useState(false);
  const [showSavedDraft, updateShowSavedDraft] = useState(false);
  const { connectionActive, localStorageAvailable } = useContext(NetworkContext);
  const promptsMissingResponses = [];
  const goalsMissingResponses = [];

  const regionId = watch('regionId');

  const allGoalsHavePromptResponses = (() => {
    const goalsAndObjectives = getValues('goalsAndObjectives');
    const curatedGoals = (goalsAndObjectives || []).filter(
      (goal) => goal.prompts && goal.prompts.length > 0,
    );
    if (!curatedGoals.length) return true;

    return curatedGoals.every((goal) => goal.prompts
      .every((prompt) => {
        if (!prompt.response || !prompt.response.length) {
          promptsMissingResponses.push(prompt.title);
          goalsMissingResponses.push(goal);
        }

        return prompt.response && prompt.response.length > 0;
      }));
  })();

  const { user } = useContext(UserContext);

  const completeUserRoles = () => {
    // If removed user role is selected we need to add it.
    const completeRoleList = user.roles.map((r) => r.fullName);
    if (creatorRole) {
      const indexOfRole = completeRoleList.indexOf(creatorRole);
      if (indexOfRole === -1) {
        completeRoleList.push(creatorRole);
      }
    }
    return completeRoleList.sort();
  };

  const canSubmitReport = allGoalsHavePromptResponses
  && !hasIncompletePages
  && !grantsMissingMonitoring.length
  && !grantsMissingCitations.length;

  const onSubmit = (e) => {
    if (canSubmitReport) {
      onFormSubmit(e);
      updatedJustSubmitted(true);
    }
  };

  const watchTextValue = watch('additionalNotes');
  const textAreaClass = watchTextValue !== '' ? 'yes-print' : 'no-print';

  // NOTE: This is only an estimate of which timezone the user is in.
  // Not guaranteed to be 100% correct but is "good enough"
  // https://momentjs.com/timezone/docs/#/using-timezones/guessing-user-timezone/
  const timezone = moment.tz.guess();
  const time = moment().tz(timezone).format('MM/DD/YYYY [at] h:mm a z');
  const message = {
    time,
    reportId,
    displayId,
    status: 'submitted',
  };

  const showRolesDropdown = user && user.roles && user.roles.length > 1;

  return (
    <>
      {justSubmitted && <Redirect to={{ pathname: '/activity-reports', state: { message } }} />}
<<<<<<< HEAD
      <h2>Review and submit</h2>
      <IndicatesRequiredField />
      <p className="usa-prose margin-top-2 margin-bottom-3">
        Review the information in each section before submitting for approval.
        <br />
        Once submitted, you will no longer be able to edit the report.
      </p>
      {reviewItems && reviewItems.length > 0 && (
      <Accordion bordered items={reviewItems} multiselectable />
      )}
=======
>>>>>>> 37badfd3
      <Form className="smart-hub--form-large smart-hub--form__draft smart-hub--form" onSubmit={handleSubmit(onSubmit)}>
        {
          showRolesDropdown
            ? (
              <Fieldset className="smart-hub--report-legend margin-top-4 smart-hub--report-legend__no-legend-margin-top" legend="Creator Role">
                <FormItem
                  label="Creator role"
                  name="creatorRole"
                  required
                >
                  <Dropdown
                    id="creatorRole"
                    name="creatorRole"
                    inputRef={register({ required: 'Select one' })}
                  >
                    <option name="default" value="" disabled hidden>- Select -</option>
                    {completeUserRoles().map((role) => (
                      <option key={role} value={role}>{role}</option>
                    ))}
                  </Dropdown>
                </FormItem>
              </Fieldset>
            )
            : null
        }
        <Fieldset className={`smart-hub--report-legend margin-top-4 ${!showRolesDropdown ? 'smart-hub--report-legend__no-legend-margin-top' : ''}`}>
          <FormItem
            label="Creator notes"
            name="additionalNotes"
            required={false}
          >
            <div className={`margin-top-1 ${textAreaClass}`}>
              <HookFormRichEditor ariaLabel="Additional notes" name="additionalNotes" id="additionalNotes" />
            </div>
          </FormItem>
        </Fieldset>
        <Fieldset className="smart-hub--report-legend margin-top-4">
          { !connectionActive && (
            <ConnectionError />
          )}
          <FormItem
            label="Approving manager"
            name="approvers"
          >
            <ApproverSelect
              name="approvers"
              valueProperty="user.id"
              labelProperty="user.fullName"
              options={availableApprovers.map((a) => ({ value: a.id, label: a.name }))}
            />
          </FormItem>
        </Fieldset>
        <MissingCitationAlerts
          reportId={reportId}
          grantsMissingMonitoring={grantsMissingMonitoring}
          grantsMissingCitations={grantsMissingCitations}
        />
        {hasIncompletePages && <IncompletePages incompletePages={incompletePages} />}
        {!allGoalsHavePromptResponses && (
        <SomeGoalsHaveNoPromptResponse
          regionId={regionId}
          promptsMissingResponses={promptsMissingResponses}
          goalsMissingResponses={goalsMissingResponses}
          onSaveDraft={onSaveForm}
        />
        )}
        <div className="margin-top-3">
          <ApproverStatusList approverStatus={approverStatusList} />
        </div>
        <Button disabled={!connectionActive} id="draft-review-submit" type="submit">Submit for approval</Button>
        { !connectionActive && (
        <Alert type="warning" noIcon>
          There&#39;s an issue with your connection.
          <br />
          { localStorageAvailable ? 'Your work is saved on this computer.' : '' }
          {' '}
          <br />
          If you continue to have problems,
          {' '}
          <a href="https://app.smartsheetgov.com/b/form/f0b4725683f04f349a939bd2e3f5425a">contact us</a>
          .
        </Alert>
        )}
        <Button
          id="draft-review-save-draft"
          outline
          type="button"
          onClick={async () => {
            await onSaveForm(false);
            updateShowSavedDraft(true);
          }}
        >
          Save Draft
        </Button>
      </Form>
      <DismissingComponentWrapper
        shown={showSavedDraft}
        updateShown={updateShowSavedDraft}
      >
        {lastSaveTime && (
          <Alert id="reviewSubmitSaveAlert" className="margin-top-3 maxw-mobile-lg" noIcon slim type="success">
            Draft saved on
            {' '}
            {lastSaveTime.format('MM/DD/YYYY [at] h:mm a z')}
          </Alert>
        )}
      </DismissingComponentWrapper>
    </>
  );
};

Draft.propTypes = {
  onSaveForm: PropTypes.func.isRequired,
  availableApprovers: PropTypes.arrayOf(PropTypes.shape({
    id: PropTypes.number,
    name: PropTypes.string,
  })).isRequired,
  onFormSubmit: PropTypes.func.isRequired,
  incompletePages: PropTypes.arrayOf(PropTypes.string).isRequired,
  reportId: PropTypes.number.isRequired,
  displayId: PropTypes.string.isRequired,
  approverStatusList: PropTypes.arrayOf(PropTypes.shape({
    approver: PropTypes.string,
    status: PropTypes.string,
  })).isRequired,
  lastSaveTime: PropTypes.instanceOf(moment),
  creatorRole: PropTypes.string.isRequired,
  grantsMissingMonitoring: PropTypes.arrayOf(PropTypes.string).isRequired,
  grantsMissingCitations: PropTypes.arrayOf(PropTypes.string).isRequired,
  reviewItems: PropTypes.arrayOf(PropTypes.shape({
    id: PropTypes.string,
    title: PropTypes.string,
    content: PropTypes.node,
  })).isRequired,
};

Draft.defaultProps = {
  lastSaveTime: undefined,
};

export default Draft;<|MERGE_RESOLUTION|>--- conflicted
+++ resolved
@@ -18,6 +18,7 @@
 import ConnectionError from '../../../../../components/ConnectionError';
 import ApproverSelect from './components/ApproverSelect';
 import MissingCitationAlerts from '../../components/MissingCitationAlerts';
+import IndicatesRequiredField from '../../../../../components/IndicatesRequiredField';
 
 const Draft = ({
   availableApprovers,
@@ -112,7 +113,6 @@
   return (
     <>
       {justSubmitted && <Redirect to={{ pathname: '/activity-reports', state: { message } }} />}
-<<<<<<< HEAD
       <h2>Review and submit</h2>
       <IndicatesRequiredField />
       <p className="usa-prose margin-top-2 margin-bottom-3">
@@ -123,8 +123,6 @@
       {reviewItems && reviewItems.length > 0 && (
       <Accordion bordered items={reviewItems} multiselectable />
       )}
-=======
->>>>>>> 37badfd3
       <Form className="smart-hub--form-large smart-hub--form__draft smart-hub--form" onSubmit={handleSubmit(onSubmit)}>
         {
           showRolesDropdown
