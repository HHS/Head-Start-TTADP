--- conflicted
+++ resolved
@@ -10,12 +10,7 @@
 import FormItem from '../../../../../components/FormItem';
 
 const Draft = ({
-<<<<<<< HEAD
-  allComplete,
-  register,
-=======
   submitted,
->>>>>>> f3220f70
   approvers,
   onFormSubmit,
   onSaveForm,
@@ -41,21 +36,12 @@
 
   return (
     <>
-<<<<<<< HEAD
-      {!allComplete
-      && (
-      <Alert noIcon className="margin-y-4" type="error">
-        <b>Incomplete report</b>
-        <br />
-        This report cannot be submitted until all sections are complete
-=======
       {submitted
       && (
       <Alert noIcon className="margin-y-4" type="success">
         <b>Success</b>
         <br />
         This report was successfully submitted for approval
->>>>>>> f3220f70
       </Alert>
       )}
       <h2>Submit Report</h2>
@@ -96,13 +82,8 @@
 };
 
 Draft.propTypes = {
-<<<<<<< HEAD
-  allComplete: PropTypes.bool.isRequired,
-  register: PropTypes.func.isRequired,
-=======
   submitted: PropTypes.bool.isRequired,
   onSaveForm: PropTypes.func.isRequired,
->>>>>>> f3220f70
   approvers: PropTypes.arrayOf(PropTypes.shape({
     id: PropTypes.number,
     name: PropTypes.string,
