import React from 'react';
import PropTypes from 'prop-types';
<<<<<<< HEAD
=======
import { useFormContext } from 'react-hook-form';
>>>>>>> 54cff220
import {
  Dropdown, Form, Fieldset, Textarea, Alert, Button,
} from '@trussworks/react-uswds';
import { useFormContext } from 'react-hook-form';

import IncompletePages from './IncompletePages';
import { DECIMAL_BASE } from '../../../../../Constants';
import FormItem from '../../../../../components/FormItem';

const Draft = ({
  submitted,
<<<<<<< HEAD
  approvers,
=======
  allComplete,
  approvers,
  valid,
>>>>>>> 54cff220
  onFormSubmit,
  incompletePages,
}) => {
  const { register, handleSubmit } = useFormContext();
  const hasIncompletePages = incompletePages.length > 0;

  const setValue = (e) => {
    if (e === '') {
      return null;
    }
    return parseInt(e, DECIMAL_BASE);
  };

<<<<<<< HEAD
  const onSubmit = (e) => {
    if (!hasIncompletePages) {
      onFormSubmit(e);
    }
  };
=======
  const { handleSubmit, register, watch } = useFormContext();
  const watchTextValue = watch('additionalNotes');
  const textAreaClass = watchTextValue !== '' ? 'yes-print' : 'no-print';
>>>>>>> 54cff220

  return (
    <>
      {submitted
      && (
      <Alert noIcon className="margin-y-4" type="success">
        <b>Success</b>
        <br />
        This report was successfully submitted for approval
      </Alert>
      )}
      <h2>Submit Report</h2>
      <Form className="smart-hub--form-large" onSubmit={handleSubmit(onSubmit)}>
        <Fieldset className="smart-hub--report-legend smart-hub--form-section" legend="Additional Notes">
<<<<<<< HEAD
          <FormItem
            label="Creator notes"
            name="additionalNotes"
            required={false}
          >
            <Textarea inputRef={register} id="additionalNotes" name="additionalNotes" />
          </FormItem>
=======
          <Label htmlFor="additionalNotes">Creator notes</Label>
          <Textarea inputRef={register} id="additionalNotes" name="additionalNotes" className={textAreaClass} />
>>>>>>> 54cff220
        </Fieldset>
        <Fieldset className="smart-hub--report-legend smart-hub--form-section" legend="Review and submit report">
          <p className="margin-top-4">
            Submitting this form for approval means that you will no longer be in draft
            mode. Please review all information in each section before submitting to your
            manager for approval.
          </p>
          <FormItem
            label="Approving manager"
            name="approvingManagerId"
          >
            <Dropdown id="approvingManagerId" name="approvingManagerId" inputRef={register({ setValueAs: setValue, required: 'A manager must be assigned to the report before submitting' })}>
              <option name="default" value="" disabled hidden>- Select -</option>
              {approvers.map((approver) => (
                <option key={approver.id} value={approver.id}>{approver.name}</option>
              ))}
            </Dropdown>
          </FormItem>
        </Fieldset>
        {hasIncompletePages && <IncompletePages incompletePages={incompletePages} />}
        <Button type="submit">Submit for approval</Button>
      </Form>
    </>
  );
};

Draft.propTypes = {
  submitted: PropTypes.bool.isRequired,
<<<<<<< HEAD
=======
  allComplete: PropTypes.bool.isRequired,
>>>>>>> 54cff220
  approvers: PropTypes.arrayOf(PropTypes.shape({
    id: PropTypes.number,
    name: PropTypes.string,
  })).isRequired,
<<<<<<< HEAD
=======
  valid: PropTypes.bool.isRequired,
>>>>>>> 54cff220
  onFormSubmit: PropTypes.func.isRequired,
  incompletePages: PropTypes.arrayOf(PropTypes.string).isRequired,
};

export default Draft;<|MERGE_RESOLUTION|>--- conflicted
+++ resolved
@@ -1,13 +1,9 @@
 import React from 'react';
 import PropTypes from 'prop-types';
-<<<<<<< HEAD
-=======
 import { useFormContext } from 'react-hook-form';
->>>>>>> 54cff220
 import {
   Dropdown, Form, Fieldset, Textarea, Alert, Button,
 } from '@trussworks/react-uswds';
-import { useFormContext } from 'react-hook-form';
 
 import IncompletePages from './IncompletePages';
 import { DECIMAL_BASE } from '../../../../../Constants';
@@ -15,17 +11,11 @@
 
 const Draft = ({
   submitted,
-<<<<<<< HEAD
   approvers,
-=======
-  allComplete,
-  approvers,
-  valid,
->>>>>>> 54cff220
   onFormSubmit,
   incompletePages,
 }) => {
-  const { register, handleSubmit } = useFormContext();
+  const { watch, register, handleSubmit } = useFormContext();
   const hasIncompletePages = incompletePages.length > 0;
 
   const setValue = (e) => {
@@ -35,17 +25,13 @@
     return parseInt(e, DECIMAL_BASE);
   };
 
-<<<<<<< HEAD
   const onSubmit = (e) => {
     if (!hasIncompletePages) {
       onFormSubmit(e);
     }
   };
-=======
-  const { handleSubmit, register, watch } = useFormContext();
   const watchTextValue = watch('additionalNotes');
   const textAreaClass = watchTextValue !== '' ? 'yes-print' : 'no-print';
->>>>>>> 54cff220
 
   return (
     <>
@@ -60,18 +46,13 @@
       <h2>Submit Report</h2>
       <Form className="smart-hub--form-large" onSubmit={handleSubmit(onSubmit)}>
         <Fieldset className="smart-hub--report-legend smart-hub--form-section" legend="Additional Notes">
-<<<<<<< HEAD
           <FormItem
             label="Creator notes"
             name="additionalNotes"
             required={false}
           >
-            <Textarea inputRef={register} id="additionalNotes" name="additionalNotes" />
+            <Textarea inputRef={register} id="additionalNotes" name="additionalNotes" className={textAreaClass} />
           </FormItem>
-=======
-          <Label htmlFor="additionalNotes">Creator notes</Label>
-          <Textarea inputRef={register} id="additionalNotes" name="additionalNotes" className={textAreaClass} />
->>>>>>> 54cff220
         </Fieldset>
         <Fieldset className="smart-hub--report-legend smart-hub--form-section" legend="Review and submit report">
           <p className="margin-top-4">
@@ -100,18 +81,10 @@
 
 Draft.propTypes = {
   submitted: PropTypes.bool.isRequired,
-<<<<<<< HEAD
-=======
-  allComplete: PropTypes.bool.isRequired,
->>>>>>> 54cff220
   approvers: PropTypes.arrayOf(PropTypes.shape({
     id: PropTypes.number,
     name: PropTypes.string,
   })).isRequired,
-<<<<<<< HEAD
-=======
-  valid: PropTypes.bool.isRequired,
->>>>>>> 54cff220
   onFormSubmit: PropTypes.func.isRequired,
   incompletePages: PropTypes.arrayOf(PropTypes.string).isRequired,
 };
