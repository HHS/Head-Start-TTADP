--- conflicted
+++ resolved
@@ -65,25 +65,15 @@
   const pages = complete ? completePages : incompletePages;
 
   render(
-<<<<<<< HEAD
     <Router history={history}>
       <RenderSubmitter
-        submitted={submitted}
         onFormSubmit={onFormSubmit}
         formData={formData}
+        onResetToDraft={resetToDraft}
         onSave={onSave}
         pages={pages}
-      />,
+      />
     </Router>
-=======
-    <RenderSubmitter
-      onFormSubmit={onFormSubmit}
-      formData={formData}
-      onResetToDraft={resetToDraft}
-      onSave={onSave}
-      pages={pages}
-    />,
->>>>>>> 0a547849
   );
 
   return history;
@@ -124,16 +114,12 @@
       await waitFor(() => expect(mockSubmit).not.toHaveBeenCalled());
     });
 
-<<<<<<< HEAD
     it('displays success if the report has been submitted', async () => {
       const history = renderReview(REPORT_STATUSES.DRAFT, true, () => {});
       expect(history.location.pathname).toBe('/activity-reports');
     });
 
-    it('a draft can be saved', async () => {
-=======
     it('can be saved', async () => {
->>>>>>> 0a547849
       const mockSave = jest.fn();
       renderReview(REPORT_STATUSES.DRAFT, () => {}, true, mockSave);
       const button = await screen.findByRole('button', { name: 'Save Draft' });
