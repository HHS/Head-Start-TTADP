/* eslint-disable react/jsx-props-no-spreading */
import '@testing-library/jest-dom';
import { render, screen, waitFor } from '@testing-library/react';
import userEvent from '@testing-library/user-event';
import React from 'react';
<<<<<<< HEAD
import { useForm, FormProvider } from 'react-hook-form';
import { Router } from 'react-router';
import { createMemoryHistory } from 'history';
=======
import { useForm, FormProvider } from 'react-hook-form/dist/index.ie11';
>>>>>>> 3e618ff4

import Submitter from '../index';
import { REPORT_STATUSES } from '../../../../../../Constants';

const RenderSubmitter = ({
  // eslint-disable-next-line react/prop-types
  onFormSubmit, formData, pages, onResetToDraft, onSave,
}) => {
  const hookForm = useForm({
    mode: 'onChange',
    defaultValues: formData,
  });

  return (
    <FormProvider {...hookForm}>
      <Submitter
        pages={pages}
        onFormSubmit={onFormSubmit}
        onResetToDraft={onResetToDraft}
        onSaveForm={onSave}
        formData={formData}
        approvers={[{ name: 'test', id: 1 }]}
      >
        <div />
      </Submitter>
    </FormProvider>
  );
};

const completePages = [{
  label: 'label',
  state: 'Complete',
  review: false,
}];

const incompletePages = [{
  label: 'incomplete',
  state: 'In progress',
  review: false,
}];

const renderReview = (
  status,
  onFormSubmit,
  complete = true,
  onSave = () => {},
  resetToDraft = () => {},
) => {
  const formData = {
    approvingManager: { name: 'name' },
    approvingManagerId: 1,
    status,
  };

  const history = createMemoryHistory();
  const pages = complete ? completePages : incompletePages;

  render(
    <Router history={history}>
      <RenderSubmitter
        onFormSubmit={onFormSubmit}
        formData={formData}
        onResetToDraft={resetToDraft}
        onSave={onSave}
        pages={pages}
      />
    </Router>,
  );

  return history;
};

describe('Submitter review page', () => {
  describe('when the report is a draft', () => {
    it('displays the draft review component', async () => {
      renderReview(REPORT_STATUSES.DRAFT, () => {});
      expect(await screen.findByText('Submit Report')).toBeVisible();
    });

    it('allows the author to submit for review', async () => {
      const mockSubmit = jest.fn();
      renderReview(REPORT_STATUSES.DRAFT, mockSubmit);
      const button = await screen.findByRole('button', { name: 'Submit for approval' });
      userEvent.click(button);
      await waitFor(() => expect(mockSubmit).toHaveBeenCalled());
    });

    it('displays an error if the report is not complete', async () => {
      renderReview(REPORT_STATUSES.DRAFT, () => {}, false);
      const alert = await screen.findByTestId('alert');
      expect(alert.textContent).toContain('Incomplete report');
    });

    it('shows pages that are not completed', async () => {
      renderReview(REPORT_STATUSES.DRAFT, () => {}, false);
      const alert = await screen.findByText('Incomplete report');
      expect(alert).toBeVisible();
    });

    it('fails to submit if there are pages that have not been completed', async () => {
      const mockSubmit = jest.fn();
      renderReview(REPORT_STATUSES.DRAFT, mockSubmit, false);
      const button = await screen.findByRole('button', { name: 'Submit for approval' });
      userEvent.click(button);
      await waitFor(() => expect(mockSubmit).not.toHaveBeenCalled());
    });

    it('displays success if the report has been submitted', async () => {
      const mockSubmit = jest.fn();
      const history = renderReview(REPORT_STATUSES.DRAFT, mockSubmit, true);
      const button = await screen.findByRole('button', { name: 'Submit for approval' });

      userEvent.click(button);
      await waitFor(() => expect(history.location.pathname).toBe('/activity-reports'));
    });

    it('can be saved', async () => {
      const mockSave = jest.fn();
      renderReview(REPORT_STATUSES.DRAFT, () => {}, true, mockSave);
      const button = await screen.findByRole('button', { name: 'Save Draft' });
      userEvent.click(button);
      await waitFor(() => expect(mockSave).toHaveBeenCalled());
    });
  });

  describe('when the report is approved', () => {
    it('displays the approved component', async () => {
      renderReview(REPORT_STATUSES.APPROVED, () => {});
      expect(await screen.findByText('Report approved')).toBeVisible();
    });
  });

  describe('when the report has been submitted', () => {
    it('displays the submitted page', async () => {
      renderReview(REPORT_STATUSES.SUBMITTED, () => {}, true);
      const allAlerts = await screen.findAllByTestId('alert');
      const successAlert = allAlerts.find((alert) => alert.textContent.includes('Success'));
      expect(successAlert).toBeVisible();
    });

    it('the reset to draft button works', async () => {
      const onReset = jest.fn();
      renderReview(REPORT_STATUSES.SUBMITTED, false, true, () => {}, onReset);
      const button = await screen.findByRole('button', { name: 'Reset to Draft' });
      userEvent.click(button);
      await waitFor(() => expect(onReset).toHaveBeenCalled());
    });
  });

  describe('when the report needs action', () => {
    it('displays the needs action component', async () => {
      renderReview(REPORT_STATUSES.NEEDS_ACTION, () => {});
      expect(await screen.findByText('Review and re-submit report')).toBeVisible();
    });

    it('shows pages that are not completed', async () => {
      renderReview(REPORT_STATUSES.NEEDS_ACTION, () => {}, false);
      const alert = await screen.findByText('Incomplete report');
      expect(alert).toBeVisible();
    });

    it('fails to re-submit if there are pages that have not been completed', async () => {
      const mockSubmit = jest.fn();
      renderReview(REPORT_STATUSES.NEEDS_ACTION, mockSubmit, false);
      const button = await screen.findByRole('button');
      userEvent.click(button);
      await waitFor(() => expect(mockSubmit).not.toHaveBeenCalled());
    });

    it('allows the user to resubmit the report', async () => {
      const mockSubmit = jest.fn();
      renderReview(REPORT_STATUSES.NEEDS_ACTION, mockSubmit);
      const button = await screen.findByRole('button');
      userEvent.click(button);
      await waitFor(() => expect(mockSubmit).toHaveBeenCalled());
    });
  });
});<|MERGE_RESOLUTION|>--- conflicted
+++ resolved
@@ -3,13 +3,9 @@
 import { render, screen, waitFor } from '@testing-library/react';
 import userEvent from '@testing-library/user-event';
 import React from 'react';
-<<<<<<< HEAD
-import { useForm, FormProvider } from 'react-hook-form';
 import { Router } from 'react-router';
 import { createMemoryHistory } from 'history';
-=======
 import { useForm, FormProvider } from 'react-hook-form/dist/index.ie11';
->>>>>>> 3e618ff4
 
 import Submitter from '../index';
 import { REPORT_STATUSES } from '../../../../../../Constants';
