--- conflicted
+++ resolved
@@ -8,17 +8,13 @@
 import { useForm, FormProvider } from 'react-hook-form/dist/index.ie11';
 
 import Submitter from '../index';
-<<<<<<< HEAD
-import { REPORT_STATUSES } from '../../../../../../Constants';
 import NetworkContext from '../../../../../../NetworkContext';
-=======
 import { REPORT_STATUSES, SCOPE_IDS } from '../../../../../../Constants';
 import UserContext from '../../../../../../UserContext';
 
 const defaultUser = {
   id: 1, name: 'Walter Burns', role: ['Reporter'], permissions: [{ regionId: 1, scopeId: SCOPE_IDS.READ_WRITE_ACTIVITY_REPORTS }],
 };
->>>>>>> 86073c68
 
 const RenderSubmitter = ({
   // eslint-disable-next-line react/prop-types
@@ -79,23 +75,17 @@
   const pages = complete ? completePages : incompletePages;
   render(
     <Router history={history}>
-<<<<<<< HEAD
-      <NetworkContext.Provider value={{ connectionActive: true }}>
-=======
       <UserContext.Provider value={{ user }}>
->>>>>>> 86073c68
-        <RenderSubmitter
-          onFormSubmit={onFormSubmit}
-          formData={formData}
-          onResetToDraft={resetToDraft}
-          onSave={onSave}
-          pages={pages}
-        />
-<<<<<<< HEAD
-      </NetworkContext.Provider>
-=======
+        <NetworkContext.Provider value={{ connectionActive: true }}>
+          <RenderSubmitter
+            onFormSubmit={onFormSubmit}
+            formData={formData}
+            onResetToDraft={resetToDraft}
+            onSave={onSave}
+            pages={pages}
+          />
+        </NetworkContext.Provider>
       </UserContext.Provider>
->>>>>>> 86073c68
     </Router>,
   );
 
