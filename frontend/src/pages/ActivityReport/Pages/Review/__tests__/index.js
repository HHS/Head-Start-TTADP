--- conflicted
+++ resolved
@@ -37,11 +37,8 @@
         formData={formData}
         onReview={onReview}
         approvingManager={approvingManager}
-<<<<<<< HEAD
         pages={pages}
-=======
         reportCreator={reportCreator}
->>>>>>> 54cff220
       />
     </FormProvider>
   );
