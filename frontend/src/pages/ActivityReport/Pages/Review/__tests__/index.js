--- conflicted
+++ resolved
@@ -118,16 +118,10 @@
   describe('when the form is not complete', () => {
     it('an error message is shown when the report is submitted', async () => {
       renderReview(false, false);
-<<<<<<< HEAD
-      const button = await screen.findByRole('button', { name: 'Submit for approval' });
-      expect(button).toBeDisabled();
-      await waitFor(() => expect(screen.getByLabelText(selectLabel)).toBeEnabled());
-=======
       const button = await screen.findByRole('button');
       userEvent.click(button);
       const error = await screen.findByTestId('errorMessage');
       expect(error).toBeVisible();
->>>>>>> 6cd157fb
     });
   });
 
@@ -139,17 +133,6 @@
       await waitFor(() => expect(screen.getByLabelText(selectLabel)).toBeEnabled());
     });
 
-<<<<<<< HEAD
-    it('the submit button is disabled until one approver is selected', async () => {
-      renderReview(true, false);
-      const button = await screen.findByRole('button', { name: 'Submit for approval' });
-      expect(button).toBeDisabled();
-      userEvent.selectOptions(screen.getByTestId('dropdown'), ['1']);
-      expect(await screen.findByRole('button', { name: 'Submit for approval' })).toBeEnabled();
-    });
-
-=======
->>>>>>> 6cd157fb
     it('the submit button calls onSubmit', async () => {
       const onSubmit = jest.fn();
       renderReview(true, false, REPORT_STATUSES.DRAFT, {}, onSubmit, () => {}, 1);
