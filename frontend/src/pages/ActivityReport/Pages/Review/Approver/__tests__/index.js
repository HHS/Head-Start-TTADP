/* eslint-disable react/jsx-props-no-spreading */
import '@testing-library/jest-dom';
import { render, screen } from '@testing-library/react';
import userEvent from '@testing-library/user-event';
import React from 'react';
import { FormProvider, useForm } from 'react-hook-form';
import Approver from '../index';
import { REPORT_STATUSES } from '../../../../../../Constants';
import { Router } from 'react-router';
import { createMemoryHistory } from 'history';

const RenderApprover = ({
  // eslint-disable-next-line react/prop-types
  onFormReview, reviewed, formData,
}) => {
  const hookForm = useForm({
    mode: 'onChange',
    defaultValues: formData,
  });

  return (
    <FormProvider {...hookForm}>
      <Approver
        onFormReview={onFormReview}
        reviewed={reviewed}
        formData={formData}
      />
    </FormProvider>
  );
};

const renderReview = (status, onFormReview, reviewed, notes = '') => {
  const formData = {
    approvingManager: { name: 'name' },
    author: { name: 'user' },
    managerNotes: notes,
    additionalNotes: notes,
    approvingManagerId: '1',
    status,
  };

  const history = createMemoryHistory()
  render(
<<<<<<< HEAD
    <Router history={history}>
      <RenderApprover
        status={status}
        onFormReview={onFormReview}
        reviewed={reviewed}
        valid={valid}
        formData={formData} />
    </Router>
=======
    <RenderApprover
      status={status}
      onFormReview={onFormReview}
      reviewed={reviewed}
      formData={formData}
    />,
>>>>>>> 0a547849
  );

  return history;
};

describe('Approver review page', () => {
  describe('when the report is submitted', () => {
    it('displays the submit review component', async () => {
      renderReview(REPORT_STATUSES.SUBMITTED, () => {}, false);
      expect(await screen.findByText('Review and approve report')).toBeVisible();
    });

    it('allows the approver to submit a review and redirects them after', async () => {
      const mockSubmit = jest.fn();
<<<<<<< HEAD
      const history = renderReview(REPORT_STATUSES.SUBMITTED, mockSubmit, true, true);
=======
      renderReview(REPORT_STATUSES.SUBMITTED, mockSubmit, true);
>>>>>>> 0a547849
      const dropdown = await screen.findByTestId('dropdown');
      userEvent.selectOptions(dropdown, 'approved');
      const button = await screen.findByRole('button');
      userEvent.click(button);
<<<<<<< HEAD
      expect(history.location.pathname).toBe('/activity-reports');
=======
      const alerts = await screen.findAllByTestId('alert');
      const success = alerts.find((alert) => alert.textContent.includes('Success'));
      expect(success).toBeVisible();
      expect(mockSubmit).toHaveBeenCalled();
>>>>>>> 0a547849
    });

    it('handles empty notes', async () => {
      renderReview(REPORT_STATUSES.SUBMITTED, () => {}, true);
      const notes = await screen.findByLabelText('additionalNotes');
      expect(notes.textContent).toContain('No creator notes');
    });
  });

  describe('when the report is approved', () => {
    it('displays the approved component', async () => {
      renderReview(REPORT_STATUSES.APPROVED, () => {}, false);
      expect(await screen.findByText('Report approved')).toBeVisible();
    });
  });
});<|MERGE_RESOLUTION|>--- conflicted
+++ resolved
@@ -41,23 +41,14 @@
 
   const history = createMemoryHistory()
   render(
-<<<<<<< HEAD
     <Router history={history}>
       <RenderApprover
         status={status}
         onFormReview={onFormReview}
         reviewed={reviewed}
-        valid={valid}
-        formData={formData} />
+        formData={formData}
+      />
     </Router>
-=======
-    <RenderApprover
-      status={status}
-      onFormReview={onFormReview}
-      reviewed={reviewed}
-      formData={formData}
-    />,
->>>>>>> 0a547849
   );
 
   return history;
@@ -72,23 +63,12 @@
 
     it('allows the approver to submit a review and redirects them after', async () => {
       const mockSubmit = jest.fn();
-<<<<<<< HEAD
       const history = renderReview(REPORT_STATUSES.SUBMITTED, mockSubmit, true, true);
-=======
-      renderReview(REPORT_STATUSES.SUBMITTED, mockSubmit, true);
->>>>>>> 0a547849
       const dropdown = await screen.findByTestId('dropdown');
       userEvent.selectOptions(dropdown, 'approved');
       const button = await screen.findByRole('button');
       userEvent.click(button);
-<<<<<<< HEAD
       expect(history.location.pathname).toBe('/activity-reports');
-=======
-      const alerts = await screen.findAllByTestId('alert');
-      const success = alerts.find((alert) => alert.textContent.includes('Success'));
-      expect(success).toBeVisible();
-      expect(mockSubmit).toHaveBeenCalled();
->>>>>>> 0a547849
     });
 
     it('handles empty notes', async () => {
