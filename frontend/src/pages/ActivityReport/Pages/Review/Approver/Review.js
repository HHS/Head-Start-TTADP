import React from 'react';
import PropTypes from 'prop-types';
import { useFormContext } from 'react-hook-form';
import _ from 'lodash';
import {
  Dropdown, Form, Label, Fieldset, Textarea, Alert, Button,
} from '@trussworks/react-uswds';
import { useFormContext } from 'react-hook-form';

import { managerReportStatuses } from '../../../../../Constants';
import FormItem from '../../../../../components/FormItem';

const Review = ({
  reviewed,
  additionalNotes,
<<<<<<< HEAD
  onFormReview,
}) => {
  const { register, handleSubmit } = useFormContext();
  return (
    <>
      {reviewed
      && (
      <Alert noIcon className="margin-y-4" type="success">
        <b>Success</b>
        <br />
        Your review of this report was successfully submitted
      </Alert>
      )}
=======
  valid,
  onFormReview,
}) => {
  const { handleSubmit, register, watch } = useFormContext();
  const watchTextValue = watch('managerNotes');
  const textAreaClass = watchTextValue !== '' ? 'yes-print' : 'no-print';

  return (
    <>
      {reviewed
        && (
        <Alert noIcon className="margin-y-4" type="success">
          <b>Success</b>
          <br />
          Your review of this report was successfully submitted
        </Alert>
        )}
>>>>>>> 54cff220
      <h2>Review and approve report</h2>
      <div className="smart-hub--creator-notes" aria-label="additionalNotes">
        <p>
          <span className="text-bold">Creator notes</span>
          <br />
          <br />
<<<<<<< HEAD
          { additionalNotes || 'No creator notes'}
=======
          { additionalNotes || 'No creator notes' }
>>>>>>> 54cff220
        </p>
      </div>
      <Form className="smart-hub--form-large" onSubmit={handleSubmit(onFormReview)}>
        <Fieldset className="smart-hub--report-legend smart-hub--form-section" legend="Review and submit report">
          <Label htmlFor="managerNotes">Manager notes</Label>
<<<<<<< HEAD
          <Textarea inputRef={register} id="managerNotes" name="managerNotes" />
        </Fieldset>
        <FormItem
          name="status"
          label="Choose report status"
        >
          <Dropdown id="status" name="status" defaultValue="" inputRef={register({ required: 'Please select a status before submitting your review' })}>
            <option name="default" value="" disabled hidden>- Select -</option>
            {managerReportStatuses.map((status) => (
              <option key={status} value={status}>{_.startCase(status)}</option>
            ))}
          </Dropdown>
        </FormItem>
        <Button type="submit">Submit</Button>
=======
          <Textarea inputRef={register} id="managerNotes" name="managerNotes" className={textAreaClass} />
        </Fieldset>
        <Label htmlFor="status">Choose report status</Label>
        <Dropdown id="status" name="status" defaultValue="" inputRef={register({ required: true })}>
          <option name="default" value="" disabled hidden>- Select -</option>
          {managerReportStatuses.map((status) => (
            <option key={status} value={status}>{_.startCase(status)}</option>
          ))}
        </Dropdown>
        <Button type="submit" disabled={!valid}>Submit</Button>
>>>>>>> 54cff220
      </Form>
    </>
  );
};

Review.propTypes = {
  reviewed: PropTypes.bool.isRequired,
  additionalNotes: PropTypes.string.isRequired,
<<<<<<< HEAD
=======
  valid: PropTypes.bool.isRequired,
>>>>>>> 54cff220
  onFormReview: PropTypes.func.isRequired,
};

export default Review;<|MERGE_RESOLUTION|>--- conflicted
+++ resolved
@@ -5,7 +5,6 @@
 import {
   Dropdown, Form, Label, Fieldset, Textarea, Alert, Button,
 } from '@trussworks/react-uswds';
-import { useFormContext } from 'react-hook-form';
 
 import { managerReportStatuses } from '../../../../../Constants';
 import FormItem from '../../../../../components/FormItem';
@@ -13,22 +12,6 @@
 const Review = ({
   reviewed,
   additionalNotes,
-<<<<<<< HEAD
-  onFormReview,
-}) => {
-  const { register, handleSubmit } = useFormContext();
-  return (
-    <>
-      {reviewed
-      && (
-      <Alert noIcon className="margin-y-4" type="success">
-        <b>Success</b>
-        <br />
-        Your review of this report was successfully submitted
-      </Alert>
-      )}
-=======
-  valid,
   onFormReview,
 }) => {
   const { handleSubmit, register, watch } = useFormContext();
@@ -45,31 +28,25 @@
           Your review of this report was successfully submitted
         </Alert>
         )}
->>>>>>> 54cff220
       <h2>Review and approve report</h2>
       <div className="smart-hub--creator-notes" aria-label="additionalNotes">
         <p>
           <span className="text-bold">Creator notes</span>
           <br />
           <br />
-<<<<<<< HEAD
-          { additionalNotes || 'No creator notes'}
-=======
           { additionalNotes || 'No creator notes' }
->>>>>>> 54cff220
         </p>
       </div>
       <Form className="smart-hub--form-large" onSubmit={handleSubmit(onFormReview)}>
         <Fieldset className="smart-hub--report-legend smart-hub--form-section" legend="Review and submit report">
           <Label htmlFor="managerNotes">Manager notes</Label>
-<<<<<<< HEAD
-          <Textarea inputRef={register} id="managerNotes" name="managerNotes" />
+          <Textarea inputRef={register} id="managerNotes" name="managerNotes" className={textAreaClass} />
         </Fieldset>
         <FormItem
           name="status"
           label="Choose report status"
         >
-          <Dropdown id="status" name="status" defaultValue="" inputRef={register({ required: 'Please select a status before submitting your review' })}>
+          <Dropdown id="status" name="status" defaultValue="" inputRef={register({ required: true })}>
             <option name="default" value="" disabled hidden>- Select -</option>
             {managerReportStatuses.map((status) => (
               <option key={status} value={status}>{_.startCase(status)}</option>
@@ -77,18 +54,6 @@
           </Dropdown>
         </FormItem>
         <Button type="submit">Submit</Button>
-=======
-          <Textarea inputRef={register} id="managerNotes" name="managerNotes" className={textAreaClass} />
-        </Fieldset>
-        <Label htmlFor="status">Choose report status</Label>
-        <Dropdown id="status" name="status" defaultValue="" inputRef={register({ required: true })}>
-          <option name="default" value="" disabled hidden>- Select -</option>
-          {managerReportStatuses.map((status) => (
-            <option key={status} value={status}>{_.startCase(status)}</option>
-          ))}
-        </Dropdown>
-        <Button type="submit" disabled={!valid}>Submit</Button>
->>>>>>> 54cff220
       </Form>
     </>
   );
@@ -97,10 +62,6 @@
 Review.propTypes = {
   reviewed: PropTypes.bool.isRequired,
   additionalNotes: PropTypes.string.isRequired,
-<<<<<<< HEAD
-=======
-  valid: PropTypes.bool.isRequired,
->>>>>>> 54cff220
   onFormReview: PropTypes.func.isRequired,
 };
 
