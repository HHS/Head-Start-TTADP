--- conflicted
+++ resolved
@@ -11,19 +11,14 @@
   onFormReview,
   reviewed,
   formData,
-<<<<<<< HEAD
-  valid,
   children,
   error,
-=======
->>>>>>> f3220f70
 }) => {
   const { managerNotes, additionalNotes, status } = formData;
   const review = status === REPORT_STATUSES.SUBMITTED || status === REPORT_STATUSES.NEEDS_ACTION;
   const approved = status === REPORT_STATUSES.APPROVED;
   const { author } = formData;
 
-<<<<<<< HEAD
   const renderTopAlert = () => (
     <Alert type="info" noIcon slim className="margin-bottom-1">
       {review && (
@@ -36,17 +31,6 @@
           <br />
           Please review all information in each section before submitting for approval.
         </>
-=======
-  return (
-    <>
-      {review
-      && (
-      <Review
-        reviewed={reviewed}
-        additionalNotes={additionalNotes}
-        onFormReview={onFormReview}
-      />
->>>>>>> f3220f70
       )}
       {approved && (
         <>
@@ -71,11 +55,8 @@
         {review
         && (
         <Review
-          valid={valid}
           reviewed={reviewed}
           additionalNotes={additionalNotes}
-          register={register}
-          handleSubmit={handleSubmit}
           onFormReview={onFormReview}
         />
         )}
@@ -94,12 +75,8 @@
 Approver.propTypes = {
   onFormReview: PropTypes.func.isRequired,
   reviewed: PropTypes.bool.isRequired,
-<<<<<<< HEAD
-  valid: PropTypes.bool.isRequired,
   children: PropTypes.node.isRequired,
   error: PropTypes.string,
-=======
->>>>>>> f3220f70
   formData: PropTypes.shape({
     approvingManager: PropTypes.shape({
       name: PropTypes.string,
