import React, { useEffect, useRef } from 'react';
import PropTypes from 'prop-types';
import { Helmet } from 'react-helmet';
import { useFormContext } from 'react-hook-form/dist/index.ie11';
import { isEmpty } from 'lodash';
import {
  Fieldset, Radio, Grid, TextInput, Checkbox,
} from '@trussworks/react-uswds';
import ReviewPage from './Review/ReviewPage';
import DatePicker from '../../../components/DatePicker';
import MultiSelect from '../../../components/MultiSelect';
import {
<<<<<<< HEAD
  nonGranteeParticipants,
  granteeParticipants,
=======
  otherEntityParticipants,
  recipientParticipants,
  reasons,
  targetPopulations,
>>>>>>> f65e1eed
} from '../constants';
import FormItem from '../../../components/FormItem';
import { NOT_STARTED } from '../../../components/Navigator/constants';
import {
  REASONS as reasons,
  TARGET_POPULATIONS as targetPopulations,
} from '../../../Constants';

const ActivitySummary = ({
  recipients,
  collaborators,
}) => {
  const {
    register,
    watch,
    setValue,
    control,
    getValues,
  } = useFormContext();
  const activityRecipientType = watch('activityRecipientType');
  const startDate = watch('startDate');
  const endDate = watch('endDate');
  const pageState = watch('pageState');
  const isVirtual = watch('deliveryMethod') === 'virtual';
  const { otherEntities: rawOtherEntities, grants: rawGrants } = recipients;

  const grants = rawGrants.map((recipient) => ({
    label: recipient.name,
    options: recipient.grants.map((grant) => ({
      value: grant.activityRecipientId,
      label: grant.name,
    })),
  }));

  const otherEntities = rawOtherEntities.map((entity) => ({
    label: entity.name,
    value: entity.activityRecipientId,
  }));

  const disableRecipients = isEmpty(activityRecipientType);
  const otherEntitySelected = activityRecipientType === 'other-entity';
  const selectedRecipients = otherEntitySelected ? otherEntities : grants;
  const previousActivityRecipientType = useRef(activityRecipientType);
  const recipientLabel = otherEntitySelected ? 'Other entities' : 'Recipient name(s)';
  const participantsLabel = otherEntitySelected ? 'Other entity participants' : 'Recipient participants';
  const participants = otherEntitySelected ? otherEntityParticipants : recipientParticipants;

  useEffect(() => {
    if (previousActivityRecipientType.current !== activityRecipientType
      && previousActivityRecipientType.current !== ''
      && previousActivityRecipientType.current !== null) {
      setValue('activityRecipients', [], { shouldValidate: true });
      setValue('participants', [], { shouldValidate: true });
      // Goals and objectives (page 3) has required fields when the recipient
      // type is recipient, so we need to make sure that page is set as "not started"
      // when recipient type is changed and we need to clear out any previously
      // selected goals and objectives
      setValue('goals', []);
      setValue('objectivesWithoutGoals', []);
      setValue('pageState', { ...pageState, 3: NOT_STARTED });
    }
    previousActivityRecipientType.current = activityRecipientType;
  }, [activityRecipientType, setValue, pageState]);

  const renderCheckbox = (name, value, label, requiredMessage) => (
    <Checkbox
      id={value}
      label={label}
      value={value}
      name={name}
      className="smart-hub--report-checkbox"
      inputRef={register({
        validate: () => (
          getValues(name).length ? true : requiredMessage
        ),
      })}
    />
  );

  const setEndDate = (newEnd) => {
    setValue('endDate', newEnd);
  };

  return (
    <>
      <Helmet>
        <title>Activity summary</title>
      </Helmet>
      <Fieldset className="smart-hub--report-legend margin-top-4" legend="Who was the activity for?">
        <div id="activity-for" />
        <div className="margin-top-2">
          <FormItem
            label="Was this activity for a recipient or other entity?"
            name="activityRecipientType"
            fieldSetWrapper
          >
            <Radio
              id="category-recipient"
              name="activityRecipientType"
              label="Recipient"
              value="recipient"
              className="smart-hub--report-checkbox"
              inputRef={register({ required: 'Please specify recipient or other entity' })}
            />
            <Radio
              id="category-other-entity"
              name="activityRecipientType"
              label="Other entity"
              value="other-entity"
              className="smart-hub--report-checkbox"
              inputRef={register({ required: 'Please specify recipient or other entity' })}
            />
          </FormItem>
        </div>
        <div className="margin-top-2">
          <FormItem
            label={recipientLabel}
            name="activityRecipients"
          >
            <MultiSelect
              name="activityRecipients"
              disabled={disableRecipients}
              control={control}
              valueProperty="activityRecipientId"
              labelProperty="name"
              simple={false}
              required="Please select at least one recipient or other entity"
              options={selectedRecipients}
            />
          </FormItem>
        </div>
        <div className="margin-top-2">
          <FormItem
            label="Collaborating Specialists"
            name="collaborators"
            required={false}
          >
            <MultiSelect
              name="collaborators"
              control={control}
              required={false}
              valueProperty="id"
              labelProperty="name"
              simple={false}
              options={collaborators.map((user) => ({ value: user.id, label: user.name }))}
            />
          </FormItem>
        </div>
        <div className="margin-top-2">
          <FormItem
            label="Target Populations addressed. You may choose more than one."
            name="targetPopulations"
            required
          >
            <MultiSelect
              name="targetPopulations"
              control={control}
              required="Please select at least one target population"
              options={targetPopulations.map((tp) => ({ value: tp, label: tp, isDisabled: tp === '--------------------' }))}
            />
          </FormItem>
        </div>
      </Fieldset>
      <Fieldset className="smart-hub--report-legend margin-top-4" legend="Reason for Activity">
        <div id="reasons" />
        <div className="margin-top-2">
          <FormItem
            label="Who requested this activity? Use &quot;Regional Office&quot; for TTA not requested by recipient."
            name="requester"
            fieldSetWrapper
          >
            <Radio
              id="recipientRequest"
              name="requester"
              label="Recipient"
              value="recipient"
              className="smart-hub--report-checkbox"
              inputRef={register({ required: 'Please specify recipient or regional office' })}
            />
            <Radio
              id="requestorRegionalOffice"
              name="requester"
              label="Regional Office"
              value="regionalOffice"
              className="smart-hub--report-checkbox"
              inputRef={register({ required: 'Please specify recipient or regional office' })}
            />
          </FormItem>
        </div>
        <div className="margin-top-2">
          <FormItem
            label="Reason(s). You may choose more than one."
            name="reason"
          >
            <MultiSelect
              name="reason"
              control={control}
              options={reasons.map((reason) => ({ value: reason, label: reason }))}
            />
          </FormItem>
        </div>
      </Fieldset>
      <Fieldset className="smart-hub--report-legend margin-top-4" legend="Activity date">
        <div id="date" />
        <div>
          <Grid row gap>
            <Grid col={6}>
              <FormItem
                label="Start Date"
                name="startDate"
              >
                <DatePicker
                  ariaName="Start Date (Required)"
                  control={control}
                  name="startDate"
                  isStartDate
                  maxDate={endDate}
                  setEndDate={setEndDate}
                  openUp
                />
              </FormItem>
            </Grid>
            <Grid col={6}>
              <FormItem
                label="End Date"
                name="endDate"
              >
                <DatePicker
                  ariaName="End Date (required)"
                  control={control}
                  minDate={startDate}
                  disabled={!startDate}
                  name="endDate"
                  openUp
                />
              </FormItem>
            </Grid>
            <Grid col={5}>
              <FormItem
                label="Duration in hours (round to the nearest half hour)"
                name="duration"
              >
                <TextInput
                  id="duration"
                  name="duration"
                  type="number"
                  min={0}
                  step={0.5}
                  inputRef={
                    register({
                      required: 'Please enter the duration of the activity',
                      valueAsNumber: true,
                      pattern: { value: /^\d+(\.[0,5]{1})?$/, message: 'Duration must be rounded to the nearest half hour' },
                      min: { value: 0, message: 'Duration can not be negative' },
                    })
                  }
                />
              </FormItem>
            </Grid>
          </Grid>
        </div>
      </Fieldset>
      <Fieldset className="smart-hub--report-legend margin-top-4" legend="Training or Technical Assistance">
        <div id="tta" />
        <div className="margin-top-2">
          <FormItem
            label="What TTA was provided"
            name="ttaType"
            fieldSetWrapper
          >
            {renderCheckbox('ttaType', 'training', 'Training', 'Please specify the type of TTA provided')}
            {renderCheckbox('ttaType', 'technical-assistance', 'Technical Assistance', 'Please specify the type of TTA provided')}
          </FormItem>
        </div>
        <div className="margin-top-2">
          <FormItem
            label="How was the activity conducted?"
            name="deliveryMethod"
            fieldSetWrapper
          >
            <Radio
              id="delivery-method-virtual"
              name="deliveryMethod"
              label="Virtual"
              value="virtual"
              className="smart-hub--report-checkbox"
              inputRef={register({ required: 'Please specify how the activity was conducted' })}
            />
            <Radio
              id="delivery-method-in-person"
              name="deliveryMethod"
              label="In Person"
              value="in-person"
              className="smart-hub--report-checkbox"
              inputRef={register({ required: 'Please specify how the activity was conducted' })}
            />
          </FormItem>
          <div aria-live="polite">
            {isVirtual && (
            <div className="margin-top-2 smart-hub--virtual-delivery-group">
              <FormItem
                label="Please specify how the virtual event was conducted."
                name="virtualDeliveryType"
                fieldSetWrapper
              >
                <Radio
                  id="virtual-deliver-method-video"
                  name="virtualDeliveryType"
                  label="Video"
                  value="video"
                  className="smart-hub--report-checkbox"
                  inputRef={register({ required: 'Please specify how the virtual event was conducted' })}
                />
                <Radio
                  id="virtual-deliver-method-telephone"
                  name="virtualDeliveryType"
                  label="Telephone"
                  value="telephone"
                  className="smart-hub--report-checkbox"
                  inputRef={register({ required: 'Please specify how the virtual event was conducted' })}
                />
              </FormItem>
            </div>
            )}
          </div>
        </div>
      </Fieldset>
      <Fieldset className="smart-hub--report-legend margin-top-4" legend="Participants">
        <div id="other-participants" />
        <div className="margin-top-2">
          <FormItem
            label={participantsLabel}
            name="participants"
          >
            <MultiSelect
              name="participants"
              control={control}
              options={
              participants.map((participant) => ({ value: participant, label: participant }))
            }
            />
          </FormItem>
        </div>
        <div>
          <FormItem
            label="Number of participants involved"
            name="numberOfParticipants"
          >
            <Grid row gap>
              <Grid col={5}>
                <TextInput
                  id="numberOfParticipants"
                  name="numberOfParticipants"
                  type="number"
                  min={1}
                  inputRef={
                    register({
                      required: 'Please enter the number of participants involved in the activity',
                      valueAsNumber: true,
                      min: {
                        value: 1,
                        message: 'Number of participants can not be zero or negative',
                      },
                    })
                  }
                />
              </Grid>
            </Grid>
          </FormItem>
        </div>
      </Fieldset>
    </>
  );
};

ActivitySummary.propTypes = {
  collaborators: PropTypes.arrayOf(
    PropTypes.shape({
      name: PropTypes.string.isRequired,
      id: PropTypes.number.isRequired,
    }),
  ).isRequired,
  recipients: PropTypes.shape({
    grants: PropTypes.arrayOf(
      PropTypes.shape({
        name: PropTypes.string.isRequired,
        grants: PropTypes.arrayOf(
          PropTypes.shape({
            name: PropTypes.string.isRequired,
            activityRecipientId: PropTypes.number.isRequired,
          }),
        ),
      }),
    ),
    otherEntities: PropTypes.arrayOf(
      PropTypes.shape({
        name: PropTypes.string.isRequired,
        activityRecipientId: PropTypes.number.isRequired,
      }),
    ),
  }).isRequired,
};

const sections = [
  {
    title: 'Who was the activity for?',
    anchor: 'activity-for',
    items: [
      { label: 'Recipient or other entity', name: 'activityRecipientType', sort: true },
      { label: 'Activity Participants', name: 'activityRecipients', path: 'name' },
      {
        label: 'Collaborating specialist(s)', name: 'collaborators', path: 'name', sort: true,
      },
      { label: 'Target Populations addressed', name: 'targetPopulations', sort: true },
    ],
  },
  {
    title: 'Reason for activity',
    anchor: 'reasons',
    items: [
      { label: 'Requested by', name: 'requester' },
      { label: 'Reason(s)', name: 'reason', sort: true },
    ],
  },
  {
    title: 'Activity date',
    anchor: 'date',
    items: [
      { label: 'Start date', name: 'startDate' },
      { label: 'End date', name: 'endDate' },
      { label: 'Duration', name: 'duration' },
    ],
  },
  {
    title: 'Training or Technical Assistance',
    anchor: 'tta',
    items: [
      { label: 'TTA Provided', name: 'ttaType' },
      { label: 'Conducted', name: 'deliveryMethod' },
    ],
  },
  {
    title: 'Other participants',
    anchor: 'other-participants',
    items: [
      { label: 'Recipient participants', name: 'participants', sort: true },
      { label: 'Number of participants', name: 'numberOfParticipants' },
    ],
  },
];

const ReviewSection = () => (
  <ReviewPage sections={sections} path="activity-summary" />
);

export default {
  position: 1,
  label: 'Activity summary',
  path: 'activity-summary',
  reviewSection: () => <ReviewSection />,
  review: false,
  render: (additionalData) => {
    const { recipients, collaborators } = additionalData;
    return (
      <ActivitySummary
        recipients={recipients}
        collaborators={collaborators}
      />
    );
  },
};<|MERGE_RESOLUTION|>--- conflicted
+++ resolved
@@ -10,15 +10,8 @@
 import DatePicker from '../../../components/DatePicker';
 import MultiSelect from '../../../components/MultiSelect';
 import {
-<<<<<<< HEAD
-  nonGranteeParticipants,
-  granteeParticipants,
-=======
   otherEntityParticipants,
   recipientParticipants,
-  reasons,
-  targetPopulations,
->>>>>>> f65e1eed
 } from '../constants';
 import FormItem from '../../../components/FormItem';
 import { NOT_STARTED } from '../../../components/Navigator/constants';
