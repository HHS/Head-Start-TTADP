--- conflicted
+++ resolved
@@ -484,11 +484,7 @@
       { label: 'Recipient or other entity', name: 'activityRecipientType', sort: true },
       { label: 'Activity Participants', name: 'activityRecipients', path: 'name' },
       {
-<<<<<<< HEAD
-        label: 'Collaborating specialists', name: 'collaborators', path: 'name', sort: true,
-=======
         label: 'Collaborating specialist(s)', name: 'activityReportCollaborators', path: 'user.fullName', sort: true,
->>>>>>> 595c1621
       },
       { label: 'Target Populations addressed', name: 'targetPopulations', sort: true },
     ],
