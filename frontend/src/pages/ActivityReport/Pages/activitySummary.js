import React, {
  useState, useEffect, useRef, useContext,
} from 'react';
import PropTypes from 'prop-types';
import { Helmet } from 'react-helmet';
import { useFormContext } from 'react-hook-form/dist/index.ie11';
import { isEmpty, isUndefined } from 'lodash';
import {
  Fieldset, Radio, Grid, TextInput, Checkbox, Label,
} from '@trussworks/react-uswds';
import ReviewPage from './Review/ReviewPage';
import MultiSelect from '../../../components/MultiSelect';
import {
  otherEntityParticipants,
  recipientParticipants,
} from '../constants';
import FormItem from '../../../components/FormItem';
import { NOT_STARTED } from '../../../components/Navigator/constants';
import ControlledDatePicker from '../../../components/ControlledDatePicker';
import {
  REASONS as reasons,
  TARGET_POPULATIONS as targetPopulations,
} from '../../../Constants';
import HookFormRichEditor from '../../../components/HookFormRichEditor';

import HtmlReviewItem from './Review/HtmlReviewItem';
import Section from './Review/ReviewSection';
import { reportIsEditable } from '../../../utils';
import ConnectionError from './components/ConnectionError';
import NetworkContext from '../../../NetworkContext';

const ActivitySummary = ({
  recipients,
  collaborators,
}) => {
  // we store this to cause the end date to re-render when updated by the start date (and only then)
  const [endDateKey, setEndDateKey] = useState('endDate');

  const {
    register,
    watch,
    setValue,
    control,
    getValues,
  } = useFormContext();
  const activityRecipientType = watch('activityRecipientType');

  const startDate = watch('startDate');
  const endDate = watch('endDate');
  const pageState = watch('pageState');
  const isVirtual = watch('deliveryMethod') === 'virtual';
  const { otherEntities: rawOtherEntities, grants: rawGrants } = recipients;

  const { connectionActive } = useContext(NetworkContext);

  const grants = rawGrants.map((recipient) => ({
    label: recipient.name,
    options: recipient.grants.map((grant) => ({
      value: grant.activityRecipientId,
      label: grant.name,
    })),
  }));

  const otherEntities = rawOtherEntities.map((entity) => ({
    label: entity.name,
    value: entity.activityRecipientId,
  }));

  const disableRecipients = isEmpty(activityRecipientType);
  const otherEntitySelected = activityRecipientType === 'other-entity';
  const selectedRecipients = otherEntitySelected ? otherEntities : grants;
  const previousActivityRecipientType = useRef(activityRecipientType);
  const recipientLabel = otherEntitySelected ? 'Other entities' : 'Recipient names';
  const participantsLabel = otherEntitySelected ? 'Other entity participants' : 'Recipient participants';
  const participants = otherEntitySelected ? otherEntityParticipants : recipientParticipants;
  const placeholderText = '- Select -';

  useEffect(() => {
    if (previousActivityRecipientType.current !== activityRecipientType
      && previousActivityRecipientType.current !== ''
      && previousActivityRecipientType.current !== null) {
      setValue('activityRecipients', [], { shouldValidate: true });
      setValue('participants', [], { shouldValidate: true });
      // Goals and objectives (page 3) has required fields when the recipient
      // type is recipient, so we need to make sure that page is set as "not started"
      // when recipient type is changed and we need to clear out any previously
      // selected goals and objectives
      setValue('goals', []);
      setValue('objectivesWithoutGoals', []);
      setValue('pageState', { ...pageState, 3: NOT_STARTED });
    }
    previousActivityRecipientType.current = activityRecipientType;
  }, [activityRecipientType, setValue, pageState]);

  const renderCheckbox = (name, value, label, requiredMessage) => (
    <Checkbox
      id={value}
      label={label}
      value={value}
      name={name}
      className="smart-hub--report-checkbox"
      inputRef={register({
        validate: () => (
          getValues(name).length ? true : requiredMessage
        ),
      })}
    />
  );

  const setEndDate = (newEnd) => {
    setValue('endDate', newEnd);

    // this will trigger the re-render of the
    // uncontrolled end date input
    // it's a little clumsy, but it does work
    setEndDateKey(`endDate-${newEnd}`);
  };

  return (
    <>
      <Helmet>
        <title>Activity summary</title>
      </Helmet>
      <p className="usa-prose">
        <span className="smart-hub--form-required font-family-sans font-ui-xs">* </span>
        indicates required field
      </p>
      <Fieldset className="smart-hub--report-legend margin-top-4" legend="Who was the activity for?">
        <div id="activity-for" />
        <div className="margin-top-2">
          <FormItem
            label="Was this activity for a recipient or other entity?"
            name="activityRecipientType"
            fieldSetWrapper
          >
            <Radio
              id="category-recipient"
              name="activityRecipientType"
              label="Recipient"
              value="recipient"
              className="smart-hub--report-checkbox"
              inputRef={register({ required: 'Select one' })}
              required
            />
            <Radio
              id="category-other-entity"
              name="activityRecipientType"
              label="Other entity"
              value="other-entity"
              className="smart-hub--report-checkbox"
              inputRef={register({ required: 'Select one' })}
            />
          </FormItem>
        </div>
        <div className="margin-top-2">
          {!disableRecipients
          && !connectionActive
          && !selectedRecipients.length
            ? <ConnectionError />
            : null}
          <FormItem
            label={recipientLabel}
            name="activityRecipients"
          >
            <MultiSelect
              name="activityRecipients"
              disabled={disableRecipients}
              control={control}
              valueProperty="activityRecipientId"
              labelProperty="name"
              simple={false}
              required="Select at least one"
              options={selectedRecipients}
              placeholderText={placeholderText}
            />
          </FormItem>
        </div>
        <div className="margin-top-2">
          {!connectionActive && !collaborators.length ? <ConnectionError /> : null }
          <FormItem
            label="Collaborating Specialists"
            name="activityReportCollaborators"
            required={false}
          >
            <MultiSelect
              name="activityReportCollaborators"
              control={control}
              required={false}
              valueProperty="user.id"
              labelProperty="user.fullName"
              simple={false}
              placeholderText={placeholderText}
              options={collaborators.map((user) => ({ value: user.id, label: user.name }))}
            />
          </FormItem>
        </div>
        <div className="margin-top-2">
          <FormItem
            label="Target Populations addressed"
            name="targetPopulations"
            required
          >
            <MultiSelect
              name="targetPopulations"
              control={control}
              required="Select at least one"
              options={targetPopulations.map((tp) => ({ value: tp, label: tp, isDisabled: tp === '--------------------' }))}
              placeholderText="- Select -"
            />
          </FormItem>
        </div>
      </Fieldset>
      <Fieldset className="smart-hub--report-legend margin-top-4" legend="Reason for Activity">
        <div id="reasons" />
        <div className="margin-top-2">
          <FormItem
            label="Who requested this activity? Use &quot;Regional Office&quot; for TTA not requested by recipient."
            name="requester"
            fieldSetWrapper
          >
            <Radio
              id="recipientRequest"
              name="requester"
              label="Recipient"
              value="recipient"
              className="smart-hub--report-checkbox"
              inputRef={register({ required: 'Select one' })}
            />
            <Radio
              id="requestorRegionalOffice"
              name="requester"
              label="Regional Office"
              value="regionalOffice"
              className="smart-hub--report-checkbox"
              inputRef={register({ required: 'Select one' })}
            />
          </FormItem>
        </div>
        <div className="margin-top-2">
          <FormItem
            label="Reasons"
            name="reason"
          >
            <MultiSelect
              name="reason"
              control={control}
              options={reasons.map((reason) => ({ value: reason, label: reason }))}
              required="Select at least one"
              placeholderText={placeholderText}
            />
          </FormItem>
        </div>
      </Fieldset>
      <Fieldset className="smart-hub--report-legend margin-top-4" legend="Activity date">
        <div id="date" />
        <div>
          <Grid row>
            <Grid col={8}>
              <FormItem
                label="Start Date"
                name="startDate"
                id="startDate-label"
                htmlFor="startDate"
              >
                <div
                  className="usa-hint"
                >
                  mm/dd/yyyy
                </div>
                <ControlledDatePicker
                  control={control}
                  name="startDate"
                  value={startDate}
                  setEndDate={setEndDate}
                  maxDate={endDate}
                  isStartDate
                  required="this is a test"
                />
              </FormItem>
            </Grid>
          </Grid>
          <Grid row>
            <Grid col={8}>
              <FormItem
                label="End Date"
                name="endDate"
                id="endDate-label"
                htmlFor="endDate"
              >
                <div
                  className="usa-hint"
                >
                  mm/dd/yyyy
                </div>
                <ControlledDatePicker
                  control={control}
                  name="endDate"
                  value={endDate}
                  minDate={startDate}
                  key={endDateKey}
                />
              </FormItem>
            </Grid>
          </Grid>
          <Grid row>
            <Grid col={5}>
              <FormItem
                label="Duration in hours (round to the nearest half hour)"
                name="duration"
              >
                <TextInput
                  id="duration"
                  name="duration"
                  type="number"
                  min={0}
                  step={0.5}
                  inputRef={
                    register({
                      required: 'Enter duration',
                      valueAsNumber: true,
                      pattern: { value: /^\d+(\.[0,5]{1})?$/, message: 'Duration must be rounded to the nearest half hour' },
                      min: { value: 0, message: 'Duration can not be negative' },
                    })
                  }
                />
              </FormItem>
            </Grid>
          </Grid>
        </div>
      </Fieldset>
      <Fieldset className="smart-hub--report-legend margin-top-4" legend="Training or Technical Assistance">
        <div id="tta" />
        <div className="margin-top-2">
          <FormItem
            label="What TTA was provided"
            name="ttaType"
            fieldSetWrapper
          >
            {renderCheckbox('ttaType', 'training', 'Training', 'Select at least one')}
            {renderCheckbox('ttaType', 'technical-assistance', 'Technical Assistance', 'Select at least one')}
          </FormItem>
        </div>
        <div className="margin-top-2">
          <FormItem
            label="How was the activity conducted?"
            name="deliveryMethod"
            fieldSetWrapper
          >
            <Radio
              id="delivery-method-virtual"
              name="deliveryMethod"
              label="Virtual"
              value="virtual"
              className="smart-hub--report-checkbox"
              inputRef={register({ required: 'Select one' })}
            />
            <Radio
              id="delivery-method-in-person"
              name="deliveryMethod"
              label="In Person"
              value="in-person"
              className="smart-hub--report-checkbox"
              inputRef={register({ required: 'Select one' })}
            />
          </FormItem>
          <div aria-live="polite">
            {isVirtual && (
            <div className="margin-top-2 smart-hub--virtual-delivery-group">
              <FormItem
                label="Please specify how the virtual event was conducted."
                name="virtualDeliveryType"
                fieldSetWrapper
              >
                <Radio
                  id="virtual-deliver-method-video"
                  name="virtualDeliveryType"
                  label="Video"
                  value="video"
                  className="smart-hub--report-checkbox"
                  inputRef={register({ required: 'Please specify how the virtual event was conducted' })}
                />
                <Radio
                  id="virtual-deliver-method-telephone"
                  name="virtualDeliveryType"
                  label="Telephone"
                  value="telephone"
                  className="smart-hub--report-checkbox"
                  inputRef={register({ required: 'Please specify how the virtual event was conducted' })}
                />
              </FormItem>
            </div>
            )}
          </div>
        </div>
      </Fieldset>
      <Fieldset className="smart-hub--report-legend margin-top-4" legend="Participants">
        <div id="other-participants" />
        <div className="margin-top-2">
          <FormItem
            label={participantsLabel}
            name="participants"
          >
            <MultiSelect
              name="participants"
              control={control}
              placeholderText={placeholderText}
              options={
              participants.map((participant) => ({ value: participant, label: participant }))
            }
              required="Select at least one"
            />
          </FormItem>
        </div>
        <div>
          <FormItem
            label="Number of participants involved"
            name="numberOfParticipants"
          >
            <Grid row gap>
              <Grid col={5}>
                <TextInput
                  id="numberOfParticipants"
                  name="numberOfParticipants"
                  type="number"
                  min={1}
                  inputRef={
                    register({
                      required: 'Enter number of participants',
                      valueAsNumber: true,
                      min: {
                        value: 1,
                        message: 'Number of participants can not be zero or negative',
                      },
                    })
                  }
                />
              </Grid>
            </Grid>
          </FormItem>
          <Fieldset className="smart-hub--report-legend margin-top-4" legend="Context">
            <Label htmlFor="context">Provide background or context for this activity</Label>
            <div className="smart-hub--text-area__resize-vertical margin-top-1">
              <HookFormRichEditor ariaLabel="Context" name="context" id="context" />
            </div>
          </Fieldset>
        </div>
      </Fieldset>
    </>
  );
};

ActivitySummary.propTypes = {
  collaborators: PropTypes.arrayOf(
    PropTypes.shape({
      name: PropTypes.string.isRequired,
      id: PropTypes.number.isRequired,
    }),
  ).isRequired,
  recipients: PropTypes.shape({
    grants: PropTypes.arrayOf(
      PropTypes.shape({
        name: PropTypes.string.isRequired,
        grants: PropTypes.arrayOf(
          PropTypes.shape({
            name: PropTypes.string.isRequired,
            activityRecipientId: PropTypes.number.isRequired,
          }),
        ),
      }),
    ),
    otherEntities: PropTypes.arrayOf(
      PropTypes.shape({
        name: PropTypes.string.isRequired,
        activityRecipientId: PropTypes.number.isRequired,
      }),
    ),
  }).isRequired,
};

const sections = [
  {
    title: 'Who was the activity for?',
    anchor: 'activity-for',
    items: [
      { label: 'Recipient or other entity', name: 'activityRecipientType', sort: true },
      { label: 'Activity Participants', name: 'activityRecipients', path: 'name' },
      {
<<<<<<< HEAD
        label: 'Collaborating specialists', name: 'collaborators', path: 'name', sort: true,
=======
        label: 'Collaborating specialist(s)', name: 'activityReportCollaborators', path: 'user.fullName', sort: true,
>>>>>>> d16f8f9d
      },
      { label: 'Target Populations addressed', name: 'targetPopulations', sort: true },
    ],
  },
  {
    title: 'Reason for activity',
    anchor: 'reasons',
    items: [
      { label: 'Requested by', name: 'requester' },
      { label: 'Reasons', name: 'reason', sort: true },
    ],
  },
  {
    title: 'Activity date',
    anchor: 'date',
    items: [
      { label: 'Start date', name: 'startDate' },
      { label: 'End date', name: 'endDate' },
      { label: 'Duration', name: 'duration' },
    ],
  },
  {
    title: 'Training or Technical Assistance',
    anchor: 'tta',
    items: [
      { label: 'TTA Provided', name: 'ttaType' },
      { label: 'Conducted', name: 'deliveryMethod' },
    ],
  },
  {
    title: 'Other participants',
    anchor: 'other-participants',
    items: [
      { label: 'Recipient participants', name: 'participants', sort: true },
      { label: 'Number of participants', name: 'numberOfParticipants' },
    ],
  },
];

const ReviewSection = () => {
  const { watch } = useFormContext();
  const {
    context,
    calculatedStatus,
  } = watch();

  const canEdit = reportIsEditable(calculatedStatus);
  return (
    <>
      <ReviewPage sections={sections} path="activity-summary" />
      <Section
        hidePrint={isUndefined(context)}
        key="context"
        basePath="activity-summary"
        anchor="context"
        title="Context"
        canEdit={canEdit}
      >
        <HtmlReviewItem
          label="Context"
          name="context"
        />
      </Section>
    </>
  );
};

export default {
  position: 1,
  label: 'Activity summary',
  path: 'activity-summary',
  reviewSection: () => <ReviewSection />,
  review: false,
  render: (additionalData) => {
    const { recipients, collaborators } = additionalData;
    return (
      <ActivitySummary
        recipients={recipients}
        collaborators={collaborators}
      />
    );
  },
};<|MERGE_RESOLUTION|>--- conflicted
+++ resolved
@@ -485,11 +485,7 @@
       { label: 'Recipient or other entity', name: 'activityRecipientType', sort: true },
       { label: 'Activity Participants', name: 'activityRecipients', path: 'name' },
       {
-<<<<<<< HEAD
-        label: 'Collaborating specialists', name: 'collaborators', path: 'name', sort: true,
-=======
         label: 'Collaborating specialist(s)', name: 'activityReportCollaborators', path: 'user.fullName', sort: true,
->>>>>>> d16f8f9d
       },
       { label: 'Target Populations addressed', name: 'targetPopulations', sort: true },
     ],
