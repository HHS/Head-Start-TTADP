import React, {
  useState, useEffect, useRef, useContext,
} from 'react';
import PropTypes from 'prop-types';
import { Helmet } from 'react-helmet';
import { useFormContext } from 'react-hook-form/dist/index.ie11';
import { isEmpty, isUndefined } from 'lodash';
import {
  Fieldset, Radio, Grid, TextInput, Checkbox, Label,
} from '@trussworks/react-uswds';
import ReviewPage from './Review/ReviewPage';
import MultiSelect from '../../../components/MultiSelect';
import {
  otherEntityParticipants,
  recipientParticipants,
} from '../constants';
import FormItem from '../../../components/FormItem';
import { NOT_STARTED } from '../../../components/Navigator/constants';
import ControlledDatePicker from '../../../components/ControlledDatePicker';
import {
  REASONS as reasons,
  TARGET_POPULATIONS as targetPopulations,
} from '../../../Constants';
<<<<<<< HEAD
import ConnectionError from './components/ConnectionError';
import NetworkContext from '../../../NetworkContext';
=======
import HookFormRichEditor from '../../../components/HookFormRichEditor';

import HtmlReviewItem from './Review/HtmlReviewItem';
import Section from './Review/ReviewSection';
import { reportIsEditable } from '../../../utils';
>>>>>>> 4dfb45ec

const ActivitySummary = ({
  recipients,
  collaborators,
}) => {
  // we store this to cause the end date to re-render when updated by the start date (and only then)
  const [endDateKey, setEndDateKey] = useState('endDate');

  const {
    register,
    watch,
    setValue,
    control,
    getValues,
  } = useFormContext();
  const activityRecipientType = watch('activityRecipientType');

  const startDate = watch('startDate');
  const endDate = watch('endDate');
  const pageState = watch('pageState');
  const isVirtual = watch('deliveryMethod') === 'virtual';
  const { otherEntities: rawOtherEntities, grants: rawGrants } = recipients;

  const { connectionActive } = useContext(NetworkContext);

  const grants = rawGrants.map((recipient) => ({
    label: recipient.name,
    options: recipient.grants.map((grant) => ({
      value: grant.activityRecipientId,
      label: grant.name,
    })),
  }));

  const otherEntities = rawOtherEntities.map((entity) => ({
    label: entity.name,
    value: entity.activityRecipientId,
  }));

  const disableRecipients = isEmpty(activityRecipientType);
  const otherEntitySelected = activityRecipientType === 'other-entity';
  const selectedRecipients = otherEntitySelected ? otherEntities : grants;
  const previousActivityRecipientType = useRef(activityRecipientType);
  const recipientLabel = otherEntitySelected ? 'Other entities' : 'Recipient names';
  const participantsLabel = otherEntitySelected ? 'Other entity participants' : 'Recipient participants';
  const participants = otherEntitySelected ? otherEntityParticipants : recipientParticipants;
  const placeholderText = '- Select -';

  useEffect(() => {
    if (previousActivityRecipientType.current !== activityRecipientType
      && previousActivityRecipientType.current !== ''
      && previousActivityRecipientType.current !== null) {
      setValue('activityRecipients', [], { shouldValidate: true });
      setValue('participants', [], { shouldValidate: true });
      // Goals and objectives (page 3) has required fields when the recipient
      // type is recipient, so we need to make sure that page is set as "not started"
      // when recipient type is changed and we need to clear out any previously
      // selected goals and objectives
      setValue('goals', []);
      setValue('objectivesWithoutGoals', []);
      setValue('pageState', { ...pageState, 3: NOT_STARTED });
    }
    previousActivityRecipientType.current = activityRecipientType;
  }, [activityRecipientType, setValue, pageState]);

  const renderCheckbox = (name, value, label, requiredMessage) => (
    <Checkbox
      id={value}
      label={label}
      value={value}
      name={name}
      className="smart-hub--report-checkbox"
      inputRef={register({
        validate: () => (
          getValues(name).length ? true : requiredMessage
        ),
      })}
    />
  );

  const setEndDate = (newEnd) => {
    setValue('endDate', newEnd);

    // this will trigger the re-render of the
    // uncontrolled end date input
    // it's a little clumsy, but it does work
    setEndDateKey(`endDate-${newEnd}`);
  };

  return (
    <>
      <Helmet>
        <title>Activity summary</title>
      </Helmet>
      <p className="usa-prose">
        <span className="smart-hub--form-required font-family-sans font-ui-xs">* </span>
        indicates required field
      </p>
      <Fieldset className="smart-hub--report-legend margin-top-4" legend="Who was the activity for?">
        <div id="activity-for" />
        <div className="margin-top-2">
          <FormItem
            label="Was this activity for a recipient or other entity?"
            name="activityRecipientType"
            fieldSetWrapper
          >
            <Radio
              id="category-recipient"
              name="activityRecipientType"
              label="Recipient"
              value="recipient"
              className="smart-hub--report-checkbox"
              inputRef={register({ required: 'Select one' })}
              required
            />
            <Radio
              id="category-other-entity"
              name="activityRecipientType"
              label="Other entity"
              value="other-entity"
              className="smart-hub--report-checkbox"
              inputRef={register({ required: 'Select one' })}
            />
          </FormItem>
        </div>
        <div className="margin-top-2">
          {!disableRecipients
          && !connectionActive
          && !selectedRecipients.length
            ? <ConnectionError />
            : null}
          <FormItem
            label={recipientLabel}
            name="activityRecipients"
          >
            <MultiSelect
              name="activityRecipients"
              disabled={disableRecipients}
              control={control}
              valueProperty="activityRecipientId"
              labelProperty="name"
              simple={false}
              required="Select at least one"
              options={selectedRecipients}
              placeholderText={placeholderText}
            />
          </FormItem>
        </div>
        <div className="margin-top-2">
          {!connectionActive && !collaborators.length ? <ConnectionError /> : null }
          <FormItem
            label="Collaborating Specialists"
            name="collaborators"
            required={false}
          >
            <MultiSelect
              name="collaborators"
              control={control}
              required={false}
              valueProperty="id"
              labelProperty="name"
              simple={false}
              placeholderText={placeholderText}
              options={collaborators.map((user) => ({ value: user.id, label: user.name }))}
            />
          </FormItem>
        </div>
        <div className="margin-top-2">
          <FormItem
            label="Target Populations addressed"
            name="targetPopulations"
            required
          >
            <MultiSelect
              name="targetPopulations"
              control={control}
              required="Select at least one"
              options={targetPopulations.map((tp) => ({ value: tp, label: tp, isDisabled: tp === '--------------------' }))}
              placeholderText="- Select -"
            />
          </FormItem>
        </div>
      </Fieldset>
      <Fieldset className="smart-hub--report-legend margin-top-4" legend="Reason for Activity">
        <div id="reasons" />
        <div className="margin-top-2">
          <FormItem
            label="Who requested this activity? Use &quot;Regional Office&quot; for TTA not requested by recipient."
            name="requester"
            fieldSetWrapper
          >
            <Radio
              id="recipientRequest"
              name="requester"
              label="Recipient"
              value="recipient"
              className="smart-hub--report-checkbox"
              inputRef={register({ required: 'Select one' })}
            />
            <Radio
              id="requestorRegionalOffice"
              name="requester"
              label="Regional Office"
              value="regionalOffice"
              className="smart-hub--report-checkbox"
              inputRef={register({ required: 'Select one' })}
            />
          </FormItem>
        </div>
        <div className="margin-top-2">
          <FormItem
            label="Reasons"
            name="reason"
          >
            <MultiSelect
              name="reason"
              control={control}
              options={reasons.map((reason) => ({ value: reason, label: reason }))}
              required="Select at least one"
              placeholderText={placeholderText}
            />
          </FormItem>
        </div>
      </Fieldset>
      <Fieldset className="smart-hub--report-legend margin-top-4" legend="Activity date">
        <div id="date" />
        <div>
          <Grid row>
            <Grid col={8}>
              <FormItem
                label="Start Date"
                name="startDate"
                id="startDate-label"
                htmlFor="startDate"
              >
                <div
                  className="usa-hint"
                >
                  mm/dd/yyyy
                </div>
                <ControlledDatePicker
                  control={control}
                  name="startDate"
                  value={startDate}
                  setEndDate={setEndDate}
                  maxDate={endDate}
                  isStartDate
                  required="this is a test"
                />
              </FormItem>
            </Grid>
          </Grid>
          <Grid row>
            <Grid col={8}>
              <FormItem
                label="End Date"
                name="endDate"
                id="endDate-label"
                htmlFor="endDate"
              >
                <div
                  className="usa-hint"
                >
                  mm/dd/yyyy
                </div>
                <ControlledDatePicker
                  control={control}
                  name="endDate"
                  value={endDate}
                  minDate={startDate}
                  key={endDateKey}
                />
              </FormItem>
            </Grid>
          </Grid>
          <Grid row>
            <Grid col={5}>
              <FormItem
                label="Duration in hours (round to the nearest half hour)"
                name="duration"
              >
                <TextInput
                  id="duration"
                  name="duration"
                  type="number"
                  min={0}
                  step={0.5}
                  inputRef={
                    register({
                      required: 'Enter duration',
                      valueAsNumber: true,
                      pattern: { value: /^\d+(\.[0,5]{1})?$/, message: 'Duration must be rounded to the nearest half hour' },
                      min: { value: 0, message: 'Duration can not be negative' },
                    })
                  }
                />
              </FormItem>
            </Grid>
          </Grid>
        </div>
      </Fieldset>
      <Fieldset className="smart-hub--report-legend margin-top-4" legend="Training or Technical Assistance">
        <div id="tta" />
        <div className="margin-top-2">
          <FormItem
            label="What TTA was provided"
            name="ttaType"
            fieldSetWrapper
          >
            {renderCheckbox('ttaType', 'training', 'Training', 'Select at least one')}
            {renderCheckbox('ttaType', 'technical-assistance', 'Technical Assistance', 'Select at least one')}
          </FormItem>
        </div>
        <div className="margin-top-2">
          <FormItem
            label="How was the activity conducted?"
            name="deliveryMethod"
            fieldSetWrapper
          >
            <Radio
              id="delivery-method-virtual"
              name="deliveryMethod"
              label="Virtual"
              value="virtual"
              className="smart-hub--report-checkbox"
              inputRef={register({ required: 'Select one' })}
            />
            <Radio
              id="delivery-method-in-person"
              name="deliveryMethod"
              label="In Person"
              value="in-person"
              className="smart-hub--report-checkbox"
              inputRef={register({ required: 'Select one' })}
            />
          </FormItem>
          <div aria-live="polite">
            {isVirtual && (
            <div className="margin-top-2 smart-hub--virtual-delivery-group">
              <FormItem
                label="Please specify how the virtual event was conducted."
                name="virtualDeliveryType"
                fieldSetWrapper
              >
                <Radio
                  id="virtual-deliver-method-video"
                  name="virtualDeliveryType"
                  label="Video"
                  value="video"
                  className="smart-hub--report-checkbox"
                  inputRef={register({ required: 'Please specify how the virtual event was conducted' })}
                />
                <Radio
                  id="virtual-deliver-method-telephone"
                  name="virtualDeliveryType"
                  label="Telephone"
                  value="telephone"
                  className="smart-hub--report-checkbox"
                  inputRef={register({ required: 'Please specify how the virtual event was conducted' })}
                />
              </FormItem>
            </div>
            )}
          </div>
        </div>
      </Fieldset>
      <Fieldset className="smart-hub--report-legend margin-top-4" legend="Participants">
        <div id="other-participants" />
        <div className="margin-top-2">
          <FormItem
            label={participantsLabel}
            name="participants"
          >
            <MultiSelect
              name="participants"
              control={control}
              placeholderText={placeholderText}
              options={
              participants.map((participant) => ({ value: participant, label: participant }))
            }
              required="Select at least one"
            />
          </FormItem>
        </div>
        <div>
          <FormItem
            label="Number of participants involved"
            name="numberOfParticipants"
          >
            <Grid row gap>
              <Grid col={5}>
                <TextInput
                  id="numberOfParticipants"
                  name="numberOfParticipants"
                  type="number"
                  min={1}
                  inputRef={
                    register({
                      required: 'Enter number of participants',
                      valueAsNumber: true,
                      min: {
                        value: 1,
                        message: 'Number of participants can not be zero or negative',
                      },
                    })
                  }
                />
              </Grid>
            </Grid>
          </FormItem>
          <Fieldset className="smart-hub--report-legend margin-top-4" legend="Context">
            <Label htmlFor="context">Provide background or context for this activity</Label>
            <div className="smart-hub--text-area__resize-vertical margin-top-1">
              <HookFormRichEditor ariaLabel="Context" name="context" id="context" />
            </div>
          </Fieldset>
        </div>
      </Fieldset>
    </>
  );
};

ActivitySummary.propTypes = {
  collaborators: PropTypes.arrayOf(
    PropTypes.shape({
      name: PropTypes.string.isRequired,
      id: PropTypes.number.isRequired,
    }),
  ).isRequired,
  recipients: PropTypes.shape({
    grants: PropTypes.arrayOf(
      PropTypes.shape({
        name: PropTypes.string.isRequired,
        grants: PropTypes.arrayOf(
          PropTypes.shape({
            name: PropTypes.string.isRequired,
            activityRecipientId: PropTypes.number.isRequired,
          }),
        ),
      }),
    ),
    otherEntities: PropTypes.arrayOf(
      PropTypes.shape({
        name: PropTypes.string.isRequired,
        activityRecipientId: PropTypes.number.isRequired,
      }),
    ),
  }).isRequired,
};

const sections = [
  {
    title: 'Who was the activity for?',
    anchor: 'activity-for',
    items: [
      { label: 'Recipient or other entity', name: 'activityRecipientType', sort: true },
      { label: 'Activity Participants', name: 'activityRecipients', path: 'name' },
      {
        label: 'Collaborating specialists', name: 'collaborators', path: 'name', sort: true,
      },
      { label: 'Target Populations addressed', name: 'targetPopulations', sort: true },
    ],
  },
  {
    title: 'Reason for activity',
    anchor: 'reasons',
    items: [
      { label: 'Requested by', name: 'requester' },
      { label: 'Reasons', name: 'reason', sort: true },
    ],
  },
  {
    title: 'Activity date',
    anchor: 'date',
    items: [
      { label: 'Start date', name: 'startDate' },
      { label: 'End date', name: 'endDate' },
      { label: 'Duration', name: 'duration' },
    ],
  },
  {
    title: 'Training or Technical Assistance',
    anchor: 'tta',
    items: [
      { label: 'TTA Provided', name: 'ttaType' },
      { label: 'Conducted', name: 'deliveryMethod' },
    ],
  },
  {
    title: 'Other participants',
    anchor: 'other-participants',
    items: [
      { label: 'Recipient participants', name: 'participants', sort: true },
      { label: 'Number of participants', name: 'numberOfParticipants' },
    ],
  },
];

const ReviewSection = () => {
  const { watch } = useFormContext();
  const {
    context,
    calculatedStatus,
  } = watch();

  const canEdit = reportIsEditable(calculatedStatus);
  return (
    <>
      <ReviewPage sections={sections} path="activity-summary" />
      <Section
        hidePrint={isUndefined(context)}
        key="context"
        basePath="activity-summary"
        anchor="context"
        title="Context"
        canEdit={canEdit}
      >
        <HtmlReviewItem
          label="Context"
          name="context"
        />
      </Section>
    </>
  );
};

export default {
  position: 1,
  label: 'Activity summary',
  path: 'activity-summary',
  reviewSection: () => <ReviewSection />,
  review: false,
  render: (additionalData) => {
    const { recipients, collaborators } = additionalData;
    return (
      <ActivitySummary
        recipients={recipients}
        collaborators={collaborators}
      />
    );
  },
};<|MERGE_RESOLUTION|>--- conflicted
+++ resolved
@@ -21,16 +21,13 @@
   REASONS as reasons,
   TARGET_POPULATIONS as targetPopulations,
 } from '../../../Constants';
-<<<<<<< HEAD
 import ConnectionError from './components/ConnectionError';
 import NetworkContext from '../../../NetworkContext';
-=======
 import HookFormRichEditor from '../../../components/HookFormRichEditor';
 
 import HtmlReviewItem from './Review/HtmlReviewItem';
 import Section from './Review/ReviewSection';
 import { reportIsEditable } from '../../../utils';
->>>>>>> 4dfb45ec
 
 const ActivitySummary = ({
   recipients,
