import React from 'react';
import PropTypes from 'prop-types';
import { Controller, useFormContext } from 'react-hook-form';
import { Helmet } from 'react-helmet';
<<<<<<< HEAD

import { Fieldset, Label } from '@trussworks/react-uswds';
=======
import {
  Fieldset, Label, TextInput,
} from '@trussworks/react-uswds';
>>>>>>> 92a929b2

import { isUndefined } from 'lodash';
import Section from './Review/ReviewSection';
import ReviewItem from './Review/ReviewItem';
import FileReviewItem from './Review/FileReviewItem';
import MultiSelect from '../../../components/MultiSelect';
import FileUploader from '../../../components/FileUploader';
import FormItem from '../../../components/FormItem';
import ResourceSelector from './components/ResourceSelector';
import { topics } from '../constants';

const TopicsResources = ({
  reportId,
}) => {
  const { control } = useFormContext();

  return (
    <>
      <Helmet>
        <title>Topics and resources</title>
      </Helmet>
      <Fieldset className="smart-hub--report-legend smart-hub--form-section" legend="Topics Covered">
        <div id="topics-covered" />
        <div className="smart-hub--form-section">
          <FormItem
            label="Topic(s) covered. You may choose more than one."
            name="topics"
          >
            <MultiSelect
              name="topics"
              label="Topic(s) covered. You may choose more than one."
              control={control}
              placeholder="Select a topic..."
              required="Please select at least one topic"
              options={
              topics.map((topic) => ({ value: topic, label: topic }))
            }
            />
          </FormItem>
        </div>
      </Fieldset>
      <Fieldset className="smart-hub--report-legend smart-hub--form-section" legend="OHS / ECLKC resources">
        <div id="ECLKCResources" />
        <div className="smart-hub--form-section">
          <Label>
            Resources from OHS / ECLKC
            <br />
            Enter the URL for OHS resource(s) used.
            {' '}
            <a href="https://eclkc.ohs.acf.hhs.gov/">https://eclkc.ohs.acf.hhs.gov/</a>
            <ResourceSelector
              name="ECLKCResourcesUsed"
              ariaName="ECLKC Resources"
            />
          </Label>
        </div>
      </Fieldset>
      <Fieldset className="smart-hub--report-legend smart-hub--form-section" legend="Non-ECLKC resources">
        <div id="nonECLKCResources" />
        <div className="smart-hub--form-section">
          <Label>
            For non-ECLKC resources enter URL.
            <br />
            If no URL is available, upload document in next section.
            <ResourceSelector
              name="nonECLKCResourcesUsed"
              ariaName="non-ECLKC Resources"
            />
          </Label>
        </div>
      </Fieldset>
      <Fieldset legend="Supporting attachments" className="smart-hub--report-legend smart-hub--form-section">
        <div id="attachments" />
        <Label htmlFor="attachments">Upload resources not available online, agenda, service plans, sign-in sheets, etc.</Label>
        <Controller
          name="attachments"
          defaultValue={[]}
          control={control}
          render={({ onChange, value }) => (
            <FileUploader files={value} onChange={onChange} reportId={reportId} id="attachments" />
          )}
        />
      </Fieldset>
    </>
  );
};

TopicsResources.propTypes = {
  reportId: PropTypes.node.isRequired,
};

<<<<<<< HEAD
const sections = [
  {
    title: 'Topics covered',
    anchor: 'topics-resources',
    items: [
      { label: 'Topics', name: 'topics' },
    ],
  },
  {
    title: 'OHS / ECLKC resources',
    anchor: 'ECLKCResources',
    items: [
      { label: 'ECLKC Resources', name: 'ECLKCResources', path: 'value' },
    ],
  },
  {
    title: 'Non-ECLKC resources',
    anchor: 'nonECLKCResources',
    items: [
      { label: 'Non-ECLKC Resources', name: 'nonECLKCResources', path: 'value' },
    ],
  },
  {
    title: 'Supporting attachments',
    anchor: 'attachments',
    items: [
      { label: 'Attachments', name: 'attachments', path: 'originalFileName' },
    ],
  },
];
=======
const ReviewSection = () => {
  const { watch } = useFormContext();
  const {
    otherResources,
    resourcesUsed,
    attachments,
    topics: formTopics,
  } = watch();

  const hasOtherResources = otherResources && otherResources.length > 0;
  const hasAttachments = attachments && attachments.length > 0;

  return (
    <>
      <Section
        hidePrint={isUndefined(formTopics)}
        key="Topics covered"
        basePath="topics-resources"
        anchor="topics-resources"
        title="Topics covered"
      >
        <ReviewItem
          label="Topics"
          name="topics"
        />
      </Section>
      <Section
        hidePrint={!hasOtherResources && isUndefined(resourcesUsed)}
        key="Resources"
        basePath="resources"
        anchor="resources"
        title="Resources"
      >
        <ReviewItem
          label="Resources used"
          name="resourcesUsed"
        />
        {otherResources.map((file) => (
          <FileReviewItem
            key={file.url.url}
            filename={file.originalFileName}
            url={file.url.url}
            status={file.status}
          />
        ))}
      </Section>
      <Section
        hidePrint={!hasAttachments}
        key="Attachments"
        basePath="attachments"
        anchor="attachments"
        title="Attachments"
      >
        {attachments.map((file) => (
          <FileReviewItem
            key={file.url.url}
            filename={file.originalFileName}
            url={file.url.url}
            status={file.status}
          />
        ))}
      </Section>
    </>
  );
};
>>>>>>> 92a929b2

export default {
  position: 2,
  label: 'Topics and resources',
  path: 'topics-resources',
  reviewSection: () => <ReviewSection />,
  review: false,
  render: (additionalData, formData, reportId) => (
    <TopicsResources
      reportId={reportId}
    />
  ),
};<|MERGE_RESOLUTION|>--- conflicted
+++ resolved
@@ -2,14 +2,9 @@
 import PropTypes from 'prop-types';
 import { Controller, useFormContext } from 'react-hook-form';
 import { Helmet } from 'react-helmet';
-<<<<<<< HEAD
-
-import { Fieldset, Label } from '@trussworks/react-uswds';
-=======
 import {
-  Fieldset, Label, TextInput,
+  Fieldset, Label,
 } from '@trussworks/react-uswds';
->>>>>>> 92a929b2
 
 import { isUndefined } from 'lodash';
 import Section from './Review/ReviewSection';
@@ -101,48 +96,15 @@
   reportId: PropTypes.node.isRequired,
 };
 
-<<<<<<< HEAD
-const sections = [
-  {
-    title: 'Topics covered',
-    anchor: 'topics-resources',
-    items: [
-      { label: 'Topics', name: 'topics' },
-    ],
-  },
-  {
-    title: 'OHS / ECLKC resources',
-    anchor: 'ECLKCResources',
-    items: [
-      { label: 'ECLKC Resources', name: 'ECLKCResources', path: 'value' },
-    ],
-  },
-  {
-    title: 'Non-ECLKC resources',
-    anchor: 'nonECLKCResources',
-    items: [
-      { label: 'Non-ECLKC Resources', name: 'nonECLKCResources', path: 'value' },
-    ],
-  },
-  {
-    title: 'Supporting attachments',
-    anchor: 'attachments',
-    items: [
-      { label: 'Attachments', name: 'attachments', path: 'originalFileName' },
-    ],
-  },
-];
-=======
 const ReviewSection = () => {
   const { watch } = useFormContext();
   const {
-    otherResources,
-    resourcesUsed,
+    nonECLKCResources,
+    ECLKCResources,
     attachments,
     topics: formTopics,
   } = watch();
 
-  const hasOtherResources = otherResources && otherResources.length > 0;
   const hasAttachments = attachments && attachments.length > 0;
 
   return (
@@ -160,24 +122,30 @@
         />
       </Section>
       <Section
-        hidePrint={!hasOtherResources && isUndefined(resourcesUsed)}
-        key="Resources"
-        basePath="resources"
-        anchor="resources"
-        title="Resources"
+        hidePrint={isUndefined(ECLKCResources)}
+        key="OHS / ECLKC resources"
+        basePath="topics-resources"
+        anchor="ECLKCResources"
+        title="OHS / ECLKC resources"
       >
         <ReviewItem
-          label="Resources used"
-          name="resourcesUsed"
+          label="ECLKC resources"
+          name="ECLKCResourcesUsed"
+          path="value"
         />
-        {otherResources.map((file) => (
-          <FileReviewItem
-            key={file.url.url}
-            filename={file.originalFileName}
-            url={file.url.url}
-            status={file.status}
-          />
-        ))}
+      </Section>
+      <Section
+        hidePrint={isUndefined(nonECLKCResources)}
+        key="Non-ECLKC resources"
+        basePath="topics-resources"
+        anchor="nonECLKCResources"
+        title="Non-ECLKC resources"
+      >
+        <ReviewItem
+          label="Non-ECLKC resources"
+          name="nonECLKCResourcesUsed"
+          path="value"
+        />
       </Section>
       <Section
         hidePrint={!hasAttachments}
@@ -198,7 +166,6 @@
     </>
   );
 };
->>>>>>> 92a929b2
 
 export default {
   position: 2,
