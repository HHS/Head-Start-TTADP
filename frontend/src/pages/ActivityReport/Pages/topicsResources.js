import React from 'react';
import PropTypes from 'prop-types';

import { Controller } from 'react-hook-form';
import { Helmet } from 'react-helmet';

import {
  Fieldset, Label, TextInput,
} from '@trussworks/react-uswds';

import MultiSelect from '../../../components/MultiSelect';
import FileUploader from '../../../components/FileUploader';

const topics = [
  'first',
  'second',
];

const TopicsResources = ({
  register,
  control,
}) => (
  <>
    <Helmet>
      <title>Topics and resources</title>
    </Helmet>
    <Fieldset className="smart-hub--report-legend smart-hub--form-section" legend="Topics Covered">
      <div id="topics-covered" />
      <div className="smart-hub--form-section">
        <MultiSelect
          name="topics"
          label="Topic(s) covered. You may choose more than one."
          control={control}
          placeholder="Select a topic..."
          options={
              topics.map((topic) => ({ value: topic, label: topic }))
            }
        />
      </div>
    </Fieldset>
    <Fieldset className="smart-hub--report-legend smart-hub--form-section" legend="Resources">
      <div id="resources" />
      <div className="smart-hub--form-section">
        <Label htmlFor="resourcesUsed">
          Resources from OHS / ECLKC
          <br />
          Enter the URL for OHS resource(s) used. https://eclkc.ohs.acf.hhs.gov/
        </Label>
        <TextInput
          id="resources-used"
          name="resourcesUsed"
          type="text"
          inputRef={register({ required: true })}
        />
      </div>
      <div className="smart-hub--form-section">
        <Label htmlFor="otherResources">Upload any resources used that are not available through ECLKC</Label>
        <Controller
          name="other-resources"
          defaultValue={[]}
          control={control}
          render={({ onChange, value }) => (
            <FileUploader files={value} onChange={onChange} id="other-resources" />
          )}
        />
      </div>
    </Fieldset>
    <Fieldset legend="Attachments" className="smart-hub--report-legend smart-hub--form-section">
      <div id="attachments" />
      <Label htmlFor="attachments">Upload any resources used that are not available through ECLKC</Label>
      <Controller
        name="attachments"
        defaultValue={[]}
        control={control}
        render={({ onChange, value }) => (
          <FileUploader files={value} onChange={onChange} id="attachments" />
        )}
      />
    </Fieldset>
  </>
);

TopicsResources.propTypes = {
  register: PropTypes.func.isRequired,
  // eslint-disable-next-line react/forbid-prop-types
  control: PropTypes.object.isRequired,
};

const sections = [
  {
    title: 'Topics covered',
    anchor: 'topics-resources',
    items: [
      { label: 'Topics', name: 'topics' },
    ],
  },
  {
    title: 'Resources',
    anchor: 'resources',
    items: [
<<<<<<< HEAD
      { label: 'Resources used', name: 'resources-used' },
      { label: 'Other resources', name: 'other-resources', path: 'name' },
=======
      { label: 'Resources used', name: 'resourcesUsed' },
      { label: 'Other resources', name: 'otherResources', path: 'name' },
>>>>>>> 2d5378ef
    ],
  },
  {
    title: 'Attachments',
    anchor: 'attachments',
    items: [
      { label: 'Attachments', name: 'attachments', path: 'name' },
    ],
  },
];

export default {
  position: 2,
  label: 'Topics and resources',
  path: 'topics-resources',
  sections,
  render: (hookForm) => {
    const { control, register } = hookForm;
    return (
      <TopicsResources
        register={register}
        control={control}
      />
    );
  },
};<|MERGE_RESOLUTION|>--- conflicted
+++ resolved
@@ -98,13 +98,8 @@
     title: 'Resources',
     anchor: 'resources',
     items: [
-<<<<<<< HEAD
-      { label: 'Resources used', name: 'resources-used' },
-      { label: 'Other resources', name: 'other-resources', path: 'name' },
-=======
       { label: 'Resources used', name: 'resourcesUsed' },
       { label: 'Other resources', name: 'otherResources', path: 'name' },
->>>>>>> 2d5378ef
     ],
   },
   {
