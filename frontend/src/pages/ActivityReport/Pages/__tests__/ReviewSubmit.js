--- conflicted
+++ resolved
@@ -1,8 +1,6 @@
 import '@testing-library/jest-dom';
 import { render, screen, waitFor } from '@testing-library/react';
 import React from 'react';
-<<<<<<< HEAD
-import selectEvent from 'react-select-event';
 
 import ReviewSubmit from '../ReviewSubmit';
 
@@ -22,59 +20,7 @@
   />);
 };
 
-const selectLabel = 'Manager - you may choose more than one.';
-=======
-import fetchMock from 'fetch-mock';
-import join from 'url-join';
-import userEvent from '@testing-library/user-event';
-import { useForm } from 'react-hook-form';
-
-import ReviewSubmit from '../ReviewSubmit';
-
-const Review = ({
-  // eslint-disable-next-line react/prop-types
-  allComplete, submitted, formData, onSubmit,
-}) => {
-  const hookForm = useForm({
-    mode: 'onChange',
-    defaultValues: formData,
-  });
-
-  return (
-    <ReviewSubmit
-      allComplete={allComplete}
-      submitted={submitted}
-      formData={formData}
-      onSubmit={onSubmit}
-      reviewItems={[]}
-      hookForm={hookForm}
-    />
-  );
-};
-
-const renderReview = (
-  allComplete,
-  submitted,
-  formData = { approvingManagerId: null },
-  onSubmit = () => {},
-) => {
-  render(
-    <Review
-      allComplete={allComplete}
-      submitted={submitted}
-      formData={formData}
-      onSubmit={onSubmit}
-    />,
-  );
-};
-
-const approvers = [
-  { id: 1, name: 'user 1' },
-  { id: 2, name: 'user 2' },
-];
-
 const selectLabel = 'Approving manager';
->>>>>>> d72bb39c
 
 describe('ReviewSubmit', () => {
   describe('when the form is not complete', () => {
