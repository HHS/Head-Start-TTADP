/* eslint-disable react/jsx-props-no-spreading */
import '@testing-library/jest-dom';
import userEvent from '@testing-library/user-event';
import {
  render, screen, waitFor, fireEvent,
} from '@testing-library/react';
import React from 'react';
import { FormProvider, useForm } from 'react-hook-form/dist/index.ie11';

import nextSteps from '../nextSteps';

const SPECIALIST_INPUT = 'specialistNextSteps-input';
const SPECIALIST_BUTTON = 'specialistNextSteps-button';

const RECIPIENT_INPUT = 'recipientNextSteps-input';
const RECIPIENT_BUTTON = 'recipientNextSteps-button';

const RenderNextSteps = ({
  // eslint-disable-next-line react/prop-types
  specialistNextSteps, recipientNextSteps, activityRecipientType,
}) => {
  const hookForm = useForm({
    mode: 'onChange',
    defaultValues: { specialistNextSteps, recipientNextSteps },
  });

  return (
    <FormProvider {...hookForm}>
      {nextSteps.render(null, { activityRecipientType })}
    </FormProvider>
  );
};

const renderNextSteps = (specialist = [], recipient = [], activityRecipientType = 'recipient') => {
  render(
    <RenderNextSteps
      specialistNextSteps={specialist}
      recipientNextSteps={recipient}
      activityRecipientType={activityRecipientType}
    />,
  );
};

describe('next steps', () => {
<<<<<<< HEAD
  it('displays correct labels for other entity', async () => {
    // When a user is on the next steps page
    renderNextSteps([{ note: '', id: 1 }], [{ note: '', id: 2 }], 'other-entity');
    expect(await screen.findByText(/what has the other entity agreed to do next\?/i)).toBeVisible();
  });

  it('displays both specialists and recipient questions', async () => {
=======
  it('renders correctly with no steps', async () => {
    renderNextSteps(undefined, undefined);
    expect(await screen.findByText(/specialist's next steps/i)).toBeVisible();
    expect(await screen.findByText(/recipient's next steps/i)).toBeVisible();
  });

  it('displays correct labels for other entity', async () => {
    // When a user is on the next steps page
    renderNextSteps([{ note: '', id: 1 }], [{ note: '', id: 2 }], 'other-entity');
    expect(await screen.findByText(/other entities next steps/i)).toBeVisible();
  });

  it('displays both specialists and recipient steps', async () => {
>>>>>>> a95e1dfe
    // When a user is on the next steps page
    renderNextSteps([{ note: '', id: 1 }], [{ note: '', id: 2 }]);

    // Then they can see prompts for both Specialist and Recipients
    expect(await screen.findByText(/specialist's next steps/i)).toBeVisible();
<<<<<<< HEAD
    expect(await screen.findByText(/what have you agreed to do next\?/i)).toBeVisible();
    expect(await screen.findByTestId(SPECIALIST_INPUT)).toBeVisible();
    expect(screen.queryByText(SPECIALIST_BUTTON)).toBeNull();

    expect(await screen.findByText(/recipient's next steps/i)).toBeVisible();
    expect(await screen.findByText(/what has the recipient agreed to do next\?/i)).toBeVisible();
=======
    expect(await screen.findByTestId(SPECIALIST_INPUT)).toBeVisible();
    expect(screen.queryByText(SPECIALIST_BUTTON)).toBeNull();

    expect((await screen.findAllByTestId('date-picker-external-input')).length).toBe(2);
    expect(await screen.findByText(/recipient's next steps/i)).toBeVisible();
>>>>>>> a95e1dfe
    expect(await screen.findByTestId(RECIPIENT_INPUT)).toBeVisible();
    expect(screen.queryByText(RECIPIENT_BUTTON)).toBeNull();
  });

  it('displays user can add new steps', async () => {
    // When a user is on the next steps page
<<<<<<< HEAD
    renderNextSteps([{ note: 'First Specialist Step', id: 1 }], [{ note: 'First Recipient Step', id: 2 }]);
=======
    renderNextSteps(
      [{ note: 'First Specialist Step', completeDate: '06/02/2022', id: 1 }],
      [{ note: 'First Recipient Step', completeDate: '06/03/2022', id: 2 }],
    );
>>>>>>> a95e1dfe

    // Add new steps.
    const newStepButtons = screen.queryAllByRole('button', { name: /add next step/i });
    expect(newStepButtons.length).toBe(2);
    userEvent.click(newStepButtons[0]);
    userEvent.click(newStepButtons[1]);

    // Verify new steps are created.
<<<<<<< HEAD
    const newSteps = screen.queryAllByRole('textbox', { name: /next step 2/i });
=======
    const newSteps = screen.queryAllByRole('textbox', { name: /step 2 \*/i });
>>>>>>> a95e1dfe
    expect(newSteps.length).toBe(2);
  });

  it('can add and delete an entry for specialist', async () => {
    // Given a user wants the add a new entry
    renderNextSteps(
      [
        { note: 'pikachu', completeDate: '06/02/2022', id: 1 },
        { note: 'bulbasaur', completeDate: '06/03/2022', id: 30 },
      ],
    );

    // Add new Specialist Step.
    const newEntryButtons = screen.queryAllByRole('button', { name: /add next step/i });
    expect(newEntryButtons.length).toBe(2);
    userEvent.click(newEntryButtons[0]);

    // When the user presses cancel to change their mind
    const cancelBtn = await screen.findByRole('button', { name: /remove specialist next steps 3/i });
    userEvent.click(cancelBtn);

    // Then we see there is no more input box
    const input = screen.queryByText(/next step 3/i);
    expect(input).toBeNull();
  });

  it('can add and delete an entry for recipient', async () => {
    // Given a user wants the add a new entry
    renderNextSteps(
      [],
      [
        { note: 'pikachu', completeDate: '06/02/2022', id: 1 },
        { note: 'bulbasaur', completeDate: '06/03/2022', id: 30 },
      ],
    );

    // Add new Recipient Step.
    const newEntryButtons = screen.queryAllByRole('button', { name: /add next step/i });
    expect(newEntryButtons.length).toBe(2);
    userEvent.click(newEntryButtons[1]);

    // When the user presses cancel to change their mind
    const cancelBtn = await screen.findByRole('button', { name: /remove recipient next steps 3/i });
    userEvent.click(cancelBtn);

    // Then we see there is no more input box
    const input = screen.queryByText(/next step 3/i);
    expect(input).toBeNull();
  });

  it('can change step for specialist', async () => {
    renderNextSteps(
<<<<<<< HEAD
      [{ note: 'Step 1', id: 1 }],
    );
    const stepText = await screen.findByRole('textbox', { name: /next step 1/i });
=======
      [{ note: 'Step 1', id: 1, completeDate: '06/02/2022' }],
    );
    const stepText = await screen.findByRole('textbox', { name: /step 1 \*/i });
>>>>>>> a95e1dfe
    fireEvent.change(stepText, { target: { value: 'This is my changed step text.' } });
    await waitFor(() => expect(stepText).toHaveValue('This is my changed step text.'));
  });

<<<<<<< HEAD
  it('can change step for recipient', async () => {
    renderNextSteps(
      [], [{ note: 'Step 1', id: 2 }],
    );
    const stepText = await screen.findByRole('textbox', { name: /next step 1/i });
    fireEvent.change(stepText, { target: { value: 'This is my changed step text.' } });
    await waitFor(() => expect(stepText).toHaveValue('This is my changed step text.'));
  });
=======
  it('auto grows step height', async () => {
    Object.defineProperty(Element.prototype, 'scrollHeight', {
      value: 300,
      writable: true,
      configurable: true,
    });
    renderNextSteps(
      [{ note: 'Step 1', id: 1, completeDate: '06/02/2022' }],
    );
    const stepText = await screen.findByRole('textbox', { name: /step 1 \*/i });
    fireEvent.change(stepText, { target: { value: 'This is my changed step text.' } });
    await waitFor(() => expect(stepText).toHaveValue('This is my changed step text.'));
  });

  it('can change date for specialist', async () => {
    renderNextSteps(
      [{ note: 'Step 1', id: 1, completeDate: '06/02/2022' }],
    );

    // Change date.
    const dateInput = await screen.findByTestId('date-picker-external-input');
    userEvent.clear(dateInput);
    userEvent.type(dateInput, '06/03/2022');

    // Change focus.
    const stepText = await screen.findByRole('textbox', { name: /step 1 \*/i });
    userEvent.click(stepText);

    // Assert date change.
    await waitFor(() => expect(dateInput).toHaveValue('06/03/2022'));
  });

  it('can change step for recipient', async () => {
    renderNextSteps(
      [], [{ note: 'Step 1', id: 2, completeDate: '06/02/2022' }],
    );
    const stepText = await screen.findByRole('textbox', { name: /step 1 \*/i });
    fireEvent.change(stepText, { target: { value: 'This is my changed step text.' } });
    await waitFor(() => expect(stepText).toHaveValue('This is my changed step text.'));
  });

  it('can change date for recipient', async () => {
    renderNextSteps(
      [], [{ note: 'Step 2', id: 2, completeDate: '06/03/2022' }],
    );

    // Change date.
    const dateInput = await screen.findByTestId('date-picker-external-input');
    userEvent.clear(dateInput);
    userEvent.type(dateInput, '06/04/2022');

    // Change focus.
    const stepText = await screen.findByRole('textbox', { name: /step 1 \*/i });
    userEvent.click(stepText);

    // Assert date change.
    await waitFor(() => expect(dateInput).toHaveValue('06/04/2022'));
  });
>>>>>>> a95e1dfe
});<|MERGE_RESOLUTION|>--- conflicted
+++ resolved
@@ -42,15 +42,6 @@
 };
 
 describe('next steps', () => {
-<<<<<<< HEAD
-  it('displays correct labels for other entity', async () => {
-    // When a user is on the next steps page
-    renderNextSteps([{ note: '', id: 1 }], [{ note: '', id: 2 }], 'other-entity');
-    expect(await screen.findByText(/what has the other entity agreed to do next\?/i)).toBeVisible();
-  });
-
-  it('displays both specialists and recipient questions', async () => {
-=======
   it('renders correctly with no steps', async () => {
     renderNextSteps(undefined, undefined);
     expect(await screen.findByText(/specialist's next steps/i)).toBeVisible();
@@ -64,40 +55,26 @@
   });
 
   it('displays both specialists and recipient steps', async () => {
->>>>>>> a95e1dfe
     // When a user is on the next steps page
     renderNextSteps([{ note: '', id: 1 }], [{ note: '', id: 2 }]);
 
     // Then they can see prompts for both Specialist and Recipients
     expect(await screen.findByText(/specialist's next steps/i)).toBeVisible();
-<<<<<<< HEAD
-    expect(await screen.findByText(/what have you agreed to do next\?/i)).toBeVisible();
     expect(await screen.findByTestId(SPECIALIST_INPUT)).toBeVisible();
     expect(screen.queryByText(SPECIALIST_BUTTON)).toBeNull();
 
-    expect(await screen.findByText(/recipient's next steps/i)).toBeVisible();
-    expect(await screen.findByText(/what has the recipient agreed to do next\?/i)).toBeVisible();
-=======
-    expect(await screen.findByTestId(SPECIALIST_INPUT)).toBeVisible();
-    expect(screen.queryByText(SPECIALIST_BUTTON)).toBeNull();
-
     expect((await screen.findAllByTestId('date-picker-external-input')).length).toBe(2);
     expect(await screen.findByText(/recipient's next steps/i)).toBeVisible();
->>>>>>> a95e1dfe
     expect(await screen.findByTestId(RECIPIENT_INPUT)).toBeVisible();
     expect(screen.queryByText(RECIPIENT_BUTTON)).toBeNull();
   });
 
   it('displays user can add new steps', async () => {
     // When a user is on the next steps page
-<<<<<<< HEAD
-    renderNextSteps([{ note: 'First Specialist Step', id: 1 }], [{ note: 'First Recipient Step', id: 2 }]);
-=======
     renderNextSteps(
       [{ note: 'First Specialist Step', completeDate: '06/02/2022', id: 1 }],
       [{ note: 'First Recipient Step', completeDate: '06/03/2022', id: 2 }],
     );
->>>>>>> a95e1dfe
 
     // Add new steps.
     const newStepButtons = screen.queryAllByRole('button', { name: /add next step/i });
@@ -106,11 +83,7 @@
     userEvent.click(newStepButtons[1]);
 
     // Verify new steps are created.
-<<<<<<< HEAD
-    const newSteps = screen.queryAllByRole('textbox', { name: /next step 2/i });
-=======
     const newSteps = screen.queryAllByRole('textbox', { name: /step 2 \*/i });
->>>>>>> a95e1dfe
     expect(newSteps.length).toBe(2);
   });
 
@@ -163,29 +136,13 @@
 
   it('can change step for specialist', async () => {
     renderNextSteps(
-<<<<<<< HEAD
-      [{ note: 'Step 1', id: 1 }],
-    );
-    const stepText = await screen.findByRole('textbox', { name: /next step 1/i });
-=======
       [{ note: 'Step 1', id: 1, completeDate: '06/02/2022' }],
     );
     const stepText = await screen.findByRole('textbox', { name: /step 1 \*/i });
->>>>>>> a95e1dfe
     fireEvent.change(stepText, { target: { value: 'This is my changed step text.' } });
     await waitFor(() => expect(stepText).toHaveValue('This is my changed step text.'));
   });
 
-<<<<<<< HEAD
-  it('can change step for recipient', async () => {
-    renderNextSteps(
-      [], [{ note: 'Step 1', id: 2 }],
-    );
-    const stepText = await screen.findByRole('textbox', { name: /next step 1/i });
-    fireEvent.change(stepText, { target: { value: 'This is my changed step text.' } });
-    await waitFor(() => expect(stepText).toHaveValue('This is my changed step text.'));
-  });
-=======
   it('auto grows step height', async () => {
     Object.defineProperty(Element.prototype, 'scrollHeight', {
       value: 300,
@@ -244,5 +201,4 @@
     // Assert date change.
     await waitFor(() => expect(dateInput).toHaveValue('06/04/2022'));
   });
->>>>>>> a95e1dfe
 });