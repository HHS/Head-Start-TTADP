/* eslint-disable react/prop-types */
/* eslint-disable react/jsx-props-no-spreading */
import '@testing-library/jest-dom';
import {
  render, screen, act, waitFor,
} from '@testing-library/react';
import userEvent from '@testing-library/user-event';
import { SUPPORT_TYPES } from '@ttahub/common';
import fetchMock from 'fetch-mock';
import React from 'react';
import { FormProvider, useForm } from 'react-hook-form';
import join from 'url-join';
import { Router } from 'react-router-dom';
import { createMemoryHistory } from 'history';
import goalsObjectives from '../goalsObjectives';
import NetworkContext from '../../../../NetworkContext';
import UserContext from '../../../../UserContext';
import GoalFormContext from '../../../../GoalFormContext';

const goalUrl = join('api', 'activity-reports', 'goals');

const spy = jest.fn();

const RenderGoalsObjectives = ({
  grantIds, activityRecipientType, connectionActive = true,
}) => {
  const activityRecipients = grantIds.map((activityRecipientId) => ({
    activityRecipientId, id: activityRecipientId,
  }));
  const data = { activityRecipientType, activityRecipients };
  const hookForm = useForm({
    mode: 'onChange',
    defaultValues: {
      author: {
        roles: [
          {
            fullName: 'central office',
          },
        ],
      },
      collaborators: [],
      goals: [{
        id: 1,
        name: 'This is a test goal',
        isNew: true,
        goalIds: [1],
        grants: [
          {
            value: 1, label: 'Turtle 1', programs: [], id: 1,
          },
        ],
        objectives: [{
          id: 1,
          title: 'title',
          ttaProvided: 'tta',
          status: 'In Progress',
        }],
      }],
      objectivesWithoutGoals: [],
      approvers: [],
      ...data,
    },
  });
  const history = createMemoryHistory();

  hookForm.setValue = spy;

  return (
    <UserContext.Provider value={{ user: { flags: [] } }}>
      <NetworkContext.Provider value={{ connectionActive, localStorageAvailable: true }}>
        <Router history={history}>
          <FormProvider {...hookForm}>
            {goalsObjectives.render(
              null,
              {
                activityRecipientType,
              },
              1,
              null,
              jest.fn(),
              jest.fn(),
              jest.fn(),
              false,
              '',
              jest.fn(),
              () => <></>,
            )}
          </FormProvider>
        </Router>
      </NetworkContext.Provider>
    </UserContext.Provider>
  );
};

const renderGoals = (
  grantIds,
  activityRecipientType,
  goals = [],
  isGoalFormClosed = false,
  throwFetchError = false,
  toggleGoalForm = jest.fn(),
) => {
  const query = grantIds.map((id) => `grantIds=${id}`).join('&');
  const fetchResponse = throwFetchError ? 500 : goals;

  fetchMock.get(join(goalUrl, `?${query}`), fetchResponse);
  render(
    <UserContext.Provider value={{ user: { flags: [] } }}>
      <GoalFormContext.Provider value={{ isGoalFormClosed, toggleGoalForm }}>
        <RenderGoalsObjectives
          grantIds={grantIds}
          activityRecipientType={activityRecipientType}
          connectionActive={!throwFetchError}
        />
      </GoalFormContext.Provider>
    </UserContext.Provider>,
  );
};

// eslint-disable-next-line react/prop-types
const RenderReview = ({ goals, activityRecipientType = 'recipient', objectivesWithoutGoals = [] }) => {
  const history = createMemoryHistory();
  const hookForm = useForm({
    defaultValues: { goalsAndObjectives: goals, activityRecipientType, objectivesWithoutGoals },
  });
  return (
    <Router history={history}>
      <FormProvider {...hookForm}>
        {goalsObjectives.reviewSection()}
      </FormProvider>
    </Router>
  );
};

describe('goals objectives', () => {
  beforeEach(async () => {
    fetchMock.get('/api/topic', []);
  });
  afterEach(() => fetchMock.restore());

  describe('fetch errors', () => {
    it('shows error messages', async () => {
      const goals = [];
      const isGoalFormClosed = false;
      const throwFetchError = true;

      renderGoals([1], 'recipient', goals, isGoalFormClosed, throwFetchError);
      expect(await screen.findByText('Connection error. Cannot load options.')).toBeVisible();
    });
  });

  describe('when activity recipient type is "recipient"', () => {
    it('the display goals section is displayed', async () => {
      renderGoals([1], 'recipient');
      expect(await screen.findByText('Goal summary', { selector: '.margin-bottom-0.margin-top-4' })).toBeVisible();
      expect(screen.queryByText(/indicates required field/i)).toBeTruthy();
    });

    it('the display goals shows a warning if no grants are selected', async () => {
      renderGoals([], 'recipient');
      expect(screen.queryByText('Goals and objectives')).toBeNull();
      expect(await screen.findByText(/To create goals, first select a recipient/i)).toBeVisible();
    });

    it('you can click the little add new button', async () => {
      const sampleGoals = [{
        name: 'Test',
        id: 1234567,
        objectives: [],
      }];

      const throwFetchError = false;
      const toggleGoalForm = jest.fn();
      const isGoalFormClosed = true;
      renderGoals([1], 'recipient', sampleGoals, isGoalFormClosed, throwFetchError, toggleGoalForm);
      const button = await screen.findByRole('button', { name: /add new goal/i });
      const summaries = await screen.findAllByText('Goal summary');
      expect(summaries.length).toBe(1);
      act(() => userEvent.click(button));
      expect(toggleGoalForm).toHaveBeenCalledWith(false);
    });

    it('you can edit a goal', async () => {
      const sampleGoals = [{
        name: 'Test',
        id: 1234567,
        objectives: [],
      }];
      const isGoalFormClosed = true;
      const throwFetchError = false;
      const toggleGoalForm = jest.fn();
      fetchMock.restore();
      // this API call sets the goal as being edited
      fetchMock.get('/api/activity-report/1/goals/edit?goalId=1234567', 200);

      renderGoals([1], 'recipient', sampleGoals, isGoalFormClosed, throwFetchError, toggleGoalForm);
      expect(screen.queryByText(/indicates required field/i)).toBeNull();
      const actions = await screen.findByRole('button', { name: /actions for goal 1/i });
      act(() => userEvent.click(actions));
      const [button] = await screen.findAllByRole('button', { name: 'Edit' });
      act(() => userEvent.click(button));
      await waitFor(() => expect(fetchMock.called()).toBe(true));
      expect(toggleGoalForm).toHaveBeenCalledWith(false);
    });

    it('you need to have completely conditional fields before editing', async () => {
      const sampleGoals = [{
        name: 'Test',
        id: 1234567,
        objectives: [],
      }];
      const isGoalFormClosed = true;
      const throwFetchError = false;
      const toggleGoalForm = jest.fn();
      fetchMock.restore();
      // this API call sets the goal as being edited
      fetchMock.get('/api/activity-report/1/goals/edit?goalId=1234567', 200);

      renderGoals([1], 'recipient', sampleGoals, isGoalFormClosed, throwFetchError, toggleGoalForm);
      expect(screen.queryByText(/indicates required field/i)).toBeNull();
      const actions = await screen.findByRole('button', { name: /actions for goal 1/i });
      act(() => userEvent.click(actions));
      const [button] = await screen.findAllByRole('button', { name: 'Edit' });
      act(() => userEvent.click(button));
      await waitFor(() => expect(fetchMock.called()).toBe(true));
      expect(toggleGoalForm).toHaveBeenCalledWith(false);
    });

    it('you can remove a goal', async () => {
      jest.restoreAllMocks();
      const sampleGoals = [{
        name: 'Test',
        id: 1234567,
        objectives: [],
      }];
      const isGoalFormClosed = true;
      const throwFetchError = false;
      const toggleGoalForm = jest.fn();
      renderGoals([1], 'recipient', sampleGoals, isGoalFormClosed, throwFetchError, toggleGoalForm);
      const goalSummary = await screen.findByText('Goal summary');
      expect(goalSummary).toBeVisible();
      const actions = await screen.findByRole('button', { name: /actions for goal 1/i });
      userEvent.click(actions);
      const [button] = await screen.findAllByRole('button', { name: 'Remove' });
      act(() => userEvent.click(button));
      expect(goalSummary).not.toBeVisible();
      const addNewGoal = await screen.findByRole('button', { name: /add new goal/i });
      expect(addNewGoal).toBeVisible();
      const keys = ['goalForEditing', 'goalName', 'goalEndDate'];
      keys.forEach((key) => {
        expect(spy).toHaveBeenCalledWith(key, '');
      });
      expect(toggleGoalForm).toHaveBeenCalledWith(false);
    });

    it('does not fetch if there are no grants', async () => {
      const goals = [{
        name: 'This is a test goal',
        objectives: [{
          id: 1,
          title: 'title',
          ttaProvided: 'tta',
          status: 'In Progress',
        }],
      }];

      expect(fetchMock.called()).toBe(false);
      renderGoals([], 'recipient', goals);
      expect(fetchMock.called()).toBe(false);
    });
  });

  describe('handles fetch error', () => {
    it('handles it like I SAID', async () => {
      const goals = [];
      const recipientType = 'recipient';
      const grants = [1];
      const isGoalFormClosed = false;
      const throwFetchError = true;
      renderGoals(grants, recipientType, goals, isGoalFormClosed, throwFetchError);
      expect(await screen.findByText('Connection error. Cannot load options.')).toBeVisible();
    });
  });

  describe('when activity recipient type is not "recipient" or "other-entity"', () => {
    it('a warning is displayed', async () => {
      renderGoals([1], null);
      expect(await screen.findByText(
        /To add goals and objectives, indicate who the activity was for in/i,
      )).toBeVisible();
    });
  });

  describe('when activity recipient type is other entity"', () => {
    it('the objectives section is displayed', async () => {
      renderGoals([1], 'other-entity');
      expect(await screen.findByText(
        'You\'re creating an activity report for an entity that\'s not a grant recipient, so you only need to create objectives. The goal section is removed.',
      )).toBeVisible();
    });
  });

  describe('title override', () => {
    it('returns objective if activityRecipientType is other-entity', async () => {
      const res = goalsObjectives.titleOverride({ activityRecipientType: 'other-entity' });
      expect(res).toEqual('Objectives and topics');
    });

    it('returns goals if activityRecipientType is recipient', async () => {
      const res = goalsObjectives.titleOverride({ activityRecipientType: 'recipient' });
      expect(res).toEqual('Goals and objectives');
    });
  });

  describe('isPageComplete', () => {
    it('is false if there is no recipient type selected', () => {
      const complete = goalsObjectives.isPageComplete({});
      expect(complete).toBeFalsy();
    });

    describe('for other-entity reports', () => {
      it('is false if objectives are not valid', () => {
        const complete = goalsObjectives.isPageComplete({ activityRecipientType: 'other-entity', objectivesWithoutGoals: [] });
        expect(complete).toBeFalsy();
      });

      it('is true if objectives are valid', () => {
        const objectives = [
          {
            id: 1,
            title: 'title',
            ttaProvided: 'tta',
            status: 'In Progress',
            topics: ['Hello'],
            resources: [],
            roles: ['Chief Inspector'],
            supportType: SUPPORT_TYPES[3],
          },
        ];
        const complete = goalsObjectives.isPageComplete({ activityRecipientType: 'other-entity', objectivesWithoutGoals: objectives });
        expect(complete).toBeTruthy();
      });
    });

    describe('for recipient reports', () => {
      it('is false if goals are not valid', () => {
        const complete = goalsObjectives.isPageComplete({ activityRecipientType: 'recipient', goals: [] });
        expect(complete).toBeFalsy();
      });

      it('is true if goals are valid', () => {
        const goals = [{
          name: 'Is goal',
          endDate: '2021-01-01',
          isRttapa: 'No',
          objectives: [{
            id: 1,
            title: 'title',
            ttaProvided: 'tta',
            status: 'In Progress',
            topics: ['Hello'],
            resources: [],
            roles: ['Chief Inspector'],
            supportType: SUPPORT_TYPES[3],
          }],
        }];
        const complete = goalsObjectives.isPageComplete({ activityRecipientType: 'recipient', goals });
        expect(complete).toBeTruthy();
      });

      it('is false if goalForEditing is true', () => {
        const goals = [{
          name: 'Is goal',
          endDate: '2021-01-01',
          isRttapa: 'No',
          objectives: [{
            id: 1,
            title: 'title',
            ttaProvided: 'tta',
            status: 'In Progress',
            topics: ['Hello'],
            resources: [],
            roles: ['Chief Inspector'],
          }],
        }];
        const complete = goalsObjectives.isPageComplete({ activityRecipientType: 'recipient', goals, goalForEditing: { name: 'is goal 2' } });
        expect(complete).toBeFalsy();
      });
    });

    it('isPageComplete is true', async () => {
      const objectives = [
        {
          id: 1,
          title: 'title',
          ttaProvided: 'tta',
          status: 'In Progress',
          topics: ['Hello'],
          resources: [],
          roles: ['Chief Inspector'],
<<<<<<< HEAD
          supportType: SUPPORT_TYPES[1],
          courses: [],
=======
>>>>>>> 7e4ed17e
        },
        {
          id: 2,
          title: 'title',
          ttaProvided: 'tta',
          status: 'In Progress',
          topics: ['Hello'],
          resources: [],
          roles: ['Chief Inspector'],
<<<<<<< HEAD
          supportType: SUPPORT_TYPES[1],
          courses: [],
=======
>>>>>>> 7e4ed17e
        },
      ];
      const formData = { activityRecipientType: 'other-entity', objectivesWithoutGoals: objectives };
      const isComplete = goalsObjectives.isPageComplete(formData);
      expect(isComplete).toBeTruthy();
    });

    it('isPageComplete is false', async () => {
      const formData = { activityRecipientType: 'recipient', goals: [] };
      const isComplete = goalsObjectives.isPageComplete(formData);
      expect(isComplete).not.toBeTruthy();
    });
  });

  describe('review page', () => {
    it('displays goals with no objectives', async () => {
      render(<RenderReview goals={[{ id: 1, name: 'goal' }]} />);
      const goal = await screen.findByText('goal');
      expect(goal).toBeVisible();
    });

    it('displays other-entity objectives', async () => {
      render(<RenderReview
        activityRecipientType="other-entity"
        objectivesWithoutGoals={[
          {
            id: 1,
            title: 'title one',
            ttaProvided: 'ttaProvided one',
            status: 'Not Started',
            topics: [{ name: 'Topic 1' }, { name: 'Topic 2' }, { name: 'Topic 3' }],
            resources: [{ url: 'http://test1.gov' }, { url: 'http://test2.gov' }, { url: 'http://test3.gov' }],
            roles: ['Chief Inspector'],
            files: [{ originalFileName: 'test1.txt', url: { url: 'test1.txt' } }],
<<<<<<< HEAD
            supportType: SUPPORT_TYPES[1],
            courses: [],
=======
>>>>>>> 7e4ed17e
          },
          {
            id: 2,
            title: 'title two',
            ttaProvided: 'ttaProvided two',
            status: 'Not Started',
            topics: [],
            resources: [],
            roles: ['Chief Inspector'],
            files: [],
<<<<<<< HEAD
            supportType: SUPPORT_TYPES[1],
            courses: [],
=======
>>>>>>> 7e4ed17e
          },
        ]}
      />);
      const objective = await screen.findByText('title one');
      expect(await screen.findByText(/topic 1, topic 2, topic 3/i)).toBeVisible();
      expect(await screen.findByRole('link', { name: /test1\.txt \(opens in new tab\)/i })).toBeVisible();
      expect(await screen.findByRole('link', { name: /http:\/\/test1\.gov/i })).toBeVisible();
      expect(await screen.findByRole('link', { name: /http:\/\/test2\.gov/i })).toBeVisible();
      expect(await screen.findByRole('link', { name: /http:\/\/test3\.gov/i })).toBeVisible();
      expect(objective).toBeVisible();
    });

    it('displays goals with objectives', async () => {
      render(<RenderReview goals={[{
        id: 1,
        name: 'goal',
        objectives: [{
          id: 1,
          title: 'title',
          ttaProvided: 'ttaProvided',
          status: 'Not Started',
          topics: [{ name: 'Topic 1' }, { name: 'Topic 2' }, { name: 'Topic 3' }],
          resources: [{ value: 'http://test1.gov' }, { value: 'http://test2.gov' }, { value: 'http://test3.gov' }],
          roles: ['Chief Inspector'],
          files: [{ originalFileName: 'test1.txt', url: { url: 'test1.txt' } }],
        }],
      }]}
      />);
      const objective = await screen.findByText('title');
      expect(objective).toBeVisible();
      expect(await screen.findByText(/topic 1, topic 2, topic 3/i)).toBeVisible();
      expect(await screen.findByRole('link', { name: /test1\.txt \(opens in new tab\)/i })).toBeVisible();
      expect(await screen.findByRole('link', { name: /http:\/\/test1\.gov/i })).toBeVisible();
      expect(await screen.findByRole('link', { name: /http:\/\/test2\.gov/i })).toBeVisible();
      expect(await screen.findByRole('link', { name: /http:\/\/test3\.gov/i })).toBeVisible();
    });
  });
});<|MERGE_RESOLUTION|>--- conflicted
+++ resolved
@@ -398,11 +398,8 @@
           topics: ['Hello'],
           resources: [],
           roles: ['Chief Inspector'],
-<<<<<<< HEAD
           supportType: SUPPORT_TYPES[1],
           courses: [],
-=======
->>>>>>> 7e4ed17e
         },
         {
           id: 2,
@@ -412,11 +409,8 @@
           topics: ['Hello'],
           resources: [],
           roles: ['Chief Inspector'],
-<<<<<<< HEAD
           supportType: SUPPORT_TYPES[1],
           courses: [],
-=======
->>>>>>> 7e4ed17e
         },
       ];
       const formData = { activityRecipientType: 'other-entity', objectivesWithoutGoals: objectives };
@@ -451,11 +445,8 @@
             resources: [{ url: 'http://test1.gov' }, { url: 'http://test2.gov' }, { url: 'http://test3.gov' }],
             roles: ['Chief Inspector'],
             files: [{ originalFileName: 'test1.txt', url: { url: 'test1.txt' } }],
-<<<<<<< HEAD
             supportType: SUPPORT_TYPES[1],
             courses: [],
-=======
->>>>>>> 7e4ed17e
           },
           {
             id: 2,
@@ -466,11 +457,8 @@
             resources: [],
             roles: ['Chief Inspector'],
             files: [],
-<<<<<<< HEAD
             supportType: SUPPORT_TYPES[1],
             courses: [],
-=======
->>>>>>> 7e4ed17e
           },
         ]}
       />);
