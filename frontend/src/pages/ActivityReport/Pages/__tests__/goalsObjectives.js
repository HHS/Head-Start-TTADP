--- conflicted
+++ resolved
@@ -1,3 +1,4 @@
+/* eslint-disable no-unused-vars */
 /* eslint-disable react/prop-types */
 /* eslint-disable react/jsx-props-no-spreading */
 import '@testing-library/jest-dom';
@@ -9,10 +10,7 @@
 import join from 'url-join';
 import { Router } from 'react-router-dom';
 import { createMemoryHistory } from 'history';
-<<<<<<< HEAD
-=======
 import selectEvent from 'react-select-event';
->>>>>>> 0185f9b7
 import goalsObjectives from '../goalsObjectives';
 import NetworkContext from '../../../../NetworkContext';
 
@@ -28,15 +26,12 @@
   const hookForm = useForm({
     mode: 'onChange',
     defaultValues: {
-<<<<<<< HEAD
-      goals,
       objectivesWithoutGoals: [],
       author: {
         role: 'central office',
       },
       isGoalFormClosed,
       collaborators: [],
-=======
       goals: [{
         id: 1,
         name: 'This is a test goal',
@@ -47,8 +42,6 @@
           status: 'In Progress',
         }],
       }],
-      objectivesWithoutGoals: [],
->>>>>>> 0185f9b7
       ...data,
     },
   });
@@ -61,7 +54,6 @@
   );
 };
 
-<<<<<<< HEAD
 const renderGoals = (
   grantIds,
   activityRecipientType,
@@ -69,9 +61,6 @@
   isGoalFormClosed = false,
   throwFetchError = false,
 ) => {
-=======
-const renderGoals = (grantIds, activityRecipientType, goals = []) => {
->>>>>>> 0185f9b7
   const query = grantIds.map((id) => `grantIds=${id}`).join('&');
   const fetchResponse = throwFetchError ? async () => { throw new Error(); } : goals;
 
@@ -80,12 +69,9 @@
     <RenderGoalsObjectives
       grantIds={grantIds}
       activityRecipientType={activityRecipientType}
-<<<<<<< HEAD
       goals={goals}
       isGoalFormClosed={isGoalFormClosed}
       connectionActive={!throwFetchError}
-=======
->>>>>>> 0185f9b7
     />,
   );
 };
