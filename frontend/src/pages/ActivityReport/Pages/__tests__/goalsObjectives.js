--- conflicted
+++ resolved
@@ -38,24 +38,16 @@
     status: 'In Progress',
     courses: [],
   }],
+  
 }];
 
 const RenderGoalsObjectives = ({
-<<<<<<< HEAD
-  grantIds, activityRecipientType, connectionActive = true, startDate = null,
-=======
-  grantIds, activityRecipientType, connectionActive = true, goalsToUse = defaultGoals,
->>>>>>> 42696a2d
+  grantIds, activityRecipientType, connectionActive = true, startDate = null, , goalsToUse = defaultGoals,
 }) => {
   const activityRecipients = grantIds.map((activityRecipientId) => ({
     activityRecipientId, id: activityRecipientId,
   }));
-<<<<<<< HEAD
   const data = { activityRecipientType, activityRecipients, startDate };
-=======
-  const data = { activityRecipientType, activityRecipients };
-
->>>>>>> 42696a2d
   const hookForm = useForm({
     mode: 'onChange',
     defaultValues: {
@@ -111,11 +103,8 @@
   isGoalFormClosed = false,
   throwFetchError = false,
   toggleGoalForm = jest.fn(),
-<<<<<<< HEAD
   startDate = null,
-=======
   goalsToUse = defaultGoals,
->>>>>>> 42696a2d
 ) => {
   const query = grantIds.map((id) => `grantIds=${id}`).join('&');
   const fetchResponse = throwFetchError ? 500 : goals;
@@ -128,11 +117,8 @@
           grantIds={grantIds}
           activityRecipientType={activityRecipientType}
           connectionActive={!throwFetchError}
-<<<<<<< HEAD
           startDate={startDate}
-=======
           goalsToUse={goalsToUse}
->>>>>>> 42696a2d
         />
       </GoalFormContext.Provider>
     </UserContext.Provider>,
@@ -325,7 +311,7 @@
       fetchMock.restore();
       fetchMock.get('/api/activity-report/1/goals/edit?goalId=1', 200);
 
-      renderGoals([1], 'recipient', sampleGoals, isGoalFormClosed, throwFetchError, toggleGoalForm, goalsToUse);
+      renderGoals([1], 'recipient', sampleGoals, isGoalFormClosed, throwFetchError, toggleGoalForm, null, goalsToUse);
 
       // Verify both goals are visible
       expect(await screen.findByText('Sample Goal to Remove')).toBeVisible();
