/* eslint-disable react/prop-types */
/* eslint-disable react/jsx-props-no-spreading */
import '@testing-library/jest-dom';
import {
  render, screen, act, waitFor,
} from '@testing-library/react';
import userEvent from '@testing-library/user-event';
import { SUPPORT_TYPES } from '@ttahub/common';
import fetchMock from 'fetch-mock';
import React from 'react';
import { FormProvider, useForm } from 'react-hook-form';
import join from 'url-join';
import { Router } from 'react-router-dom';
import { createMemoryHistory } from 'history';
import goalsObjectives from '../goalsObjectives';
import NetworkContext from '../../../../NetworkContext';
import UserContext from '../../../../UserContext';
import GoalFormContext from '../../../../GoalFormContext';

const goalUrl = join('api', 'activity-reports', 'goals');

const spy = jest.fn();

const RenderGoalsObjectives = ({
  grantIds, activityRecipientType, connectionActive = true,
}) => {
  const activityRecipients = grantIds.map((activityRecipientId) => ({
    activityRecipientId, id: activityRecipientId,
  }));
  const data = { activityRecipientType, activityRecipients };
  const hookForm = useForm({
    mode: 'onChange',
    defaultValues: {
      author: {
        roles: [
          {
            fullName: 'central office',
          },
        ],
      },
      collaborators: [],
      goals: [{
        id: 1,
        name: 'This is a test goal',
        isNew: true,
        goalIds: [1],
        grants: [
          {
            value: 1, label: 'Turtle 1', programs: [], id: 1,
          },
        ],
        objectives: [{
          id: 1,
          title: 'title',
          ttaProvided: 'tta',
          status: 'In Progress',
          courses: [],
        }],
      }],
      objectivesWithoutGoals: [],
      approvers: [],
      ...data,
    },
  });
  const history = createMemoryHistory();

  hookForm.setValue = spy;

  return (
    <UserContext.Provider value={{ user: { flags: [] } }}>
      <NetworkContext.Provider value={{ connectionActive, localStorageAvailable: true }}>
        <Router history={history}>
          <FormProvider {...hookForm}>
            {goalsObjectives.render(
              null,
              {
                activityRecipientType,
              },
              1,
              null,
              jest.fn(),
              jest.fn(),
              jest.fn(),
              false,
              '',
              jest.fn(),
              () => <></>,
            )}
          </FormProvider>
        </Router>
      </NetworkContext.Provider>
    </UserContext.Provider>
  );
};

const renderGoals = (
  grantIds,
  activityRecipientType,
  goals = [],
  isGoalFormClosed = false,
  throwFetchError = false,
  toggleGoalForm = jest.fn(),
) => {
  const query = grantIds.map((id) => `grantIds=${id}`).join('&');
  const fetchResponse = throwFetchError ? 500 : goals;

  fetchMock.get(join(goalUrl, `?${query}`), fetchResponse);
  render(
    <UserContext.Provider value={{ user: { flags: [] } }}>
      <GoalFormContext.Provider value={{ isGoalFormClosed, toggleGoalForm }}>
        <RenderGoalsObjectives
          grantIds={grantIds}
          activityRecipientType={activityRecipientType}
          connectionActive={!throwFetchError}
        />
      </GoalFormContext.Provider>
    </UserContext.Provider>,
  );
};

// eslint-disable-next-line react/prop-types
const RenderReview = ({ goals, activityRecipientType = 'recipient', objectivesWithoutGoals = [] }) => {
  const history = createMemoryHistory();
  const hookForm = useForm({
    defaultValues: { goalsAndObjectives: goals, activityRecipientType, objectivesWithoutGoals },
  });
  return (
    <Router history={history}>
      <FormProvider {...hookForm}>
        {goalsObjectives.reviewSection()}
      </FormProvider>
    </Router>
  );
};

describe('goals objectives', () => {
  beforeEach(async () => {
    fetchMock.get('/api/topic', []);
  });
  afterEach(() => fetchMock.restore());

  describe('fetch errors', () => {
    it('shows error messages', async () => {
      const goals = [];
      const isGoalFormClosed = false;
      const throwFetchError = true;

      renderGoals([1], 'recipient', goals, isGoalFormClosed, throwFetchError);
      expect(await screen.findByText('Connection error. Cannot load options.')).toBeVisible();
    });
  });

  describe('when activity recipient type is "recipient"', () => {
    it('the display goals section is displayed', async () => {
      renderGoals([1], 'recipient');
      expect(await screen.findByText('Goal summary', { selector: '.margin-bottom-0.margin-top-4' })).toBeVisible();
      expect(screen.queryByText(/indicates required field/i)).toBeTruthy();
    });

    it('the display goals shows a warning if no grants are selected', async () => {
      renderGoals([], 'recipient');
      expect(screen.queryByText('Goals and objectives')).toBeNull();
      expect(await screen.findByText(/To create goals, first select a recipient/i)).toBeVisible();
    });

    it('you can click the little add new button', async () => {
      const sampleGoals = [{
        name: 'Test',
        id: 1234567,
        objectives: [],
      }];

      const throwFetchError = false;
      const toggleGoalForm = jest.fn();
      const isGoalFormClosed = true;
      renderGoals([1], 'recipient', sampleGoals, isGoalFormClosed, throwFetchError, toggleGoalForm);
      const button = await screen.findByRole('button', { name: /add new goal/i });
      const summaries = await screen.findAllByText('Goal summary');
      expect(summaries.length).toBe(1);
      act(() => userEvent.click(button));
      expect(toggleGoalForm).toHaveBeenCalledWith(false);
    });

    it('you can edit a goal', async () => {
      const sampleGoals = [{
        name: 'Test',
        id: 1234567,
        objectives: [],
      }];
      const isGoalFormClosed = true;
      const throwFetchError = false;
      const toggleGoalForm = jest.fn();
      fetchMock.restore();
      // this API call sets the goal as being edited
      fetchMock.get('/api/activity-report/1/goals/edit?goalId=1234567', 200);

      renderGoals([1], 'recipient', sampleGoals, isGoalFormClosed, throwFetchError, toggleGoalForm);
      expect(screen.queryByText(/indicates required field/i)).toBeNull();
      const actions = await screen.findByRole('button', { name: /actions for goal 1/i });
      act(() => userEvent.click(actions));
      const [button] = await screen.findAllByRole('button', { name: 'Edit' });
      act(() => userEvent.click(button));
      await waitFor(() => expect(fetchMock.called()).toBe(true));
      expect(toggleGoalForm).toHaveBeenCalledWith(false);
    });

    it('you need to have completely conditional fields before editing', async () => {
      const sampleGoals = [{
        name: 'Test',
        id: 1234567,
        objectives: [],
      }];
      const isGoalFormClosed = true;
      const throwFetchError = false;
      const toggleGoalForm = jest.fn();
      fetchMock.restore();
      // this API call sets the goal as being edited
      fetchMock.get('/api/activity-report/1/goals/edit?goalId=1234567', 200);

      renderGoals([1], 'recipient', sampleGoals, isGoalFormClosed, throwFetchError, toggleGoalForm);
      expect(screen.queryByText(/indicates required field/i)).toBeNull();
      const actions = await screen.findByRole('button', { name: /actions for goal 1/i });
      act(() => userEvent.click(actions));
      const [button] = await screen.findAllByRole('button', { name: 'Edit' });
      act(() => userEvent.click(button));
      await waitFor(() => expect(fetchMock.called()).toBe(true));
      expect(toggleGoalForm).toHaveBeenCalledWith(false);
    });

    it('you can remove a goal', async () => {
      jest.restoreAllMocks();
      const sampleGoals = [{
        name: 'Test',
        id: 1234567,
        objectives: [],
      }];
      const isGoalFormClosed = true;
      const throwFetchError = false;
      const toggleGoalForm = jest.fn();
      renderGoals([1], 'recipient', sampleGoals, isGoalFormClosed, throwFetchError, toggleGoalForm);
      const goalSummary = await screen.findByText('Goal summary');
      expect(goalSummary).toBeVisible();
      const actions = await screen.findByRole('button', { name: /actions for goal 1/i });
      userEvent.click(actions);
      const [button] = await screen.findAllByRole('button', { name: 'Remove' });
      act(() => userEvent.click(button));
      expect(goalSummary).not.toBeVisible();
      const addNewGoal = await screen.findByRole('button', { name: /add new goal/i });
      expect(addNewGoal).toBeVisible();
      const keys = ['goalForEditing', 'goalName', 'goalEndDate'];
      keys.forEach((key) => {
        expect(spy).toHaveBeenCalledWith(key, '');
      });
      expect(toggleGoalForm).toHaveBeenCalledWith(false);
    });

    it('does not fetch if there are no grants', async () => {
      const goals = [{
        name: 'This is a test goal',
        objectives: [{
          id: 1,
          title: 'title',
          ttaProvided: 'tta',
          status: 'In Progress',
          courses: [],
        }],
      }];

      expect(fetchMock.called()).toBe(false);
      renderGoals([], 'recipient', goals);
      expect(fetchMock.called()).toBe(false);
    });
  });

  describe('handles fetch error', () => {
    it('handles it like I SAID', async () => {
      const goals = [];
      const recipientType = 'recipient';
      const grants = [1];
      const isGoalFormClosed = false;
      const throwFetchError = true;
      renderGoals(grants, recipientType, goals, isGoalFormClosed, throwFetchError);
      expect(await screen.findByText('Connection error. Cannot load options.')).toBeVisible();
    });
  });

  describe('when activity recipient type is not "recipient" or "other-entity"', () => {
    it('a warning is displayed', async () => {
      renderGoals([1], null);
      expect(await screen.findByText(
        /To add goals and objectives, indicate who the activity was for in/i,
      )).toBeVisible();
    });
  });

  describe('when activity recipient type is other entity"', () => {
    it('the objectives section is displayed', async () => {
      renderGoals([1], 'other-entity');
      expect(await screen.findByText(
        'You\'re creating an activity report for an entity that\'s not a grant recipient, so you only need to create objectives. The goal section is removed.',
      )).toBeVisible();
    });
  });

  describe('title override', () => {
    it('returns objective if activityRecipientType is other-entity', async () => {
      const res = goalsObjectives.titleOverride({ activityRecipientType: 'other-entity' });
      expect(res).toEqual('Objectives and topics');
    });

    it('returns goals if activityRecipientType is recipient', async () => {
      const res = goalsObjectives.titleOverride({ activityRecipientType: 'recipient' });
      expect(res).toEqual('Goals and objectives');
    });
  });

  describe('isPageComplete', () => {
    it('is false if there is no recipient type selected', () => {
      const complete = goalsObjectives.isPageComplete({});
      expect(complete).toBeFalsy();
    });

    describe('for other-entity reports', () => {
      it('is false if objectives are not valid', () => {
        const complete = goalsObjectives.isPageComplete({ activityRecipientType: 'other-entity', objectivesWithoutGoals: [] });
        expect(complete).toBeFalsy();
      });

      it('is true if objectives are valid', () => {
        const objectives = [
          {
            id: 1,
            title: 'title',
            ttaProvided: 'tta',
            status: 'In Progress',
            topics: ['Hello'],
            resources: [],
            roles: ['Chief Inspector'],
            supportType: SUPPORT_TYPES[3],
          },
        ];
        const complete = goalsObjectives.isPageComplete({ activityRecipientType: 'other-entity', objectivesWithoutGoals: objectives });
        expect(complete).toBeTruthy();
      });
    });

    describe('for recipient reports', () => {
      it('is false if goals are not valid', () => {
        const complete = goalsObjectives.isPageComplete({ activityRecipientType: 'recipient', goals: [] });
        expect(complete).toBeFalsy();
      });

      it('is true if goals are valid', () => {
        const goals = [{
          name: 'Is goal',
          endDate: '2021-01-01',
          isRttapa: 'No',
          objectives: [{
            id: 1,
            title: 'title',
            ttaProvided: 'tta',
            status: 'In Progress',
            topics: ['Hello'],
            resources: [],
            roles: ['Chief Inspector'],
            supportType: SUPPORT_TYPES[3],
          }],
        }];
        const complete = goalsObjectives.isPageComplete({ activityRecipientType: 'recipient', goals });
        expect(complete).toBeTruthy();
      });

      it('is false if goalForEditing is true', () => {
        const goals = [{
          name: 'Is goal',
          endDate: '2021-01-01',
          isRttapa: 'No',
          objectives: [{
            id: 1,
            title: 'title',
            ttaProvided: 'tta',
            status: 'In Progress',
            topics: ['Hello'],
            resources: [],
            roles: ['Chief Inspector'],
          }],
        }];
        const complete = goalsObjectives.isPageComplete({ activityRecipientType: 'recipient', goals, goalForEditing: { name: 'is goal 2' } });
        expect(complete).toBeFalsy();
      });
    });

    it('isPageComplete is true', async () => {
      const objectives = [
        {
          id: 1,
          title: 'title',
          ttaProvided: 'tta',
          status: 'In Progress',
          topics: ['Hello'],
          resources: [],
          roles: ['Chief Inspector'],
<<<<<<< HEAD
          supportType: SUPPORT_TYPES[1],
=======
>>>>>>> 2f8aabf3
          courses: [],
        },
        {
          id: 2,
          title: 'title',
          ttaProvided: 'tta',
          status: 'In Progress',
          topics: ['Hello'],
          resources: [],
          roles: ['Chief Inspector'],
<<<<<<< HEAD
          supportType: SUPPORT_TYPES[1],
=======
>>>>>>> 2f8aabf3
          courses: [],
        },
      ];
      const formData = { activityRecipientType: 'other-entity', objectivesWithoutGoals: objectives };
      const isComplete = goalsObjectives.isPageComplete(formData);
      expect(isComplete).toBeTruthy();
    });

    it('isPageComplete is false', async () => {
      const formData = { activityRecipientType: 'recipient', goals: [] };
      const isComplete = goalsObjectives.isPageComplete(formData);
      expect(isComplete).not.toBeTruthy();
    });
  });

  describe('review page', () => {
    it('displays goals with no objectives', async () => {
      render(<RenderReview goals={[{ id: 1, name: 'goal' }]} />);
      const goal = await screen.findByText('goal');
      expect(goal).toBeVisible();
    });

    it('displays other-entity objectives', async () => {
      render(<RenderReview
        activityRecipientType="other-entity"
        objectivesWithoutGoals={[
          {
            id: 1,
            title: 'title one',
            ttaProvided: 'ttaProvided one',
            status: 'Not Started',
            topics: [{ name: 'Topic 1' }, { name: 'Topic 2' }, { name: 'Topic 3' }],
            resources: [{ url: 'http://test1.gov' }, { url: 'http://test2.gov' }, { url: 'http://test3.gov' }],
            roles: ['Chief Inspector'],
            files: [{ originalFileName: 'test1.txt', url: { url: 'test1.txt' } }],
<<<<<<< HEAD
            supportType: SUPPORT_TYPES[1],
=======
>>>>>>> 2f8aabf3
            courses: [],
          },
          {
            id: 2,
            title: 'title two',
            ttaProvided: 'ttaProvided two',
            status: 'Not Started',
            topics: [],
            resources: [],
            roles: ['Chief Inspector'],
            files: [],
<<<<<<< HEAD
            supportType: SUPPORT_TYPES[1],
=======
>>>>>>> 2f8aabf3
            courses: [],
          },
        ]}
      />);
      const objective = await screen.findByText('title one');
      expect(await screen.findByText(/topic 1, topic 2, topic 3/i)).toBeVisible();
      expect(await screen.findByRole('link', { name: /test1\.txt \(opens in new tab\)/i })).toBeVisible();
      expect(await screen.findByRole('link', { name: /http:\/\/test1\.gov/i })).toBeVisible();
      expect(await screen.findByRole('link', { name: /http:\/\/test2\.gov/i })).toBeVisible();
      expect(await screen.findByRole('link', { name: /http:\/\/test3\.gov/i })).toBeVisible();
      expect(objective).toBeVisible();
    });

    it('displays goals with objectives', async () => {
      render(<RenderReview goals={[{
        id: 1,
        name: 'goal',
        objectives: [{
          id: 1,
          title: 'title',
          ttaProvided: 'ttaProvided',
          status: 'Not Started',
          topics: [{ name: 'Topic 1' }, { name: 'Topic 2' }, { name: 'Topic 3' }],
          resources: [{ value: 'http://test1.gov' }, { value: 'http://test2.gov' }, { value: 'http://test3.gov' }],
          roles: ['Chief Inspector'],
          files: [{ originalFileName: 'test1.txt', url: { url: 'test1.txt' } }],
          courses: [],
        }],
      }]}
      />);
      const objective = await screen.findByText('title');
      expect(objective).toBeVisible();
      expect(await screen.findByText(/topic 1, topic 2, topic 3/i)).toBeVisible();
      expect(await screen.findByRole('link', { name: /test1\.txt \(opens in new tab\)/i })).toBeVisible();
      expect(await screen.findByRole('link', { name: /http:\/\/test1\.gov/i })).toBeVisible();
      expect(await screen.findByRole('link', { name: /http:\/\/test2\.gov/i })).toBeVisible();
      expect(await screen.findByRole('link', { name: /http:\/\/test3\.gov/i })).toBeVisible();
    });
  });
});<|MERGE_RESOLUTION|>--- conflicted
+++ resolved
@@ -400,10 +400,7 @@
           topics: ['Hello'],
           resources: [],
           roles: ['Chief Inspector'],
-<<<<<<< HEAD
           supportType: SUPPORT_TYPES[1],
-=======
->>>>>>> 2f8aabf3
           courses: [],
         },
         {
@@ -414,10 +411,7 @@
           topics: ['Hello'],
           resources: [],
           roles: ['Chief Inspector'],
-<<<<<<< HEAD
           supportType: SUPPORT_TYPES[1],
-=======
->>>>>>> 2f8aabf3
           courses: [],
         },
       ];
@@ -453,10 +447,7 @@
             resources: [{ url: 'http://test1.gov' }, { url: 'http://test2.gov' }, { url: 'http://test3.gov' }],
             roles: ['Chief Inspector'],
             files: [{ originalFileName: 'test1.txt', url: { url: 'test1.txt' } }],
-<<<<<<< HEAD
             supportType: SUPPORT_TYPES[1],
-=======
->>>>>>> 2f8aabf3
             courses: [],
           },
           {
@@ -468,10 +459,7 @@
             resources: [],
             roles: ['Chief Inspector'],
             files: [],
-<<<<<<< HEAD
             supportType: SUPPORT_TYPES[1],
-=======
->>>>>>> 2f8aabf3
             courses: [],
           },
         ]}
