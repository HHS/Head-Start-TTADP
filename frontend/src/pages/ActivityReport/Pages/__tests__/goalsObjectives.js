--- conflicted
+++ resolved
@@ -9,10 +9,7 @@
 import join from 'url-join';
 import { Router } from 'react-router-dom';
 import { createMemoryHistory } from 'history';
-<<<<<<< HEAD
-=======
 import selectEvent from 'react-select-event';
->>>>>>> 2ae089be
 import goalsObjectives from '../goalsObjectives';
 import NetworkContext from '../../../../NetworkContext';
 
@@ -28,15 +25,11 @@
   const hookForm = useForm({
     mode: 'onChange',
     defaultValues: {
-<<<<<<< HEAD
-      goals,
-      objectivesWithoutGoals: [],
       author: {
         role: 'central office',
       },
       isGoalFormClosed,
       collaborators: [],
-=======
       goals: [{
         id: 1,
         name: 'This is a test goal',
@@ -50,7 +43,6 @@
         }],
       }],
       objectivesWithoutGoals: [],
->>>>>>> 2ae089be
       ...data,
     },
   });
@@ -63,7 +55,6 @@
   );
 };
 
-<<<<<<< HEAD
 const renderGoals = (
   grantIds,
   activityRecipientType,
@@ -75,27 +66,13 @@
   const fetchResponse = throwFetchError ? async () => { throw new Error(); } : goals;
 
   fetchMock.get(join(goalUrl, `?${query}`), fetchResponse);
-=======
-const renderGoals = (grantIds, activityRecipientType, goals = [], fetchError) => {
-  const query = grantIds.map((id) => `grantIds=${id}`).join('&');
-  const url = join(goalUrl, `?${query}`);
-  if (!fetchError) {
-    fetchMock.get(url, goals);
-  } else {
-    fetchMock.get(url, 500);
-  }
-
->>>>>>> 2ae089be
   render(
     <RenderGoalsObjectives
       grantIds={grantIds}
       activityRecipientType={activityRecipientType}
-<<<<<<< HEAD
       goals={goals}
       isGoalFormClosed={isGoalFormClosed}
       connectionActive={!throwFetchError}
-=======
->>>>>>> 2ae089be
     />,
   );
 };
