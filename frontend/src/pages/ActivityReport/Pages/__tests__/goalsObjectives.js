--- conflicted
+++ resolved
@@ -1,11 +1,7 @@
 /* eslint-disable react/prop-types */
 /* eslint-disable react/jsx-props-no-spreading */
 import '@testing-library/jest-dom';
-<<<<<<< HEAD
-import { render, screen } from '@testing-library/react';
-=======
 import { render, screen, within } from '@testing-library/react';
->>>>>>> 0320fdda
 import userEvent from '@testing-library/user-event';
 import fetchMock from 'fetch-mock';
 import React from 'react';
@@ -19,11 +15,7 @@
 const goalUrl = join('api', 'activity-reports', 'goals');
 
 const RenderGoalsObjectives = ({
-<<<<<<< HEAD
-  grantIds, activityRecipientType, goals = [], isGoalFormClosed = false,
-=======
   grantIds, activityRecipientType, goals = [], isGoalFormClosed = false, connectionActive = true,
->>>>>>> 0320fdda
 }) => {
   const activityRecipients = grantIds.map((activityRecipientId) => ({ activityRecipientId }));
   const data = { activityRecipientType, activityRecipients };
@@ -49,9 +41,6 @@
   );
 };
 
-<<<<<<< HEAD
-const renderGoals = (grantIds, activityRecipientType, goals = [], isGoalFormClosed = false) => {
-=======
 const renderGoals = (
   grantIds,
   activityRecipientType,
@@ -59,7 +48,6 @@
   isGoalFormClosed = false,
   throwFetchError = false,
 ) => {
->>>>>>> 0320fdda
   const query = grantIds.map((id) => `grantIds=${id}`).join('&');
   const fetchResponse = throwFetchError ? async () => { throw new Error(); } : goals;
 
@@ -70,10 +58,7 @@
       activityRecipientType={activityRecipientType}
       goals={goals}
       isGoalFormClosed={isGoalFormClosed}
-<<<<<<< HEAD
-=======
       connectionActive={!throwFetchError}
->>>>>>> 0320fdda
     />,
   );
 };
@@ -165,16 +150,12 @@
       userEvent.click(actions);
       const button = await screen.findByRole('button', { name: /delete goal 1234567/i });
       userEvent.click(button);
-<<<<<<< HEAD
-      expect(await screen.findByText('Goal summary')).toBeVisible();
-=======
       const modal = await screen.findByTestId('modalWindow');
       const deletor = await within(modal).findByText('Delete');
       const goalSummary = await screen.findByText('Goal summary');
       expect(goalSummary).toBeVisible();
       userEvent.click(deletor);
       expect(goalSummary).not.toBeVisible();
->>>>>>> 0320fdda
     });
   });
 
