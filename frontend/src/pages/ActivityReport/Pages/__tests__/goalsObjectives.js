--- conflicted
+++ resolved
@@ -291,31 +291,13 @@
   describe('when activity recipient type is not "recipient" or "other-entity"', () => {
     it('both warnings are displayed when the report type and start date are missing', async () => {
       renderGoals([1], null);
-<<<<<<< HEAD
-      expect(await screen.findByText('To add goals and objectives, indicate in the')).toBeVisible();
-      expect(await screen.findByText('who the activity was for')).toBeVisible();
-      expect(await screen.findByText('the start date of the activity')).toBeVisible();
-=======
       expect(await screen.findByText(/to add goals and objectives, indicate in the/i)).toBeVisible();
       expect(await screen.findByText(/who the activity was for/i)).toBeVisible();
       expect(await screen.findByText(/start date of the activity/i)).toBeVisible();
->>>>>>> 1ccd512c
     });
 
     it('shows the report type warning when the report type is missing', async () => {
       renderGoals([1], null, [], false, false, jest.fn(), '2021-01-01');
-<<<<<<< HEAD
-      expect(await screen.findByText('To add goals and objectives, indicate in the')).toBeVisible();
-      expect(await screen.findByText('who the activity was for')).toBeVisible();
-      expect(screen.queryByText('the start date of the activity')).toBeNull();
-    });
-
-    it('shows the start date warning when the start date is missing', async () => {
-      renderGoals([1], 'recipient', [], false, false, jest.fn());
-      expect(await screen.findByText('To add goals and objectives, indicate in the')).toBeVisible();
-      expect(screen.queryByText('who the activity was for')).toBeNull();
-      expect(await screen.findByText('the start date of the activity')).toBeVisible();
-=======
       expect(await screen.findByText(/to add goals and objectives, indicate in the/i)).toBeVisible();
       expect(await screen.findByText(/who the activity was for/i)).toBeVisible();
       expect(screen.queryByText(/start date of the activity/i)).toBeNull();
@@ -326,18 +308,10 @@
       expect(await screen.findByText(/to add goals and objectives, indicate in the/i)).toBeVisible();
       expect(screen.queryByText(/who the activity was for/i)).toBeNull();
       expect(await screen.findByText(/start date of the activity/i)).toBeVisible();
->>>>>>> 1ccd512c
     });
 
     it('hides the warnings when the report type and start date are present', async () => {
       renderGoals([1], 'recipient', [], false, false, jest.fn(), '2021-01-01');
-<<<<<<< HEAD
-      expect(screen.queryByText('To add goals and objectives, indicate in the')).toBeNull();
-      expect(screen.queryByText('who the activity was for')).toBeNull();
-      expect(screen.queryByText('the start date of the activity')).toBeNull();
-      // Expect to find an h3 with the text "Goal summary".
-      expect(await screen.findByText('Goal summary', { selector: '.margin-bottom-0.margin-top-4' })).toBeVisible();
-=======
       expect(screen.queryByText(/to add goals and objectives, indicate in the/i)).toBeNull();
       expect(screen.queryByText(/who the activity was for/i)).toBeNull();
       expect(screen.queryByText(/start date of the activity/i)).toBeNull();
@@ -350,7 +324,6 @@
       expect(await screen.findByText(/to add goals and objectives, indicate in the/i)).toBeVisible();
       expect(screen.queryByText(/who the activity was for/i)).toBeNull();
       expect(await screen.findByText(/start date of the activity/i)).toBeVisible();
->>>>>>> 1ccd512c
     });
   });
 
