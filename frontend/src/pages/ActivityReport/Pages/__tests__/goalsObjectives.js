/* eslint-disable react/prop-types */
/* eslint-disable react/jsx-props-no-spreading */
import '@testing-library/jest-dom';
<<<<<<< HEAD
import { render, screen, within } from '@testing-library/react';
=======
import {
  render, screen, within, act,
} from '@testing-library/react';
>>>>>>> f7cd9081
import userEvent from '@testing-library/user-event';
import fetchMock from 'fetch-mock';
import React from 'react';
import { FormProvider, useForm } from 'react-hook-form/dist/index.ie11';
import join from 'url-join';
import { Router } from 'react-router-dom';
import { createMemoryHistory } from 'history';
import goalsObjectives from '../goalsObjectives';
import NetworkContext from '../../../../NetworkContext';
import GoalFormContext from '../../../../GoalFormContext';

const goalUrl = join('api', 'activity-reports', 'goals');

const RenderGoalsObjectives = ({
  grantIds, activityRecipientType, connectionActive = true,
}) => {
  const activityRecipients = grantIds.map((activityRecipientId) => ({
    activityRecipientId, id: activityRecipientId,
  }));
  const data = { activityRecipientType, activityRecipients };
  const hookForm = useForm({
    mode: 'onChange',
    defaultValues: {
      author: {
<<<<<<< HEAD
        role: 'central office',
=======
        role: ['central office'],
>>>>>>> f7cd9081
      },
      collaborators: [],
      goals: [{
        id: 1,
        name: 'This is a test goal',
        isNew: true,
        goalIds: [1],
<<<<<<< HEAD
        grant:
        {
          value: 1, label: 'Turtle 1', programs: [], id: 1,
        },
=======
        grants: [
          {
            value: 1, label: 'Turtle 1', programs: [], id: 1,
          },
        ],
>>>>>>> f7cd9081
        objectives: [{
          id: 1,
          title: 'title',
          ttaProvided: 'tta',
          status: 'In Progress',
        }],
      }],
      objectivesWithoutGoals: [],
      ...data,
    },
  });
  return (
    <NetworkContext.Provider value={{ connectionActive, localStorageAvailable: true }}>
      <FormProvider {...hookForm}>
        {goalsObjectives.render()}
      </FormProvider>
    </NetworkContext.Provider>
  );
};

const renderGoals = (
  grantIds,
  activityRecipientType,
  goals = [],
  isGoalFormClosed = false,
  throwFetchError = false,
<<<<<<< HEAD
=======
  toggleGoalForm = jest.fn(),
>>>>>>> f7cd9081
) => {
  const query = grantIds.map((id) => `grantIds=${id}`).join('&');
  const fetchResponse = throwFetchError ? 500 : goals;

  fetchMock.get(join(goalUrl, `?${query}`), fetchResponse);
  render(
<<<<<<< HEAD
    <GoalFormContext.Provider value={{ isGoalFormClosed }}>
      <RenderGoalsObjectives
        grantIds={grantIds}
        activityRecipientType={activityRecipientType}
        goals={goals}
=======
    <GoalFormContext.Provider value={{ isGoalFormClosed, toggleGoalForm }}>
      <RenderGoalsObjectives
        grantIds={grantIds}
        activityRecipientType={activityRecipientType}
>>>>>>> f7cd9081
        connectionActive={!throwFetchError}
      />
    </GoalFormContext.Provider>,
  );
};

// eslint-disable-next-line react/prop-types
const RenderReview = ({ goals, activityRecipientType = 'recipient', objectivesWithoutGoals = [] }) => {
  const history = createMemoryHistory();
  const hookForm = useForm({
    defaultValues: { goals, activityRecipientType, objectivesWithoutGoals },
  });
  return (
    <Router history={history}>
      <FormProvider {...hookForm}>
        {goalsObjectives.reviewSection()}
      </FormProvider>
    </Router>
  );
};

describe('goals objectives', () => {
  beforeEach(async () => {
    fetchMock.get('/api/topic', []);
  });
  afterEach(() => fetchMock.restore());

  describe('fetch errors', () => {
    it('shows error messages', async () => {
      const goals = [];
      const isGoalFormClosed = false;
      const throwFetchError = true;

      renderGoals([1], 'recipient', goals, isGoalFormClosed, throwFetchError);
      expect(await screen.findByText('Connection error. Cannot load options.')).toBeVisible();
    });
  });

  describe('when activity recipient type is "recipient"', () => {
    it('the display goals section is displayed', async () => {
      renderGoals([1], 'recipient');
      expect(await screen.findByText('Goal summary', { selector: '.margin-bottom-0.margin-top-4' })).toBeVisible();
    });

    it('the display goals shows a warning if no grants are selected', async () => {
      renderGoals([], 'recipient');
      expect(screen.queryByText('Goals and objectives')).toBeNull();
      expect(await screen.findByText(/To create goals, first select a recipient/i)).toBeVisible();
    });

<<<<<<< HEAD
    it('you can click the little button', async () => {
=======
    it('you can click the little add new button', async () => {
>>>>>>> f7cd9081
      const sampleGoals = [{
        name: 'Test',
        id: 1234567,
        objectives: [],
      }];
<<<<<<< HEAD
      const isGoalFormClosed = true;
      renderGoals([1], 'recipient', sampleGoals, isGoalFormClosed);
      const button = await screen.findByRole('button', { name: /add new goal/i });
      let summaries = await screen.findAllByText('Goal summary');
      expect(summaries.length).toBe(1);
      userEvent.click(button);
      summaries = await screen.findAllByText('Goal summary');
      expect(summaries.length).toBe(2);
=======

      const throwFetchError = false;
      const toggleGoalForm = jest.fn();
      const isGoalFormClosed = true;
      renderGoals([1], 'recipient', sampleGoals, isGoalFormClosed, throwFetchError, toggleGoalForm);
      const button = await screen.findByRole('button', { name: /add new goal/i });
      const summaries = await screen.findAllByText('Goal summary');
      expect(summaries.length).toBe(1);
      act(() => userEvent.click(button));
      expect(toggleGoalForm).toHaveBeenCalledWith(false);
>>>>>>> f7cd9081
    });

    it('you can edit a goal', async () => {
      const sampleGoals = [{
        name: 'Test',
        id: 1234567,
        objectives: [],
      }];
      const isGoalFormClosed = true;
<<<<<<< HEAD
      renderGoals([1], 'recipient', sampleGoals, isGoalFormClosed);
      const actions = await screen.findByRole('button', { name: /actions for goal 1/i });
      userEvent.click(actions);
      const button = await screen.findByRole('button', { name: /edit goal 1/i });
      userEvent.click(button);
      expect(await screen.findByText('Goal summary')).toBeVisible();
=======
      const throwFetchError = false;
      const toggleGoalForm = jest.fn();

      renderGoals([1], 'recipient', sampleGoals, isGoalFormClosed, throwFetchError, toggleGoalForm);
      const actions = await screen.findByRole('button', { name: /actions for goal 1/i });
      userEvent.click(actions);
      const [button] = await screen.findAllByRole('button', { name: 'Edit' });
      act(() => userEvent.click(button));
      expect(toggleGoalForm).toHaveBeenCalledWith(false);
>>>>>>> f7cd9081
    });

    it('you can delete a goal', async () => {
      const sampleGoals = [{
        name: 'Test',
        id: 1234567,
        objectives: [],
      }];
      const isGoalFormClosed = true;
      renderGoals([1], 'recipient', sampleGoals, isGoalFormClosed);
      const actions = await screen.findByRole('button', { name: /actions for goal 1/i });
      userEvent.click(actions);
<<<<<<< HEAD
      const button = await screen.findByRole('button', { name: /delete goal 1/i });
=======
      const [button] = await screen.findAllByRole('button', { name: 'Delete' });
>>>>>>> f7cd9081
      userEvent.click(button);
      const modal = await screen.findByTestId('modalWindow');
      const deletor = await within(modal).findByText('Delete');
      const goalSummary = await screen.findByText('Goal summary');
      expect(goalSummary).toBeVisible();
      userEvent.click(deletor);
      expect(goalSummary).not.toBeVisible();
    });
  });

  describe('handles fetch error', () => {
    it('handles it like I SAID', async () => {
      const goals = [];
      const recipientType = 'recipient';
      const grants = [1];
      const isGoalFormClosed = false;
      const throwFetchError = true;
      renderGoals(grants, recipientType, goals, isGoalFormClosed, throwFetchError);
      expect(await screen.findByText('Connection error. Cannot load options.')).toBeVisible();
    });
  });

  describe('when activity recipient type is not "recipient"', () => {
    it('the objectives section is displayed', async () => {
      renderGoals([1], 'otherEntity');
      expect(await screen.findByText(
        'You\'re creating an activity report for an entity that\'s not a grant recipient, so you only need to create objectives. The goal section is removed.',
      )).toBeVisible();
    });
  });

  describe('title override', () => {
    it('returns objective if activityRecipientType is other-entity', async () => {
      const res = goalsObjectives.titleOverride({ activityRecipientType: 'other-entity' });
      expect(res).toEqual('Objectives and topics');
    });

    it('returns goals if activityRecipientType is recipient', async () => {
      const res = goalsObjectives.titleOverride({ activityRecipientType: 'recipient' });
      expect(res).toEqual('Goals and objectives');
    });
  });

  describe('isPageComplete', () => {
    it('is false if there is no recipient type selected', () => {
      const complete = goalsObjectives.isPageComplete({});
      expect(complete).toBeFalsy();
    });

    describe('for other-entity reports', () => {
      it('is false if objectives are not valid', () => {
        const complete = goalsObjectives.isPageComplete({ activityRecipientType: 'other-entity', objectivesWithoutGoals: [] });
        expect(complete).toBeFalsy();
      });

      it('is true if objectives are valid', () => {
        const objectives = [
          {
            id: 1,
            title: 'title',
            ttaProvided: 'tta',
            status: 'In Progress',
            topics: ['Hello'],
            resources: [],
            roles: ['Chief Inspector'],
          },
        ];
        const complete = goalsObjectives.isPageComplete({ activityRecipientType: 'other-entity', objectivesWithoutGoals: objectives });
        expect(complete).toBeTruthy();
      });
    });

    describe('for recipient reports', () => {
      it('is false if goals are not valid', () => {
        const complete = goalsObjectives.isPageComplete({ activityRecipientType: 'recipient', goals: [] });
        expect(complete).toBeFalsy();
      });

      it('is true if goals are valid', () => {
        const goals = [{
          objectives: [{
            id: 1,
            title: 'title',
            ttaProvided: 'tta',
            status: 'In Progress',
            topics: ['Hello'],
            resources: [],
            roles: ['Chief Inspector'],
          }],
        }];
        const complete = goalsObjectives.isPageComplete({ activityRecipientType: 'recipient', goals });
        expect(complete).toBeTruthy();
      });
    });

    it('does not fetch if there are no grants', async () => {
      const goals = [{
        name: 'This is a test goal',
        objectives: [{
          id: 1,
          title: 'title',
          ttaProvided: 'tta',
          status: 'In Progress',
        }],
      }];

      expect(fetchMock.called()).toBe(false);
      renderGoals([], 'recipient', goals);
      expect(fetchMock.called()).toBe(false);
    });
  });

  describe('review page', () => {
    it('displays goals with no objectives', async () => {
      render(<RenderReview goals={[{ id: 1, name: 'goal' }]} />);
      const goal = await screen.findByText('goal');
      expect(goal).toBeVisible();
    });

    it('displays other-entity objectives', async () => {
      render(<RenderReview
        activityRecipientType="other-entity"
        objectivesWithoutGoals={[
          {
            id: 1,
            title: 'title one',
            ttaProvided: 'ttaProvided one',
            status: 'Not Started',
            topics: ['Hello'],
            resources: [],
            roles: ['Chief Inspector'],
          },
          {
            id: 2,
            title: 'title two',
            ttaProvided: 'ttaProvided two',
            status: 'Not Started',
            topics: ['Hello'],
            resources: [],
            roles: ['Chief Inspector'],
          },
        ]}
      />);
      const objective = await screen.findByText('title one');
      expect(objective).toBeVisible();
    });

    it('displays goals with objectives', async () => {
      render(<RenderReview goals={[{
        id: 1,
        name: 'goal',
        objectives: [{
          id: 1,
          title: 'title',
          ttaProvided: 'ttaProvided',
          status: 'Not Started',
          topics: ['Hello'],
          resources: [],
          roles: ['Chief Inspector'],
        }],
      }]}
      />);
      const objective = await screen.findByText('title');
      expect(objective).toBeVisible();
    });

    it('isPageComplete is true', async () => {
      const objectives = [
        {
          id: 1,
          title: 'title',
          ttaProvided: 'tta',
          status: 'In Progress',
          topics: ['Hello'],
          resources: [],
          roles: ['Chief Inspector'],
        },
        {
          id: 2,
          title: 'title',
          ttaProvided: 'tta',
          status: 'In Progress',
          topics: ['Hello'],
          resources: [],
          roles: ['Chief Inspector'],
        },
      ];
      const formData = { activityRecipientType: 'other-entity', objectivesWithoutGoals: objectives };
      const isComplete = goalsObjectives.isPageComplete(formData);
      expect(isComplete).toBeTruthy();
    });

    it('isPageComplete is false', async () => {
      const formData = { activityRecipientType: 'recipient', goals: [] };
      const isComplete = goalsObjectives.isPageComplete(formData);
      expect(isComplete).not.toBeTruthy();
    });
  });
});<|MERGE_RESOLUTION|>--- conflicted
+++ resolved
@@ -1,13 +1,9 @@
 /* eslint-disable react/prop-types */
 /* eslint-disable react/jsx-props-no-spreading */
 import '@testing-library/jest-dom';
-<<<<<<< HEAD
-import { render, screen, within } from '@testing-library/react';
-=======
 import {
   render, screen, within, act,
 } from '@testing-library/react';
->>>>>>> f7cd9081
 import userEvent from '@testing-library/user-event';
 import fetchMock from 'fetch-mock';
 import React from 'react';
@@ -32,11 +28,7 @@
     mode: 'onChange',
     defaultValues: {
       author: {
-<<<<<<< HEAD
-        role: 'central office',
-=======
         role: ['central office'],
->>>>>>> f7cd9081
       },
       collaborators: [],
       goals: [{
@@ -44,18 +36,11 @@
         name: 'This is a test goal',
         isNew: true,
         goalIds: [1],
-<<<<<<< HEAD
-        grant:
-        {
-          value: 1, label: 'Turtle 1', programs: [], id: 1,
-        },
-=======
         grants: [
           {
             value: 1, label: 'Turtle 1', programs: [], id: 1,
           },
         ],
->>>>>>> f7cd9081
         objectives: [{
           id: 1,
           title: 'title',
@@ -82,28 +67,17 @@
   goals = [],
   isGoalFormClosed = false,
   throwFetchError = false,
-<<<<<<< HEAD
-=======
   toggleGoalForm = jest.fn(),
->>>>>>> f7cd9081
 ) => {
   const query = grantIds.map((id) => `grantIds=${id}`).join('&');
   const fetchResponse = throwFetchError ? 500 : goals;
 
   fetchMock.get(join(goalUrl, `?${query}`), fetchResponse);
   render(
-<<<<<<< HEAD
-    <GoalFormContext.Provider value={{ isGoalFormClosed }}>
-      <RenderGoalsObjectives
-        grantIds={grantIds}
-        activityRecipientType={activityRecipientType}
-        goals={goals}
-=======
     <GoalFormContext.Provider value={{ isGoalFormClosed, toggleGoalForm }}>
       <RenderGoalsObjectives
         grantIds={grantIds}
         activityRecipientType={activityRecipientType}
->>>>>>> f7cd9081
         connectionActive={!throwFetchError}
       />
     </GoalFormContext.Provider>,
@@ -154,26 +128,12 @@
       expect(await screen.findByText(/To create goals, first select a recipient/i)).toBeVisible();
     });
 
-<<<<<<< HEAD
-    it('you can click the little button', async () => {
-=======
     it('you can click the little add new button', async () => {
->>>>>>> f7cd9081
       const sampleGoals = [{
         name: 'Test',
         id: 1234567,
         objectives: [],
       }];
-<<<<<<< HEAD
-      const isGoalFormClosed = true;
-      renderGoals([1], 'recipient', sampleGoals, isGoalFormClosed);
-      const button = await screen.findByRole('button', { name: /add new goal/i });
-      let summaries = await screen.findAllByText('Goal summary');
-      expect(summaries.length).toBe(1);
-      userEvent.click(button);
-      summaries = await screen.findAllByText('Goal summary');
-      expect(summaries.length).toBe(2);
-=======
 
       const throwFetchError = false;
       const toggleGoalForm = jest.fn();
@@ -184,7 +144,6 @@
       expect(summaries.length).toBe(1);
       act(() => userEvent.click(button));
       expect(toggleGoalForm).toHaveBeenCalledWith(false);
->>>>>>> f7cd9081
     });
 
     it('you can edit a goal', async () => {
@@ -194,14 +153,6 @@
         objectives: [],
       }];
       const isGoalFormClosed = true;
-<<<<<<< HEAD
-      renderGoals([1], 'recipient', sampleGoals, isGoalFormClosed);
-      const actions = await screen.findByRole('button', { name: /actions for goal 1/i });
-      userEvent.click(actions);
-      const button = await screen.findByRole('button', { name: /edit goal 1/i });
-      userEvent.click(button);
-      expect(await screen.findByText('Goal summary')).toBeVisible();
-=======
       const throwFetchError = false;
       const toggleGoalForm = jest.fn();
 
@@ -211,7 +162,6 @@
       const [button] = await screen.findAllByRole('button', { name: 'Edit' });
       act(() => userEvent.click(button));
       expect(toggleGoalForm).toHaveBeenCalledWith(false);
->>>>>>> f7cd9081
     });
 
     it('you can delete a goal', async () => {
@@ -224,11 +174,7 @@
       renderGoals([1], 'recipient', sampleGoals, isGoalFormClosed);
       const actions = await screen.findByRole('button', { name: /actions for goal 1/i });
       userEvent.click(actions);
-<<<<<<< HEAD
-      const button = await screen.findByRole('button', { name: /delete goal 1/i });
-=======
       const [button] = await screen.findAllByRole('button', { name: 'Delete' });
->>>>>>> f7cd9081
       userEvent.click(button);
       const modal = await screen.findByTestId('modalWindow');
       const deletor = await within(modal).findByText('Delete');
