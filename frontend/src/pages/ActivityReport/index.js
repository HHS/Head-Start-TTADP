--- conflicted
+++ resolved
@@ -565,22 +565,12 @@
           reportId.current, { ...updatedFields, approverUserIds: approverIds }, {},
         );
 
-<<<<<<< HEAD
-        // Update goals from saved report.
-        const grantIds = updatedReport.activityRecipientType === 'recipient'
-          && updatedReport.activityRecipients
-          ? updatedReport.activityRecipients.map(({ id }) => id)
-          : [];
-        const goals = convertGoalsToFormData(updatedReport.goalsAndObjectives, grantIds);
-        updateFormData({ ...formData, goals }, true);
-=======
         updateFormData({
           ...updatedReport,
           startDate: moment(updatedReport.startDate, 'YYYY-MM-DD').format('MM/DD/YYYY'),
           endDate: moment(updatedReport.endDate, 'YYYY-MM-DD').format('MM/DD/YYYY'),
           goals: updatedReport.goalsAndObjectives,
         }, true);
->>>>>>> 7c8b3316
         setConnectionActive(true);
         updateCreatorRoleWithName(updatedReport.creatorNameWithRole);
       }
