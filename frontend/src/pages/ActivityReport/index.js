/*
  Activity report. Makes use of the navigator to split the long form into
  multiple pages. Each "page" is defined in the `./Pages` directory.
*/
import React, { useState, useEffect, useRef } from 'react';
import PropTypes from 'prop-types';
import _ from 'lodash';
import { Helmet } from 'react-helmet';
import ReactRouterPropTypes from 'react-router-prop-types';
import { useHistory, Redirect } from 'react-router-dom';
import { Alert, Grid } from '@trussworks/react-uswds';
import useDeepCompareEffect from 'use-deep-compare-effect';
import moment from 'moment';

import pages from './Pages';
import Navigator from '../../components/Navigator';

import './index.css';
import { NOT_STARTED } from '../../components/Navigator/constants';
import { REPORT_STATUSES, DECIMAL_BASE } from '../../Constants';
import { getRegionWithReadWrite } from '../../permissions';
import {
  submitReport,
  saveReport,
  getReport,
  getRecipients,
  createReport,
  getCollaborators,
  getApprovers,
  reviewReport,
  resetToDraft,
} from '../../fetchers/activityReports';

const defaultValues = {
  deliveryMethod: null,
  activityRecipientType: '',
  activityRecipients: [],
  activityType: [],
  attachments: [],
  context: '',
  collaborators: [],
  duration: null,
  endDate: null,
  grantees: [],
  numberOfParticipants: null,
  participantCategory: '',
  participants: [],
  programTypes: [],
  reason: [],
  requester: '',
  resourcesUsed: '',
  startDate: null,
  targetPopulations: [],
  topics: [],
  approvingManagerId: null,
  additionalNotes: null,
  goals: [],
  status: REPORT_STATUSES.DRAFT,
};

const pagesByPos = _.keyBy(pages.filter((p) => !p.review), (page) => page.position);
const defaultPageState = _.mapValues(pagesByPos, () => NOT_STARTED);

function ActivityReport({
  match, user, location, region,
}) {
  const { params: { currentPage, activityReportId } } = match;
  const history = useHistory();
  const [error, updateError] = useState();
  const [loading, updateLoading] = useState(true);
  const [formData, updateFormData] = useState();
  const [initialAdditionalData, updateAdditionalData] = useState({});
  const [approvingManager, updateApprovingManager] = useState(false);
  const [editable, updateEditable] = useState(false);
  const [initialLastUpdated, updateInitialLastUpdated] = useState();
  const reportId = useRef();

  const showLastUpdatedTime = (location.state && location.state.showLastUpdatedTime) || false;

  useEffect(() => {
    // Clear history state once mounted and activityReportId changes. This prevents someone from
    // seeing a save message if they refresh the page after creating a new report.
    history.replace();
  }, [activityReportId, history]);

  useDeepCompareEffect(() => {
    const fetch = async () => {
      let report;

      try {
        updateLoading(true);
        if (activityReportId !== 'new') {
          report = await getReport(activityReportId);
        } else {
          report = {
            ...defaultValues,
            pageState: defaultPageState,
            userId: user.id,
            regionId: region || getRegionWithReadWrite(user),
          };
        }

        const apiCalls = [
          getRecipients(report.regionId),
          getCollaborators(report.regionId),
          getApprovers(report.regionId),
        ];

        const [recipients, collaborators, approvers] = await Promise.all(apiCalls);
        reportId.current = activityReportId;

        const isCollaborator = report.collaborators
          && report.collaborators.find((u) => u.id === user.id);
        const isAuthor = report.userId === user.id;
        const canWriteReport = (isCollaborator || isAuthor)
          && (report.status === REPORT_STATUSES.DRAFT
              || report.status === REPORT_STATUSES.NEEDS_ACTION);

        updateAdditionalData({ recipients, collaborators, approvers });
        updateFormData(report);
        updateApprovingManager(report.approvingManagerId === user.id);
        updateEditable(canWriteReport);

        if (showLastUpdatedTime) {
          updateInitialLastUpdated(moment(report.updatedAt));
        }

        updateError();
      } catch (e) {
        updateError('Unable to load activity report');
        // If the error was caused by an invalid region, we need a way to communicate that to the
        // component so we can redirect the user. We can do this by updating the form data
        if (report && parseInt(report.regionId, DECIMAL_BASE) === -1) {
          updateFormData({ regionId: report.regionId });
        }
      } finally {
        updateLoading(false);
      }
    };
    fetch();
  }, [activityReportId, user, showLastUpdatedTime, region]);

  if (loading) {
    return (
      <div>
        loading...
      </div>
    );
  }

  // If no region was able to be found, we will re-reoute user to the main page
  // FIXME: when re-routing user show a message explaining what happened
  if (formData && parseInt(formData.regionId, DECIMAL_BASE) === -1) {
    return <Redirect to="/" />;
  }

  if (error) {
    return (
      <Alert type="error">
        {error}
      </Alert>
    );
  }

  if (!editable && currentPage !== 'review') {
    return (
      <Redirect push to={`/activity-reports/${activityReportId}/review`} />
    );
  }

  if (!currentPage) {
    return (
      <Redirect push to={`/activity-reports/${activityReportId}/activity-summary`} />
    );
  }

  const updatePage = (position) => {
    if (!editable) {
      return;
    }
    const state = {};
    if (activityReportId === 'new' && reportId.current !== 'new') {
      state.showLastUpdatedTime = true;
    }
<<<<<<< HEAD
    const path = page ? page.path : 'activity-summary';

    history.replace(`/activity-reports/${reportId.current}/${path}`, state);
=======

    const page = pages.find((p) => p.position === position);
    history.replace(`/activity-reports/${reportId.current}/${page.path}`, state);
>>>>>>> 90a72119
  };

  const onSave = async (data) => {
    if (reportId.current === 'new') {
      const savedReport = await createReport({ ...data, regionId: formData.regionId }, {});
      reportId.current = savedReport.id;
      window.history.replaceState(null, null, `/activity-reports/${savedReport.id}/${currentPage}`);
    } else {
      await saveReport(reportId.current, data, {});
    }
  };

  const onFormSubmit = async (data) => {
    const report = await submitReport(reportId.current, data);
    updateFormData(report);
    updateEditable(false);
  };

  const onReview = async (data) => {
    const report = await reviewReport(reportId.current, data);
    updateFormData(report);
  };

  const onResetToDraft = async () => {
    const report = await resetToDraft(reportId.current);
    updateFormData(report);
    updateEditable(true);
  };

  const reportCreator = { name: user.name, role: user.role };

  return (
    <div className="smart-hub-activity-report">
      <Helmet titleTemplate="%s - Activity Report - TTA Smart Hub" defaultTitle="TTA Smart Hub - Activity Report" />
      <Grid row className="flex-justify">
        <Grid col="auto">
          <h1 className="font-serif-2xl text-bold line-height-serif-2 margin-top-3 margin-bottom-5">New activity report for Region 14</h1>
        </Grid>
        <Grid col="auto" className="flex-align-self-center">
          {formData.status && (
            <div className="smart-hub-status-label bg-gray-5 padding-x-2 padding-y-105 font-sans-md text-bold">{formData.status}</div>
          )}
        </Grid>
      </Grid>
      <Navigator
        editable={editable}
        updatePage={updatePage}
        reportCreator={reportCreator}
        initialLastUpdated={initialLastUpdated}
        reportId={reportId.current}
        currentPage={currentPage}
        additionalData={initialAdditionalData}
        formData={formData}
        updateFormData={updateFormData}
        pages={pages}
        onFormSubmit={onFormSubmit}
        onSave={onSave}
        onResetToDraft={onResetToDraft}
        approvingManager={approvingManager}
        onReview={onReview}
      />
    </div>
  );
}

ActivityReport.propTypes = {
  match: ReactRouterPropTypes.match.isRequired,
  location: ReactRouterPropTypes.location.isRequired,
  region: PropTypes.number,
  user: PropTypes.shape({
    id: PropTypes.number,
    name: PropTypes.string,
    role: PropTypes.string,
  }).isRequired,
};

ActivityReport.defaultProps = {
  region: undefined,
};

export default ActivityReport;<|MERGE_RESOLUTION|>--- conflicted
+++ resolved
@@ -182,15 +182,9 @@
     if (activityReportId === 'new' && reportId.current !== 'new') {
       state.showLastUpdatedTime = true;
     }
-<<<<<<< HEAD
     const path = page ? page.path : 'activity-summary';
 
     history.replace(`/activity-reports/${reportId.current}/${path}`, state);
-=======
-
-    const page = pages.find((p) => p.position === position);
-    history.replace(`/activity-reports/${reportId.current}/${page.path}`, state);
->>>>>>> 90a72119
   };
 
   const onSave = async (data) => {
