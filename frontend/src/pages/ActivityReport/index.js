--- conflicted
+++ resolved
@@ -473,17 +473,14 @@
           : data.creatorRole;
         const updatedFields = findWhatsChanged({ ...data, creatorRole }, formData);
         const updatedReport = await saveReport(
-<<<<<<< HEAD
-          reportId.current, { ...updatedFields, version: 2, approvers }, {},
-=======
-          reportId.current, {
+          reportId.current,
+          {
             ...updatedFields,
             version: 2,
-            approverUserIds:
-            approverIds,
+            approvers, 
             pageState: data.pageState,
-          }, {},
->>>>>>> 1ac40fb0
+          },
+          {},
         );
 
         let reportData = {
