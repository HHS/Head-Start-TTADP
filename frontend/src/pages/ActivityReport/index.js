/*
  Activity report. Makes use of the navigator to split the long form into
  multiple pages. Each "page" is defined in the `./Pages` directory.
*/
import React, { useState, useEffect, useRef } from 'react';
import PropTypes from 'prop-types';
import _ from 'lodash';
import { Helmet } from 'react-helmet';
import ReactRouterPropTypes from 'react-router-prop-types';
import { useHistory, Redirect } from 'react-router-dom';
import { Alert, Grid } from '@trussworks/react-uswds';
import useDeepCompareEffect from 'use-deep-compare-effect';
import moment from 'moment';

import pages from './Pages';
import Navigator from '../../components/Navigator';

import './index.css';
import { NOT_STARTED } from '../../components/Navigator/constants';
import { REPORT_STATUSES, DECIMAL_BASE } from '../../Constants';
import { getRegionWithReadWrite } from '../../permissions';
import {
  submitReport,
  saveReport,
  getReport,
  getRecipients,
  createReport,
  getCollaborators,
  getApprovers,
  reviewReport,
  resetToDraft,
} from '../../fetchers/activityReports';

const defaultValues = {
  activityRecipientType: '',
  activityRecipients: [],
  activityType: [],
  additionalNotes: null,
  approvingManagerId: null,
  attachments: [],
<<<<<<< HEAD
=======
  otherResources: [],
  context: '',
>>>>>>> 39e72354
  collaborators: [],
  context: '',
  deliveryMethod: null,
  duration: '',
  endDate: null,
  goals: [],
  granteeNextSteps: [],
  grantees: [],
  numberOfParticipants: null,
  participantCategory: '',
  participants: [],
  programTypes: [],
  reason: [],
  requester: '',
  resourcesUsed: '',
  specialistNextSteps: [],
  startDate: null,
  status: REPORT_STATUSES.DRAFT,
  targetPopulations: [],
  topics: [],
};

const pagesByPos = _.keyBy(pages.filter((p) => !p.review), (page) => page.position);
const defaultPageState = _.mapValues(pagesByPos, () => NOT_STARTED);

function ActivityReport({
  match, user, location, region,
}) {
  const { params: { currentPage, activityReportId } } = match;
  const history = useHistory();
  const [error, updateError] = useState();
  const [loading, updateLoading] = useState(true);
  const [formData, updateFormData] = useState();
  const [initialAdditionalData, updateAdditionalData] = useState({});
  const [approvingManager, updateApprovingManager] = useState(false);
  const [editable, updateEditable] = useState(false);
  const [initialLastUpdated, updateInitialLastUpdated] = useState();
  const reportId = useRef();

  const showLastUpdatedTime = (location.state && location.state.showLastUpdatedTime) || false;

  useEffect(() => {
    // Clear history state once mounted and activityReportId changes. This prevents someone from
    // seeing a save message if they refresh the page after creating a new report.
    history.replace();
  }, [activityReportId, history]);

  useDeepCompareEffect(() => {
    const fetch = async () => {
      let report;

      try {
        updateLoading(true);
        if (activityReportId !== 'new') {
          report = await getReport(activityReportId);
        } else {
          report = {
            ...defaultValues,
            pageState: defaultPageState,
            userId: user.id,
            regionId: region || getRegionWithReadWrite(user),
          };
        }

        const apiCalls = [
          getRecipients(report.regionId),
          getCollaborators(report.regionId),
          getApprovers(report.regionId),
        ];

        const [recipients, collaborators, approvers] = await Promise.all(apiCalls);
        reportId.current = activityReportId;

        const isCollaborator = report.collaborators
          && report.collaborators.find((u) => u.id === user.id);
        const isAuthor = report.userId === user.id;
        const canWriteReport = (isCollaborator || isAuthor)
          && (report.status === REPORT_STATUSES.DRAFT
              || report.status === REPORT_STATUSES.NEEDS_ACTION);

        updateAdditionalData({ recipients, collaborators, approvers });
        updateFormData(report);
        updateApprovingManager(report.approvingManagerId === user.id);
        updateEditable(canWriteReport);

        if (showLastUpdatedTime) {
          updateInitialLastUpdated(moment(report.updatedAt));
        }

        updateError();
      } catch (e) {
        updateError('Unable to load activity report');
        // If the error was caused by an invalid region, we need a way to communicate that to the
        // component so we can redirect the user. We can do this by updating the form data
        if (report && parseInt(report.regionId, DECIMAL_BASE) === -1) {
          updateFormData({ regionId: report.regionId });
        }
      } finally {
        updateLoading(false);
      }
    };
    fetch();
  }, [activityReportId, user, showLastUpdatedTime, region]);

  if (loading) {
    return (
      <div>
        loading...
      </div>
    );
  }

  // If no region was able to be found, we will re-reoute user to the main page
  // FIXME: when re-routing user show a message explaining what happened
  if (formData && parseInt(formData.regionId, DECIMAL_BASE) === -1) {
    return <Redirect to="/" />;
  }

  if (error) {
    return (
      <Alert type="error">
        {error}
      </Alert>
    );
  }

  if (!editable && currentPage !== 'review') {
    return (
      <Redirect push to={`/activity-reports/${activityReportId}/review`} />
    );
  }

  if (!currentPage) {
    return (
      <Redirect push to={`/activity-reports/${activityReportId}/activity-summary`} />
    );
  }

  const updatePage = (position) => {
    if (!editable) {
      return;
    }
    const state = {};
    if (activityReportId === 'new' && reportId.current !== 'new') {
      state.showLastUpdatedTime = true;
    }

    const page = pages.find((p) => p.position === position);
    history.replace(`/activity-reports/${reportId.current}/${page.path}`, state);
  };

  const onSave = async (data) => {
    if (reportId.current === 'new') {
      const savedReport = await createReport({ ...data, regionId: formData.regionId }, {});
      reportId.current = savedReport.id;
      window.history.replaceState(null, null, `/activity-reports/${savedReport.id}/${currentPage}`);
    } else {
      await saveReport(reportId.current, data, {});
    }
  };

  const onFormSubmit = async (data) => {
    const report = await submitReport(reportId.current, data);
    updateFormData(report);
    updateEditable(false);
  };

  const onReview = async (data) => {
    const report = await reviewReport(reportId.current, data);
    updateFormData(report);
  };

  const onResetToDraft = async () => {
    const report = await resetToDraft(reportId.current);
    updateFormData(report);
    updateEditable(true);
  };

  const reportCreator = { name: user.name, role: user.role };

  return (
    <div className="smart-hub-activity-report">
      <Helmet titleTemplate="%s - Activity Report - TTA Smart Hub" defaultTitle="TTA Smart Hub - Activity Report" />
      <Grid row className="flex-justify">
        <Grid col="auto">
          <h1 className="font-serif-2xl text-bold line-height-serif-2 margin-top-3 margin-bottom-5">New activity report for Region 14</h1>
        </Grid>
        <Grid col="auto" className="flex-align-self-center">
          {formData.status && (
            <div className="smart-hub-status-label bg-gray-5 padding-x-2 padding-y-105 font-sans-md text-bold">{formData.status}</div>
          )}
        </Grid>
      </Grid>
      <Navigator
        editable={editable}
        updatePage={updatePage}
        reportCreator={reportCreator}
        initialLastUpdated={initialLastUpdated}
        reportId={reportId.current}
        currentPage={currentPage}
        additionalData={initialAdditionalData}
        formData={formData}
        updateFormData={updateFormData}
        pages={pages}
        onFormSubmit={onFormSubmit}
        onSave={onSave}
        onResetToDraft={onResetToDraft}
        approvingManager={approvingManager}
        onReview={onReview}
      />
    </div>
  );
}

ActivityReport.propTypes = {
  match: ReactRouterPropTypes.match.isRequired,
  location: ReactRouterPropTypes.location.isRequired,
  region: PropTypes.number,
  user: PropTypes.shape({
    id: PropTypes.number,
    name: PropTypes.string,
    role: PropTypes.string,
  }).isRequired,
};

ActivityReport.defaultProps = {
  region: undefined,
};

export default ActivityReport;<|MERGE_RESOLUTION|>--- conflicted
+++ resolved
@@ -38,11 +38,6 @@
   additionalNotes: null,
   approvingManagerId: null,
   attachments: [],
-<<<<<<< HEAD
-=======
-  otherResources: [],
-  context: '',
->>>>>>> 39e72354
   collaborators: [],
   context: '',
   deliveryMethod: null,
@@ -52,6 +47,7 @@
   granteeNextSteps: [],
   grantees: [],
   numberOfParticipants: null,
+  otherResources: [],
   participantCategory: '',
   participants: [],
   programTypes: [],
