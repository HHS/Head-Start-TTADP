--- conflicted
+++ resolved
@@ -317,11 +317,26 @@
 
   const onSave = async (data) => {
     const approverIds = data.approvers.map((a) => a.User.id);
-<<<<<<< HEAD
     try {
       if (reportId.current === 'new') {
+        const { startDate, endDate, ...fields } = data;
+        let startDateToSave = startDate;
+        if (startDateToSave === 'Invalid date' || startDateToSave === '' || !moment(startDateToSave, 'MM/DD/YYYY').isValid()) {
+          startDateToSave = null;
+        }
+
+        let endDateToSave = endDate;
+        if (endDateToSave === 'Invalid date' || endDateToSave === '' || !moment(endDateToSave, 'MM/DD/YYYY').isValid()) {
+          endDateToSave = null;
+        }
         const savedReport = await createReport(
-          { ...data, regionId: formData.regionId, approverUserIds: approverIds }, {},
+          {
+            ...fields,
+            startDate: startDateToSave,
+            endDate: endDateToSave,
+            regionId: formData.regionId,
+            approverUserIds: approverIds,
+          },
         );
         reportId.current = savedReport.id;
         window.history.replaceState(null, null, `/activity-reports/${savedReport.id}/${currentPage}`);
@@ -335,36 +350,6 @@
       }
     } catch (e) {
       setConnectionActive(false);
-=======
-    if (reportId.current === 'new') {
-      const { startDate, endDate, ...fields } = data;
-      let startDateToSave = startDate;
-      if (startDateToSave === 'Invalid date' || startDateToSave === '' || !moment(startDateToSave, 'MM/DD/YYYY').isValid()) {
-        startDateToSave = null;
-      }
-
-      let endDateToSave = endDate;
-      if (endDateToSave === 'Invalid date' || endDateToSave === '' || !moment(endDateToSave, 'MM/DD/YYYY').isValid()) {
-        endDateToSave = null;
-      }
-      const savedReport = await createReport(
-        {
-          ...fields,
-          startDate: startDateToSave,
-          endDate: endDateToSave,
-          regionId: formData.regionId,
-          approverUserIds: approverIds,
-        },
-      );
-
-      reportId.current = savedReport.id;
-      window.history.replaceState(null, null, `/activity-reports/${savedReport.id}/${currentPage}`);
-    } else {
-      // if it isn't a new report, we compare it to the last response from the backend (formData)
-      // and pass only the updated to save report
-      const updatedFields = findWhatsChanged(data, formData);
-      await saveReport(reportId.current, { ...updatedFields, approverUserIds: approverIds }, {});
->>>>>>> 7430afe8
     }
   };
 
