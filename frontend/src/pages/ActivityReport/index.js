--- conflicted
+++ resolved
@@ -3,11 +3,7 @@
   multiple pages. Each "page" is defined in the `./Pages` directory.
 */
 import React, {
-<<<<<<< HEAD
-  useState, useEffect, useRef,
-=======
   useState, useEffect, useRef, useContext,
->>>>>>> e7e92fef
 } from 'react';
 import PropTypes from 'prop-types';
 import {
@@ -45,13 +41,10 @@
   reviewReport,
   resetToDraft,
 } from '../../fetchers/activityReports';
-<<<<<<< HEAD
 import useLocalStorage from '../../hooks/useLocalStorage';
 import NetworkContext, { isOnlineMode } from '../../NetworkContext';
 import { HTTPError } from '../../fetchers';
-=======
 import UserContext from '../../UserContext';
->>>>>>> e7e92fef
 
 const defaultValues = {
   ECLKCResourcesUsed: [{ value: '' }],
