--- conflicted
+++ resolved
@@ -303,10 +303,7 @@
 
         const isCollaborator = report.activityReportCollaborators
           && report.activityReportCollaborators.find((u) => u.userId === user.id);
-<<<<<<< HEAD
-=======
-
->>>>>>> 595c1621
+
         const isAuthor = report.userId === user.id;
 
         // The report can be edited if its in draft OR needs_action state.
