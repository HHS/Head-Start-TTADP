/*
  Activity report. Makes use of the navigator to split the long form into
  multiple pages. Each "page" is defined in the `./Pages` directory.
*/
import React, { useState, useEffect, useRef } from 'react';
import PropTypes from 'prop-types';
import _ from 'lodash';
import { Helmet } from 'react-helmet';
import ReactRouterPropTypes from 'react-router-prop-types';
import { useHistory, Redirect } from 'react-router-dom';
import { Alert, Grid } from '@trussworks/react-uswds';
import moment from 'moment';

import pages from './Pages';
import Navigator from '../../components/Navigator';

import './index.css';
import { NOT_STARTED } from '../../components/Navigator/constants';
import { REPORT_STATUSES } from '../../Constants';
import {
  submitReport,
  saveReport,
  getReport,
  getRecipients,
  createReport,
  getCollaborators,
  getApprovers,
  reviewReport,
  resetToDraft,
} from '../../fetchers/activityReports';

// All new reports will show these two goals
const fakeGoals = [
  {
    name: 'This is the first fake goal. The buttons do not work.',
  },
  {
    name: 'This is the second fake goal. It has text that should wrap to the next line so you can see how the goals component handles long goals.',
  },
];

const defaultValues = {
  deliveryMethod: [],
  activityRecipientType: '',
  activityRecipients: [],
  activityType: [],
  attachments: [],
  context: '',
  collaborators: [],
  duration: '',
  endDate: null,
  grantees: [],
  numberOfParticipants: '',
  participantCategory: '',
  participants: [],
  programTypes: [],
  reason: [],
  requester: '',
  resourcesUsed: '',
  startDate: null,
  targetPopulations: [],
  topics: [],
  approvingManagerId: null,
  additionalNotes: null,
  goals: fakeGoals,
  status: REPORT_STATUSES.DRAFT,
};

// FIXME: default region until we have a way of changing on the frontend
const region = 1;
const pagesByPos = _.keyBy(pages.filter((p) => !p.review), (page) => page.position);
const defaultPageState = _.mapValues(pagesByPos, () => NOT_STARTED);

function ActivityReport({ match, user, location }) {
  const { params: { currentPage, activityReportId } } = match;
  const history = useHistory();
  const [error, updateError] = useState();
  const [loading, updateLoading] = useState(true);
  const [formData, updateFormData] = useState();
  const [initialAdditionalData, updateAdditionalData] = useState({});
  const [approvingManager, updateApprovingManager] = useState(false);
  const [editable, updateEditable] = useState(false);
  const [initialLastUpdated, updateInitialLastUpdated] = useState();
  const reportId = useRef();

  const showLastUpdatedTime = (location.state && location.state.showLastUpdatedTime) || false;

  useEffect(() => {
    // Clear history state once mounted and activityReportId changes. This prevents someone from
    // seeing a save message if they refresh the page after creating a new report.
    history.replace();
  }, [activityReportId, history]);

  useEffect(() => {
    const fetch = async () => {
      try {
        updateLoading(true);

        const apiCalls = [
          getRecipients(),
          getCollaborators(region),
          getApprovers(region),
        ];

        if (activityReportId !== 'new') {
          apiCalls.push(getReport(activityReportId));
        } else {
          apiCalls.push(
            Promise.resolve({ ...defaultValues, pageState: defaultPageState, userId: user.id }),
          );
        }

        const [recipients, collaborators, approvers, report] = await Promise.all(apiCalls);

        reportId.current = activityReportId;

        const isCollaborator = report.collaborators
          && report.collaborators.find((u) => u.id === user.id);
        const isAuthor = report.userId === user.id;
        const canWriteReport = (isCollaborator || isAuthor)
          && (report.status === REPORT_STATUSES.DRAFT
              || report.status === REPORT_STATUSES.NEEDS_ACTION);

        updateAdditionalData({ recipients, collaborators, approvers });
        updateFormData(report);
        updateApprovingManager(report.approvingManagerId === user.id);
        updateEditable(canWriteReport);

        if (showLastUpdatedTime) {
          updateInitialLastUpdated(moment(report.updatedAt));
        }

        updateError();
      } catch (e) {
        updateError('Unable to load activity report');
      } finally {
        updateLoading(false);
      }
    };
    fetch();
  }, [activityReportId, user.id, showLastUpdatedTime]);

  if (loading) {
    return (
      <div>
        loading...
      </div>
    );
  }

  if (error) {
    return (
      <Alert type="error">
        {error}
      </Alert>
    );
  }

  if (!editable && currentPage !== 'review') {
    return (
      <Redirect push to={`/activity-reports/${activityReportId}/review`} />
    );
  }

  if (!currentPage) {
    return (
      <Redirect push to={`/activity-reports/${activityReportId}/activity-summary`} />
    );
  }

  const updatePage = (position) => {
    const page = pages.find((p) => p.position === position);
    const state = {};
    if (activityReportId === 'new' && reportId.current !== 'new') {
      state.showLastUpdatedTime = true;
    }
    history.replace(`/activity-reports/${reportId.current}/${page.path}`, state);
  };

  const onSave = async (data) => {
    const { activityRecipientType, activityRecipients } = data;
    let updatedReport = false;
<<<<<<< HEAD
    if (reportId.current === 'new') {
      if (activityRecipientType && activityRecipients && activityRecipients.length > 0) {
        const savedReport = await createReport({ ...data, regionId: region }, {});
        reportId.current = savedReport.id;
        updatedReport = false;
=======
    if (canWrite) {
      if (reportId.current === 'new') {
        if (activityRecipientType && activityRecipients && activityRecipients.length > 0) {
          const savedReport = await createReport({ ...data, regionId: region }, {});
          reportId.current = savedReport.id;
          const current = pages.find((p) => p.path === currentPage);
          updatePage(current.position);
          updatedReport = false;
        }
      } else {
        await saveReport(reportId.current, data, {});
        updatedReport = true;
>>>>>>> f3220f70
      }
    } else {
      await saveReport(reportId.current, data, {});
      updatedReport = true;
    }
<<<<<<< HEAD

    if (newIndex) {
      updatePage(newIndex);
    }

=======
>>>>>>> f3220f70
    return updatedReport;
  };

  const onFormSubmit = async (data) => {
    const report = await submitReport(reportId.current, data);
    updateFormData(report);
    updateEditable(false);
  };

  const onReview = async (data) => {
    const report = await reviewReport(reportId.current, data);
    updateFormData(report);
  };

<<<<<<< HEAD
  const onResetToDraft = async () => {
    const report = await resetToDraft(reportId.current);
    updateFormData(report);
    updateEditable(true);
  };
=======
  const reportCreator = { name: user.name, role: user.role };
>>>>>>> f3220f70

  return (
    <div className="smart-hub-activity-report">
      <Helmet titleTemplate="%s - Activity Report - TTA Smart Hub" defaultTitle="TTA Smart Hub - Activity Report" />
      <Grid row className="flex-justify">
        <Grid col="auto">
          <h1 className="new-activity-report">New activity report for Region 14</h1>
        </Grid>
        <Grid col="auto" className="flex-align-self-center">
          {formData.status && (
            <div className="smart-hub-status-label bg-gray-5 padding-x-2 padding-y-105 font-sans-md text-bold">{formData.status}</div>
          )}
        </Grid>
      </Grid>
      <Navigator
<<<<<<< HEAD
        editable={editable}
=======
        updatePage={updatePage}
        reportCreator={reportCreator}
>>>>>>> f3220f70
        initialLastUpdated={initialLastUpdated}
        reportId={reportId.current}
        currentPage={currentPage}
        additionalData={initialAdditionalData}
        formData={formData}
        updateFormData={updateFormData}
        pages={pages}
        onFormSubmit={onFormSubmit}
        onSave={onSave}
        onResetToDraft={onResetToDraft}
        approvingManager={approvingManager}
        onReview={onReview}
      />
    </div>
  );
}

ActivityReport.propTypes = {
  match: ReactRouterPropTypes.match.isRequired,
  location: ReactRouterPropTypes.location.isRequired,
  user: PropTypes.shape({
    id: PropTypes.number,
    name: PropTypes.string,
    role: PropTypes.string,
  }).isRequired,
};

export default ActivityReport;<|MERGE_RESOLUTION|>--- conflicted
+++ resolved
@@ -169,6 +169,10 @@
   }
 
   const updatePage = (position) => {
+    if (!editable) {
+      return;
+    }
+
     const page = pages.find((p) => p.position === position);
     const state = {};
     if (activityReportId === 'new' && reportId.current !== 'new') {
@@ -180,39 +184,18 @@
   const onSave = async (data) => {
     const { activityRecipientType, activityRecipients } = data;
     let updatedReport = false;
-<<<<<<< HEAD
     if (reportId.current === 'new') {
       if (activityRecipientType && activityRecipients && activityRecipients.length > 0) {
         const savedReport = await createReport({ ...data, regionId: region }, {});
         reportId.current = savedReport.id;
+        const current = pages.find((p) => p.path === currentPage);
+        updatePage(current.position);
         updatedReport = false;
-=======
-    if (canWrite) {
-      if (reportId.current === 'new') {
-        if (activityRecipientType && activityRecipients && activityRecipients.length > 0) {
-          const savedReport = await createReport({ ...data, regionId: region }, {});
-          reportId.current = savedReport.id;
-          const current = pages.find((p) => p.path === currentPage);
-          updatePage(current.position);
-          updatedReport = false;
-        }
-      } else {
-        await saveReport(reportId.current, data, {});
-        updatedReport = true;
->>>>>>> f3220f70
       }
     } else {
       await saveReport(reportId.current, data, {});
       updatedReport = true;
     }
-<<<<<<< HEAD
-
-    if (newIndex) {
-      updatePage(newIndex);
-    }
-
-=======
->>>>>>> f3220f70
     return updatedReport;
   };
 
@@ -227,15 +210,13 @@
     updateFormData(report);
   };
 
-<<<<<<< HEAD
   const onResetToDraft = async () => {
     const report = await resetToDraft(reportId.current);
     updateFormData(report);
     updateEditable(true);
   };
-=======
+
   const reportCreator = { name: user.name, role: user.role };
->>>>>>> f3220f70
 
   return (
     <div className="smart-hub-activity-report">
@@ -251,12 +232,9 @@
         </Grid>
       </Grid>
       <Navigator
-<<<<<<< HEAD
         editable={editable}
-=======
         updatePage={updatePage}
         reportCreator={reportCreator}
->>>>>>> f3220f70
         initialLastUpdated={initialLastUpdated}
         reportId={reportId.current}
         currentPage={currentPage}
