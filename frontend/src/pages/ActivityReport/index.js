--- conflicted
+++ resolved
@@ -145,14 +145,11 @@
   );
   const [showValidationErrors, updateShowValidationErrors] = useState(false);
   const [errorMessage, updateErrorMessage] = useState();
-<<<<<<< HEAD
   // this attempts to track whether or not we're online
   // (or at least, if the backend is responding)
   const [connectionActive, setConnectionActive] = useState(true);
 
-=======
   const [creatorNameWithRole, updateCreatorRoleWithName] = useState('');
->>>>>>> 86073c68
   const reportId = useRef();
 
   const showLastUpdatedTime = (location.state && location.state.showLastUpdatedTime) || false;
@@ -222,7 +219,6 @@
           && (report.calculatedStatus === REPORT_STATUSES.DRAFT
             || report.calculatedStatus === REPORT_STATUSES.NEEDS_ACTION);
         updateAdditionalData({ recipients, collaborators, availableApprovers });
-<<<<<<< HEAD
 
         let shouldUpdateFromNetwork = true;
 
@@ -240,10 +236,8 @@
         if (shouldUpdateFromNetwork) {
           updateFormData({ ...formData, ...report });
         }
-=======
+
         updateCreatorRoleWithName(report.creatorNameWithRole);
-        updateFormData(report);
->>>>>>> 86073c68
 
         // ***Determine if the current user matches any of the approvers for this activity report.
         // If author or collab and the report is in EDIT state we are NOT currently an approver.
@@ -357,54 +351,29 @@
         reportId.current = savedReport.id;
         window.history.replaceState(null, null, `/activity-reports/${savedReport.id}/${currentPage}`);
         setConnectionActive(true);
+        updateCreatorRoleWithName(savedReport.creatorNameWithRole);
       } else {
         // if it isn't a new report, we compare it to the last response from the backend (formData)
         // and pass only the updated to save report
         const updatedFields = findWhatsChanged(data, formData);
-        await saveReport(reportId.current, { ...updatedFields, approverUserIds: approverIds }, {});
+        const updatedReport = await saveReport(
+          reportId.current, { ...updatedFields, approverUserIds: approverIds }, {},
+        );
         setConnectionActive(true);
+        updateCreatorRoleWithName(updatedReport.creatorNameWithRole);
       }
-<<<<<<< HEAD
     } catch (e) {
       setConnectionActive(false);
-=======
-      const savedReport = await createReport(
-        {
-          ...fields,
-          startDate: startDateToSave,
-          endDate: endDateToSave,
-          regionId: formData.regionId,
-          approverUserIds: approverIds,
-        },
-      );
-
-      reportId.current = savedReport.id;
-      window.history.replaceState(null, null, `/activity-reports/${savedReport.id}/${currentPage}`);
-    } else {
-      // if it isn't a new report, we compare it to the last response from the backend (formData)
-      // and pass only the updated to save report
-      const updatedFields = findWhatsChanged(data, formData);
-      const updatedReport = await saveReport(
-        reportId.current, { ...updatedFields, approverUserIds: approverIds },
-        {},
-      );
-      updateCreatorRoleWithName(updatedReport.creatorNameWithRole);
->>>>>>> 86073c68
     }
   };
 
   const onFormSubmit = async (data) => {
     const approverIds = data.approvers.map((a) => a.User.id);
-<<<<<<< HEAD
-    const reportToSubmit = { additionalNotes: data.additionalNotes, approverUserIds: approverIds };
-
-=======
     const reportToSubmit = {
       additionalNotes: data.additionalNotes,
       approverUserIds: approverIds,
       creatorRole: data.creatorRole,
     };
->>>>>>> 86073c68
     const response = await submitReport(reportId.current, reportToSubmit);
 
     updateFormData(
