/*
  Activity report. Makes use of the navigator to split the long form into
  multiple pages. Each "page" is defined in the `./Pages` directory.
*/
import React, {
  useState, useEffect, useRef, useContext,
} from 'react';
import PropTypes from 'prop-types';
import {
  keyBy, mapValues, startCase, isEqual,
} from 'lodash';
import { Helmet } from 'react-helmet';
import ReactRouterPropTypes from 'react-router-prop-types';
import { useHistory, Redirect } from 'react-router-dom';
import { Alert, Grid } from '@trussworks/react-uswds';
import useDeepCompareEffect from 'use-deep-compare-effect';
import moment from 'moment';
import pages from './Pages';
import Navigator from '../../components/Navigator';

import './index.scss';
import { NOT_STARTED } from '../../components/Navigator/constants';
import {
  REPORT_STATUSES,
  DECIMAL_BASE,
  LOCAL_STORAGE_DATA_KEY,
  LOCAL_STORAGE_ADDITIONAL_DATA_KEY,
  LOCAL_STORAGE_EDITABLE_KEY,
  DATE_DISPLAY_FORMAT,
  DATEPICKER_VALUE_FORMAT,
} from '../../Constants';
import { getRegionWithReadWrite } from '../../permissions';
import useARLocalStorage from '../../hooks/useARLocalStorage';

import {
  submitReport,
  saveReport,
  getReport,
  getRecipients,
  createReport,
  getCollaborators,
  getApprovers,
  reviewReport,
  resetToDraft,
} from '../../fetchers/activityReports';
import useLocalStorage from '../../hooks/useLocalStorage';
import NetworkContext, { isOnlineMode } from '../../NetworkContext';
import { HTTPError } from '../../fetchers';
import UserContext from '../../UserContext';

const defaultValues = {
  ECLKCResourcesUsed: [{ value: '' }],
  activityRecipientType: '',
  activityRecipients: [],
  activityType: [],
  additionalNotes: null,
  files: [],
  collaborators: [],
  activityReportCollaborators: [],
  context: '',
  deliveryMethod: null,
  duration: '',
  endDate: null,
  goals: [],
  recipientNextSteps: [{ id: null, note: '' }],
  recipients: [],
  nonECLKCResourcesUsed: [{ value: '' }],
  numberOfParticipants: null,
  objectivesWithoutGoals: [],
  otherResources: [],
  participantCategory: '',
  participants: [],
  reason: [],
  requester: '',
  specialistNextSteps: [{ id: null, note: '' }],
  startDate: null,
  calculatedStatus: REPORT_STATUSES.DRAFT,
  targetPopulations: [],
  topics: [],
  approvers: [],
};

const pagesByPos = keyBy(pages.filter((p) => !p.review), (page) => page.position);
const defaultPageState = mapValues(pagesByPos, () => NOT_STARTED);

export function cleanupLocalStorage(id, replacementKey) {
  try {
    if (replacementKey) {
      window.localStorage.setItem(
        LOCAL_STORAGE_DATA_KEY(replacementKey),
        window.localStorage.getItem(LOCAL_STORAGE_DATA_KEY(id)),
      );
      window.localStorage.setItem(
        LOCAL_STORAGE_EDITABLE_KEY(replacementKey),
        window.localStorage.getItem(LOCAL_STORAGE_EDITABLE_KEY(id)),
      );
      window.localStorage.setItem(
        LOCAL_STORAGE_ADDITIONAL_DATA_KEY(replacementKey),
        window.localStorage.getItem(LOCAL_STORAGE_ADDITIONAL_DATA_KEY(id)),
      );
    }

    window.localStorage.removeItem(LOCAL_STORAGE_DATA_KEY(id));
    window.localStorage.removeItem(LOCAL_STORAGE_ADDITIONAL_DATA_KEY(id));
    window.localStorage.removeItem(LOCAL_STORAGE_EDITABLE_KEY(id));
  } catch (e) {
    // eslint-disable-next-line no-console
    console.warn('Local storage may not be available: ', e);
  }
}

function setConnectionActiveWithError(e, setConnectionActive) {
  let connection = false;
  // if we get an "unauthorized" or "not found" responce back from the API, we DON'T
  // display the "network is unavailable" message
  if (e instanceof HTTPError && [403, 404].includes(e.status)) {
    connection = true;
  }
  setConnectionActive(connection);
  return connection;
}

/**
 * compares two objects using lodash "isEqual" and returns the difference
 * @param {*} object
 * @param {*} base
 * @returns {} containing any new keys/values
 */
export const findWhatsChanged = (object, base) => {
  function reduction(accumulator, current) {
    if (current === 'startDate' || current === 'endDate') {
      if (!object[current] || !moment(object[current], 'MM/DD/YYYY').isValid()) {
        accumulator[current] = null;
        return accumulator;
      }
    }

    if (current === 'creatorRole' && !object[current]) {
      accumulator[current] = null;
      return accumulator;
    }

    // this block intends to fix an issue where multi recipients are removed from a report
    // after goals have been saved we pass up the removed recipients so that their specific links
    // to the activity report/goals will be severed on the backend
    if (current === 'activityRecipients' && !isEqual(base[current], object[current])) {
      // eslint-disable-next-line max-len
      const grantIds = object.activityRecipients.map((activityRecipient) => activityRecipient.activityRecipientId);
      // eslint-disable-next-line max-len
      accumulator.recipientsWhoHaveGoalsThatShouldBeRemoved = base.activityRecipients.filter((baseData) => (
        !grantIds.includes(baseData.activityRecipientId)
      )).map((activityRecipient) => activityRecipient.activityRecipientId);

      // if we change activity recipients we should always ship the goals up as well
      // we do hit recipients first, so if they were somehow both changed before the API was hit
      // (unlikely since they are on different parts of the form)
      // the goals that were changed would overwrite the next line
      accumulator.goals = base.goals.map((goal) => ({ ...goal, grantIds }));
    }

    if (!isEqual(base[current], object[current])) {
      accumulator[current] = object[current];
    }

    return accumulator;
  }

  // we sort these so they traverse in a particular order
  // (ActivityRecipients before goals, in particular)
  return Object.keys(object).sort().reduce(reduction, {});
};

export const unflattenResourcesUsed = (array) => {
  if (!array) {
    return [];
  }

  return array.map((value) => ({ value }));
};

/**
 * Goals created are editable until the report is loaded again. The report used to
 * not update freshly created goals with their DB id once saved, but this caused
 * any additional updates to create a brand new goal instead of updating the old goal.
 * We now use the goal created in the DB. However this means we no longer know if the
 * goal should be editable or not, since it was loaded from the DB. This method takes
 * the list of newly created goals and grabs their names, placed in the `editableGoals`
 * variable. Then all goals returned form the API (the report object passed into this
 * method) have their name compared against the list of fresh goals. The UI then uses
 * the `new` property to determine if a goal should be editable or not.
 * @param {*} report the freshly updated report
 * @returns {function} function that can be used by `setState` to update
 * formData
 */
export const updateGoals = (report) => (oldFormData) => {
  const oldGoals = oldFormData.goals || [];
  const newGoals = report.goals || [];

  const goalsThatUsedToBeNew = oldGoals.filter((goal) => goal.new);
  const goalsFreshlySavedInDB = goalsThatUsedToBeNew.map((goal) => goal.name);
  const goals = newGoals.map((goal) => {
    const goalEditable = goalsFreshlySavedInDB.includes(goal.name);
    return {
      ...goal,
      new: goalEditable,
    };
  });
  return { ...oldFormData, goals, objectivesWithoutGoals: report.objectivesWithoutGoals };
};

function ActivityReport({
  match, location, region,
}) {
  const { params: { currentPage, activityReportId } } = match;

  const history = useHistory();
  const [error, updateError] = useState();
  const [loading, updateLoading] = useState(true);

  const [lastSaveTime, updateLastSaveTime] = useState(null);

  const [formData, updateFormData, localStorageAvailable] = useARLocalStorage(
    LOCAL_STORAGE_DATA_KEY(activityReportId), null,
  );

  // retrieve the last time the data was saved to local storage
  const savedToStorageTime = formData ? formData.savedToStorageTime : null;

  const [initialAdditionalData, updateAdditionalData] = useLocalStorage(
    LOCAL_STORAGE_ADDITIONAL_DATA_KEY(activityReportId), {
      recipients: {
        grants: [],
        otherEntities: [],
      },
      collaborators: [],
      availableApprovers: [],
    },
  );
  const [isApprover, updateIsApprover] = useState(false);
  // If the user is one of the approvers on this report and is still pending approval.
  const [isPendingApprover, updateIsPendingApprover] = useState(false);
  const [editable, updateEditable] = useLocalStorage(
    LOCAL_STORAGE_EDITABLE_KEY(activityReportId), (activityReportId === 'new'), currentPage !== 'review',
  );

  const [showValidationErrors, updateShowValidationErrors] = useState(false);
  const [errorMessage, updateErrorMessage] = useState();
  // this attempts to track whether or not we're online
  // (or at least, if the backend is responding)
  const [connectionActive, setConnectionActive] = useState(true);

  const [creatorNameWithRole, updateCreatorRoleWithName] = useState('');
  const reportId = useRef();
  const { user } = useContext(UserContext);

  const showLastUpdatedTime = (
    location.state && location.state.showLastUpdatedTime && connectionActive
  ) || false;

  useEffect(() => {
    // Clear history state once mounted and activityReportId changes. This prevents someone from
    // seeing a save message if they refresh the page after creating a new report.
    history.replace();
  }, [activityReportId, history]);

  const convertGoalsToFormData = (goals, grantIds) => goals.map((goal) => ({ ...goal, grantIds }));

  const convertObjectivesWithoutGoalsToFormData = (
    objectives, recipientIds,
<<<<<<< HEAD
  ) => objectives.reduce(
    (os, objective) => {
      const exists = os.find((o) => (
        o.title === objective.title
      ));

      if (exists) {
        exists.recipientIds = recipientIds;
        exists.ids = [...exists.ids, objective.id];
        return os;
      }

      return [...os, {
        ...objective,
        ids: [objective.id],
        recipientIds,
        ttaProvided: objective.ActivityReportObjective.ttaProvided,
      }];
    },
    [],
  );
=======
  ) => objectives.map((objective) => ({
    ...objective,
    recipientIds,
  }));
>>>>>>> b6a45c52

  const convertReportToFormData = (fetchedReport) => {
    let grantIds = [];
    let otherEntities = [];
    if (fetchedReport.activityRecipientType === 'recipient' && fetchedReport.activityRecipients) {
      grantIds = fetchedReport.activityRecipients.map(({ id }) => id);
    } else {
      otherEntities = fetchedReport.activityRecipients.map(({ id }) => id);
    }

<<<<<<< HEAD
=======
    const activityRecipients = fetchedReport.activityRecipients.map((ar) => ({
      activityRecipientId: ar.id,
      name: ar.name,
    }));

>>>>>>> b6a45c52
    const goals = convertGoalsToFormData(fetchedReport.goalsAndObjectives, grantIds);
    const objectivesWithoutGoals = convertObjectivesWithoutGoalsToFormData(
      fetchedReport.objectivesWithoutGoals, otherEntities,
    );
    const ECLKCResourcesUsed = unflattenResourcesUsed(fetchedReport.ECLKCResourcesUsed);
    const nonECLKCResourcesUsed = unflattenResourcesUsed(fetchedReport.nonECLKCResourcesUsed);
    const endDate = fetchedReport.endDate ? moment(fetchedReport.endDate, DATEPICKER_VALUE_FORMAT).format(DATE_DISPLAY_FORMAT) : '';
    const startDate = fetchedReport.startDate ? moment(fetchedReport.startDate, DATEPICKER_VALUE_FORMAT).format(DATE_DISPLAY_FORMAT) : '';
    return {
      ...fetchedReport,
<<<<<<< HEAD
=======
      activityRecipients,
>>>>>>> b6a45c52
      ECLKCResourcesUsed,
      nonECLKCResourcesUsed,
      goals,
      endDate,
      startDate,
      objectivesWithoutGoals,
    };
  };

  // cleanup local storage if the report has been submitted or approved
  useEffect(() => {
    if (formData
      && (formData.calculatedStatus === REPORT_STATUSES.APPROVED
      || formData.calculatedStatus === REPORT_STATUSES.SUBMITTED)
    ) {
      cleanupLocalStorage(activityReportId);
    }
  }, [activityReportId, formData]);

  const userHasOneRole = user && user.role && user.role.length === 1;

  useDeepCompareEffect(() => {
    const fetch = async () => {
      let report;

      try {
        updateLoading(true);
        reportId.current = activityReportId;

        if (activityReportId !== 'new') {
          const fetchedReport = await getReport(activityReportId);
          report = convertReportToFormData(fetchedReport);
        } else {
          report = {
            ...defaultValues,
            creatorRole: userHasOneRole ? user.role[0] : null,
            pageState: defaultPageState,
            userId: user.id,
            regionId: region || getRegionWithReadWrite(user),
          };
        }
        const apiCalls = [
          getRecipients(report.regionId),
          getCollaborators(report.regionId),
          getApprovers(report.regionId),
        ];

        const [recipients, collaborators, availableApprovers] = await Promise.all(apiCalls);

        const isCollaborator = report.activityReportCollaborators
          && report.activityReportCollaborators.find((u) => u.userId === user.id);

        const isAuthor = report.userId === user.id;

        // The report can be edited if its in draft OR needs_action state.

        const isMatchingApprover = report.approvers.filter((a) => a.User && a.User.id === user.id);

        const canWriteAsCollaboratorOrAuthor = (isCollaborator || isAuthor)
        && (report.calculatedStatus === REPORT_STATUSES.DRAFT
          || report.calculatedStatus === REPORT_STATUSES.NEEDS_ACTION);

        const canWriteAsApprover = (isMatchingApprover && isMatchingApprover.length > 0 && (
          report.calculatedStatus === REPORT_STATUSES.SUBMITTED)
        );

        updateAdditionalData({
          recipients: recipients || {
            grants: [],
            otherEntities: [],
          },
          collaborators: collaborators || [],
          availableApprovers: availableApprovers || [],
        });

        let shouldUpdateFromNetwork = true;

        // this if statement compares the "saved to storage time" and the
        // time retrieved from the network (report.updatedAt)
        // and whichever is newer "wins"

        if (formData && savedToStorageTime) {
          const updatedAtFromNetwork = moment(report.updatedAt);
          const updatedAtFromLocalStorage = moment(savedToStorageTime);
          if (updatedAtFromNetwork.isValid() && updatedAtFromLocalStorage.isValid()) {
            const storageIsNewer = updatedAtFromLocalStorage.isAfter(updatedAtFromNetwork);
            if (storageIsNewer && formData.calculatedStatus === REPORT_STATUSES.DRAFT) {
              shouldUpdateFromNetwork = false;
            }
          }
        }

        //
        if (shouldUpdateFromNetwork && activityReportId !== 'new') {
          updateFormData({ ...formData, ...report }, true);
        } else {
          updateFormData({ ...report, ...formData }, true);
        }

        updateCreatorRoleWithName(report.creatorNameWithRole);

        // Determine if the current user matches any of the approvers for this activity report.
        // If author or collab and the report is in EDIT state we are NOT currently an approver.

        if (isMatchingApprover && isMatchingApprover.length > 0) {
          // This user is an approver on the report.
          updateIsApprover(true);

          // This user is a approver on the report and has a pending approval.
          if (isMatchingApprover[0].status === null || isMatchingApprover[0].status === 'pending') {
            updateIsPendingApprover(true);
          }
        }

        // if a report has been marked as need action or approved by any approver, it can no longer
        // be edited even by an approver
        const approverHasMarkedReport = report.approvers.some((approver) => (
          approver.status === REPORT_STATUSES.APPROVED
        ));

        const canWriteReport = canWriteAsCollaboratorOrAuthor
          || (
            canWriteAsApprover
             && !approverHasMarkedReport
          );

        updateEditable(canWriteReport);

        if (showLastUpdatedTime) {
          updateLastSaveTime(moment(report.updatedAt));
        }

        updateError();
      } catch (e) {
        const connection = setConnectionActiveWithError(e, setConnectionActive);
        const networkErrorMessage = (
          <>
            {/* eslint-disable-next-line max-len */}
            There&rsquo;s an issue with your connection. Some sections of this form may not load correctly.
            <br />
            Your work is saved on this computer. If you continue to have problems,
            {' '}
            <a href="https://app.smartsheetgov.com/b/form/f0b4725683f04f349a939bd2e3f5425a">contact us</a>
            .
          </>
        );
        const errorMsg = !connection ? networkErrorMessage : <>Unable to load activity report</>;
        updateError(errorMsg);
        // If the error was caused by an invalid region, we need a way to communicate that to the
        // component so we can redirect the user. We can do this by updating the form data
        if (report && parseInt(report.regionId, DECIMAL_BASE) === -1) {
          updateFormData({ regionId: report.regionId }, true);
        }

        if (formData === null && !connection) {
          updateFormData({ ...defaultValues, pageState: defaultPageState }, true);
        }
      } finally {
        updateLoading(false);
      }
    };
    fetch();
  }, [activityReportId, user, showLastUpdatedTime, region]);

  if (loading) {
    return (
      <div>
        loading...
      </div>
    );
  }

  // If no region was able to be found, we will re-reoute user to the main page
  // FIXME: when re-routing user show a message explaining what happened
  if (formData && parseInt(formData.regionId, DECIMAL_BASE) === -1) {
    return <Redirect to="/" />;
  }

  // This error message is a catch all assuming that the network storage is working
  if (error && !formData) {
    return (
      <Alert type="error">
        {error}
      </Alert>
    );
  }

  if (connectionActive && !editable && currentPage !== 'review') {
    return (
      <Redirect push to={`/activity-reports/${activityReportId}/review`} />
    );
  }

  if (!currentPage && editable && isPendingApprover) {
    return (
      <Redirect push to={`/activity-reports/${activityReportId}/review`} />
    );
  }

  if (!currentPage) {
    return (
      <Redirect push to={`/activity-reports/${activityReportId}/activity-summary`} />
    );
  }

  const updatePage = (position) => {
    if (!editable) {
      return;
    }

    const state = {};
    if (activityReportId === 'new' && reportId.current !== 'new') {
      state.showLastUpdatedTime = true;
    }

    const page = pages.find((p) => p.position === position);
    history.push(`/activity-reports/${reportId.current}/${page.path}`, state);
  };

  const onSave = async (data) => {
    const approverIds = data.approvers.map((a) => a.User.id);
    try {
      if (reportId.current === 'new') {
        const { startDate, endDate, ...fields } = data;
        let startDateToSave = startDate;
        if (startDateToSave === 'Invalid date' || startDateToSave === '' || !moment(startDateToSave, 'MM/DD/YYYY').isValid()) {
          startDateToSave = null;
        }

        let endDateToSave = endDate;
        if (endDateToSave === 'Invalid date' || endDateToSave === '' || !moment(endDateToSave, 'MM/DD/YYYY').isValid()) {
          endDateToSave = null;
        }
        const savedReport = await createReport(
          {
            ...fields,
            startDate: startDateToSave,
            endDate: endDateToSave,
            regionId: formData.regionId,
            approverUserIds: approverIds,
          },
        );

        if (!savedReport) {
          throw new Error('Report not found');
        }

        reportId.current = savedReport.id;

        cleanupLocalStorage('new', savedReport.id);

        window.history.replaceState(null, null, `/activity-reports/${savedReport.id}/${currentPage}`);

        setConnectionActive(true);
        updateCreatorRoleWithName(savedReport.creatorNameWithRole);
      } else {
        // if it isn't a new report, we compare it to the last response from the backend (formData)
        // and pass only the updated to save report
        const creatorRole = !data.creatorRole && userHasOneRole ? user.role[0] : data.creatorRole;
        const updatedFields = findWhatsChanged({ ...data, creatorRole }, formData);
        const updatedReport = await saveReport(
          reportId.current, { ...updatedFields, approverUserIds: approverIds }, {},
        );
        setConnectionActive(true);
        updateCreatorRoleWithName(updatedReport.creatorNameWithRole);
      }
    } catch (e) {
      setConnectionActiveWithError(error, setConnectionActive);
    }
  };

  const onFormSubmit = async (data) => {
    const approverIds = data.approvers.map((a) => a.User.id);
    const reportToSubmit = {
      additionalNotes: data.additionalNotes,
      approverUserIds: approverIds,
      creatorRole: data.creatorRole,
    };
    const response = await submitReport(reportId.current, reportToSubmit);

    updateFormData(
      {
        ...formData,
        calculatedStatus: response.calculatedStatus,
        approvers: response.approvers,
      },
      true,
    );
    updateEditable(false);

    cleanupLocalStorage(activityReportId);
  };

  const onReview = async (data) => {
    await reviewReport(reportId.current, { note: data.note, status: data.status });
  };

  const onResetToDraft = async () => {
    const fetchedReport = await resetToDraft(reportId.current);
    const report = convertReportToFormData(fetchedReport);
    updateFormData(report, true);
    updateEditable(true);
  };

  const reportCreator = { name: user.name, role: user.role };
  const tagClass = formData.calculatedStatus === REPORT_STATUSES.APPROVED ? 'smart-hub--tag-approved' : '';

  const author = creatorNameWithRole ? (
    <>
      <hr />
      <p>
        <strong>Creator:</strong>
        {' '}
        {creatorNameWithRole}
      </p>

    </>
  ) : null;

  return (
    <div className="smart-hub-activity-report">
      { error
      && (
      <Alert type="warning">
        {error}
      </Alert>
      )}
      <Helmet titleTemplate="%s - Activity Report - TTA Hub" defaultTitle="TTA Hub - Activity Report" />
      <Grid row className="flex-justify">
        <Grid col="auto">
          <div className="margin-top-3 margin-bottom-5">
            <h1 className="font-serif-2xl text-bold line-height-serif-2 margin-0">
              Activity report for Region
              {' '}
              {formData.regionId}
            </h1>
            {author}
          </div>
        </Grid>
        <Grid col="auto" className="flex-align-self-center">
          {formData.calculatedStatus && (
            <div className={`${tagClass} smart-hub-status-label bg-gray-5 padding-x-2 padding-y-105 font-sans-md text-bold`}>{startCase(formData.calculatedStatus)}</div>
          )}
        </Grid>
      </Grid>
      <NetworkContext.Provider value={
        {
          connectionActive: isOnlineMode && connectionActive,
          localStorageAvailable,
        }
      }
      >
        <Navigator
          key={currentPage}
          editable={editable}
          updatePage={updatePage}
          reportCreator={reportCreator}
          showValidationErrors={showValidationErrors}
          updateShowValidationErrors={updateShowValidationErrors}
          lastSaveTime={lastSaveTime}
          updateLastSaveTime={updateLastSaveTime}
          reportId={reportId.current}
          currentPage={currentPage}
          additionalData={initialAdditionalData}
          formData={formData}
          updateFormData={updateFormData}
          pages={pages}
          onFormSubmit={onFormSubmit}
          onSave={onSave}
          onResetToDraft={onResetToDraft}
          isApprover={isApprover}
          isPendingApprover={isPendingApprover} // is an approver and is pending their approval.
          onReview={onReview}
          errorMessage={errorMessage}
          updateErrorMessage={updateErrorMessage}
          savedToStorageTime={savedToStorageTime}
        />
      </NetworkContext.Provider>
    </div>
  );
}

ActivityReport.propTypes = {
  match: ReactRouterPropTypes.match.isRequired,
  location: ReactRouterPropTypes.location.isRequired,
  region: PropTypes.number,
};

ActivityReport.defaultProps = {
  region: undefined,
};

export default ActivityReport;<|MERGE_RESOLUTION|>--- conflicted
+++ resolved
@@ -267,34 +267,10 @@
 
   const convertObjectivesWithoutGoalsToFormData = (
     objectives, recipientIds,
-<<<<<<< HEAD
-  ) => objectives.reduce(
-    (os, objective) => {
-      const exists = os.find((o) => (
-        o.title === objective.title
-      ));
-
-      if (exists) {
-        exists.recipientIds = recipientIds;
-        exists.ids = [...exists.ids, objective.id];
-        return os;
-      }
-
-      return [...os, {
-        ...objective,
-        ids: [objective.id],
-        recipientIds,
-        ttaProvided: objective.ActivityReportObjective.ttaProvided,
-      }];
-    },
-    [],
-  );
-=======
   ) => objectives.map((objective) => ({
     ...objective,
     recipientIds,
   }));
->>>>>>> b6a45c52
 
   const convertReportToFormData = (fetchedReport) => {
     let grantIds = [];
@@ -305,14 +281,11 @@
       otherEntities = fetchedReport.activityRecipients.map(({ id }) => id);
     }
 
-<<<<<<< HEAD
-=======
     const activityRecipients = fetchedReport.activityRecipients.map((ar) => ({
       activityRecipientId: ar.id,
       name: ar.name,
     }));
 
->>>>>>> b6a45c52
     const goals = convertGoalsToFormData(fetchedReport.goalsAndObjectives, grantIds);
     const objectivesWithoutGoals = convertObjectivesWithoutGoalsToFormData(
       fetchedReport.objectivesWithoutGoals, otherEntities,
@@ -323,10 +296,7 @@
     const startDate = fetchedReport.startDate ? moment(fetchedReport.startDate, DATEPICKER_VALUE_FORMAT).format(DATE_DISPLAY_FORMAT) : '';
     return {
       ...fetchedReport,
-<<<<<<< HEAD
-=======
       activityRecipients,
->>>>>>> b6a45c52
       ECLKCResourcesUsed,
       nonECLKCResourcesUsed,
       goals,
