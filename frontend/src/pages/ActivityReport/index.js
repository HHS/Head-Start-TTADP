/*
  Activity report. Makes use of the navigator to split the long form into
  multiple pages. Each "page" is defined in the `./Pages` directory.
*/
import React, { useState, useEffect, useRef } from 'react';
import PropTypes from 'prop-types';
import _ from 'lodash';
import { Helmet } from 'react-helmet';
import ReactRouterPropTypes from 'react-router-prop-types';
import { useHistory, Redirect } from 'react-router-dom';
import { Alert, Grid } from '@trussworks/react-uswds';
import moment from 'moment';

import pages from './Pages';
import Navigator from '../../components/Navigator';

import './index.css';
import { NOT_STARTED } from '../../components/Navigator/constants';
import { REPORT_STATUSES } from '../../Constants';
import {
  submitReport,
  saveReport,
  getReport,
  getRecipients,
  createReport,
  getCollaborators,
  getApprovers,
  reviewReport,
} from '../../fetchers/activityReports';

// All new reports will show these two goals
const fakeGoals = [
  {
    name: 'This is the first fake goal. The buttons do not work.',
  },
  {
    name: 'This is the second fake goal. It has text that should wrap to the next line so you can see how the goals component handles long goals.',
  },
];

const defaultValues = {
  deliveryMethod: [],
  activityType: [],
  attachments: [],
  context: '',
  collaborators: [],
  duration: '',
  endDate: null,
  grantees: [],
  numberOfParticipants: '',
  participantCategory: '',
  participants: [],
  programTypes: [],
  reason: [],
  requester: '',
  resourcesUsed: '',
  startDate: null,
  targetPopulations: [],
  topics: [],
  approvingManagerId: null,
  additionalNotes: null,
  goals: fakeGoals,
  status: REPORT_STATUSES.DRAFT,
};

// FIXME: default region until we have a way of changing on the frontend
const region = 1;
const pagesByPos = _.keyBy(pages.filter((p) => !p.review), (page) => page.position);
const defaultPageState = _.mapValues(pagesByPos, () => NOT_STARTED);

function ActivityReport({ match, user, location }) {
  const { params: { currentPage, activityReportId } } = match;
  const history = useHistory();
  const [error, updateError] = useState();
  const [loading, updateLoading] = useState(true);
  const [formData, updateFormData] = useState();
  const [initialAdditionalData, updateAdditionalData] = useState({});
  const [approvingManager, updateApprovingManager] = useState(false);
  const [canWrite, updateCanWrite] = useState(false);
  const [initialLastUpdated, updateInitialLastUpdated] = useState();
  const reportId = useRef();

  const showLastUpdatedTime = (location.state && location.state.showLastUpdatedTime) || false;

  useEffect(() => {
    // Clear history state once mounted and activityReportId changes. This prevents someone from
    // seeing a save message if they refresh the page after creating a new report.
    history.replace();
  }, [activityReportId, history]);

  useEffect(() => {
    const fetch = async () => {
      try {
        updateLoading(true);

        const apiCalls = [
          getRecipients(),
          getCollaborators(region),
          getApprovers(region),
        ];

        if (activityReportId !== 'new') {
          apiCalls.push(getReport(activityReportId));
        } else {
          apiCalls.push(
            Promise.resolve({ ...defaultValues, pageState: defaultPageState, userId: user.id }),
          );
        }

        const [recipients, collaborators, approvers, report] = await Promise.all(apiCalls);

        reportId.current = activityReportId;

        const isCollaborator = report.collaborators
          && report.collaborators.find((u) => u.id === user.id);
        const isAuthor = report.userId === user.id;
        const canWriteReport = isCollaborator || isAuthor;

        updateAdditionalData({ recipients, collaborators, approvers });
        updateFormData(report);
        updateApprovingManager(report.approvingManagerId === user.id);
        updateCanWrite(canWriteReport);

        if (showLastUpdatedTime) {
          updateInitialLastUpdated(moment(report.updatedAt));
        }

        updateError();
      } catch (e) {
        updateError('Unable to load activity report');
      } finally {
        updateLoading(false);
      }
    };
    fetch();
  }, [activityReportId, user.id, showLastUpdatedTime]);

  if (loading) {
    return (
      <div>
        loading...
      </div>
    );
  }

  if (error) {
    return (
      <Alert type="error">
        {error}
      </Alert>
    );
  }

  if (!currentPage) {
    const defaultPage = formData.status === REPORT_STATUSES.DRAFT ? 'activity-summary' : 'review';
    return (
      <Redirect push to={`/activity-reports/${activityReportId}/${defaultPage}`} />
    );
  }

  const updatePage = (position) => {
    const page = pages.find((p) => p.position === position);
    const state = {};
    if (activityReportId === 'new' && reportId.current !== 'new') {
      state.showLastUpdatedTime = true;
    }
    history.replace(`/activity-reports/${reportId.current}/${page.path}`, state);
  };

  const onSave = async (data, newIndex) => {
    const { activityRecipientType, activityRecipients } = data;
    let updatedReport = false;
    if (canWrite) {
      if (reportId.current === 'new') {
        if (activityRecipientType && activityRecipients && activityRecipients.length > 0) {
          const savedReport = await createReport({ ...data, regionId: region }, {});
          reportId.current = savedReport.id;
          updatedReport = false;
        }
      } else {
        await saveReport(reportId.current, data, {});
        updatedReport = true;
      }
    }

    if (newIndex) {
      updatePage(newIndex);
    }
    return updatedReport;
  };

  const onFormSubmit = async (data) => {
    const report = await submitReport(reportId.current, data);
    updateFormData(report);
  };

  const onReview = async (data) => {
    const report = await reviewReport(reportId.current, data);
    updateFormData(report);
  };

  const reportCreator = { name: user.name, role: user.role };

  return (
    <div className="smart-hub-activity-report">
      <Helmet titleTemplate="%s - Activity Report - TTA Smart Hub" defaultTitle="TTA Smart Hub - Activity Report" />
<<<<<<< HEAD
      <h1 className="font-serif-2xl text-bold line-height-serif-2 margin-top-3 margin-bottom-5">New activity report for Region 14</h1>
=======
      <Grid row className="flex-justify">
        <Grid col="auto">
          <h1 className="new-activity-report">New activity report for Region 14</h1>
        </Grid>
        <Grid col="auto" className="flex-align-self-center">
          {formData.status && (
            <div className="smart-hub-status-label bg-gray-5 padding-x-2 padding-y-105 font-sans-md text-bold">{formData.status}</div>
          )}
        </Grid>
      </Grid>
>>>>>>> a82d5c01
      <Navigator
        reportCreator={reportCreator}
        initialLastUpdated={initialLastUpdated}
        reportId={reportId.current}
        currentPage={currentPage}
        additionalData={initialAdditionalData}
        formData={formData}
        updateFormData={updateFormData}
        pages={pages}
        onFormSubmit={onFormSubmit}
        onSave={onSave}
        approvingManager={approvingManager}
        onReview={onReview}
      />
    </div>
  );
}

ActivityReport.propTypes = {
  match: ReactRouterPropTypes.match.isRequired,
  location: ReactRouterPropTypes.location.isRequired,
  user: PropTypes.shape({
    id: PropTypes.number,
    name: PropTypes.string,
    role: PropTypes.string,
  }).isRequired,
};

export default ActivityReport;<|MERGE_RESOLUTION|>--- conflicted
+++ resolved
@@ -204,12 +204,9 @@
   return (
     <div className="smart-hub-activity-report">
       <Helmet titleTemplate="%s - Activity Report - TTA Smart Hub" defaultTitle="TTA Smart Hub - Activity Report" />
-<<<<<<< HEAD
-      <h1 className="font-serif-2xl text-bold line-height-serif-2 margin-top-3 margin-bottom-5">New activity report for Region 14</h1>
-=======
       <Grid row className="flex-justify">
         <Grid col="auto">
-          <h1 className="new-activity-report">New activity report for Region 14</h1>
+          <h1 className="font-serif-2xl text-bold line-height-serif-2 margin-top-3 margin-bottom-5">New activity report for Region 14</h1>
         </Grid>
         <Grid col="auto" className="flex-align-self-center">
           {formData.status && (
@@ -217,7 +214,6 @@
           )}
         </Grid>
       </Grid>
->>>>>>> a82d5c01
       <Navigator
         reportCreator={reportCreator}
         initialLastUpdated={initialLastUpdated}
