/*
  Activity report. Makes use of the navigator to split the long form into
  multiple pages. Each "page" is defined in the `./Pages` directory.
*/
import React, { useState, useEffect, useRef } from 'react';
import PropTypes from 'prop-types';
import _ from 'lodash';
import { Helmet } from 'react-helmet';
import ReactRouterPropTypes from 'react-router-prop-types';
import { useHistory, Redirect } from 'react-router-dom';
import { Alert, Grid } from '@trussworks/react-uswds';
import moment from 'moment';

import pages from './Pages';
import Navigator from '../../components/Navigator';

import './index.css';
import { NOT_STARTED } from '../../components/Navigator/constants';
import { REPORT_STATUSES } from '../../Constants';
import {
  submitReport,
  saveReport,
  getReport,
  getRecipients,
  createReport,
  getCollaborators,
  getApprovers,
  reviewReport,
} from '../../fetchers/activityReports';

// All new reports will show these two goals
const fakeGoals = [
  {
    name: 'This is the first fake goal. The buttons do not work.',
  },
  {
    name: 'This is the second fake goal. It has text that should wrap to the next line so you can see how the goals component handles long goals.',
  },
];

const defaultValues = {
  deliveryMethod: [],
  activityType: [],
  attachments: [],
  context: '',
  collaborators: [],
  duration: '',
  endDate: null,
  grantees: [],
  numberOfParticipants: '',
  participantCategory: '',
  participants: [],
  programTypes: [],
  reason: [],
  requester: '',
  resourcesUsed: '',
  startDate: null,
  targetPopulations: [],
  topics: [],
  approvingManagerId: null,
  additionalNotes: null,
  goals: fakeGoals,
  status: REPORT_STATUSES.DRAFT,
};

// FIXME: default region until we have a way of changing on the frontend
const region = 1;
const pagesByPos = _.keyBy(pages.filter((p) => !p.review), (page) => page.position);
const defaultPageState = _.mapValues(pagesByPos, () => NOT_STARTED);

function ActivityReport({ match, user, location }) {
  const { params: { currentPage, activityReportId } } = match;
  const history = useHistory();
  const [error, updateError] = useState();
  const [loading, updateLoading] = useState(true);
  const [formData, updateFormData] = useState();
  const [initialAdditionalData, updateAdditionalData] = useState({});
  const [approvingManager, updateApprovingManager] = useState(false);
  const [canWrite, updateCanWrite] = useState(false);
  const [initialLastUpdated, updateInitialLastUpdated] = useState();
  const reportId = useRef();

  const showLastUpdatedTime = (location.state && location.state.showLastUpdatedTime) || false;

  useEffect(() => {
    // Clear history state once mounted and activityReportId changes. This prevents someone from
    // seeing a save message if they refresh the page after creating a new report.
    history.replace();
  }, [activityReportId, history]);

  useEffect(() => {
    const fetch = async () => {
      try {
        updateLoading(true);

        const apiCalls = [
          getRecipients(),
          getCollaborators(region),
          getApprovers(region),
        ];

        if (activityReportId !== 'new') {
          apiCalls.push(getReport(activityReportId));
        } else {
          apiCalls.push(
            Promise.resolve({ ...defaultValues, pageState: defaultPageState, userId: user.id }),
          );
        }

        const [recipients, collaborators, approvers, report] = await Promise.all(apiCalls);

        reportId.current = activityReportId;

        const isCollaborator = report.collaborators
          && report.collaborators.find((u) => u.id === user.id);
        const isAuthor = report.userId === user.id;
        const canWriteReport = isCollaborator || isAuthor;

        updateAdditionalData({ recipients, collaborators, approvers });
        updateFormData(report);
        updateApprovingManager(report.approvingManagerId === user.id);
        updateCanWrite(canWriteReport);

        if (showLastUpdatedTime) {
          updateInitialLastUpdated(moment(report.updatedAt));
        }

        updateError();
      } catch (e) {
        updateError('Unable to load activity report');
      } finally {
        updateLoading(false);
      }
    };
    fetch();
  }, [activityReportId, user.id, showLastUpdatedTime]);

  if (loading) {
    return (
      <div>
        loading...
      </div>
    );
  }

  if (error) {
    return (
      <Alert type="error">
        {error}
      </Alert>
    );
  }

  if (!currentPage) {
    const defaultPage = formData.status === REPORT_STATUSES.DRAFT ? 'activity-summary' : 'review';
    return (
      <Redirect push to={`/activity-reports/${activityReportId}/${defaultPage}`} />
    );
  }

  const updatePage = (position) => {
    const page = pages.find((p) => p.position === position);
    const state = {};
    if (activityReportId === 'new' && reportId.current !== 'new') {
      state.showLastUpdatedTime = true;
    }
    history.replace(`/activity-reports/${reportId.current}/${page.path}`, state);
  };

  const onSave = async (data) => {
    const { activityRecipientType, activityRecipients } = data;
    let updatedReport = false;
    if (canWrite) {
      if (reportId.current === 'new') {
        if (activityRecipientType && activityRecipients && activityRecipients.length > 0) {
          const savedReport = await createReport({ ...data, regionId: region }, {});
          reportId.current = savedReport.id;
          updatedReport = false;
        }
      } else {
        await saveReport(reportId.current, data, {});
        updatedReport = true;
      }
    }
    return updatedReport;
  };

  const onFormSubmit = async (data) => {
    const report = await submitReport(reportId.current, data);
    updateFormData(report);
  };

  const onReview = async (data) => {
    const report = await reviewReport(reportId.current, data);
    updateFormData(report);
  };

  const reportCreator = { name: user.name, role: user.role };

  return (
    <div className="smart-hub-activity-report">
      <Helmet titleTemplate="%s - Activity Report - TTA Smart Hub" defaultTitle="TTA Smart Hub - Activity Report" />
      <Grid row className="flex-justify">
        <Grid col="auto">
          <h1 className="new-activity-report">New activity report for Region 14</h1>
        </Grid>
        <Grid col="auto" className="flex-align-self-center">
          {formData.status && (
            <div className="smart-hub-status-label bg-gray-5 padding-x-2 padding-y-105 font-sans-md text-bold">{formData.status}</div>
          )}
        </Grid>
      </Grid>
      <Navigator
<<<<<<< HEAD
        updatePage={updatePage}
=======
        reportCreator={reportCreator}
>>>>>>> 54cff220
        initialLastUpdated={initialLastUpdated}
        reportId={reportId.current}
        currentPage={currentPage}
        additionalData={initialAdditionalData}
        formData={formData}
        updateFormData={updateFormData}
        pages={pages}
        onFormSubmit={onFormSubmit}
        onSave={onSave}
        approvingManager={approvingManager}
        onReview={onReview}
      />
    </div>
  );
}

ActivityReport.propTypes = {
  match: ReactRouterPropTypes.match.isRequired,
  location: ReactRouterPropTypes.location.isRequired,
  user: PropTypes.shape({
    id: PropTypes.number,
    name: PropTypes.string,
    role: PropTypes.string,
  }).isRequired,
};

export default ActivityReport;<|MERGE_RESOLUTION|>--- conflicted
+++ resolved
@@ -211,11 +211,8 @@
         </Grid>
       </Grid>
       <Navigator
-<<<<<<< HEAD
         updatePage={updatePage}
-=======
         reportCreator={reportCreator}
->>>>>>> 54cff220
         initialLastUpdated={initialLastUpdated}
         reportId={reportId.current}
         currentPage={currentPage}
