--- conflicted
+++ resolved
@@ -313,19 +313,13 @@
     const startDate = fetchedReport.startDate ? moment(fetchedReport.startDate, DATEPICKER_VALUE_FORMAT).format(DATE_DISPLAY_FORMAT) : '';
     return {
       ...fetchedReport,
-<<<<<<< HEAD
       activityRecipients,
-=======
->>>>>>> b0251bdf
       ECLKCResourcesUsed,
       nonECLKCResourcesUsed,
       goals,
       endDate,
       startDate,
-<<<<<<< HEAD
-=======
       objectivesWithoutGoals,
->>>>>>> b0251bdf
     };
   };
 
