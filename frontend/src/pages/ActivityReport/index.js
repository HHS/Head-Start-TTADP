/*
  Activity report. Makes use of the navigator to split the long form into
  multiple pages. Each "page" is defined in the `./Pages` directory.
*/
import React, { useState, useEffect, useRef } from 'react';
import PropTypes from 'prop-types';
import _ from 'lodash';
import { Helmet } from 'react-helmet';
import ReactRouterPropTypes from 'react-router-prop-types';
import { useHistory, Redirect } from 'react-router-dom';
import { Alert, Grid } from '@trussworks/react-uswds';
import useDeepCompareEffect from 'use-deep-compare-effect';
import moment from 'moment';

import pages from './Pages';
import Navigator from '../../components/Navigator';

import './index.css';
import { NOT_STARTED } from '../../components/Navigator/constants';
import { REPORT_STATUSES, DECIMAL_BASE } from '../../Constants';
import { getRegionWithReadWrite } from '../../permissions';
import {
  submitReport,
  saveReport,
  getReport,
  getRecipients,
  createReport,
  getCollaborators,
  getApprovers,
  reviewReport,
  resetToDraft,
} from '../../fetchers/activityReports';

const defaultValues = {
  deliveryMethod: [],
  activityRecipientType: '',
  activityRecipients: [],
  activityType: [],
  attachments: [],
  context: '',
  collaborators: [],
  duration: '',
  endDate: null,
  grantees: [],
  numberOfParticipants: '',
  participantCategory: '',
  participants: [],
  programTypes: [],
  reason: [],
  requester: '',
  resourcesUsed: '',
  startDate: null,
  targetPopulations: [],
  topics: [],
  approvingManagerId: null,
  additionalNotes: null,
  goals: [],
  status: REPORT_STATUSES.DRAFT,
};

const pagesByPos = _.keyBy(pages.filter((p) => !p.review), (page) => page.position);
const defaultPageState = _.mapValues(pagesByPos, () => NOT_STARTED);

function ActivityReport({
  match, user, location, region,
}) {
  const { params: { currentPage, activityReportId } } = match;
  const history = useHistory();
  const [error, updateError] = useState();
  const [loading, updateLoading] = useState(true);
  const [formData, updateFormData] = useState();
  const [initialAdditionalData, updateAdditionalData] = useState({});
  const [approvingManager, updateApprovingManager] = useState(false);
  const [editable, updateEditable] = useState(false);
  const [initialLastUpdated, updateInitialLastUpdated] = useState();
  const reportId = useRef();

  const showLastUpdatedTime = (location.state && location.state.showLastUpdatedTime) || false;

  useEffect(() => {
    // Clear history state once mounted and activityReportId changes. This prevents someone from
    // seeing a save message if they refresh the page after creating a new report.
    history.replace();
  }, [activityReportId, history]);

  useDeepCompareEffect(() => {
    const fetch = async () => {
      let report;

      try {
        updateLoading(true);
        if (activityReportId !== 'new') {
          report = await getReport(activityReportId);
        } else {
          report = {
            ...defaultValues,
            pageState: defaultPageState,
            userId: user.id,
            regionId: region || getRegionWithReadWrite(user),
          };
        }

        const apiCalls = [
          getRecipients(report.regionId),
          getCollaborators(report.regionId),
          getApprovers(report.regionId),
        ];

        const [recipients, collaborators, approvers] = await Promise.all(apiCalls);
        reportId.current = activityReportId;

        const isCollaborator = report.collaborators
          && report.collaborators.find((u) => u.id === user.id);
        const isAuthor = report.userId === user.id;
        const canWriteReport = (isCollaborator || isAuthor)
          && (report.status === REPORT_STATUSES.DRAFT
              || report.status === REPORT_STATUSES.NEEDS_ACTION);

        updateAdditionalData({ recipients, collaborators, approvers });
        updateFormData(report);
        updateApprovingManager(report.approvingManagerId === user.id);
        updateEditable(canWriteReport);

        if (showLastUpdatedTime) {
          updateInitialLastUpdated(moment(report.updatedAt));
        }

        updateError();
      } catch (e) {
        updateError('Unable to load activity report');
        // If the error was caused by an invalid region, we need a way to communicate that to the
        // component so we can redirect the user. We can do this by updating the form data
        if (report && parseInt(report.regionId, DECIMAL_BASE) === -1) {
          updateFormData({ regionId: report.regionId });
        }
      } finally {
        updateLoading(false);
      }
    };
    fetch();
  }, [activityReportId, user, showLastUpdatedTime, region]);

  if (loading) {
    return (
      <div>
        loading...
      </div>
    );
  }

  // If no region was able to be found, we will re-reoute user to the main page
  // FIXME: when re-routing user show a message explaining what happened
  if (formData && parseInt(formData.regionId, DECIMAL_BASE) === -1) {
    return <Redirect to="/" />;
  }

  if (error) {
    return (
      <Alert type="error">
        {error}
      </Alert>
    );
  }

  if (!editable && currentPage !== 'review') {
    return (
      <Redirect push to={`/activity-reports/${activityReportId}/review`} />
    );
  }

  if (!currentPage) {
    return (
      <Redirect push to={`/activity-reports/${activityReportId}/activity-summary`} />
    );
  }

  const updatePage = (position) => {
    if (!editable) {
      return;
    }

    const page = pages.find((p) => p.position === position);
    history.replace(`/activity-reports/${reportId.current}/${page.path}`);
  };

  const onSave = async (data) => {
<<<<<<< HEAD
    if (canWrite) {
      if (reportId.current === 'new') {
        const savedReport = await createReport({ ...data, regionId: formData.regionId }, {});
        reportId.current = savedReport.id;
        window.history.replaceState(null, null, `/activity-reports/${savedReport.id}/${currentPage}`);
      } else {
        await saveReport(reportId.current, data, {});
=======
    const { activityRecipientType, activityRecipients } = data;
    let updatedReport = false;
    if (reportId.current === 'new') {
      if (activityRecipientType && activityRecipients && activityRecipients.length > 0) {
        const savedReport = await createReport({ ...data, regionId: formData.regionId }, {});
        reportId.current = savedReport.id;
        const current = pages.find((p) => p.path === currentPage);
        updatePage(current.position);
        updatedReport = false;
>>>>>>> 5e1e3032
      }
    } else {
      await saveReport(reportId.current, data, {});
      updatedReport = true;
    }
  };

  const onFormSubmit = async (data) => {
    const report = await submitReport(reportId.current, data);
    updateFormData(report);
    updateEditable(false);
  };

  const onReview = async (data) => {
    const report = await reviewReport(reportId.current, data);
    updateFormData(report);
  };

  const onResetToDraft = async () => {
    const report = await resetToDraft(reportId.current);
    updateFormData(report);
    updateEditable(true);
  };

  const reportCreator = { name: user.name, role: user.role };

  return (
    <div className="smart-hub-activity-report">
      <Helmet titleTemplate="%s - Activity Report - TTA Smart Hub" defaultTitle="TTA Smart Hub - Activity Report" />
      <Grid row className="flex-justify">
        <Grid col="auto">
          <h1 className="font-serif-2xl text-bold line-height-serif-2 margin-top-3 margin-bottom-5">New activity report for Region 14</h1>
        </Grid>
        <Grid col="auto" className="flex-align-self-center">
          {formData.status && (
            <div className="smart-hub-status-label bg-gray-5 padding-x-2 padding-y-105 font-sans-md text-bold">{formData.status}</div>
          )}
        </Grid>
      </Grid>
      <Navigator
        editable={editable}
        updatePage={updatePage}
        reportCreator={reportCreator}
        initialLastUpdated={initialLastUpdated}
        reportId={reportId.current}
        currentPage={currentPage}
        additionalData={initialAdditionalData}
        formData={formData}
        updateFormData={updateFormData}
        pages={pages}
        onFormSubmit={onFormSubmit}
        onSave={onSave}
        onResetToDraft={onResetToDraft}
        approvingManager={approvingManager}
        onReview={onReview}
      />
    </div>
  );
}

ActivityReport.propTypes = {
  match: ReactRouterPropTypes.match.isRequired,
  location: ReactRouterPropTypes.location.isRequired,
  region: PropTypes.number,
  user: PropTypes.shape({
    id: PropTypes.number,
    name: PropTypes.string,
    role: PropTypes.string,
  }).isRequired,
};

ActivityReport.defaultProps = {
  region: undefined,
};

export default ActivityReport;<|MERGE_RESOLUTION|>--- conflicted
+++ resolved
@@ -184,29 +184,12 @@
   };
 
   const onSave = async (data) => {
-<<<<<<< HEAD
-    if (canWrite) {
-      if (reportId.current === 'new') {
-        const savedReport = await createReport({ ...data, regionId: formData.regionId }, {});
-        reportId.current = savedReport.id;
-        window.history.replaceState(null, null, `/activity-reports/${savedReport.id}/${currentPage}`);
-      } else {
-        await saveReport(reportId.current, data, {});
-=======
-    const { activityRecipientType, activityRecipients } = data;
-    let updatedReport = false;
     if (reportId.current === 'new') {
-      if (activityRecipientType && activityRecipients && activityRecipients.length > 0) {
-        const savedReport = await createReport({ ...data, regionId: formData.regionId }, {});
-        reportId.current = savedReport.id;
-        const current = pages.find((p) => p.path === currentPage);
-        updatePage(current.position);
-        updatedReport = false;
->>>>>>> 5e1e3032
-      }
+      const savedReport = await createReport({ ...data, regionId: formData.regionId }, {});
+      reportId.current = savedReport.id;
+      window.history.replaceState(null, null, `/activity-reports/${savedReport.id}/${currentPage}`);
     } else {
       await saveReport(reportId.current, data, {});
-      updatedReport = true;
     }
   };
 
