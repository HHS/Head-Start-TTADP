--- conflicted
+++ resolved
@@ -62,11 +62,7 @@
   targetPopulations: [],
   topics: [],
   approvers: [],
-<<<<<<< HEAD
-  creatorRole: '',
-=======
   creatorRole: null,
->>>>>>> 86073c68
 };
 
 const pagesByPos = keyBy(pages.filter((p) => !p.review), (page) => page.position);
