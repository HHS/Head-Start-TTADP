/*
  Activity report. Makes use of the navigator to split the long form into
  multiple pages. Each "page" is defined in the `./Pages` directory.
*/
import React, { useState, useEffect, useRef } from 'react';
import PropTypes from 'prop-types';
import _ from 'lodash';
import { Helmet } from 'react-helmet';
import ReactRouterPropTypes from 'react-router-prop-types';
import { useHistory, Redirect } from 'react-router-dom';
import { Alert, Grid } from '@trussworks/react-uswds';
import useDeepCompareEffect from 'use-deep-compare-effect';
import moment from 'moment';

import pages from './Pages';
import Navigator from '../../components/Navigator';

import './index.css';
import { NOT_STARTED } from '../../components/Navigator/constants';
import { REPORT_STATUSES, DECIMAL_BASE } from '../../Constants';
import { getRegionWithReadWrite } from '../../permissions';
import {
  submitReport,
  saveReport,
  getReport,
  getRecipients,
  createReport,
  getCollaborators,
  getApprovers,
  reviewReport,
  resetToDraft,
} from '../../fetchers/activityReports';

const defaultValues = {
  activityRecipientType: '',
  activityRecipients: [],
  activityType: [],
  additionalNotes: null,
  approvingManagerId: null,
  attachments: [],
  collaborators: [],
  context: '',
  deliveryMethod: null,
  duration: '',
  endDate: null,
  goals: [],
  granteeNextSteps: [],
  grantees: [],
  numberOfParticipants: null,
  otherResources: [],
  participantCategory: '',
  participants: [],
  programTypes: [],
  reason: [],
  requester: '',
<<<<<<< HEAD
  resourcesUsed: '',
  specialistNextSteps: [],
=======
  ECLKCResourcesUsed: [{ value: '' }],
  nonECLKCResourcesUsed: [{ value: '' }],
>>>>>>> 5e867d82
  startDate: null,
  status: REPORT_STATUSES.DRAFT,
  targetPopulations: [],
  topics: [],
};

const pagesByPos = _.keyBy(pages.filter((p) => !p.review), (page) => page.position);
const defaultPageState = _.mapValues(pagesByPos, () => NOT_STARTED);

function ActivityReport({
  match, user, location, region,
}) {
  const { params: { currentPage, activityReportId } } = match;
  const history = useHistory();
  const [error, updateError] = useState();
  const [loading, updateLoading] = useState(true);
  const [formData, updateFormData] = useState();
  const [initialAdditionalData, updateAdditionalData] = useState({});
  const [approvingManager, updateApprovingManager] = useState(false);
  const [editable, updateEditable] = useState(false);
  const [initialLastUpdated, updateInitialLastUpdated] = useState();
  const reportId = useRef();

  const showLastUpdatedTime = (location.state && location.state.showLastUpdatedTime) || false;

  useEffect(() => {
    // Clear history state once mounted and activityReportId changes. This prevents someone from
    // seeing a save message if they refresh the page after creating a new report.
    history.replace();
  }, [activityReportId, history]);

  const unflattenResourcesUsed = (array) => {
    if (!array) {
      return [];
    }

    return array.map((value) => ({ value }));
  };

  useDeepCompareEffect(() => {
    const fetch = async () => {
      let report;

      try {
        updateLoading(true);
        if (activityReportId !== 'new') {
          const fetchedReport = await getReport(activityReportId);
          const ECLKCResourcesUsed = unflattenResourcesUsed(fetchedReport.ECLKCResourcesUsed);
          const nonECLKCResourcesUsed = unflattenResourcesUsed(fetchedReport.nonECLKCResourcesUsed);
          report = { ...fetchedReport, ECLKCResourcesUsed, nonECLKCResourcesUsed };
        } else {
          report = {
            ...defaultValues,
            pageState: defaultPageState,
            userId: user.id,
            regionId: region || getRegionWithReadWrite(user),
          };
        }

        const apiCalls = [
          getRecipients(report.regionId),
          getCollaborators(report.regionId),
          getApprovers(report.regionId),
        ];

        const [recipients, collaborators, approvers] = await Promise.all(apiCalls);
        reportId.current = activityReportId;

        const isCollaborator = report.collaborators
          && report.collaborators.find((u) => u.id === user.id);
        const isAuthor = report.userId === user.id;
        const canWriteReport = (isCollaborator || isAuthor)
          && (report.status === REPORT_STATUSES.DRAFT
              || report.status === REPORT_STATUSES.NEEDS_ACTION);

        updateAdditionalData({ recipients, collaborators, approvers });
        updateFormData(report);
        updateApprovingManager(report.approvingManagerId === user.id);
        updateEditable(canWriteReport);

        if (showLastUpdatedTime) {
          updateInitialLastUpdated(moment(report.updatedAt));
        }

        updateError();
      } catch (e) {
        updateError('Unable to load activity report');
        // If the error was caused by an invalid region, we need a way to communicate that to the
        // component so we can redirect the user. We can do this by updating the form data
        if (report && parseInt(report.regionId, DECIMAL_BASE) === -1) {
          updateFormData({ regionId: report.regionId });
        }
      } finally {
        updateLoading(false);
      }
    };
    fetch();
  }, [activityReportId, user, showLastUpdatedTime, region]);

  if (loading) {
    return (
      <div>
        loading...
      </div>
    );
  }

  // If no region was able to be found, we will re-reoute user to the main page
  // FIXME: when re-routing user show a message explaining what happened
  if (formData && parseInt(formData.regionId, DECIMAL_BASE) === -1) {
    return <Redirect to="/" />;
  }

  if (error) {
    return (
      <Alert type="error">
        {error}
      </Alert>
    );
  }

  if (!editable && currentPage !== 'review') {
    return (
      <Redirect push to={`/activity-reports/${activityReportId}/review`} />
    );
  }

  if (!currentPage) {
    return (
      <Redirect push to={`/activity-reports/${activityReportId}/activity-summary`} />
    );
  }

  const updatePage = (position) => {
    if (!editable) {
      return;
    }
    const state = {};
    if (activityReportId === 'new' && reportId.current !== 'new') {
      state.showLastUpdatedTime = true;
    }

    const page = pages.find((p) => p.position === position);
    history.replace(`/activity-reports/${reportId.current}/${page.path}`, state);
  };

  const onSave = async (data) => {
    if (reportId.current === 'new') {
      const savedReport = await createReport({ ...data, regionId: formData.regionId }, {});
      reportId.current = savedReport.id;
      window.history.replaceState(null, null, `/activity-reports/${savedReport.id}/${currentPage}`);
    } else {
      await saveReport(reportId.current, data, {});
    }
  };

  const onFormSubmit = async (data) => {
    const report = await submitReport(reportId.current, data);
    updateFormData(report);
    updateEditable(false);
  };

  const onReview = async (data) => {
    const report = await reviewReport(reportId.current, data);
    updateFormData(report);
  };

  const onResetToDraft = async () => {
    const report = await resetToDraft(reportId.current);
    updateFormData(report);
    updateEditable(true);
  };

  const reportCreator = { name: user.name, role: user.role };

  return (
    <div className="smart-hub-activity-report">
      <Helmet titleTemplate="%s - Activity Report - TTA Smart Hub" defaultTitle="TTA Smart Hub - Activity Report" />
      <Grid row className="flex-justify">
        <Grid col="auto">
          <h1 className="font-serif-2xl text-bold line-height-serif-2 margin-top-3 margin-bottom-5">New activity report for Region 14</h1>
        </Grid>
        <Grid col="auto" className="flex-align-self-center">
          {formData.status && (
            <div className="smart-hub-status-label bg-gray-5 padding-x-2 padding-y-105 font-sans-md text-bold">{formData.status}</div>
          )}
        </Grid>
      </Grid>
      <Navigator
        editable={editable}
        updatePage={updatePage}
        reportCreator={reportCreator}
        initialLastUpdated={initialLastUpdated}
        reportId={reportId.current}
        currentPage={currentPage}
        additionalData={initialAdditionalData}
        formData={formData}
        updateFormData={updateFormData}
        pages={pages}
        onFormSubmit={onFormSubmit}
        onSave={onSave}
        onResetToDraft={onResetToDraft}
        approvingManager={approvingManager}
        onReview={onReview}
      />
    </div>
  );
}

ActivityReport.propTypes = {
  match: ReactRouterPropTypes.match.isRequired,
  location: ReactRouterPropTypes.location.isRequired,
  region: PropTypes.number,
  user: PropTypes.shape({
    id: PropTypes.number,
    name: PropTypes.string,
    role: PropTypes.string,
  }).isRequired,
};

ActivityReport.defaultProps = {
  region: undefined,
};

export default ActivityReport;<|MERGE_RESOLUTION|>--- conflicted
+++ resolved
@@ -32,6 +32,7 @@
 } from '../../fetchers/activityReports';
 
 const defaultValues = {
+  ECLKCResourcesUsed: [{ value: '' }],
   activityRecipientType: '',
   activityRecipients: [],
   activityType: [],
@@ -46,6 +47,7 @@
   goals: [],
   granteeNextSteps: [],
   grantees: [],
+  nonECLKCResourcesUsed: [{ value: '' }],
   numberOfParticipants: null,
   otherResources: [],
   participantCategory: '',
@@ -53,13 +55,8 @@
   programTypes: [],
   reason: [],
   requester: '',
-<<<<<<< HEAD
   resourcesUsed: '',
   specialistNextSteps: [],
-=======
-  ECLKCResourcesUsed: [{ value: '' }],
-  nonECLKCResourcesUsed: [{ value: '' }],
->>>>>>> 5e867d82
   startDate: null,
   status: REPORT_STATUSES.DRAFT,
   targetPopulations: [],
