--- conflicted
+++ resolved
@@ -53,16 +53,11 @@
           {granteeName}
         </title>
       </Helmet>
-<<<<<<< HEAD
-      <div className="margin-right-3">
-        <FilterMenu filters={filters} onApplyFilters={onApply} />
-=======
       <div className="margin-x-2">
         <div className="display-flex flex-wrap margin-bottom-2">
           <FilterMenu filters={filters} onApplyFilters={onApply} onRemoveFilter={onRemoveFilter} />
           <FilterPills filters={filters} onRemoveFilter={onRemoveFilter} />
         </div>
->>>>>>> 53da9e70
         <Overview
           fields={[
             'Activity reports',
