import React, { useEffect, useState } from 'react';
import PropTypes from 'prop-types';
import { Helmet } from 'react-helmet';
import { Grid } from '@trussworks/react-uswds';
import { v4 as uuidv4 } from 'uuid';
import { formatDateRange } from '../../../components/DateRangeSelect';
import ActivityReportsTable from '../../../components/ActivityReportsTable';
import FrequencyGraph from '../../../widgets/FrequencyGraph';
import Overview from '../../../widgets/DashboardOverview';
import FilterMenu from '../../../components/filter/FilterMenu';
import FilterPills from '../../../components/filter/FilterPills';
import TargetPopulationsTable from '../../../widgets/TargetPopulationsTable';
import { expandFilters } from '../../../utils';

import './TTAHistory.css';
import useUrlFilters from '../../../hooks/useUrlFilters';

const defaultDate = formatDateRange({
  yearToDate: true,
  forDateTime: true,
});

export default function TTAHistory({
  granteeName, granteeId, regionId,
}) {
  const [filters, setFilters] = useState([
    {
      id: uuidv4(),
      topic: 'startDate',
      condition: 'Is within',
      query: defaultDate,
    },
  ]);

<<<<<<< HEAD
  const [filtersToApply, setFiltersToApply] = useUrlFilters();

  useEffect(() => {
    setFiltersToApply([
      ...expandFilters(filters),
      {
        topic: 'region',
        condition: 'Contains',
        query: regionId,
      },
      {
        topic: 'granteeId',
        condition: 'Contains',
        query: granteeId,
      },
    ]);
  }, [filters, granteeId, regionId, setFiltersToApply]);
=======
  if (!granteeName) {
    return null;
  }

  const filtersToApply = [
    ...expandFilters(filters),
    {
      topic: 'region',
      condition: 'Contains',
      query: regionId,
    },
    {
      topic: 'granteeId',
      condition: 'Contains',
      query: granteeId,
    },
  ];
>>>>>>> e25a0ba7

  const onRemoveFilter = (id) => {
    const newFilters = [...filters];
    const index = newFilters.findIndex((item) => item.id === id);
    if (index !== -1) {
      newFilters.splice(index, 1);
      setFilters(newFilters);
    }
  };

  const onApply = (newFilters) => {
    setFilters([
      ...newFilters,
    ]);
  };

  // we don't want to double query the API
  if (!filtersToApply.length) {
    return null;
  }

  return (
    <>
      <Helmet>
        <title>
          Grantee TTA History -
          {' '}
          {granteeName}
        </title>
      </Helmet>
      <div className="margin-x-2 maxw-widescreen">
        <div className="display-flex flex-wrap margin-bottom-2">
          <FilterMenu
            filters={filters}
            onApplyFilters={onApply}
            onRemoveFilter={onRemoveFilter}
            allowedFilters={['startDate', 'role']}
          />
          <FilterPills filters={filters} onRemoveFilter={onRemoveFilter} />
        </div>
        <Overview
          fields={[
            'Activity reports',
            'Hours of TTA',
            'Participants',
            'In-person activities',
          ]}
          showTooltips
          filters={filtersToApply}
        />
        <Grid row gap={2}>
          <Grid desktop={{ col: 8 }} tabletLg={{ col: 12 }}>
            <FrequencyGraph filters={filtersToApply} />
          </Grid>
          <Grid desktop={{ col: 4 }} tabletLg={{ col: 12 }}>
            <TargetPopulationsTable
              filters={filtersToApply}
            />
          </Grid>
        </Grid>
        <ActivityReportsTable
          filters={filtersToApply}
          showFilter={false}
          tableCaption="Activity Reports"
        />
      </div>
    </>
  );
}

TTAHistory.propTypes = {
  granteeName: PropTypes.string,
  granteeId: PropTypes.string.isRequired,
  regionId: PropTypes.string.isRequired,
};

TTAHistory.defaultProps = {
  granteeName: '',
};<|MERGE_RESOLUTION|>--- conflicted
+++ resolved
@@ -1,4 +1,4 @@
-import React, { useEffect, useState } from 'react';
+import React from 'react';
 import PropTypes from 'prop-types';
 import { Helmet } from 'react-helmet';
 import { Grid } from '@trussworks/react-uswds';
@@ -23,7 +23,7 @@
 export default function TTAHistory({
   granteeName, granteeId, regionId,
 }) {
-  const [filters, setFilters] = useState([
+  const [filters, setFilters] = useUrlFilters([
     {
       id: uuidv4(),
       topic: 'startDate',
@@ -32,25 +32,6 @@
     },
   ]);
 
-<<<<<<< HEAD
-  const [filtersToApply, setFiltersToApply] = useUrlFilters();
-
-  useEffect(() => {
-    setFiltersToApply([
-      ...expandFilters(filters),
-      {
-        topic: 'region',
-        condition: 'Contains',
-        query: regionId,
-      },
-      {
-        topic: 'granteeId',
-        condition: 'Contains',
-        query: granteeId,
-      },
-    ]);
-  }, [filters, granteeId, regionId, setFiltersToApply]);
-=======
   if (!granteeName) {
     return null;
   }
@@ -68,7 +49,6 @@
       query: granteeId,
     },
   ];
->>>>>>> e25a0ba7
 
   const onRemoveFilter = (id) => {
     const newFilters = [...filters];
