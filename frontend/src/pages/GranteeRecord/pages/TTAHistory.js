--- conflicted
+++ resolved
@@ -1,8 +1,9 @@
 import React from 'react';
 import PropTypes from 'prop-types';
-<<<<<<< HEAD
 import { Helmet } from 'react-helmet';
 import { Grid } from '@trussworks/react-uswds';
+import ActivityReportsTable from '../../../components/ActivityReportsTable';
+import FrequencyGraph from '../../../widgets/FrequencyGraph';
 import Overview from '../../../widgets/DashboardOverview';
 import FilterMenu from '../../../components/filter/FilterMenu';
 import TargetPopulationsTable from '../../../widgets/TargetPopulationsTable';
@@ -41,15 +42,8 @@
     ...expandFilters(filters),
     ...filtersForWidgets,
   ];
-=======
-import { Grid } from '@trussworks/react-uswds';
-import Overview from '../../../widgets/DashboardOverview';
-import ActivityReportsTable from '../../../components/ActivityReportsTable';
-import FrequencyGraph from '../../../widgets/FrequencyGraph';
->>>>>>> 139e7e3c
 
   return (
-<<<<<<< HEAD
     <>
       <Helmet>
         <title>
@@ -58,54 +52,38 @@
           {granteeName}
         </title>
       </Helmet>
-      <div className="margin-x-2">
-        <FilterMenu filters={filters} onApplyFilters={onApply} />
-        <Overview
-          fields={[
-            'Activity reports',
-            'Hours of TTA',
-            'Participants',
-            'In-person activities',
-          ]}
-          showTooltips
-          filters={filtersToApply}
-        />
-        <Grid row>
-          <Grid desktop={{ col: 5 }} tabletLg={{ col: 12 }}>
+      <div className="margin-right-3">
+        <Grid>
+          <Grid col={12}>
+            <FilterMenu filters={filters} onApplyFilters={onApply} />
+            <Overview
+              fields={[
+                'Activity reports',
+                'Hours of TTA',
+                'Participants',
+                'In-person activities',
+              ]}
+              showTooltips
+              filters={filtersToApply}
+            />
+          </Grid>
+          <Grid desktop={{ col: 8 }} tablet={{ col: 12 }}>
+            <FrequencyGraph filters={filters} />
+          </Grid>
+          <Grid desktop={{ col: 4 }} tabletLg={{ col: 12 }}>
             <TargetPopulationsTable
               filters={filtersToApply}
             />
           </Grid>
+          <ActivityReportsTable
+            filters={filters}
+            showFilter={false}
+            onUpdateFilters={() => {}}
+            tableCaption="Activity Reports"
+          />
         </Grid>
       </div>
     </>
-=======
-    <div className="margin-right-3">
-      <Grid>
-        <Grid col={12}>
-          <Overview
-            fields={[
-              'Activity reports',
-              'Hours of TTA',
-              'Participants',
-              'In-person activities',
-            ]}
-            showTooltips
-            filters={filters}
-          />
-        </Grid>
-        <Grid desktop={{ col: 8 }} tablet={{ col: 12 }}>
-          <FrequencyGraph filters={filters} />
-        </Grid>
-        <ActivityReportsTable
-          filters={filters}
-          showFilter={false}
-          onUpdateFilters={() => {}}
-          tableCaption="Activity Reports"
-        />
-      </Grid>
-    </div>
->>>>>>> 139e7e3c
   );
 }
 
