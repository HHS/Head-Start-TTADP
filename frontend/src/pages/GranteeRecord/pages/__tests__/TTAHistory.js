--- conflicted
+++ resolved
@@ -23,11 +23,7 @@
       id: '1',
       topic: 'region',
       condition: 'Contains',
-<<<<<<< HEAD
       query: ['400', '401'],
-=======
-      query: '400',
->>>>>>> 139e7e3c
     },
     {
       id: '2',
@@ -44,14 +40,6 @@
   ];
 
   const renderTTAHistory = (filters = filtersToApply) => {
-<<<<<<< HEAD
-    render(<TTAHistory onApplyFilters={jest.fn()} filters={filters} />);
-  };
-
-  beforeEach(async () => {
-    const url = '/api/widgets/overview?region.in[]=400&region.in[]=401&granteeId.in[]=100&modelType.is=grant';
-    fetchMock.get(url, response);
-=======
     render(
       <Router history={memoryHistory}>
         <TTAHistory filters={filters} regionId={1} />
@@ -64,7 +52,6 @@
     const tableUrl = '/api/activity-reports?sortBy=updatedAt&sortDir=desc&offset=0&limit=10&region.in[]=400&granteeId.in[]=100&modelType.is=grant';
     fetchMock.get(overviewUrl, overviewResponse);
     fetchMock.get(tableUrl, tableResponse);
->>>>>>> 139e7e3c
   });
 
   afterEach(() => {
