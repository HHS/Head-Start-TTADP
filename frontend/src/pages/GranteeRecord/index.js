--- conflicted
+++ resolved
@@ -15,15 +15,8 @@
 
 export default function GranteeRecord({ match, location }) {
   const { granteeId } = match.params;
-<<<<<<< HEAD
   const regionId = new URLSearchParams(location.search).get('region.in[]');
-  const [granteeName, setGranteeName] = useState(` - Region ${regionId}`);
-  const [granteeSummary, setGranteeSummary] = useState({
-=======
-  const regionId = new URLSearchParams(location.search).get('region');
-
   const [granteeData, setGranteeData] = useState({
->>>>>>> e25a0ba7
     'grants.programSpecialistName': '',
     'grants.id': '',
     'grants.startDate': '',
