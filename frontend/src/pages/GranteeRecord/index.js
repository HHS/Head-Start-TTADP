--- conflicted
+++ resolved
@@ -23,25 +23,6 @@
     'grants.number': '',
     granteeId,
   });
-<<<<<<< HEAD
-  const [filters, setFilters] = useState([
-    {
-      id: uuidv4(),
-      topic: 'region',
-      condition: 'Contains',
-      query: regionId,
-    },
-    {
-      id: uuidv4(),
-      topic: 'granteeId',
-      condition: 'Contains',
-      query: granteeId,
-    },
-  ]);
-
-  const [error, setError] = useState();
-=======
->>>>>>> f9d28ac8
 
   const defaultFilters = [
     {
