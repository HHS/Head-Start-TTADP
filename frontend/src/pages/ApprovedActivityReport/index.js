--- conflicted
+++ resolved
@@ -10,20 +10,9 @@
 import { unlockReport } from '../../fetchers/activityReports';
 import Modal from '../../components/Modal';
 import Container from '../../components/Container';
-<<<<<<< HEAD
-import {
-  LOCAL_STORAGE_AR_DATA_KEY,
-  LOCAL_STORAGE_AR_ADDITIONAL_DATA_KEY,
-  LOCAL_STORAGE_AR_EDITABLE_KEY,
-} from '../../Constants';
-import './index.scss';
-import ApprovedReportV1 from './components/ApprovedReportV1';
-import ApprovedReportV2 from './components/ApprovedReportV2';
-=======
 import ApprovedReportV1 from '../../components/ReportView/ApprovedReportV1';
 import ApprovedReportV2 from '../../components/ReportView/ApprovedReportV2';
 import SubmittedReport from '../../components/ReportView/SubmittedReport';
->>>>>>> 02a3d8fd
 import ApprovedReportSpecialButtons from '../../components/ApprovedReportSpecialButtons';
 import useReadOnlyReportFetch from '../../hooks/useReadOnlyReportFetch';
 import './index.scss';
@@ -33,41 +22,6 @@
   const [justUnlocked, updatedJustUnlocked] = useState(false);
   const modalRef = useRef();
 
-<<<<<<< HEAD
-  // cleanup local storage if the report has been submitted or approved
-  useEffect(() => {
-    try {
-      window.localStorage.removeItem(LOCAL_STORAGE_AR_DATA_KEY(report.id));
-      window.localStorage.removeItem(LOCAL_STORAGE_AR_ADDITIONAL_DATA_KEY(report.id));
-      window.localStorage.removeItem(LOCAL_STORAGE_AR_EDITABLE_KEY(report.id));
-    } catch (e) {
-      // eslint-disable-next-line no-console
-      console.warn('Local storage may not be available: ', e);
-    }
-  },
-  [report.id]);
-
-  useEffect(() => {
-    if (!parseInt(match.params.activityReportId, 10)) {
-      history.push('/something-went-wrong/404');
-      return;
-    }
-
-    async function fetchReport() {
-      try {
-        const data = await getReport(match.params.activityReportId);
-        // review and submit table
-        setReport(data);
-      } catch (err) {
-        history.push(`/something-went-wrong/${err.status}`);
-      }
-    }
-
-    fetchReport();
-  }, [match.params.activityReportId, user, history]);
-
-=======
->>>>>>> 02a3d8fd
   const {
     id: reportId,
     displayId,
