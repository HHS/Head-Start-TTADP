import React, { useEffect, useState, useRef } from 'react';
import PropTypes from 'prop-types';
import ReactRouterPropTypes from 'react-router-prop-types';
import { Grid, ModalToggleButton } from '@trussworks/react-uswds';
import { Redirect } from 'react-router-dom';
import moment from 'moment-timezone';
import { Helmet } from 'react-helmet';
import { getReport, unlockReport } from '../../fetchers/activityReports';
import { allRegionsUserHasPermissionTo, canUnlockReports } from '../../permissions';
import Modal from '../../components/Modal';
import Container from '../../components/Container';
import {
  LOCAL_STORAGE_DATA_KEY,
  LOCAL_STORAGE_ADDITIONAL_DATA_KEY,
  LOCAL_STORAGE_EDITABLE_KEY,
} from '../../Constants';
import PrintToPdf from '../../components/PrintToPDF';
import './index.scss';
import ApprovedReportV1 from './components/ApprovedReportV1';
import ApprovedReportV2 from './components/ApprovedReportV2';

export default function ApprovedActivityReport({ match, user }) {
  const [notAuthorized, setNotAuthorized] = useState(false);
  const [somethingWentWrong, setSomethingWentWrong] = useState(false);
  const [successfullyCopiedClipboard, setSuccessfullyCopiedClipboard] = useState(false);
  const [somethingWentWrongWithClipboard, setSomethingWentWrongWithClipboard] = useState(false);
  const [justUnlocked, updatedJustUnlocked] = useState(false);

  const [report, setReport] = useState({
    version: 'loading',
    reportId: 0,
    displayId: '',
    recipientType: 'Recipient',
    activityRecipients: [],
    targetPopulations: [],
    approvers: [],
    activityReportCollaborators: [],
    participants: [],
    numberOfParticipants: 0,
    reason: [],
    author: { fullName: '' },
    createdAt: '',
    approvedAt: '',
    recipientNextSteps: [],
    specialistNextSteps: [],
    goalsAndObjectives: [],
    objectivesWithoutGoals: [],
    context: '',
    additionalNotes: '',
    files: [],
    ECLKCResourcesUsed: [],
    nonECLKCResourcesUsed: [],
    topics: [],
    requester: '',
    virtualDeliveryType: '',
    duration: 0,
    endDate: '',
    startDate: '',
    creatorNotes: '',
    ttaType: ['Training'],
  });

  const modalRef = useRef();

  // cleanup local storage if the report has been submitted or approved
  useEffect(() => {
    try {
      window.localStorage.removeItem(LOCAL_STORAGE_DATA_KEY(report.id));
      window.localStorage.removeItem(LOCAL_STORAGE_ADDITIONAL_DATA_KEY(report.id));
      window.localStorage.removeItem(LOCAL_STORAGE_EDITABLE_KEY(report.id));
    } catch (e) {
      // eslint-disable-next-line no-console
      console.warn('Local storage may not be available: ', e);
    }
  },
  [report.id]);

  useEffect(() => {
    const allowedRegions = allRegionsUserHasPermissionTo(user);

    if (!parseInt(match.params.activityReportId, 10)) {
      setSomethingWentWrong(true);
      return;
    }

    async function fetchReport() {
      try {
        const data = await getReport(match.params.activityReportId);
<<<<<<< HEAD
        console.log('Fetched: ', data);

=======
>>>>>>> 24cef3ed
        if (!allowedRegions.includes(data.regionId)) {
          setNotAuthorized(true);
          return;
        }

        // review and submit table
        setReport(data);
      } catch (err) {
        // eslint-disable-next-line no-console
        console.log(err);
        setSomethingWentWrong(true);
      }
    }

    fetchReport();
  }, [match.params.activityReportId, user]);

  async function handleCopyUrl() {
    try {
      await navigator.clipboard.writeText(window.location.href);
      setSuccessfullyCopiedClipboard(true);
    } catch (err) {
      // eslint-disable-next-line no-console
      console.error(err);
      setSomethingWentWrongWithClipboard(true);
    }
  }

  if (notAuthorized) {
    return (
      <>
        <Helmet>
          <title>Not authorized to view activity report</title>
        </Helmet>
        <div className="usa-alert usa-alert--error no-print" role="alert">
          <div className="usa-alert__body">
            <h4 className="usa-alert__heading">Unauthorized</h4>
            <p className="usa-alert__text">
              Sorry, you are not allowed to view this report
            </p>
          </div>
        </div>
      </>
    );
  }

  if (somethingWentWrong) {
    return (
      <>
        <Helmet>
          <title>Error displaying activity report - TTAHUB</title>
        </Helmet>
        <div className="usa-alert usa-alert--warning no-print">
          <div className="usa-alert__body">
            <p className="usa-alert__text">
              Sorry, something went wrong.
            </p>
          </div>
        </div>
      </>
    );
  }
  const {
    id: reportId,
    displayId,
    author,
    startDate,
    version,
  } = report;

  const ReportComponent = () => {
    switch (version) {
      case 1:
        return <ApprovedReportV1 data={report} />;
      case 2:
        return <ApprovedReportV2 data={report} />;
      case 'loading':
        return <Container className="ttahub-activity-report-view margin-top-2 minh-tablet">Loading...</Container>;
      default:
        return <ApprovedReportV1 data={report} />;
    }
  };

  const onUnlock = async () => {
    await unlockReport(reportId);
    modalRef.current.toggleModal(false);
    updatedJustUnlocked(true);
  };

  const timezone = moment.tz.guess();
  const time = moment().tz(timezone).format('MM/DD/YYYY [at] h:mm a z');
  const message = {
    time,
    reportId,
    displayId,
    status: 'unlocked',
  };

  return (
    <>
      {justUnlocked && <Redirect to={{ pathname: '/activity-reports', state: { message } }} />}
      <Helmet>
        <title>
          {displayId}
          {' '}
          {author.fullName}
          {' '}
          {startDate}
        </title>
      </Helmet>
      {successfullyCopiedClipboard ? (
        <div className="usa-alert usa-alert--success margin-bottom-2 no-print">
          <div className="usa-alert__body">
            <p className="usa-alert__text">Successfully copied URL</p>
          </div>
        </div>
      ) : null}
      {somethingWentWrongWithClipboard
        ? (
          <div className="usa-alert usa-alert--warning no-print">
            <div className="usa-alert__body">
              <p className="usa-alert__text">
                Sorry, something went wrong copying that url.
                {window.location.href && (
                  <>
                    {' '}
                    Here it is
                    {window.location.href}
                  </>
                )}
              </p>
            </div>
          </div>
        )
        : null}
      <Grid row>
        {navigator && navigator.clipboard
          ? <button type="button" className="usa-button no-print" disabled={modalRef && modalRef.current ? modalRef.current.modalIsOpen : false} onClick={handleCopyUrl}>Copy URL Link</button>
          : null}
        <PrintToPdf
          disabled={modalRef && modalRef.current ? modalRef.current.modalIsOpen : false}
        />
        {user && user.permissions && canUnlockReports(user)
          ? <ModalToggleButton type="button" className="usa-button usa-button--outline no-print" modalRef={modalRef} opener>Unlock report</ModalToggleButton>
          : null}
      </Grid>
      <Modal
        modalRef={modalRef}
        onOk={() => onUnlock()}
        modalId="UnlockReportModal"
        title="Unlock Activity Report"
        okButtonText="Unlock"
        okButtonAriaLabel="Unlock approved report will redirect to activity report page."
      >
        <>
          Are you sure you want to unlock this activity report?
          <br />
          <br />
          The report status will be set to
          {' '}
          <b>NEEDS ACTION</b>
          {' '}
          and
          {' '}
          <br />
          must be re-submitted for approval.
        </>
      </Modal>
      {ReportComponent()}
    </>
  );
}
ApprovedActivityReport.propTypes = {
  match: ReactRouterPropTypes.match.isRequired,
  user: PropTypes.shape({
    id: PropTypes.number,
    name: PropTypes.string,
    role: PropTypes.arrayOf(PropTypes.string),
    permissions: PropTypes.arrayOf(PropTypes.shape({
      regionId: PropTypes.number.isRequired,
      scopeId: PropTypes.number.isRequired,
    })),
  }).isRequired,
};<|MERGE_RESOLUTION|>--- conflicted
+++ resolved
@@ -86,11 +86,6 @@
     async function fetchReport() {
       try {
         const data = await getReport(match.params.activityReportId);
-<<<<<<< HEAD
-        console.log('Fetched: ', data);
-
-=======
->>>>>>> 24cef3ed
         if (!allowedRegions.includes(data.regionId)) {
           setNotAuthorized(true);
           return;
