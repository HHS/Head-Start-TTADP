import React from 'react';
import PropTypes from 'prop-types';
import {
  Link, Alert,
} from '@trussworks/react-uswds';
import Container from '../../components/Container';

function Unauthenticated({ loggedOut, timedOut }) {
  let msg = 'You have successfully logged out of the TTA Smart Hub';
  let type = 'success';
  let heading = 'Logout Successful';

  if (timedOut) {
    msg = 'You have been logged out due to inactivity';
    type = 'info';
    heading = 'Logout due to inactivity';
  }

  return (
    <Container>
      {loggedOut
      && (
      <Alert type={type} heading={heading}>
        {msg}
      </Alert>
      )}
      <h1>
        Welcome to the TTA Smart Hub!
      </h1>
      <p>
        Login via HSES to continue
      </p>
<<<<<<< HEAD
      <Link className="usa-button" variant="unstyled" href="/api/login">
=======
      <Link referrerPolicy="same-origin" className="usa-button" variant="unstyled" href="api/login">
>>>>>>> 2fedf781
        HSES Login
      </Link>
    </Container>
  );
}

Unauthenticated.propTypes = {
  loggedOut: PropTypes.bool,
  timedOut: PropTypes.bool,
};

Unauthenticated.defaultProps = {
  loggedOut: false,
  timedOut: false,
};

export default Unauthenticated;<|MERGE_RESOLUTION|>--- conflicted
+++ resolved
@@ -30,11 +30,7 @@
       <p>
         Login via HSES to continue
       </p>
-<<<<<<< HEAD
-      <Link className="usa-button" variant="unstyled" href="/api/login">
-=======
-      <Link referrerPolicy="same-origin" className="usa-button" variant="unstyled" href="api/login">
->>>>>>> 2fedf781
+      <Link referrerPolicy="same-origin" className="usa-button" variant="unstyled" href="/api/login">
         HSES Login
       </Link>
     </Container>
