--- conflicted
+++ resolved
@@ -63,12 +63,9 @@
   regionFilter,
   reportIdFilter,
   reportTextFilter,
-<<<<<<< HEAD
   resourceAttachmentFilter,
   resourceUrlFilter,
-=======
   singleOrMultiRecipientsFilter,
->>>>>>> 0944033e
   specialistRoleFilter,
   stateCodeFilter,
   targetPopulationsFilter,
