import '@testing-library/jest-dom';
import React from 'react';
import {
  render, screen,
} from '@testing-library/react';
import userEvent from '@testing-library/user-event';
import { Router } from 'react-router';
import { createMemoryHistory } from 'history';

import MyAlerts from '../MyAlerts';
import activityReports from '../mocks';
import { ALERTS_PER_PAGE } from '../../../Constants';

const renderMyAlerts = () => {
  const history = createMemoryHistory();
  const newBtn = true;
  const alertsSortConfig = { sortBy: 'startDate', direction: 'desc' };
  const alertsOffset = 0;
  const alertsPerPage = ALERTS_PER_PAGE;
  const alertsActivePage = 1;
  const alertReportsCount = 10;
  const requestAlertsSort = jest.fn();
  render(
    <Router history={history}>
      <MyAlerts
        reports={activityReports}
        newBtn={newBtn}
        alertsSortConfig={alertsSortConfig}
        alertsOffset={alertsOffset}
        alertsPerPage={alertsPerPage}
        alertsActivePage={alertsActivePage}
        alertReportsCount={alertReportsCount}
        sortHandler={requestAlertsSort}
        fetchReports={() => {}}
      />
    </Router>,
  );
  return history;
};

describe('My Alerts', () => {
  test('displays report id column', async () => {
    renderMyAlerts();
    const reportIdColumnHeader = await screen.findByRole('columnheader', {
      name: /report id/i,
    });
    expect(reportIdColumnHeader).toBeVisible();
  });

  test('displays grantee column', async () => {
    renderMyAlerts();
    const granteeColumnHeader = await screen.findByRole('columnheader', {
      name: /grantee/i,
    });
    expect(granteeColumnHeader).toBeVisible();
  });

  test('displays start date column', async () => {
    renderMyAlerts();
    const startDateColumnHeader = await screen.findByRole('columnheader', {
      name: /start date/i,
    });
    expect(startDateColumnHeader).toBeVisible();
  });

  test('displays creator column', async () => {
    renderMyAlerts();
    const creatorColumnHeader = await screen.findByRole('columnheader', {
      name: /creator/i,
    });
    expect(creatorColumnHeader).toBeVisible();
  });

  test('displays the correct grantees', async () => {
    renderMyAlerts();
    const grantees = await screen.findByRole('cell', {
      name: /johnston-romaguera\njohnston-romaguera\ngrantee name/i,
    });
    const nonGrantees = await screen.findByRole('cell', {
      name: /qris system/i,
    });

    expect(grantees).toBeVisible();
    expect(nonGrantees).toBeVisible();
  });

  test('displays the correct start date', async () => {
    renderMyAlerts();
    const startDate = await screen.findByRole('cell', {
      name: /02\/08\/2021/i,
    });

    expect(startDate).toBeVisible();
  });

  test('displays the correct collaborators', async () => {
    renderMyAlerts();
    const collaborators = await screen.findByRole('cell', {
      name: /cucumber user, gs\nhermione granger, ss/i,
    });

    expect(collaborators).toBeVisible();
    expect(collaborators.firstChild).toHaveClass('smart-hub--ellipsis');
    expect(collaborators.firstChild.children.length).toBe(2);
    expect(collaborators.firstChild.firstChild).toHaveClass('usa-tag smart-hub--table-collection');
    expect(collaborators.firstChild.firstChild).toHaveTextContent('Cucumber User');
    expect(collaborators.firstChild.lastChild).toHaveTextContent('Hermione Granger');
  });

  test('displays the correct statuses', async () => {
    renderMyAlerts();
    const draft = await screen.findByText(/draft/i);
    const needsAction = await screen.findByText(/needs action/i);

    expect(draft).toBeVisible();
    expect(needsAction).toBeVisible();
  });

  test('displays the context menu buttons', async () => {
    renderMyAlerts();
    const menuButtons = await screen.findAllByTestId('ellipsis-button');
    userEvent.click(menuButtons[0]);

    const viewButton = await screen.findAllByRole('button', {
<<<<<<< HEAD
      name: 'Open report',
    });

    const deleteButton = await screen.findAllByRole('button', {
      name: 'Delete report',
=======
      name: 'View',
    });

    const deleteButton = await screen.findAllByRole('button', {
      name: 'Delete',
>>>>>>> f956b242
    });

    expect(viewButton.length).toBe(1);
    expect(deleteButton.length).toBe(1);
  });

  test('redirects to view activity report when clicked from context menu', async () => {
    const history = renderMyAlerts();
    const menuButtons = await screen.findAllByTestId('ellipsis-button');
    userEvent.click(menuButtons[0]);

    const viewButton = await screen.findByRole('button', {
<<<<<<< HEAD
      name: 'Open report',
=======
      name: 'View',
>>>>>>> f956b242
    });
    userEvent.click(viewButton);

    expect(history.location.pathname).toBe('/activity-reports/1');
  });

  test('Deletes selected report', async () => {
    renderMyAlerts();
    const menuButtons = await screen.findAllByTestId('ellipsis-button');
    userEvent.click(menuButtons[0]);

    const viewButton = await screen.findByRole('button', {
<<<<<<< HEAD
      name: 'Delete report',
=======
      name: 'Delete',
>>>>>>> f956b242
    });
    userEvent.click(viewButton);

    const contextMenu = await screen.findAllByTestId('ellipsis-button');
    expect(contextMenu).toBeTruthy();

    const button = await screen.findByRole('button', {
      name: 'Delete',
    });

    userEvent.click(button);

    const modal = screen.queryByRole('modal');
    expect(modal).not.toBeTruthy();
  });
});<|MERGE_RESOLUTION|>--- conflicted
+++ resolved
@@ -122,19 +122,11 @@
     userEvent.click(menuButtons[0]);
 
     const viewButton = await screen.findAllByRole('button', {
-<<<<<<< HEAD
-      name: 'Open report',
-    });
-
-    const deleteButton = await screen.findAllByRole('button', {
-      name: 'Delete report',
-=======
       name: 'View',
     });
 
     const deleteButton = await screen.findAllByRole('button', {
       name: 'Delete',
->>>>>>> f956b242
     });
 
     expect(viewButton.length).toBe(1);
@@ -147,11 +139,7 @@
     userEvent.click(menuButtons[0]);
 
     const viewButton = await screen.findByRole('button', {
-<<<<<<< HEAD
-      name: 'Open report',
-=======
       name: 'View',
->>>>>>> f956b242
     });
     userEvent.click(viewButton);
 
@@ -164,11 +152,7 @@
     userEvent.click(menuButtons[0]);
 
     const viewButton = await screen.findByRole('button', {
-<<<<<<< HEAD
-      name: 'Delete report',
-=======
       name: 'Delete',
->>>>>>> f956b242
     });
     userEvent.click(viewButton);
 
