--- conflicted
+++ resolved
@@ -275,11 +275,7 @@
 
   test('shows both context menu items when I am creator or collaborator', async () => {
     renderMyAlerts(false);
-<<<<<<< HEAD
-    const menuButtons = await screen.findAllByTestId('actions-button');
-=======
     const menuButtons = await screen.findAllByTestId('context-menu-actions-btn');
->>>>>>> df3d2b56
     userEvent.click(menuButtons[0]);
 
     const viewButton = await screen.findAllByRole('button', {
@@ -350,11 +346,7 @@
 
     renderMyAlerts(report);
 
-<<<<<<< HEAD
-    const menuButtons = await screen.findAllByTestId('actions-button');
-=======
     const menuButtons = await screen.findAllByTestId('context-menu-actions-btn');
->>>>>>> df3d2b56
     userEvent.click(menuButtons[0]);
 
     const viewButton = await screen.findAllByRole('button', {
@@ -368,11 +360,7 @@
 
   test('redirects to view activity report when clicked from context menu', async () => {
     const history = renderMyAlerts();
-<<<<<<< HEAD
-    const menuButtons = await screen.findAllByTestId('actions-button');
-=======
     const menuButtons = await screen.findAllByTestId('context-menu-actions-btn');
->>>>>>> df3d2b56
     userEvent.click(menuButtons[0]);
 
     const viewButton = await screen.findByRole('button', {
@@ -445,11 +433,7 @@
     };
 
     renderMyAlerts(report);
-<<<<<<< HEAD
-    const menuButtons = await screen.findAllByTestId('actions-button');
-=======
     const menuButtons = await screen.findAllByTestId('context-menu-actions-btn');
->>>>>>> df3d2b56
     userEvent.click(menuButtons[0]);
 
     const viewButton = await screen.findByRole('button', {
@@ -457,11 +441,7 @@
     });
     userEvent.click(viewButton);
 
-<<<<<<< HEAD
-    const contextMenu = await screen.findAllByTestId('actions-button');
-=======
     const contextMenu = await screen.findAllByTestId('context-menu-actions-btn');
->>>>>>> df3d2b56
     expect(contextMenu).toBeTruthy();
     const button = await screen.findByRole('button', { name: /this button will permanently delete the report\./i, hidden: true });
     userEvent.click(button);
