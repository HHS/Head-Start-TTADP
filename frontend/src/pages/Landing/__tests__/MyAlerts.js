import '@testing-library/jest-dom';
import React from 'react';
import {
  render, screen,
} from '@testing-library/react';
import userEvent from '@testing-library/user-event';
import { Router } from 'react-router';
import { createMemoryHistory } from 'history';

import MyAlerts from '../MyAlerts';
import activityReports from '../mocks';
import { ALERTS_PER_PAGE } from '../../../Constants';

<<<<<<< HEAD
const renderMyAlerts = () => {
  const history = createMemoryHistory();
  const newBtn = true;
  const alertsSortConfig = { sortBy: 'startDate', direction: 'desc' };
  const alertsOffset = 0;
  const alertsPerPage = ALERTS_PER_PAGE;
  const alertsActivePage = 1;
  const alertReportsCount = 10;
  const requestAlertsSort = jest.fn();
  render(
    <Router history={history}>
      <MyAlerts
        reports={activityReports}
        newBtn={newBtn}
        alertsSortConfig={alertsSortConfig}
        alertsOffset={alertsOffset}
        alertsPerPage={alertsPerPage}
        alertsActivePage={alertsActivePage}
        alertReportsCount={alertReportsCount}
        sortHandler={requestAlertsSort}
        fetchReports={() => {}}
      />
    </Router>,
  );
  return history;
};
=======
describe('My Alerts', () => {
  beforeEach(() => {
    const newBtn = true;
    const alertsSortConfig = { sortBy: 'startDate', direction: 'desc' };
    const alertsOffset = 0;
    const alertsPerPage = ALERTS_PER_PAGE;
    const alertsActivePage = 1;
    const alertReportsCount = 10;
    const requestAlertsSort = jest.fn();
    render(
      <MemoryRouter>
        <MyAlerts
          reports={activityReports}
          newBtn={newBtn}
          alertsSortConfig={alertsSortConfig}
          alertsOffset={alertsOffset}
          alertsPerPage={alertsPerPage}
          alertsActivePage={alertsActivePage}
          alertReportsCount={alertReportsCount}
          sortHandler={requestAlertsSort}
          updateReportFilters={() => {}}
          handleDownloadAllAlerts={() => {}}
        />
      </MemoryRouter>,
    );
  });
>>>>>>> d3378f2e

describe('My Alerts', () => {
  test('displays report id column', async () => {
    renderMyAlerts();
    const reportIdColumnHeader = await screen.findByRole('columnheader', {
      name: /report id/i,
    });
    expect(reportIdColumnHeader).toBeVisible();
  });

  test('displays grantee column', async () => {
    renderMyAlerts();
    const granteeColumnHeader = await screen.findByRole('columnheader', {
      name: /grantee/i,
    });
    expect(granteeColumnHeader).toBeVisible();
  });

  test('displays start date column', async () => {
    renderMyAlerts();
    const startDateColumnHeader = await screen.findByRole('columnheader', {
      name: /start date/i,
    });
    expect(startDateColumnHeader).toBeVisible();
  });

  test('displays creator column', async () => {
    renderMyAlerts();
    const creatorColumnHeader = await screen.findByRole('columnheader', {
      name: /creator/i,
    });
    expect(creatorColumnHeader).toBeVisible();
  });

  test('displays the correct grantees', async () => {
    renderMyAlerts();
    const grantees = await screen.findByRole('cell', {
      name: /johnston-romaguera\njohnston-romaguera\ngrantee name/i,
    });
    const nonGrantees = await screen.findByRole('cell', {
      name: /qris system/i,
    });

    expect(grantees).toBeVisible();
    expect(nonGrantees).toBeVisible();
  });

  test('displays the correct start date', async () => {
    renderMyAlerts();
    const startDate = await screen.findByRole('cell', {
      name: /02\/08\/2021/i,
    });

    expect(startDate).toBeVisible();
  });

  test('displays the correct collaborators', async () => {
    renderMyAlerts();
    const collaborators = await screen.findByRole('cell', {
      name: /cucumber user, gs\nhermione granger, ss/i,
    });

    expect(collaborators).toBeVisible();
    expect(collaborators.firstChild).toHaveClass('smart-hub--ellipsis');
    expect(collaborators.firstChild.children.length).toBe(2);
    expect(collaborators.firstChild.firstChild).toHaveClass('usa-tag smart-hub--table-collection');
    expect(collaborators.firstChild.firstChild).toHaveTextContent('Cucumber User');
    expect(collaborators.firstChild.lastChild).toHaveTextContent('Hermione Granger');
  });

  test('displays the correct statuses', async () => {
    renderMyAlerts();
    const draft = await screen.findByText(/draft/i);
    const needsAction = await screen.findByText(/needs action/i);

    expect(draft).toBeVisible();
    expect(needsAction).toBeVisible();
  });

  test('displays the context menu buttons', async () => {
    renderMyAlerts();
    const menuButtons = await screen.findAllByTestId('ellipsis-button');
    userEvent.click(menuButtons[0]);

    const viewButton = await screen.findAllByRole('button', {
      name: 'View',
    });

    const deleteButton = await screen.findAllByRole('button', {
      name: 'Delete',
    });

    expect(viewButton.length).toBe(1);
    expect(deleteButton.length).toBe(1);
  });

  test('redirects to view activity report when clicked from context menu', async () => {
    const history = renderMyAlerts();
    const menuButtons = await screen.findAllByTestId('ellipsis-button');
    userEvent.click(menuButtons[0]);

    const viewButton = await screen.findByRole('button', {
      name: 'View',
    });
    userEvent.click(viewButton);

    expect(history.location.pathname).toBe('/activity-reports/1');
  });

  test('Deletes selected report', async () => {
    renderMyAlerts();
    const menuButtons = await screen.findAllByTestId('ellipsis-button');
    userEvent.click(menuButtons[0]);

    const viewButton = await screen.findByRole('button', {
      name: 'Delete',
    });
    userEvent.click(viewButton);

    const contextMenu = await screen.findAllByTestId('ellipsis-button');
    expect(contextMenu).toBeTruthy();

    const button = await screen.findByRole('button', {
      name: 'Delete',
    });

    userEvent.click(button);

    const modal = screen.queryByRole('modal');
    expect(modal).not.toBeTruthy();
  });
});<|MERGE_RESOLUTION|>--- conflicted
+++ resolved
@@ -11,7 +11,6 @@
 import activityReports from '../mocks';
 import { ALERTS_PER_PAGE } from '../../../Constants';
 
-<<<<<<< HEAD
 const renderMyAlerts = () => {
   const history = createMemoryHistory();
   const newBtn = true;
@@ -33,39 +32,13 @@
         alertReportsCount={alertReportsCount}
         sortHandler={requestAlertsSort}
         fetchReports={() => {}}
+        updateReportFilters={() => {}}
+        handleDownloadAllAlerts={() => {}}
       />
     </Router>,
   );
   return history;
 };
-=======
-describe('My Alerts', () => {
-  beforeEach(() => {
-    const newBtn = true;
-    const alertsSortConfig = { sortBy: 'startDate', direction: 'desc' };
-    const alertsOffset = 0;
-    const alertsPerPage = ALERTS_PER_PAGE;
-    const alertsActivePage = 1;
-    const alertReportsCount = 10;
-    const requestAlertsSort = jest.fn();
-    render(
-      <MemoryRouter>
-        <MyAlerts
-          reports={activityReports}
-          newBtn={newBtn}
-          alertsSortConfig={alertsSortConfig}
-          alertsOffset={alertsOffset}
-          alertsPerPage={alertsPerPage}
-          alertsActivePage={alertsActivePage}
-          alertReportsCount={alertReportsCount}
-          sortHandler={requestAlertsSort}
-          updateReportFilters={() => {}}
-          handleDownloadAllAlerts={() => {}}
-        />
-      </MemoryRouter>,
-    );
-  });
->>>>>>> d3378f2e
 
 describe('My Alerts', () => {
   test('displays report id column', async () => {
