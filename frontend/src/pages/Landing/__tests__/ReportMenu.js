--- conflicted
+++ resolved
@@ -72,22 +72,12 @@
     expect(menu).not.toBeInTheDocument();
   });
 
-<<<<<<< HEAD
   it('disables the button and shows the error message when there are too many reports', async () => {
     render(<RenderReportMenu count={MAXIMUM_EXPORTED_REPORTS + 1} hasSelectedReports={false} />);
     const button = await screen.findByRole('button');
     userEvent.click(button);
     const label = `This export has ${(MAXIMUM_EXPORTED_REPORTS + 1).toLocaleString('en-us')} reports. You can only export ${MAXIMUM_EXPORTED_REPORTS.toLocaleString('en-us')} reports at a time.`;
     expect(await screen.findByText(label)).toBeVisible();
-=======
-  it('shows the error message when there are too many reports', async () => {
-    render(<RenderReportMenu count={5001} hasSelectedReports={false} />);
-    const button = await screen.findByRole('button');
-    userEvent.click(button);
-
-    const label = /this export has 5,001 reports\. you can only export 2,000 reports at a time\./i;
-    expect(screen.getByText(label)).toBeVisible();
->>>>>>> fb7878d1
   });
 
   it('closes when the Escape key is pressed', async () => {
