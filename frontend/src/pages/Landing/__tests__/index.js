--- conflicted
+++ resolved
@@ -21,10 +21,6 @@
 
 const mockAnnounce = jest.fn();
 
-<<<<<<< HEAD
-const base = '/api/activity-reports?sortBy=updatedAt&sortDir=desc&offset=0&limit=10';
-const baseAlerts = '/api/activity-reports/alerts?sortBy=startDate&sortDir=desc&offset=0&limit=10';
-=======
 // Get last 30 day filter.
 const defaultDate = formatDateRange({
   lastThirtyDays: true,
@@ -42,17 +38,12 @@
 
 const base = `/api/activity-reports?sortBy=updatedAt&sortDir=desc&offset=0&limit=10&${dateFilter}`;
 const baseAlerts = `/api/activity-reports/alerts?sortBy=startDate&sortDir=desc&offset=0&limit=10&${dateFilter}`;
->>>>>>> 0ba80c2d
 
 const withRegionOne = '&region.in[]=1';
 const baseAlertsWithRegionOne = `${baseAlerts}${withRegionOne}`;
 const baseWithRegionOne = `${base}${withRegionOne}`;
 
-<<<<<<< HEAD
-const defaultOverviewUrl = '/api/widgets/overview?';
-=======
 const defaultOverviewUrl = `/api/widgets/overview?${dateFilter}`;
->>>>>>> 0ba80c2d
 const defaultOverviewUrlWithRegionOne = `${defaultOverviewUrl}${withRegionOne}`;
 const overviewUrlWithRegionOne = `${defaultOverviewUrl}?region.in[]=1`;
 
@@ -299,11 +290,7 @@
         userEvent.click(reportMenu);
         const downloadButton = await screen.findByRole('menuitem', { name: /export table data/i });
         userEvent.click(downloadButton);
-<<<<<<< HEAD
-        expect(getAllAlertsDownloadURL).toHaveBeenCalledWith('');
-=======
         expect(getAllAlertsDownloadURL).toHaveBeenCalledWith(dateFilter);
->>>>>>> 0ba80c2d
       });
 
       it('disables alert download button while downloading', async () => {
@@ -329,11 +316,7 @@
         const downloadButton = await screen.findByRole('menuitem', { name: /export table data/i });
         userEvent.click(downloadButton);
         expect(await screen.findByRole('menuitem', { name: /export table data/i })).toBeDisabled();
-<<<<<<< HEAD
-        expect(getAllAlertsDownloadURL).toHaveBeenCalledWith('');
-=======
         expect(getAllAlertsDownloadURL).toHaveBeenCalledWith(dateFilter);
->>>>>>> 0ba80c2d
       });
     });
   });
@@ -401,11 +384,7 @@
     await waitFor(() => expect(screen.getAllByRole('cell')[7]).toHaveTextContent(/draft/i));
     await waitFor(() => expect(screen.getAllByRole('cell')[16]).toHaveTextContent(/needs action/i));
 
-<<<<<<< HEAD
-    fetchMock.get('/api/activity-reports/alerts?sortBy=calculatedStatus&sortDir=desc&offset=0&limit=10',
-=======
     fetchMock.get(`/api/activity-reports/alerts?sortBy=calculatedStatus&sortDir=desc&offset=0&limit=10&${dateFilter}`,
->>>>>>> 0ba80c2d
       { alertsCount: 2, alerts: activityReportsSorted });
 
     fireEvent.click(statusColumnHeaders[0]);
@@ -417,11 +396,7 @@
     const reportIdHeaders = await screen.findAllByRole('columnheader', { name: /report id/i });
     expect(reportIdHeaders.length).toBe(2);
     fetchMock.reset();
-<<<<<<< HEAD
-    fetchMock.get('/api/activity-reports/alerts?sortBy=regionId&sortDir=asc&offset=0&limit=10',
-=======
     fetchMock.get(`/api/activity-reports/alerts?sortBy=regionId&sortDir=asc&offset=0&limit=10&${dateFilter}`,
->>>>>>> 0ba80c2d
       { alertsCount: 2, alerts: activityReports });
     fetchMock.get(
       base,
@@ -439,11 +414,7 @@
     });
     expect(columnHeaders.length).toBe(2);
     fetchMock.reset();
-<<<<<<< HEAD
-    fetchMock.get('/api/activity-reports/alerts?sortBy=activityRecipients&sortDir=asc&offset=0&limit=10',
-=======
     fetchMock.get(`/api/activity-reports/alerts?sortBy=activityRecipients&sortDir=asc&offset=0&limit=10&${dateFilter}`,
->>>>>>> 0ba80c2d
       { alertsCount: 2, alerts: activityReports });
     fetchMock.get(
       base,
@@ -461,11 +432,7 @@
     const columnHeaders = await screen.findAllByRole('button', { name: /start date\. activate to sort ascending/i });
     expect(columnHeaders.length).toBe(2);
     fetchMock.reset();
-<<<<<<< HEAD
-    fetchMock.get('/api/activity-reports/alerts?sortBy=startDate&sortDir=asc&offset=0&limit=10',
-=======
     fetchMock.get(`/api/activity-reports/alerts?sortBy=startDate&sortDir=asc&offset=0&limit=10&${dateFilter}`,
->>>>>>> 0ba80c2d
       { alertsCount: 2, alerts: activityReportsSorted });
     fetchMock.get(
       base,
@@ -483,11 +450,7 @@
 
     expect(columnHeaders.length).toBe(2);
     fetchMock.reset();
-<<<<<<< HEAD
-    fetchMock.get('/api/activity-reports/alerts?sortBy=author&sortDir=asc&offset=0&limit=10',
-=======
     fetchMock.get(`/api/activity-reports/alerts?sortBy=author&sortDir=asc&offset=0&limit=10&${dateFilter}`,
->>>>>>> 0ba80c2d
       { alertsCount: 2, alerts: activityReportsSorted });
     fetchMock.get(
       base,
@@ -505,11 +468,7 @@
     expect(columnHeaders.length).toBe(2);
     fetchMock.reset();
 
-<<<<<<< HEAD
-    fetchMock.get('/api/activity-reports/alerts?sortBy=collaborators&sortDir=asc&offset=0&limit=10',
-=======
     fetchMock.get(`/api/activity-reports/alerts?sortBy=collaborators&sortDir=asc&offset=0&limit=10&${dateFilter}`,
->>>>>>> 0ba80c2d
       { alertsCount: 2, alerts: activityReportsSorted });
     fetchMock.get(`${base}`, { count: 0, rows: [] });
 
@@ -621,19 +580,9 @@
     const filterMenuButton = await screen.findByRole('button', { name: /filters/i });
     fireEvent.click(filterMenuButton);
 
-<<<<<<< HEAD
-    // Add new filter
-    const addNewFilterButton = await screen.findByRole('button', { name: /add new filter/i });
-    fireEvent.click(addNewFilterButton);
-
-    // Get filter group.
-    const topic = await screen.findAllByRole('combobox', { name: /topic/i });
-    userEvent.selectOptions(topic[0], 'reportId');
-=======
     // Get filter group.
     const topic = await screen.findByRole('combobox', { name: /topic/i });
     userEvent.selectOptions(topic, 'reportId');
->>>>>>> 0ba80c2d
 
     const condition = await screen.findByRole('combobox', { name: 'condition' });
     userEvent.selectOptions(condition, 'Contains');
@@ -659,10 +608,6 @@
   beforeEach(() => {
     delete window.location;
     window.location = new URL('https://www.test.gov');
-<<<<<<< HEAD
-
-=======
->>>>>>> 0ba80c2d
     fetchMock.get(baseAlerts, {
       count: 10,
       alerts: generateXFakeReports(10),
@@ -696,13 +641,6 @@
 
     const filterMenuButton = allFilterButtons[0];
     fireEvent.click(filterMenuButton);
-<<<<<<< HEAD
-
-    // Add new filter
-    const addFilter = await screen.findByRole('button', { name: /add new filter/i });
-    fireEvent.click(addFilter);
-=======
->>>>>>> 0ba80c2d
 
     const topic = await screen.findByRole('combobox', { name: 'topic' });
     userEvent.selectOptions(topic, 'reportId');
