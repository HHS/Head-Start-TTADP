--- conflicted
+++ resolved
@@ -24,17 +24,11 @@
 const withRegionOne = '&region.in[]=1';
 const baseAlertsWithRegionOne = `${baseAlerts}${withRegionOne}`;
 const baseWithRegionOne = `${base}${withRegionOne}`;
-<<<<<<< HEAD
-const defaultOverviewUrl = '/api/widgets/overview';
+
+const defaultOverviewUrl = '/api/widgets/overview?';
 const defaultOverviewUrlWithRegionOne = `${defaultOverviewUrl}${withRegionOne}`;
 const overviewUrlWithRegionOne = `${defaultOverviewUrl}?region.in[]=1`;
 const inTest = 'reportId.in[]=test';
-=======
-
-const defaultOverviewUrl = '/api/widgets/overview?';
-const defaultOverviewUrlWithRegionOne = `${defaultOverviewUrl}${withRegionOne}`;
-const overviewUrlWithRegionOne = `${defaultOverviewUrl}?region.in[]=1`;
->>>>>>> 4c167f3c
 
 const mockFetchWithRegionOne = () => {
   fetchMock.get(baseWithRegionOne, { count: 2, rows: activityReports });
@@ -249,20 +243,6 @@
       beforeAll(async () => {
         fetchMock.reset();
         fetchMock.get(
-<<<<<<< HEAD
-          baseAlertsWithRegionOne,
-          { count: 10, alerts: generateXFakeReports(10) },
-        );
-        fetchMock.get(
-          baseWithRegionOne,
-          { count: 10, rows: [] },
-        );
-        fetchMock.get(overviewUrlWithRegionOne, overviewRegionOne);
-
-        window.location = {
-          assign: jest.fn(),
-        };
-=======
           baseAlerts,
           { count: 10, alerts: generateXFakeReports(10) },
         );
@@ -270,8 +250,12 @@
           base,
           { count: 10, rows: [] },
         );
+        fetchMock.get(overviewUrlWithRegionOne, overviewRegionOne);
+
+        window.location = {
+          assign: jest.fn(),
+        };
         fetchMock.get(defaultOverviewUrl, overviewRegionOne);
->>>>>>> 4c167f3c
       });
 
       it('downloads all reports', async () => {
@@ -332,38 +316,18 @@
   beforeEach(async () => {
     fetchMock.reset();
 
-<<<<<<< HEAD
-    // Alerts (All Regions).
-=======
     // Alerts.
->>>>>>> 4c167f3c
     fetchMock.get(baseAlerts, {
       alertsCount: 2,
       alerts: activityReports,
     });
 
-<<<<<<< HEAD
-    // Alerts (Region 1).
-=======
     // Alerts Region 1.
->>>>>>> 4c167f3c
     fetchMock.get(baseAlertsWithRegionOne, {
       alertsCount: 2,
       alerts: activityReports,
     });
 
-<<<<<<< HEAD
-    // Activity Reports (All Regions).
-    fetchMock.get(base, { count: 0, rows: [] });
-
-    // Activity Reports (Region 1).
-    fetchMock.get(baseWithRegionOne, { count: 0, rows: [] });
-
-    // Overview (All Regions).
-    fetchMock.get(defaultOverviewUrl, overviewRegionOne);
-
-    // Overview (Region 1).
-=======
     // Activity Reports.
     fetchMock.get(base, { count: 0, rows: [] });
 
@@ -374,7 +338,6 @@
     fetchMock.get(defaultOverviewUrl, overviewRegionOne);
 
     // Overview Region 1.
->>>>>>> 4c167f3c
     fetchMock.get(overviewUrlWithRegionOne, overviewRegionOne);
 
     fetchMock.get(defaultOverviewUrlWithRegionOne, overviewRegionOne);
@@ -496,11 +459,7 @@
 
     fetchMock.get('/api/activity-reports/alerts?sortBy=collaborators&sortDir=asc&offset=0&limit=10',
       { alertsCount: 2, alerts: activityReportsSorted });
-<<<<<<< HEAD
-    fetchMock.get(`${base}${withRegionOne}`, { count: 0, rows: [] });
-=======
     fetchMock.get(`${base}`, { count: 0, rows: [] });
->>>>>>> 4c167f3c
 
     fireEvent.click(columnHeaders[0]);
 
@@ -511,79 +470,6 @@
   });
 });
 
-<<<<<<< HEAD
-=======
-describe('Landing Page error', () => {
-  afterEach(() => fetchMock.restore());
-
-  beforeEach(() => {
-    delete window.location;
-    window.location = new URL('https://www.test.gov');
-    mockFetchWithRegionOne();
-    fetchMock.get(defaultOverviewUrl, overviewRegionOne);
-    fetchMock.get(base, { count: 0, rows: [] });
-    fetchMock.get(baseAlerts, { alertsCount: 0, alerts: [] });
-  });
-
-  it('handles errors by displaying an error message', async () => {
-    fetchMock.get(base, 500, { overwriteRoutes: true });
-    fetchMock.get(baseAlerts, { alertsCount: 0, alerts: [] }, { overwriteRoutes: true });
-    const user = {
-      name: 'test@test.com',
-      homeRegionId: 14,
-      permissions: [
-        {
-          scopeId: 3,
-          regionId: 1,
-        },
-      ],
-    };
-    renderLanding(user);
-    const alert = await screen.findByRole('alert');
-    expect(alert).toBeVisible();
-    expect(alert).toHaveTextContent('Unable to fetch reports');
-  });
-
-  it('no empty row is shown if there are no reports', async () => {
-    fetchMock.get(
-      '/api/activity-reports?sortBy=updatedAt&sortDir=desc&offset=0&limit=10&region.in[]=1',
-      { count: 0, rows: [] },
-      { overwriteRoutes: true },
-    );
-    const user = {
-      name: 'test@test.com',
-      permissions: [
-        {
-          scopeId: 3,
-          regionId: 1,
-        },
-      ],
-    };
-    renderLanding(user);
-    expect(await screen.findByText(/0-0 of 0/i)).toBeVisible();
-  });
-
-  it('does not displays new activity report button without permission', async () => {
-    fetchMock.get(
-      base,
-      { count: 2, rows: activityReports }, { overwriteRoutes: true },
-    );
-    const user = {
-      name: 'test@test.com',
-      permissions: [
-        {
-          scopeId: 4,
-          regionId: 1,
-        },
-      ],
-    };
-    renderLanding(user);
-
-    await expect(screen.findAllByText(/New Activity Report/)).rejects.toThrow();
-  });
-});
-
->>>>>>> 4c167f3c
 describe('handleApplyFilters', () => {
   beforeAll(() => fetchMock.reset());
   beforeEach(() => {
@@ -617,10 +503,6 @@
     const filterMenuButton = await screen.findByRole('button', { name: /filters/i });
     fireEvent.click(filterMenuButton);
 
-<<<<<<< HEAD
-    const topic = await screen.findByRole('combobox', { name: /topic/i });
-    userEvent.selectOptions(topic, 'reportId');
-=======
     // Add new filter
     const addNewFilterButton = await screen.findByRole('button', { name: /add new filter/i });
     fireEvent.click(addNewFilterButton);
@@ -628,7 +510,6 @@
     // Get filter group.
     const topic = await screen.findAllByRole('combobox', { name: /topic/i });
     userEvent.selectOptions(topic[0], 'reportId');
->>>>>>> 4c167f3c
 
     const condition = await screen.findByRole('combobox', { name: 'condition' });
     userEvent.selectOptions(condition, 'Contains');
@@ -655,12 +536,13 @@
   beforeEach(() => {
     delete window.location;
     window.location = new URL('https://www.test.gov');
-<<<<<<< HEAD
-    fetchMock.get(baseAlertsWithRegionOne, {
-      alertsCount: 10,
+
+    fetchMock.get(baseAlerts, {
+      count: 10,
       alerts: generateXFakeReports(10),
     });
-    fetchMock.get(baseWithRegionOne,
+
+    fetchMock.get(base,
       { count: 1, rows: generateXFakeReports(1) });
     fetchMock.get(overviewUrlWithRegionOne, overviewRegionOne);
     fetchMock.get(`${base}&${inTest}`, {
@@ -669,18 +551,8 @@
     });
     fetchMock.get(`${defaultOverviewUrl}?${inTest}`, overviewRegionOne);
     fetchMock.get(`${baseAlerts}&${inTest}`, { alertsCount: 0, alerts: [] });
-=======
-
-    fetchMock.get(baseAlerts, {
-      count: 10,
-      alerts: generateXFakeReports(10),
-    });
-
-    fetchMock.get(base,
-      { count: 1, rows: generateXFakeReports(1) });
 
     fetchMock.get(defaultOverviewUrl, overviewRegionOne);
->>>>>>> 4c167f3c
   });
 
   afterEach(() => fetchMock.restore());
@@ -698,23 +570,16 @@
     };
     renderLanding(user);
 
-<<<<<<< HEAD
-=======
-    await screen.findByRole('heading', { name: /My activity report alerts/i });
->>>>>>> 4c167f3c
     // Only one filters button should be shown.
     const allFilterButtons = await screen.findAllByRole('button', { name: /filters/i });
     expect(allFilterButtons.length).toBe(1);
 
     const filterMenuButton = allFilterButtons[0];
     fireEvent.click(filterMenuButton);
-<<<<<<< HEAD
-=======
 
     // Add new filter
     const addFilter = await screen.findByRole('button', { name: /add new filter/i });
     fireEvent.click(addFilter);
->>>>>>> 4c167f3c
 
     const topic = await screen.findByRole('combobox', { name: 'topic' });
     userEvent.selectOptions(topic, 'reportId');
