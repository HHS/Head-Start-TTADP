/* eslint-disable jest/no-disabled-tests */
import '@testing-library/jest-dom';
import React from 'react';
import {
  render, screen, fireEvent, waitFor, act,
} from '@testing-library/react';
import { MemoryRouter } from 'react-router';
import fetchMock from 'fetch-mock';

import userEvent from '@testing-library/user-event';
import UserContext from '../../../UserContext';
import AriaLiveContext from '../../../AriaLiveContext';
import Landing from '../index';
import activityReports, { activityReportsSorted, generateXFakeReports, overviewRegionOne } from '../mocks';
import { getReportsDownloadURL, getAllReportsDownloadURL, getAllAlertsDownloadURL } from '../../../fetchers/helpers';

jest.mock('../../../fetchers/helpers');

const oldWindowLocation = window.location;

const mockAnnounce = jest.fn();

const withRegionOne = '&region.in[]=1';
const withAllRegions = '&region.in[]=14';
const base = '/api/activity-reports?sortBy=updatedAt&sortDir=desc&offset=0&limit=10';
const baseAlerts = '/api/activity-reports/alerts?sortBy=startDate&sortDir=desc&offset=0&limit=10';
const defaultBaseAlertsUrl = `${baseAlerts}${withAllRegions}`;
const defaultBaseUrl = `${base}${withAllRegions}`;
const defaultBaseAlertsUrlWithRegionOne = `${baseAlerts}${withRegionOne}`;
const defaultBaseUrlWithRegionOne = `${base}${withRegionOne}`;
const defaultOverviewUrl = '/api/widgets/overview';
const overviewUrlWithRegionOne = `${defaultOverviewUrl}?${withRegionOne}`;
const overviewUrlWithAllRegions = `${defaultOverviewUrl}?${withAllRegions}`;

const mockFetchWithRegionOne = () => {
  fetchMock.get(defaultBaseUrlWithRegionOne, { count: 2, rows: activityReports });
  fetchMock.get(defaultBaseAlertsUrlWithRegionOne, {
    alertsCount: 0,
    alerts: [],
  });
  fetchMock.get(overviewUrlWithRegionOne, overviewRegionOne);
};

const renderLanding = (user) => {
  render(
    <MemoryRouter>
      <AriaLiveContext.Provider value={{ announce: mockAnnounce }}>
        <UserContext.Provider value={{ user }}>
          <Landing authenticated user={user} />
        </UserContext.Provider>
      </AriaLiveContext.Provider>
    </MemoryRouter>,
  );
};

describe('Landing Page', () => {
  beforeEach(async () => {
    fetchMock.get(defaultBaseUrl, { count: 2, rows: activityReports });
    fetchMock.get(defaultBaseUrlWithRegionOne, { count: 2, rows: activityReports });
    fetchMock.get(defaultBaseAlertsUrlWithRegionOne, {
      alertsCount: 0,
      alerts: [],
    });
    fetchMock.get(defaultBaseAlertsUrl, {
      alertsCount: 0,
      alerts: [],
    });
    fetchMock.get(overviewUrlWithRegionOne, overviewRegionOne);
    const user = {
      name: 'test@test.com',
      permissions: [
        {
          scopeId: 3,
          regionId: 1,
        },
      ],
    };

    renderLanding(user);
    await screen.findByText('Activity Reports');
  });
  afterEach(() => fetchMock.restore());

  test('displays a dismissable alert with a status message for a report, if provided', async () => {
    const user = {
      name: 'test@test.com',
      permissions: [
        {
          scopeId: 3,
          regionId: 1,
        },
      ],
    };
    const message = {
      status: 'TESTED',
      displayId: 'R14-AR-1',
      time: 'today',
    };

    const pastLocations = [
      { pathname: '/activity-reports/1', state: { message } },
    ];

    await render(
      <MemoryRouter initialEntries={pastLocations}>
        <UserContext.Provider value={{ user }}>
          <Landing authenticated user={user} />
        </UserContext.Provider>
      </MemoryRouter>,
    );

    const alert = await screen.findByRole('alert');
    expect(alert).toBeVisible();

    const alertButton = await screen.findByLabelText(/dismiss alert/i);
    expect(alertButton).toBeVisible();

    fireEvent.click(alertButton);

    // https://testing-library.com/docs/guide-disappearance#waiting-for-disappearance
    await waitFor(() => {
      expect(screen.queryByText(/you successfully tested report R14-AR-1 on today/i)).not.toBeInTheDocument();
      expect(screen.queryByLabelText(/dismiss alert/i)).not.toBeInTheDocument();
    });
  });

  test('displays activity reports heading', async () => {
    expect(await screen.findByText('Activity Reports')).toBeVisible();
  });

  test('displays report id column', async () => {
    const reportIdColumnHeader = await screen.findByRole('columnheader', {
      name: /report id/i,
    });
    expect(reportIdColumnHeader).toBeVisible();
  });

  test('displays grantee column', async () => {
    const granteeColumnHeader = await screen.findByRole('columnheader', {
      name: /grantee/i,
    });
    expect(granteeColumnHeader).toBeVisible();
  });

  test('displays start date column', async () => {
    const startDateColumnHeader = await screen.findByRole('columnheader', {
      name: /start date/i,
    });
    expect(startDateColumnHeader).toBeVisible();
  });

  test('displays creator column', async () => {
    const creatorColumnHeader = await screen.findByRole('columnheader', {
      name: /creator/i,
    });
    expect(creatorColumnHeader).toBeVisible();
  });

  test('displays topics column', async () => {
    const topicsColumnHeader = await screen.findByRole('columnheader', {
      name: /topic\(s\)/i,
    });
    expect(topicsColumnHeader).toBeVisible();
  });

  test('displays the correct report id', async () => {
    const reportIdLink = await screen.findByRole('link', {
      name: /r14-ar-1/i,
    });

    expect(reportIdLink).toBeVisible();
    expect(reportIdLink.closest('a')).toHaveAttribute(
      'href',
      '/activity-reports/1',
    );
  });

  test('displays the correct grantees', async () => {
    const grantee = await screen.findByRole('button', { name: /johnston-romaguera johnston-romaguera grantee name click to visually reveal the recipients for r14-ar-1/i });
    const nonGrantee = await screen.findByRole('cell', {
      name: /qris system/i,
    });

    expect(grantee).toBeVisible();
    expect(nonGrantee).toBeVisible();
  });

  test('displays the correct start date', async () => {
    const startDate = await screen.findByRole('cell', {
      name: /02\/08\/2021/i,
    });

    expect(startDate).toBeVisible();
  });

  test('displays the correct topics', async () => {
    const topics = await screen.findByRole('button', { name: /behavioral \/ mental health class: instructional support click to visually reveal the topics for r14-ar-1/i });

    expect(topics).toBeVisible();
    expect(topics.firstChild).toHaveClass('smart-hub--ellipsis');
    expect(topics.firstChild.firstChild).toHaveClass('smart-hub--tooltip-truncated');
    expect(topics.firstChild).toHaveTextContent('Behavioral / Mental Health CLASS: Instructional Support');
  });

  test('displays the correct collaborators', async () => {
    const collaborators = await screen.findByRole('cell', { name: /orange, gs hermione granger, ss click to visually reveal the collaborators for r14-ar-1/i });
    expect(collaborators).toBeVisible();
    expect(collaborators.firstChild).toHaveClass('smart-hub--tooltip-with-ellipsis');
    expect(collaborators.firstChild.children.length).toBe(2);
    const truncated = collaborators.firstChild.children[1].firstChild.firstChild;
    expect(truncated).toHaveClass('smart-hub--tooltip-truncated');
    expect(truncated).toHaveTextContent('Orange, GS');
  });

  test('displays the correct last saved dates', async () => {
    const lastSavedDates = await screen.findAllByText(/02\/04\/2021/i);

    expect(lastSavedDates.length).toBe(1);
  });

  test('displays the correct statuses', async () => {
    const draft = await screen.findByText(/draft/i);
    const needsAction = await screen.findByText(/needs action/i);

    expect(draft).toBeVisible();
    expect(needsAction).toBeVisible();
  });

  test('displays the options buttons', async () => {
    const optionButtons = await screen.findAllByRole('button', {
      name: /actions for activity report r14-ar-2/i,
    });

    expect(optionButtons.length).toBe(1);
  });

  test('displays the new activity report button', async () => {
    const newActivityReportBtns = await screen.findAllByText(/New Activity Report/);

    expect(newActivityReportBtns.length).toBe(1);
  });
});

describe('Landing Page sorting', () => {
  afterEach(() => fetchMock.restore());

  beforeEach(async () => {
    mockFetchWithRegionOne();
    const user = {
      name: 'test@test.com',
      permissions: [
        {
          scopeId: 3,
          regionId: 1,
        },
        {
          scopeId: 2,
          regionId: 1,
        },
      ],
    };

    renderLanding(user);
    await screen.findByText('Activity Reports');
  });

  it('clicking status column header will sort by status', async () => {
    const statusColumnHeader = await screen.findByText(/status/i);
    fetchMock.reset();
    fetchMock.get(defaultBaseAlertsUrlWithRegionOne,
      { alertsCount: 0, alerts: [] });
    fetchMock.get(
      '/api/activity-reports?sortBy=calculatedStatus&sortDir=asc&offset=0&limit=10&region.in[]=1',
      { count: 2, rows: activityReportsSorted },
    );

    fireEvent.click(statusColumnHeader);
    await waitFor(() => expect(screen.getAllByRole('cell')[7]).toHaveTextContent(/needs action/i));
    await waitFor(() => expect(screen.getAllByRole('cell')[16]).toHaveTextContent(/draft/i));

    fetchMock.get(
      '/api/activity-reports?sortBy=calculatedStatus&sortDir=desc&offset=0&limit=10&region.in[]=1',
      { count: 2, rows: activityReports },
    );

    fireEvent.click(statusColumnHeader);
    await waitFor(() => expect(screen.getAllByRole('cell')[7]).toHaveTextContent(/draft/i));
    await waitFor(() => expect(screen.getAllByRole('cell')[16]).toHaveTextContent(/needs action/i));
  });

  it('clicking Last saved column header will sort by updatedAt', async () => {
    const columnHeader = await screen.findByText(/last saved/i);

    fetchMock.get(
      '/api/activity-reports?sortBy=updatedAt&sortDir=asc&offset=0&limit=10&region.in[]=1',
      { count: 2, rows: activityReportsSorted },
    );

    fireEvent.click(columnHeader);
    await waitFor(() => expect(screen.getAllByRole('cell')[6]).toHaveTextContent(/02\/04\/2021/i));
    await waitFor(() => expect(screen.getAllByRole('cell')[15]).toHaveTextContent(/02\/05\/2021/i));
  });

  it('clicking Collaborators column header will sort by collaborators', async () => {
    const columnHeader = await screen.findByText(/collaborator\(s\)/i);

    fetchMock.get(
      '/api/activity-reports?sortBy=collaborators&sortDir=asc&offset=0&limit=10&region.in[]=1',
      { count: 2, rows: activityReportsSorted },
    );

    await act(async () => fireEvent.click(columnHeader));
    await waitFor(() => expect(screen.getAllByRole('cell')[5]).toHaveTextContent('Cucumber User, GS Hermione Granger, SS'));
    await waitFor(() => expect(screen.getAllByRole('cell')[14]).toHaveTextContent('Orange, GS Hermione Granger, SS'));
  });

  it('clicking Topics column header will sort by topics', async () => {
    const columnHeader = await screen.findByText(/topic\(s\)/i);

    fetchMock.get(
      '/api/activity-reports?sortBy=topics&sortDir=asc&offset=0&limit=10&region.in[]=1',
      { count: 2, rows: activityReportsSorted },
    );

    await act(async () => fireEvent.click(columnHeader));
    await waitFor(() => expect(screen.getAllByRole('cell')[4]).toHaveTextContent(''));
    await waitFor(() => expect(screen.getAllByRole('cell')[13]).toHaveTextContent(/Behavioral \/ Mental Health CLASS: Instructional Support click to visually reveal the topics for R14-AR-1$/i));
  });

  it('clicking Creator column header will sort by author', async () => {
    const columnHeader = await screen.findByText(/creator/i);

    fetchMock.get(
      '/api/activity-reports?sortBy=author&sortDir=asc&offset=0&limit=10&region.in[]=1',
      { count: 2, rows: activityReportsSorted },
    );

    fireEvent.click(columnHeader);
    await waitFor(() => expect(screen.getAllByRole('cell')[3]).toHaveTextContent('Kiwi, GS'));
    await waitFor(() => expect(screen.getAllByRole('cell')[12]).toHaveTextContent('Kiwi, TTAC'));
  });

  it('clicking Start date column header will sort by start date', async () => {
    const columnHeader = await screen.findByText(/start date/i);

    fetchMock.get(
      '/api/activity-reports?sortBy=startDate&sortDir=asc&offset=0&limit=10&region.in[]=1',
      { count: 2, rows: activityReportsSorted },
    );

    fireEvent.click(columnHeader);
    await waitFor(() => expect(screen.getAllByRole('cell')[2]).toHaveTextContent('02/01/2021'));
    await waitFor(() => expect(screen.getAllByRole('cell')[11]).toHaveTextContent('02/08/2021'));
  });

  it('clicking Grantee column header will sort by grantee', async () => {
    const columnHeader = await screen.findByRole('button', {
      name: /grantee\. activate to sort ascending/i,
    });

    fetchMock.get(
      '/api/activity-reports?sortBy=activityRecipients&sortDir=asc&offset=0&limit=10&region.in[]=1',
      { count: 2, rows: activityReportsSorted },
    );

    fireEvent.click(columnHeader);
    await waitFor(() => expect(screen.getAllByRole('cell')[1]).toHaveTextContent('Johnston-Romaguera Johnston-Romaguera Grantee Name'));
  });

  it('clicking Report id column header will sort by region and id', async () => {
    const columnHeader = await screen.findByText(/report id/i);

    fetchMock.get(
      '/api/activity-reports?sortBy=regionId&sortDir=asc&offset=0&limit=10&region.in[]=1',
      { count: 2, rows: activityReportsSorted },
    );

    fireEvent.click(columnHeader);
    await waitFor(() => expect(screen.getAllByRole('link')[4]).toHaveTextContent('R14-AR-2'));
    await waitFor(() => expect(screen.getAllByRole('link')[5]).toHaveTextContent('R14-AR-1'));
  });

  it('Pagination links are visible', async () => {
    const prevLink = await screen.findByRole('link', {
      name: /go to previous page/i,
    });
    const pageOne = await screen.findByRole('link', {
      name: /go to page number 1/i,
    });
    const nextLink = await screen.findByRole('link', {
      name: /go to next page/i,
    });

    expect(prevLink).toBeVisible();
    expect(pageOne).toBeVisible();
    expect(nextLink).toBeVisible();
  });

  it('clicking on pagination page works', async () => {
    const pageOne = await screen.findByRole('link', {
      name: /go to page number 1/i,
    });
    fetchMock.reset();
    fetchMock.get(defaultBaseAlertsUrlWithRegionOne,
      { alertsCount: 0, alerts: [] });
    fetchMock.get(
      defaultBaseUrl,
      { count: 2, rows: activityReportsSorted },
    );

    fireEvent.click(pageOne);
    await waitFor(() => expect(screen.getAllByRole('cell')[6]).toHaveTextContent(/02\/05\/2021/i));
    await waitFor(() => expect(screen.getAllByRole('cell')[15]).toHaveTextContent(/02\/04\/2021/i));
  });

  it('clicking on the second page updates to, from and total', async () => {
    expect(generateXFakeReports(10).length).toBe(10);
    await screen.findByRole('link', {
      name: /go to page number 1/i,
    });
    fetchMock.reset();
    fetchMock.get(defaultBaseAlertsUrl,
      { alertsCount: 0, alerts: [] });
    fetchMock.get(
      defaultBaseUrl,
      { count: 17, rows: generateXFakeReports(10) },
    );
    fetchMock.get(
      '/api/activity-reports?sortBy=updatedAt&sortDir=desc&offset=10&limit=10&region.in[]=14',
      { count: 17, rows: generateXFakeReports(10) },
    );
    fetchMock.get(
      overviewUrlWithAllRegions,
      overviewRegionOne,
    );
    const user = {
      name: 'test@test.com',
      homeRegionId: 14,
      permissions: [
        {
          scopeId: 3,
          regionId: 1,
        },
      ],
    };

    renderLanding(user);

    const pageTwo = await screen.findByRole('link', {
      name: /go to page number 2/i,
    });

    fetchMock.get(
      '/api/activity-reports?sortBy=updatedAt&sortDir=desc&offset=10&limit=10&region.in[]=1',
      { count: 17, rows: generateXFakeReports(10) },
    );

    fireEvent.click(pageTwo);
    await waitFor(() => expect(screen.getByText(/11-17 of 17/i)).toBeVisible());
  });
});

describe('Landing page table menus & selections', () => {
  describe('Table row context menu', () => {
    beforeAll(() => {
      delete global.window.location;

      global.window.location = {
        ...oldWindowLocation,
        assign: jest.fn(),
      };
    });

    beforeEach(async () => {
      fetchMock.reset();
      mockFetchWithRegionOne();
      fetchMock.get(
        defaultBaseUrl,
        { count: 10, rows: generateXFakeReports(10) },
      );
      const user = {
        name: 'test@test.com',
        permissions: [
          {
            scopeId: 3,
            regionId: 1,
          },
          {
            scopeId: 2,
            regionId: 1,
          },
        ],
      };

      renderLanding(user);
      await screen.findByText('Activity Reports');
    });

    afterEach(() => {
      window.location.assign.mockReset();
      getReportsDownloadURL.mockClear();
      fetchMock.restore();
    });

    afterAll(() => {
      window.location = oldWindowLocation;
    });

    it('can trigger an activity report download', async () => {
      const contextMenus = await screen.findAllByRole('button', { name: /actions for activity report /i });

      await waitFor(() => {
        expect(contextMenus.length).not.toBe(0);
      });

      const menu = contextMenus[0];

      await waitFor(() => {
        expect(menu).toBeVisible();
      });

      fireEvent.click(menu);

      const viewButton = await screen.findByRole('button', { name: 'Download' });

      await waitFor(() => {
        expect(viewButton).toBeVisible();
      });

      fireEvent.click(viewButton);

      await waitFor(() => {
        expect(window.location.assign).toHaveBeenCalled();
      });
    });
  });

  describe('Table row checkboxes', () => {
    afterEach(() => fetchMock.restore());

    beforeEach(async () => {
      fetchMock.reset();
      fetchMock.get(defaultBaseAlertsUrl,
        { alertsCount: 0, alerts: [] });
      fetchMock.get(
        defaultBaseUrl,
        { count: 10, rows: generateXFakeReports(10) },
      );
      fetchMock.get(
        overviewUrlWithAllRegions,
        overviewRegionOne,
      );
      const user = {
        name: 'test@test.com',
        homeRegionId: 14,
        permissions: [
          {
            scopeId: 3,
            regionId: 1,
          },
        ],
      };

      renderLanding(user);
      await screen.findByText('Activity Reports');
    });

    it('Can select and deselect a single checkbox', async () => {
      const reportCheckboxes = await screen.findAllByRole('checkbox', { name: /select /i });

      // Element 0 is 'Select all', so we want 1 or later
      const singleReportCheck = reportCheckboxes[1];
      expect(singleReportCheck.value).toEqual('1');

      fireEvent.click(singleReportCheck);
      expect(singleReportCheck.checked).toBe(true);

      fireEvent.click(singleReportCheck);
      expect(singleReportCheck.checked).toBe(false);
    });
  });

  describe('Table header checkbox', () => {
    afterEach(() => fetchMock.restore());

    beforeEach(async () => {
      fetchMock.reset();
      fetchMock.get(defaultBaseAlertsUrl,
        { alertsCount: 0, alerts: [] });
      fetchMock.get(
        defaultBaseUrl,
        { count: 10, rows: generateXFakeReports(10) },
      );
      fetchMock.get(
        overviewUrlWithAllRegions,
        overviewRegionOne,
      );
      const user = {
        name: 'test@test.com',
        homeRegionId: 14,
        permissions: [
          {
            scopeId: 3,
            regionId: 1,
          },
        ],
      };

      renderLanding(user);
      await screen.findByText('Activity Reports');
    });

    it('Selects all reports when checked', async () => {
      const selectAllCheckbox = await screen.findByLabelText(/select or de-select all reports/i);

      fireEvent.click(selectAllCheckbox);

      await waitFor(() => {
        const checkboxes = screen.getAllByRole('checkbox');
        expect(checkboxes).toHaveLength(11); // 1 selectAllCheckbox + 10 report checkboxes
        checkboxes.forEach((c) => expect(c).toBeChecked());
      });
    });

    it('De-selects all reports if all are already selected', async () => {
      const selectAllCheckbox = await screen.findByLabelText(/select or de-select all reports/i);

      fireEvent.click(selectAllCheckbox);

      await waitFor(() => {
        const checkboxes = screen.getAllByRole('checkbox');
        expect(checkboxes).toHaveLength(11); // 1 selectAllCheckbox + 10 report checkboxes
        checkboxes.forEach((c) => expect(c).toBeChecked());
      });

      fireEvent.click(selectAllCheckbox);

      await waitFor(() => {
        const checkboxes = screen.getAllByRole('checkbox');
        expect(checkboxes).toHaveLength(11); // 1 selectAllCheckbox + 10 report checkboxes
        checkboxes.forEach((c) => expect(c).not.toBeChecked());
      });
    });
  });

  describe('Selected count badge', () => {
    it('can de-select all reports', async () => {
      fetchMock.reset();
      fetchMock.get(defaultBaseAlertsUrl,
        { alertsCount: 0, alerts: [] });
      fetchMock.get(
        defaultBaseUrl,
        { count: 10, rows: generateXFakeReports(10) },
      );
      fetchMock.get(
        overviewUrlWithAllRegions,
        overviewRegionOne,
      );
      const user = {
        name: 'test@test.com',
        homeRegionId: 14,
        permissions: [
          {
            scopeId: 3,
            regionId: 1,
          },
        ],
      };

      renderLanding(user);
      await screen.findByText('Activity Reports');
      const selectAllCheckbox = await screen.findByLabelText(/select or de-select all reports/i);
      userEvent.click(selectAllCheckbox);
      await waitFor(() => {
        const checkboxes = screen.getAllByRole('checkbox');
        expect(checkboxes).toHaveLength(11); // 1 selectAllCheckbox + 10 report checkboxes
        checkboxes.forEach((c) => expect(c).toBeChecked());
      });

      const deselect = await screen.findByRole('button', { name: 'deselect all reports' });
      fireEvent.click(deselect);
      await waitFor(() => {
        const checkboxes = screen.getAllByRole('checkbox');
        expect(checkboxes).toHaveLength(11); // 1 selectAllCheckbox + 10 report checkboxes
        checkboxes.forEach((c) => expect(c).not.toBeChecked());
      });
    });
  });

  describe('download all alerts button', () => {
    describe('downloads all alerts', () => {
      afterAll(() => {
        getAllAlertsDownloadURL.mockClear();
      });

      beforeAll(async () => {
        fetchMock.reset();
        fetchMock.get(
          defaultBaseAlertsUrlWithRegionOne,
          { count: 10, alerts: generateXFakeReports(10) },
        );
        fetchMock.get(
          defaultBaseUrlWithRegionOne,
          { count: 10, rows: [] },
        );
        fetchMock.get(overviewUrlWithRegionOne, overviewRegionOne);
      });

      it('downloads all reports', async () => {
        const user = {
          name: 'test@test.com',
          permissions: [
            {
              scopeId: 3,
              regionId: 1,
            },
            {
              scopeId: 2,
              regionId: 1,
            },
          ],
        };

        renderLanding(user);
        const reportMenu = await screen.findByLabelText(/my alerts report menu/i);
        userEvent.click(reportMenu);
        const downloadButton = await screen.findByRole('menuitem', { name: /export table data/i });
        userEvent.click(downloadButton);
        expect(getAllAlertsDownloadURL).toHaveBeenCalledWith('region.in[]=1');
      });
    });
  });

  describe('download all reports button', () => {
    afterAll(() => {
      getAllReportsDownloadURL.mockClear();
    });

    beforeAll(async () => {
      fetchMock.reset();
      fetchMock.get(
        defaultBaseAlertsUrlWithRegionOne,
        { count: 10, alerts: generateXFakeReports(10) },
      );
      fetchMock.get(
        defaultBaseUrlWithRegionOne,
        { count: 10, rows: [] },
      );
      fetchMock.get(overviewUrlWithRegionOne, overviewRegionOne);
    });

    it('downloads all reports', async () => {
      const user = {
        name: 'test@test.com',
        permissions: [
          {
            scopeId: 3,
            regionId: 1,
          },
        ],
      };

      renderLanding(user);
      const reportMenu = await screen.findByLabelText(/reports menu/i);
      userEvent.click(reportMenu);
      const downloadButton = await screen.findByRole('menuitem', { name: /export table data/i });
      userEvent.click(downloadButton);
      expect(getAllReportsDownloadURL).toHaveBeenCalledWith('region.in[]=1');
    });
  });
});

describe('My alerts sorting', () => {
  afterEach(() => fetchMock.restore());

  beforeEach(async () => {
    fetchMock.reset();
    fetchMock.get(defaultBaseAlertsUrl, {
      alertsCount: 2,
      alerts: activityReports,
    });
    fetchMock.get(defaultBaseUrl, { count: 0, rows: [] });
    fetchMock.get(defaultBaseAlertsUrlWithRegionOne, {
      alertsCount: 2,
      alerts: activityReports,
    });
    fetchMock.get(defaultBaseUrlWithRegionOne, { count: 0, rows: [] });
    fetchMock.get(overviewUrlWithRegionOne, overviewRegionOne);
    fetchMock.get(overviewUrlWithAllRegions, overviewRegionOne);
    fetchMock.get(defaultOverviewUrl, overviewRegionOne);
    const user = {
      name: 'test@test.com',
      permissions: [
        {
          scopeId: 3,
          regionId: 1,
        },
        {
          scopeId: 2,
          regionId: 1,
        },
      ],
    };

    renderLanding(user);
    await screen.findByText('Activity Reports');
  });

  it('is enabled for Status', async () => {
    const statusColumnHeaders = await screen.findAllByText(/status/i);

    expect(statusColumnHeaders.length).toBe(2);
    fetchMock.reset();

    fireEvent.click(statusColumnHeaders[0]);

    await waitFor(() => expect(screen.getAllByRole('cell')[6]).toHaveTextContent(/draft/i));
    await waitFor(() => expect(screen.getAllByRole('cell')[14]).toHaveTextContent(/needs action/i));

    fetchMock.get('/api/activity-reports/alerts?sortBy=calculatedStatus&sortDir=desc&offset=0&limit=10&region.in[]=1',
      { alertsCount: 2, alerts: activityReportsSorted });

    fireEvent.click(statusColumnHeaders[0]);
    await waitFor(() => expect(screen.getAllByRole('cell')[6]).toHaveTextContent(/needs action/i));
    await waitFor(() => expect(screen.getAllByRole('cell')[14]).toHaveTextContent(/draft/i));
  });

  it('is enabled for Report ID', async () => {
    const columnHeaders = await screen.findAllByText(/report id/i);

    expect(columnHeaders.length).toBe(2);
    fetchMock.reset();
    fetchMock.get('/api/activity-reports/alerts?sortBy=regionId&sortDir=asc&offset=0&limit=10&region.in[]=1',
      { alertsCount: 2, alerts: activityReports });
    fetchMock.get(
      defaultBaseUrl,
      { count: 0, rows: [] },
    );

    fireEvent.click(columnHeaders[0]);
    await waitFor(() => expect(screen.getAllByRole('cell')[0]).toHaveTextContent(/r14-ar-1/i));
    await waitFor(() => expect(screen.getAllByRole('cell')[8]).toHaveTextContent(/r14-ar-2/i));
  });

  it('is enabled for Grantee', async () => {
    const columnHeaders = await screen.findAllByRole('button', {
      name: /grantee\. activate to sort ascending/i,
    });
    expect(columnHeaders.length).toBe(2);
    fetchMock.reset();
    fetchMock.get('/api/activity-reports/alerts?sortBy=activityRecipients&sortDir=asc&offset=0&limit=10&region.in[]=1',
      { alertsCount: 2, alerts: activityReports });
    fetchMock.get(
      defaultBaseUrl,
      { count: 0, rows: [] },
    );

    fireEvent.click(columnHeaders[0]);

<<<<<<< HEAD
    const textContent = /Johnston-Romaguera Johnston-Romaguera Grantee Name click to visually reveal the recipients for R14-AR-1$/i;
    await waitFor(() => expect(screen.getAllByRole('cell')[1]).toHaveTextContent(textContent));
    await waitFor(() => expect(screen.getAllByRole('cell')[8]).toHaveTextContent(/qris system/i));
=======
    await waitFor(() => expect(screen.getAllByRole('cell')[1]).toHaveTextContent(/Johnston-RomagueraJohnston-RomagueraGrantee Name/i));
    await waitFor(() => expect(screen.getAllByRole('cell')[9]).toHaveTextContent(/qris system/i));
>>>>>>> abf5a1c4
  });

  it('is enabled for Start date', async () => {
    const columnHeaders = await screen.findAllByText(/start date/i);

    expect(columnHeaders.length).toBe(2);
    fetchMock.reset();
    fetchMock.get('/api/activity-reports/alerts?sortBy=startDate&sortDir=asc&offset=0&limit=10&region.in[]=1',
      { alertsCount: 2, alerts: activityReportsSorted });
    fetchMock.get(
      defaultBaseUrl,
      { count: 0, rows: [] },
    );

    fireEvent.click(columnHeaders[0]);

    await waitFor(() => expect(screen.getAllByRole('cell')[2]).toHaveTextContent(/02\/01\/2021/i));
    await waitFor(() => expect(screen.getAllByRole('cell')[10]).toHaveTextContent(/02\/08\/2021/i));
  });

  it('is enabled for Creator', async () => {
    const columnHeaders = await screen.findAllByText(/creator/i);

    expect(columnHeaders.length).toBe(2);
    fetchMock.reset();
    fetchMock.get('/api/activity-reports/alerts?sortBy=author&sortDir=asc&offset=0&limit=10&region.in[]=1',
      { alertsCount: 2, alerts: activityReportsSorted });
    fetchMock.get(
      defaultBaseUrl,
      { count: 0, rows: [] },
    );

    fireEvent.click(columnHeaders[0]);

    await waitFor(() => expect(screen.getAllByRole('cell')[3]).toHaveTextContent(/kiwi, gs/i));
    await waitFor(() => expect(screen.getAllByRole('cell')[11]).toHaveTextContent(/kiwi, ttac/i));
  });

  it('is enabled for Collaborator(s)', async () => {
    const columnHeaders = await screen.findAllByText(/collaborator\(s\)/i);
    expect(columnHeaders.length).toBe(2);
    fetchMock.reset();
    fetchMock.get(`/api/activity-reports/alerts?sortBy=collaborators&sortDir=asc&offset=0&limit=10${withRegionOne}`,
      { alertsCount: 2, alerts: activityReportsSorted });
    fetchMock.get(`${defaultBaseUrl}${withRegionOne}`, { count: 0, rows: [] });

    fireEvent.click(columnHeaders[0]);

<<<<<<< HEAD
    const firstCell = /Cucumber User, GS Hermione Granger, SS click to visually reveal the collaborators for R14-AR-2$/i;
    const secondCell = /Orange, GS Hermione Granger, SS click to visually reveal the collaborators for R14-AR-1$/i;
    await waitFor(() => expect(screen.getAllByRole('cell')[4]).toHaveTextContent(firstCell));
    await waitFor(() => expect(screen.getAllByRole('cell')[11]).toHaveTextContent(secondCell));
=======
    await waitFor(() => expect(screen.getAllByRole('cell')[4]).toHaveTextContent(/cucumber user, gshermione granger, ss/i));
    await waitFor(() => expect(screen.getAllByRole('cell')[12]).toHaveTextContent(/orange, gshermione granger, ss/i));
>>>>>>> abf5a1c4
  });
});

describe('Landing Page error', () => {
  afterEach(() => fetchMock.restore());

  beforeEach(() => {
    mockFetchWithRegionOne();
    fetchMock.get(overviewUrlWithAllRegions, overviewRegionOne);
    fetchMock.get(defaultOverviewUrl, overviewRegionOne);
    fetchMock.get(base, { count: 0, rows: [] });
    fetchMock.get(baseAlerts, { alertsCount: 0, alerts: [] });
  });

  it('handles errors by displaying an error message', async () => {
    fetchMock.get(defaultBaseUrl, 500);
    fetchMock.get(defaultBaseAlertsUrl, { alertsCount: 0, alerts: [] });
    const user = {
      name: 'test@test.com',
      homeRegionId: 14,
      permissions: [
        {
          scopeId: 3,
          regionId: 1,
        },
      ],
    };
    renderLanding(user);
    const alert = await screen.findByRole('alert');
    expect(alert).toBeVisible();
    expect(alert).toHaveTextContent('Unable to fetch reports');
  });

  it('displays an empty row if there are no reports', async () => {
    fetchMock.get(
      defaultBaseUrl,
      { count: 0, rows: [] },
    );
    const user = {
      name: 'test@test.com',
      permissions: [
        {
          scopeId: 3,
          regionId: 1,
        },
      ],
    };
    renderLanding(user);
    const rowCells = await screen.findAllByRole('cell');
    expect(rowCells.length).toBe(9);
    const grantee = rowCells[1];
    expect(grantee).toHaveTextContent('');
  });

  it('does not displays new activity report button without permission', async () => {
    fetchMock.get(
      defaultBaseUrl,
      { count: 2, rows: activityReports },
    );
    const user = {
      name: 'test@test.com',
      permissions: [
        {
          scopeId: 2,
          regionId: 1,
        },
      ],
    };
    renderLanding(user);

    await expect(screen.findAllByText(/New Activity Report/)).rejects.toThrow();
  });
});

describe('handleApplyFilters', () => {
  beforeEach(() => {
    mockFetchWithRegionOne();
    fetchMock.get(defaultBaseAlertsUrl, { count: 0, rows: [] });
    fetchMock.get(defaultBaseUrl, { count: 2, rows: activityReports });
    fetchMock.get(overviewUrlWithAllRegions, overviewRegionOne);
    fetchMock.get(defaultOverviewUrl, overviewRegionOne);
    fetchMock.get(base, { count: 0, rows: [] });
    fetchMock.get(baseAlerts, { alertsCount: 0, alerts: [] });
  });

  afterEach(() => fetchMock.restore());

  it('calls AriaLiveContext.announce', async () => {
    const user = {
      name: 'test@test.com',
      permissions: [
        {
          scopeId: 2,
          regionId: 1,
        },
      ],
    };
    renderLanding(user);
    // Only one button exists only because there are no alerts
    const filterMenuButton = await screen.findByRole('button', { name: /filters/i });
    fireEvent.click(filterMenuButton);
    const addFilterButton = await screen.findByRole('button', { name: /add new filter/i });
    fireEvent.click(addFilterButton);

    const topic = await screen.findByRole('combobox', { name: 'topic' });
    userEvent.selectOptions(topic, 'reportId');

    const condition = await screen.findByRole('combobox', { name: 'condition' });
    userEvent.selectOptions(condition, 'Contains');

    fetchMock.get('/api/activity-reports?sortBy=updatedAt&sortDir=desc&offset=0&limit=10&reportId.in[]=test', { count: 0, rows: [] });
    const query = await screen.findByRole('textbox');
    userEvent.type(query, 'test');

    const apply = await screen.findByRole('button', { name: 'Apply Filters' });
    userEvent.click(apply);

    expect(mockAnnounce).toHaveBeenCalled();
    // wait for everything to finish loading
    await waitFor(() => expect(screen.queryByText(/Loading data/i)).toBeNull());
  });
});

describe('handleApplyAlertFilters', () => {
  beforeEach(() => {
    fetchMock.get(defaultBaseAlertsUrlWithRegionOne, {
      count: 10,
      alerts: generateXFakeReports(10),
    });
    fetchMock.get(defaultBaseUrlWithRegionOne, { count: 1, rows: generateXFakeReports(1) });
    fetchMock.get(overviewUrlWithRegionOne, overviewRegionOne);
  });

  afterEach(() => fetchMock.restore());

  it('calls AriaLiveContext.announce', async () => {
    const user = {
      name: 'test@test.com',
      homeRegionId: 1,
      permissions: [
        {
          scopeId: 3,
          regionId: 1,
        },
      ],
    };
    renderLanding(user);

    await screen.findByText(/My activity report alerts/i);
    // Both alerts and AR tables' buttons should appear
    const allFilterButtons = await screen.findAllByRole('button', { name: /filters/i });
    expect(allFilterButtons.length).toBe(2);

    const filterMenuButton = allFilterButtons[0];
    fireEvent.click(filterMenuButton);
    const addFilterButton = await screen.findByRole('button', { name: /add new filter/i });
    fireEvent.click(addFilterButton);

    const topic = await screen.findByRole('combobox', { name: 'topic' });
    userEvent.selectOptions(topic, 'reportId');

    const condition = await screen.findByRole('combobox', { name: 'condition' });
    userEvent.selectOptions(condition, 'Contains');

    const query = await screen.findByRole('textbox');
    userEvent.type(query, 'test');

    fetchMock.restore();
    fetchMock.get(
      '/api/activity-reports/alerts?sortBy=startDate&sortDir=desc&offset=0&limit=10&reportId.in[]=test&region.in[]=1',
      { count: 1, rows: generateXFakeReports(1) },
    );

    const apply = await screen.findByRole('button', { name: 'Apply Filters' });
    userEvent.click(apply);

    expect(mockAnnounce).toHaveBeenCalled();
    // wait for everything to finish loading
    await waitFor(() => expect(screen.queryByText(/Loading data/i)).toBeNull());
  });
});<|MERGE_RESOLUTION|>--- conflicted
+++ resolved
@@ -857,14 +857,9 @@
 
     fireEvent.click(columnHeaders[0]);
 
-<<<<<<< HEAD
     const textContent = /Johnston-Romaguera Johnston-Romaguera Grantee Name click to visually reveal the recipients for R14-AR-1$/i;
     await waitFor(() => expect(screen.getAllByRole('cell')[1]).toHaveTextContent(textContent));
     await waitFor(() => expect(screen.getAllByRole('cell')[8]).toHaveTextContent(/qris system/i));
-=======
-    await waitFor(() => expect(screen.getAllByRole('cell')[1]).toHaveTextContent(/Johnston-RomagueraJohnston-RomagueraGrantee Name/i));
-    await waitFor(() => expect(screen.getAllByRole('cell')[9]).toHaveTextContent(/qris system/i));
->>>>>>> abf5a1c4
   });
 
   it('is enabled for Start date', async () => {
@@ -913,15 +908,10 @@
 
     fireEvent.click(columnHeaders[0]);
 
-<<<<<<< HEAD
     const firstCell = /Cucumber User, GS Hermione Granger, SS click to visually reveal the collaborators for R14-AR-2$/i;
     const secondCell = /Orange, GS Hermione Granger, SS click to visually reveal the collaborators for R14-AR-1$/i;
     await waitFor(() => expect(screen.getAllByRole('cell')[4]).toHaveTextContent(firstCell));
     await waitFor(() => expect(screen.getAllByRole('cell')[11]).toHaveTextContent(secondCell));
-=======
-    await waitFor(() => expect(screen.getAllByRole('cell')[4]).toHaveTextContent(/cucumber user, gshermione granger, ss/i));
-    await waitFor(() => expect(screen.getAllByRole('cell')[12]).toHaveTextContent(/orange, gshermione granger, ss/i));
->>>>>>> abf5a1c4
   });
 });
 
