import '@testing-library/jest-dom';
import React from 'react';
import {
  render, screen, fireEvent, waitFor,
} from '@testing-library/react';
import { MemoryRouter } from 'react-router';
import fetchMock from 'fetch-mock';

import UserContext from '../../../UserContext';
import Landing from '../index';
import activityReports, { activityReportsSorted, generateXFakeReports } from '../mocks';

const renderLanding = (user) => {
  render(
    <MemoryRouter>
      <UserContext.Provider value={{ user }}>
        <Landing authenticated />
      </UserContext.Provider>
    </MemoryRouter>,
  );
};

describe('Landing Page', () => {
  beforeEach(() => {
    fetchMock.get(
      '/api/activity-reports?sortBy=updatedAt&sortDir=desc&offset=0&limit=10',
      { count: 2, rows: activityReports },
    );
<<<<<<< HEAD
    fetchMock.get('/api/activity-reports/alerts?sortBy=startDate&sortDir=desc&offset=0&limit=7',
      { alertsCount: 0, alerts: [] });
=======
    fetchMock.get('/api/activity-reports/alerts', []);
>>>>>>> 49f75a51
    const user = {
      name: 'test@test.com',
      permissions: [
        {
          scopeId: 3,
          regionId: 1,
        },
      ],
    };

    renderLanding(user);
  });
  afterEach(() => fetchMock.restore());

  test('displays activity reports heading', async () => {
    expect(await screen.findByText('Activity Reports')).toBeVisible();
  });

  test('displays report id column', async () => {
    const reportIdColumnHeader = await screen.findByRole('columnheader', {
      name: /report id/i,
    });
    expect(reportIdColumnHeader).toBeVisible();
  });

  test('displays grantee column', async () => {
    const granteeColumnHeader = await screen.findByRole('columnheader', {
      name: /grantee/i,
    });
    expect(granteeColumnHeader).toBeVisible();
  });

  test('displays start date column', async () => {
    const startDateColumnHeader = await screen.findByRole('columnheader', {
      name: /start date/i,
    });
    expect(startDateColumnHeader).toBeVisible();
  });

  test('displays creator column', async () => {
    const creatorColumnHeader = await screen.findByRole('columnheader', {
      name: /creator/i,
    });
    expect(creatorColumnHeader).toBeVisible();
  });

  test('displays topics column', async () => {
    const topicsColumnHeader = await screen.findByRole('columnheader', {
      name: /topic\(s\)/i,
    });
    expect(topicsColumnHeader).toBeVisible();
  });

  test('displays the correct report id', async () => {
    const reportIdLink = await screen.findByRole('link', {
      name: /r14-ar-1/i,
    });

    expect(reportIdLink).toBeVisible();
    expect(reportIdLink.closest('a')).toHaveAttribute(
      'href',
      '/activity-reports/1',
    );
  });

  test('displays the correct grantees', async () => {
    const grantee = await screen.findByRole('cell', {
      name: /johnston-romaguera\njohnston-romaguera\ngrantee name/i,
    });
    const nonGrantee = await screen.findByRole('cell', {
      name: /qris system/i,
    });

    expect(grantee).toBeVisible();
    expect(nonGrantee).toBeVisible();
  });

  test('displays the correct start date', async () => {
    const startDate = await screen.findByRole('cell', {
      name: /02\/08\/2021/i,
    });

    expect(startDate).toBeVisible();
  });

  test('displays the correct topics', async () => {
    const topics = await screen.findByRole('cell', {
      name: /behavioral \/ mental health\nclass: instructional support/i,
    });

    expect(topics).toBeVisible();
    expect(topics.firstChild).toHaveClass('smart-hub--ellipsis');
    expect(topics.firstChild.firstChild).toHaveClass('usa-tag smart-hub--table-collection');
    expect(topics.firstChild).toHaveTextContent('Behavioral / Mental HealthCLASS: Instructional Support');
  });

  test('displays the correct collaborators', async () => {
    const collaborators = await screen.findByRole('cell', {
      name: /cucumber user, gs\nhermione granger, ss/i,
    });

    expect(collaborators).toBeVisible();
    expect(collaborators.firstChild).toHaveClass('smart-hub--ellipsis');
    expect(collaborators.firstChild.children.length).toBe(2);
    expect(collaborators.firstChild.firstChild).toHaveClass('usa-tag smart-hub--table-collection');
    expect(collaborators.firstChild.firstChild).toHaveTextContent('Cucumber User');
    expect(collaborators.firstChild.lastChild).toHaveTextContent('Hermione Granger');
  });

  test('displays the correct last saved dates', async () => {
    const lastSavedDates = await screen.findAllByText(/02\/04\/2021/i);

    expect(lastSavedDates.length).toBe(1);
  });

  test('displays the correct statuses', async () => {
    const draft = await screen.findByText(/draft/i);
    const needsAction = await screen.findByText(/needs action/i);

    expect(draft).toBeVisible();
    expect(needsAction).toBeVisible();
  });

  test('displays the options buttons', async () => {
    const optionButtons = await screen.findAllByRole('button', {
      name: /edit activity report r14-ar-2/i,
    });

    expect(optionButtons.length).toBe(1);
  });

  test('displays the new activity report button', async () => {
    const newActivityReportBtns = await screen.findAllByText(/New Activity Report/);

    expect(newActivityReportBtns.length).toBe(1);
  });
});

describe('Landing Page sorting', () => {
  afterEach(() => fetchMock.restore());

  beforeEach(() => {
<<<<<<< HEAD
    fetchMock.get('/api/activity-reports/alerts?sortBy=startDate&sortDir=desc&offset=0&limit=7',
      { alertsCount: 0, alerts: [] });
=======
    fetchMock.get('/api/activity-reports/alerts', []);
>>>>>>> 49f75a51
    fetchMock.get(
      '/api/activity-reports?sortBy=updatedAt&sortDir=desc&offset=0&limit=10',
      { count: 2, rows: activityReports },
    );
    const user = {
      name: 'test@test.com',
      permissions: [
        {
          scopeId: 3,
          regionId: 1,
        },
      ],
    };

    renderLanding(user);
  });

  it('clicking status column header will sort by status', async () => {
<<<<<<< HEAD
    const statusColumnHeader = await screen.findByRole('columnheader', {
      name: /status/i,
    });
    fetchMock.reset();
    fetchMock.get('/api/activity-reports/alerts?sortBy=startDate&sortDir=desc&offset=0&limit=7',
      { alertsCount: 0, alerts: [] });
=======
    const statusColumnHeader = await screen.findByText(/status/i);
    fetchMock.reset();
    fetchMock.get('/api/activity-reports/alerts', []);
>>>>>>> 49f75a51
    fetchMock.get(
      '/api/activity-reports?sortBy=status&sortDir=asc&offset=0&limit=10',
      { count: 2, rows: activityReportsSorted },
    );

    fireEvent.click(statusColumnHeader);
    await waitFor(() => expect(screen.getAllByRole('cell')[6]).toHaveTextContent(/needs action/i));
    await waitFor(() => expect(screen.getAllByRole('cell')[14]).toHaveTextContent(/draft/i));

    fetchMock.get(
      '/api/activity-reports?sortBy=status&sortDir=desc&offset=0&limit=10',
      { count: 2, rows: activityReports },
    );

    fireEvent.click(statusColumnHeader);
    await waitFor(() => expect(screen.getAllByRole('cell')[6]).toHaveTextContent(/draft/i));
    await waitFor(() => expect(screen.getAllByRole('cell')[14]).toHaveTextContent(/needs action/i));
  });

  it('clicking Last saved column header will sort by updatedAt', async () => {
<<<<<<< HEAD
    const columnHeader = await screen.findByRole('columnheader', {
      name: /last saved/i,
    });
=======
    const columnHeader = await screen.findByText(/last saved/i);

>>>>>>> 49f75a51
    fetchMock.get(
      '/api/activity-reports?sortBy=updatedAt&sortDir=asc&offset=0&limit=10',
      { count: 2, rows: activityReportsSorted },
    );

    fireEvent.click(columnHeader);
    await waitFor(() => expect(screen.getAllByRole('cell')[5]).toHaveTextContent(/02\/04\/2021/i));
    await waitFor(() => expect(screen.getAllByRole('cell')[13]).toHaveTextContent(/02\/05\/2021/i));
  });

  it('clicking Collaborators column header will sort by collaborators', async () => {
<<<<<<< HEAD
    const columnHeader = await screen.findByRole('columnheader', {
      name: /collaborator\(s\)/i,
    });
=======
    const columnHeader = await screen.findByText(/collaborator\(s\)/i);

>>>>>>> 49f75a51
    fetchMock.get(
      '/api/activity-reports?sortBy=collaborators&sortDir=asc&offset=0&limit=10',
      { count: 2, rows: activityReportsSorted },
    );

    fireEvent.click(columnHeader);
    await waitFor(() => expect(screen.getAllByRole('cell')[4]).toHaveTextContent('Cucumber User, GSHermione Granger, SS'));
    await waitFor(() => expect(screen.getAllByRole('cell')[12]).toHaveTextContent('Orange, GSHermione Granger, SS'));
  });

  it('clicking Topics column header will sort by topics', async () => {
<<<<<<< HEAD
    const columnHeader = await screen.findByRole('columnheader', {
      name: /topic\(s\)/i,
    });
=======
    const columnHeader = await screen.findByText(/topic\(s\)/i);
>>>>>>> 49f75a51

    fetchMock.get(
      '/api/activity-reports?sortBy=topics&sortDir=asc&offset=0&limit=10',
      { count: 2, rows: activityReportsSorted },
    );

    fireEvent.click(columnHeader);
    await waitFor(() => expect(screen.getAllByRole('cell')[3]).toHaveTextContent(''));
    await waitFor(() => expect(screen.getAllByRole('cell')[11]).toHaveTextContent('Behavioral / Mental HealthCLASS: Instructional Support'));
  });

  it('clicking Creator column header will sort by author', async () => {
<<<<<<< HEAD
    const columnHeader = await screen.findByRole('columnheader', {
      name: /creator/i,
    });
=======
    const columnHeader = await screen.findByText(/creator/i);
>>>>>>> 49f75a51

    fetchMock.get(
      '/api/activity-reports?sortBy=author&sortDir=asc&offset=0&limit=10',
      { count: 2, rows: activityReportsSorted },
    );

    fireEvent.click(columnHeader);
    await waitFor(() => expect(screen.getAllByRole('cell')[2]).toHaveTextContent('Kiwi, GS'));
    await waitFor(() => expect(screen.getAllByRole('cell')[10]).toHaveTextContent('Kiwi, TTAC'));
  });

  it('clicking Start date column header will sort by start date', async () => {
<<<<<<< HEAD
    const columnHeader = await screen.findByRole('columnheader', {
      name: /start date/i,
    });
=======
    const columnHeader = await screen.findByText(/start date/i);
>>>>>>> 49f75a51

    fetchMock.get(
      '/api/activity-reports?sortBy=startDate&sortDir=asc&offset=0&limit=10',
      { count: 2, rows: activityReportsSorted },
    );

    fireEvent.click(columnHeader);
    await waitFor(() => expect(screen.getAllByRole('cell')[1]).toHaveTextContent('02/01/2021'));
    await waitFor(() => expect(screen.getAllByRole('cell')[9]).toHaveTextContent('02/08/2021'));
  });

  it('clicking Grantee column header will sort by grantee', async () => {
<<<<<<< HEAD
    const columnHeader = await screen.findByRole('columnheader', {
      name: /grantee/i,
=======
    const columnHeader = await screen.findByRole('button', {
      name: /grantee\. activate to sort ascending/i,
>>>>>>> 49f75a51
    });

    fetchMock.get(
      '/api/activity-reports?sortBy=activityRecipients&sortDir=asc&offset=0&limit=10',
      { count: 2, rows: activityReportsSorted },
    );

    fireEvent.click(columnHeader);
    await waitFor(() => expect(screen.getAllByRole('cell')[0]).toHaveTextContent('Johnston-RomagueraJohnston-RomagueraGrantee Name'));
  });

  it('clicking Report id column header will sort by region and id', async () => {
<<<<<<< HEAD
    const columnHeader = await screen.findByRole('columnheader', {
      name: /report id/i,
    });
=======
    const columnHeader = await screen.findByText(/report id/i);
>>>>>>> 49f75a51

    fetchMock.get(
      '/api/activity-reports?sortBy=regionId&sortDir=asc&offset=0&limit=10',
      { count: 2, rows: activityReportsSorted },
    );

    fireEvent.click(columnHeader);
    await waitFor(() => expect(screen.getAllByRole('link')[4]).toHaveTextContent('R14-AR-2'));
    await waitFor(() => expect(screen.getAllByRole('link')[5]).toHaveTextContent('R14-AR-1'));
  });

  it('Pagination links are visible', async () => {
    const prevLink = await screen.findByRole('link', {
      name: /go to previous page/i,
    });
    const pageOne = await screen.findByRole('link', {
      name: /go to page number 1/i,
    });
    const nextLink = await screen.findByRole('link', {
      name: /go to next page/i,
    });

    expect(prevLink).toBeVisible();
    expect(pageOne).toBeVisible();
    expect(nextLink).toBeVisible();
  });

  it('clicking on pagination page works', async () => {
    const pageOne = await screen.findByRole('link', {
      name: /go to page number 1/i,
    });
    fetchMock.reset();
<<<<<<< HEAD
    fetchMock.get('/api/activity-reports/alerts?sortBy=startDate&sortDir=desc&offset=0&limit=7',
      { alertsCount: 0, alerts: [] });
=======
    fetchMock.get('/api/activity-reports/alerts', []);
>>>>>>> 49f75a51
    fetchMock.get(
      '/api/activity-reports?sortBy=updatedAt&sortDir=desc&offset=0&limit=10',
      { count: 2, rows: activityReportsSorted },
    );

    fireEvent.click(pageOne);
    await waitFor(() => expect(screen.getAllByRole('cell')[5]).toHaveTextContent(/02\/05\/2021/i));
    await waitFor(() => expect(screen.getAllByRole('cell')[13]).toHaveTextContent(/02\/04\/2021/i));
  });

  it('clicking on the second page updates to, from and total', async () => {
    expect(generateXFakeReports(10).length).toBe(10);
    await screen.findByRole('link', {
      name: /go to page number 1/i,
    });
    fetchMock.reset();
<<<<<<< HEAD
    fetchMock.get('/api/activity-reports/alerts?sortBy=startDate&sortDir=desc&offset=0&limit=7',
      { alertsCount: 0, alerts: [] });
=======
    fetchMock.get('/api/activity-reports/alerts', []);
>>>>>>> 49f75a51
    fetchMock.get(
      '/api/activity-reports?sortBy=updatedAt&sortDir=desc&offset=0&limit=10',
      { count: 17, rows: generateXFakeReports(10) },
    );
    const user = {
      name: 'test@test.com',
      permissions: [
        {
          scopeId: 3,
          regionId: 1,
        },
      ],
    };

    renderLanding(user);

    const pageTwo = await screen.findByRole('link', {
      name: /go to page number 2/i,
    });

    fetchMock.get(
      '/api/activity-reports?sortBy=updatedAt&sortDir=desc&offset=10&limit=10',
      { count: 17, rows: generateXFakeReports(10) },
    );

    fireEvent.click(pageTwo);
    await waitFor(() => expect(screen.getByText(/11-17 of 17/i)).toBeVisible());
  });
});

<<<<<<< HEAD
describe('My alerts sorting', () => {
  afterEach(() => fetchMock.restore());

  beforeEach(() => {
    fetchMock.get('/api/activity-reports/alerts?sortBy=startDate&sortDir=desc&offset=0&limit=7',
      { alertsCount: 2, alerts: activityReports });
    fetchMock.get('/api/activity-reports?sortBy=updatedAt&sortDir=desc&offset=0&limit=10',
      { count: 0, rows: [] });
    const user = {
      name: 'test@test.com',
      permissions: [
        {
          scopeId: 3,
          regionId: 1,
        },
      ],
    };

    renderLanding(user);
  });

  it('is enabled for Status', async () => {
    const statusColumnHeaders = await screen.findAllByRole('columnheader', {
      name: /status/i,
    });
    expect(statusColumnHeaders.length).toBe(2);
    fetchMock.reset();
    fetchMock.get('/api/activity-reports/alerts?sortBy=status&sortDir=asc&offset=0&limit=7',
      { alertsCount: 2, alerts: activityReports });
    fetchMock.get(
      '/api/activity-reports?sortBy=updatedAt&sortDir=desc&offset=0&limit=10',
      { count: 0, rows: [] },
    );

    fireEvent.click(statusColumnHeaders[0]);
    await waitFor(() => expect(screen.getAllByRole('cell')[5]).toHaveTextContent(/draft/i));
    await waitFor(() => expect(screen.getAllByRole('cell')[11]).toHaveTextContent(/needs action/i));

    fetchMock.get('/api/activity-reports/alerts?sortBy=status&sortDir=desc&offset=0&limit=7',
      { alertsCount: 2, alerts: activityReportsSorted });

    fireEvent.click(statusColumnHeaders[0]);
    await waitFor(() => expect(screen.getAllByRole('cell')[5]).toHaveTextContent(/needs action/i));
    await waitFor(() => expect(screen.getAllByRole('cell')[11]).toHaveTextContent(/draft/i));
  });

  it('is enabled for Report ID', async () => {
    const columnHeaders = await screen.findAllByRole('columnheader', {
      name: /report id/i,
    });
    expect(columnHeaders.length).toBe(2);
    fetchMock.reset();
    fetchMock.get('/api/activity-reports/alerts?sortBy=regionId&sortDir=asc&offset=0&limit=7',
      { alertsCount: 2, alerts: activityReports });
    fetchMock.get(
      '/api/activity-reports?sortBy=updatedAt&sortDir=desc&offset=0&limit=10',
      { count: 0, rows: [] },
    );

    fireEvent.click(columnHeaders[0]);
    await waitFor(() => expect(screen.getAllByRole('cell')[0]).toHaveTextContent(/r14-ar-1/i));
    await waitFor(() => expect(screen.getAllByRole('cell')[6]).toHaveTextContent(/r14-ar-2/i));
  });

  it('is enabled for Grantee', async () => {
    const columnHeaders = await screen.findAllByRole('columnheader', {
      name: /grantee/i,
    });
    expect(columnHeaders.length).toBe(2);
    fetchMock.reset();
    fetchMock.get('/api/activity-reports/alerts?sortBy=activityRecipients&sortDir=asc&offset=0&limit=7',
      { alertsCount: 2, alerts: activityReports });
    fetchMock.get(
      '/api/activity-reports?sortBy=updatedAt&sortDir=desc&offset=0&limit=10',
      { count: 0, rows: [] },
    );

    fireEvent.click(columnHeaders[0]);

    await waitFor(() => expect(screen.getAllByRole('cell')[1]).toHaveTextContent(/Johnston-RomagueraJohnston-RomagueraGrantee Name/i));
    await waitFor(() => expect(screen.getAllByRole('cell')[7]).toHaveTextContent(/qris system/i));
  });

  it('is enabled for Start date', async () => {
    const columnHeaders = await screen.findAllByRole('columnheader', {
      name: /start date/i,
    });
    expect(columnHeaders.length).toBe(2);
    fetchMock.reset();
    fetchMock.get('/api/activity-reports/alerts?sortBy=startDate&sortDir=asc&offset=0&limit=7',
      { alertsCount: 2, alerts: activityReportsSorted });
    fetchMock.get(
      '/api/activity-reports?sortBy=updatedAt&sortDir=desc&offset=0&limit=10',
      { count: 0, rows: [] },
    );

    fireEvent.click(columnHeaders[0]);

    await waitFor(() => expect(screen.getAllByRole('cell')[2]).toHaveTextContent(/02\/01\/2021/i));
    await waitFor(() => expect(screen.getAllByRole('cell')[8]).toHaveTextContent(/02\/08\/2021/i));
  });

  it('is enabled for Creator', async () => {
    const columnHeaders = await screen.findAllByRole('columnheader', {
      name: /creator/i,
    });
    expect(columnHeaders.length).toBe(2);
    fetchMock.reset();
    fetchMock.get('/api/activity-reports/alerts?sortBy=author&sortDir=asc&offset=0&limit=7',
      { alertsCount: 2, alerts: activityReportsSorted });
    fetchMock.get(
      '/api/activity-reports?sortBy=updatedAt&sortDir=desc&offset=0&limit=10',
      { count: 0, rows: [] },
    );

    fireEvent.click(columnHeaders[0]);

    await waitFor(() => expect(screen.getAllByRole('cell')[3]).toHaveTextContent(/kiwi, gs/i));
    await waitFor(() => expect(screen.getAllByRole('cell')[9]).toHaveTextContent(/kiwi, ttac/i));
  });

  it('is enabled for Collaborator(s)', async () => {
    const columnHeaders = await screen.findAllByRole('columnheader', {
      name: /collaborator\(s\)/i,
    });
    expect(columnHeaders.length).toBe(2);
    fetchMock.reset();
    fetchMock.get('/api/activity-reports/alerts?sortBy=collaborators&sortDir=asc&offset=0&limit=7',
      { alertsCount: 2, alerts: activityReportsSorted });
    fetchMock.get(
      '/api/activity-reports?sortBy=updatedAt&sortDir=desc&offset=0&limit=10',
      { count: 0, rows: [] },
    );

    fireEvent.click(columnHeaders[0]);

    await waitFor(() => expect(screen.getAllByRole('cell')[4]).toHaveTextContent(/cucumber user, gshermione granger, ss/i));
    await waitFor(() => expect(screen.getAllByRole('cell')[10]).toHaveTextContent(/orange, gshermione granger, ss/i));
  });
});

=======
>>>>>>> 49f75a51
describe('Landing Page error', () => {
  afterEach(() => fetchMock.restore());

  beforeEach(() => {
    fetchMock.get('/api/activity-reports/alerts?sortBy=startDate&sortDir=desc&offset=0&limit=7',
      { alertsCount: 0, alerts: [] });
  });

  it('handles errors by displaying an error message', async () => {
    fetchMock.get('/api/activity-reports?sortBy=updatedAt&sortDir=desc&offset=0&limit=10', 500);
    const user = {
      name: 'test@test.com',
      permissions: [
        {
          scopeId: 3,
          regionId: 1,
        },
      ],
    };
    renderLanding(user);
    const alert = await screen.findByRole('alert');
    expect(alert).toBeVisible();
    expect(alert).toHaveTextContent('Unable to fetch reports');
  });

  it('displays an empty row if there are no reports', async () => {
    fetchMock.get(
      '/api/activity-reports?sortBy=updatedAt&sortDir=desc&offset=0&limit=10',
      { count: 0, rows: [] },
    );
    const user = {
      name: 'test@test.com',
      permissions: [
        {
          scopeId: 3,
          regionId: 1,
        },
      ],
    };
    renderLanding(user);
    const rowCells = await screen.findAllByRole('cell');
    expect(rowCells.length).toBe(8);
    const grantee = rowCells[0];
    expect(grantee).toHaveTextContent('');
  });

  it('does not displays new activity report button without permission', async () => {
    fetchMock.get(
      '/api/activity-reports?sortBy=updatedAt&sortDir=desc&offset=0&limit=10',
      { count: 2, rows: activityReports },
    );
    const user = {
      name: 'test@test.com',
      permissions: [
        {
          scopeId: 2,
          regionId: 1,
        },
      ],
    };
    renderLanding(user);

    await expect(screen.findAllByText(/New Activity Report/)).rejects.toThrow();
  });
});<|MERGE_RESOLUTION|>--- conflicted
+++ resolved
@@ -26,12 +26,8 @@
       '/api/activity-reports?sortBy=updatedAt&sortDir=desc&offset=0&limit=10',
       { count: 2, rows: activityReports },
     );
-<<<<<<< HEAD
     fetchMock.get('/api/activity-reports/alerts?sortBy=startDate&sortDir=desc&offset=0&limit=7',
       { alertsCount: 0, alerts: [] });
-=======
-    fetchMock.get('/api/activity-reports/alerts', []);
->>>>>>> 49f75a51
     const user = {
       name: 'test@test.com',
       permissions: [
@@ -174,12 +170,8 @@
   afterEach(() => fetchMock.restore());
 
   beforeEach(() => {
-<<<<<<< HEAD
     fetchMock.get('/api/activity-reports/alerts?sortBy=startDate&sortDir=desc&offset=0&limit=7',
       { alertsCount: 0, alerts: [] });
-=======
-    fetchMock.get('/api/activity-reports/alerts', []);
->>>>>>> 49f75a51
     fetchMock.get(
       '/api/activity-reports?sortBy=updatedAt&sortDir=desc&offset=0&limit=10',
       { count: 2, rows: activityReports },
@@ -198,18 +190,10 @@
   });
 
   it('clicking status column header will sort by status', async () => {
-<<<<<<< HEAD
-    const statusColumnHeader = await screen.findByRole('columnheader', {
-      name: /status/i,
-    });
+    const statusColumnHeader = await screen.findByText(/status/i);
     fetchMock.reset();
     fetchMock.get('/api/activity-reports/alerts?sortBy=startDate&sortDir=desc&offset=0&limit=7',
       { alertsCount: 0, alerts: [] });
-=======
-    const statusColumnHeader = await screen.findByText(/status/i);
-    fetchMock.reset();
-    fetchMock.get('/api/activity-reports/alerts', []);
->>>>>>> 49f75a51
     fetchMock.get(
       '/api/activity-reports?sortBy=status&sortDir=asc&offset=0&limit=10',
       { count: 2, rows: activityReportsSorted },
@@ -230,14 +214,8 @@
   });
 
   it('clicking Last saved column header will sort by updatedAt', async () => {
-<<<<<<< HEAD
-    const columnHeader = await screen.findByRole('columnheader', {
-      name: /last saved/i,
-    });
-=======
     const columnHeader = await screen.findByText(/last saved/i);
 
->>>>>>> 49f75a51
     fetchMock.get(
       '/api/activity-reports?sortBy=updatedAt&sortDir=asc&offset=0&limit=10',
       { count: 2, rows: activityReportsSorted },
@@ -249,14 +227,8 @@
   });
 
   it('clicking Collaborators column header will sort by collaborators', async () => {
-<<<<<<< HEAD
-    const columnHeader = await screen.findByRole('columnheader', {
-      name: /collaborator\(s\)/i,
-    });
-=======
     const columnHeader = await screen.findByText(/collaborator\(s\)/i);
 
->>>>>>> 49f75a51
     fetchMock.get(
       '/api/activity-reports?sortBy=collaborators&sortDir=asc&offset=0&limit=10',
       { count: 2, rows: activityReportsSorted },
@@ -268,13 +240,7 @@
   });
 
   it('clicking Topics column header will sort by topics', async () => {
-<<<<<<< HEAD
-    const columnHeader = await screen.findByRole('columnheader', {
-      name: /topic\(s\)/i,
-    });
-=======
     const columnHeader = await screen.findByText(/topic\(s\)/i);
->>>>>>> 49f75a51
 
     fetchMock.get(
       '/api/activity-reports?sortBy=topics&sortDir=asc&offset=0&limit=10',
@@ -287,13 +253,7 @@
   });
 
   it('clicking Creator column header will sort by author', async () => {
-<<<<<<< HEAD
-    const columnHeader = await screen.findByRole('columnheader', {
-      name: /creator/i,
-    });
-=======
     const columnHeader = await screen.findByText(/creator/i);
->>>>>>> 49f75a51
 
     fetchMock.get(
       '/api/activity-reports?sortBy=author&sortDir=asc&offset=0&limit=10',
@@ -306,13 +266,7 @@
   });
 
   it('clicking Start date column header will sort by start date', async () => {
-<<<<<<< HEAD
-    const columnHeader = await screen.findByRole('columnheader', {
-      name: /start date/i,
-    });
-=======
     const columnHeader = await screen.findByText(/start date/i);
->>>>>>> 49f75a51
 
     fetchMock.get(
       '/api/activity-reports?sortBy=startDate&sortDir=asc&offset=0&limit=10',
@@ -325,13 +279,8 @@
   });
 
   it('clicking Grantee column header will sort by grantee', async () => {
-<<<<<<< HEAD
-    const columnHeader = await screen.findByRole('columnheader', {
-      name: /grantee/i,
-=======
     const columnHeader = await screen.findByRole('button', {
       name: /grantee\. activate to sort ascending/i,
->>>>>>> 49f75a51
     });
 
     fetchMock.get(
@@ -344,13 +293,7 @@
   });
 
   it('clicking Report id column header will sort by region and id', async () => {
-<<<<<<< HEAD
-    const columnHeader = await screen.findByRole('columnheader', {
-      name: /report id/i,
-    });
-=======
     const columnHeader = await screen.findByText(/report id/i);
->>>>>>> 49f75a51
 
     fetchMock.get(
       '/api/activity-reports?sortBy=regionId&sortDir=asc&offset=0&limit=10',
@@ -383,12 +326,8 @@
       name: /go to page number 1/i,
     });
     fetchMock.reset();
-<<<<<<< HEAD
     fetchMock.get('/api/activity-reports/alerts?sortBy=startDate&sortDir=desc&offset=0&limit=7',
       { alertsCount: 0, alerts: [] });
-=======
-    fetchMock.get('/api/activity-reports/alerts', []);
->>>>>>> 49f75a51
     fetchMock.get(
       '/api/activity-reports?sortBy=updatedAt&sortDir=desc&offset=0&limit=10',
       { count: 2, rows: activityReportsSorted },
@@ -405,12 +344,8 @@
       name: /go to page number 1/i,
     });
     fetchMock.reset();
-<<<<<<< HEAD
     fetchMock.get('/api/activity-reports/alerts?sortBy=startDate&sortDir=desc&offset=0&limit=7',
       { alertsCount: 0, alerts: [] });
-=======
-    fetchMock.get('/api/activity-reports/alerts', []);
->>>>>>> 49f75a51
     fetchMock.get(
       '/api/activity-reports?sortBy=updatedAt&sortDir=desc&offset=0&limit=10',
       { count: 17, rows: generateXFakeReports(10) },
@@ -441,7 +376,6 @@
   });
 });
 
-<<<<<<< HEAD
 describe('My alerts sorting', () => {
   afterEach(() => fetchMock.restore());
 
@@ -583,8 +517,6 @@
   });
 });
 
-=======
->>>>>>> 49f75a51
 describe('Landing Page error', () => {
   afterEach(() => fetchMock.restore());
 
