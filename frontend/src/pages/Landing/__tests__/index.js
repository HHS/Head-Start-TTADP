import '@testing-library/jest-dom';
import React from 'react';
import {
  render, screen, fireEvent, waitFor,
} from '@testing-library/react';
import { MemoryRouter } from 'react-router';
import fetchMock from 'fetch-mock';

import UserContext from '../../../UserContext';
import Landing from '../index';
import activityReports, { activityReportsSorted, generateXFakeReports } from '../mocks';
import { getReportsDownloadURL } from '../../../fetchers/helpers';

jest.mock('../../../fetchers/helpers');

const oldWindowLocation = window.location;

const renderLanding = (user) => {
  render(
    <MemoryRouter>
      <UserContext.Provider value={{ user }}>
        <Landing authenticated />
      </UserContext.Provider>
    </MemoryRouter>,
  );
};

describe('Landing Page', () => {
  beforeEach(async () => {
    fetchMock.get(
      '/api/activity-reports?sortBy=updatedAt&sortDir=desc&offset=0&limit=10',
      { count: 2, rows: activityReports },
    );
    fetchMock.get('/api/activity-reports/alerts?sortBy=startDate&sortDir=desc&offset=0&limit=10',
      { alertsCount: 0, alerts: [] });
    const user = {
      name: 'test@test.com',
      permissions: [
        {
          scopeId: 3,
          regionId: 1,
        },
      ],
    };

    renderLanding(user);
    await screen.findByText('Activity Reports');
  });
  afterEach(() => fetchMock.restore());

  test('displays a dismissable alert with a status message for a report, if provided', async () => {
    const user = {
      name: 'test@test.com',
      permissions: [
        {
          scopeId: 3,
          regionId: 1,
        },
      ],
    };
    const message = {
      status: 'TESTED',
      displayId: 'R14-AR-1',
      time: 'today',
    };

    const pastLocations = [
      { pathname: '/activity-reports/1', state: { message } },
    ];

    await render(
      <MemoryRouter initialEntries={pastLocations}>
        <UserContext.Provider value={{ user }}>
          <Landing authenticated />
        </UserContext.Provider>
      </MemoryRouter>,
    );

    const alert = await screen.findByRole('alert');
    expect(alert).toBeVisible();

    const alertButton = await screen.findByLabelText(/dismiss alert/i);
    expect(alertButton).toBeVisible();

    fireEvent.click(alertButton);

    // https://testing-library.com/docs/guide-disappearance#waiting-for-disappearance
    await waitFor(() => {
      expect(screen.queryByText(/you successfully tested report R14-AR-1 on today/i)).not.toBeInTheDocument();
      expect(screen.queryByLabelText(/dismiss alert/i)).not.toBeInTheDocument();
    });
  });

  test('displays activity reports heading', async () => {
    expect(await screen.findByText('Activity Reports')).toBeVisible();
  });

  test('displays report id column', async () => {
    const reportIdColumnHeader = await screen.findByRole('columnheader', {
      name: /report id/i,
    });
    expect(reportIdColumnHeader).toBeVisible();
  });

  test('displays grantee column', async () => {
    const granteeColumnHeader = await screen.findByRole('columnheader', {
      name: /grantee/i,
    });
    expect(granteeColumnHeader).toBeVisible();
  });

  test('displays start date column', async () => {
    const startDateColumnHeader = await screen.findByRole('columnheader', {
      name: /start date/i,
    });
    expect(startDateColumnHeader).toBeVisible();
  });

  test('displays creator column', async () => {
    const creatorColumnHeader = await screen.findByRole('columnheader', {
      name: /creator/i,
    });
    expect(creatorColumnHeader).toBeVisible();
  });

  test('displays topics column', async () => {
    const topicsColumnHeader = await screen.findByRole('columnheader', {
      name: /topic\(s\)/i,
    });
    expect(topicsColumnHeader).toBeVisible();
  });

  test('displays the correct report id', async () => {
    const reportIdLink = await screen.findByRole('link', {
      name: /r14-ar-1/i,
    });

    expect(reportIdLink).toBeVisible();
    expect(reportIdLink.closest('a')).toHaveAttribute(
      'href',
      '/activity-reports/1',
    );
  });

  test('displays the correct grantees', async () => {
    const grantee = await screen.findByRole('cell', {
      name: /johnston-romaguera\njohnston-romaguera\ngrantee name/i,
    });
    const nonGrantee = await screen.findByRole('cell', {
      name: /qris system/i,
    });

    expect(grantee).toBeVisible();
    expect(nonGrantee).toBeVisible();
  });

  test('displays the correct start date', async () => {
    const startDate = await screen.findByRole('cell', {
      name: /02\/08\/2021/i,
    });

    expect(startDate).toBeVisible();
  });

  test('displays the correct topics', async () => {
    const topics = await screen.findByRole('cell', {
      name: /behavioral \/ mental health\nclass: instructional support/i,
    });

    expect(topics).toBeVisible();
    expect(topics.firstChild).toHaveClass('smart-hub--ellipsis');
    expect(topics.firstChild.firstChild).toHaveClass('usa-tag smart-hub--table-collection');
    expect(topics.firstChild).toHaveTextContent('Behavioral / Mental HealthCLASS: Instructional Support');
  });

  test('displays the correct collaborators', async () => {
    const collaborators = await screen.findByRole('cell', {
      name: /cucumber user, gs\nhermione granger, ss/i,
    });

    expect(collaborators).toBeVisible();
    expect(collaborators.firstChild).toHaveClass('smart-hub--ellipsis');
    expect(collaborators.firstChild.children.length).toBe(2);
    expect(collaborators.firstChild.firstChild).toHaveClass('usa-tag smart-hub--table-collection');
    expect(collaborators.firstChild.firstChild).toHaveTextContent('Cucumber User');
    expect(collaborators.firstChild.lastChild).toHaveTextContent('Hermione Granger');
  });

  test('displays the correct last saved dates', async () => {
    const lastSavedDates = await screen.findAllByText(/02\/04\/2021/i);

    expect(lastSavedDates.length).toBe(1);
  });

  test('displays the correct statuses', async () => {
    const draft = await screen.findByText(/draft/i);
    const needsAction = await screen.findByText(/needs action/i);

    expect(draft).toBeVisible();
    expect(needsAction).toBeVisible();
  });

<<<<<<< HEAD
=======
  test('displays the options buttons', async () => {
    const optionButtons = await screen.findAllByRole('button', {
      name: /actions for activity report r14-ar-2/i,
    });

    expect(optionButtons.length).toBe(1);
  });

>>>>>>> f956b242
  test('displays the new activity report button', async () => {
    const newActivityReportBtns = await screen.findAllByText(/New Activity Report/);

    expect(newActivityReportBtns.length).toBe(1);
  });
});

describe('Landing Page sorting', () => {
  afterEach(() => fetchMock.restore());

  beforeEach(async () => {
    fetchMock.get('/api/activity-reports/alerts?sortBy=startDate&sortDir=desc&offset=0&limit=10',
      { alertsCount: 0, alerts: [] });
    fetchMock.get(
      '/api/activity-reports?sortBy=updatedAt&sortDir=desc&offset=0&limit=10',
      { count: 2, rows: activityReports },
    );
    const user = {
      name: 'test@test.com',
      permissions: [
        {
          scopeId: 3,
          regionId: 1,
        },
      ],
    };

    renderLanding(user);
    await screen.findByText('Activity Reports');
  });

  it('clicking status column header will sort by status', async () => {
    const statusColumnHeader = await screen.findByText(/status/i);
    fetchMock.reset();
    fetchMock.get('/api/activity-reports/alerts?sortBy=startDate&sortDir=desc&offset=0&limit=10',
      { alertsCount: 0, alerts: [] });
    fetchMock.get(
      '/api/activity-reports?sortBy=status&sortDir=asc&offset=0&limit=10',
      { count: 2, rows: activityReportsSorted },
    );

    fireEvent.click(statusColumnHeader);
<<<<<<< HEAD
    await waitFor(() => expect(screen.getAllByRole('cell')[6]).toHaveTextContent(/needs action/i));
    await waitFor(() => expect(screen.getAllByRole('cell')[13]).toHaveTextContent(/draft/i));
=======
    await waitFor(() => expect(screen.getAllByRole('cell')[7]).toHaveTextContent(/needs action/i));
    await waitFor(() => expect(screen.getAllByRole('cell')[16]).toHaveTextContent(/draft/i));
>>>>>>> f956b242

    fetchMock.get(
      '/api/activity-reports?sortBy=status&sortDir=desc&offset=0&limit=10',
      { count: 2, rows: activityReports },
    );

    fireEvent.click(statusColumnHeader);
<<<<<<< HEAD
    await waitFor(() => expect(screen.getAllByRole('cell')[6]).toHaveTextContent(/draft/i));
    await waitFor(() => expect(screen.getAllByRole('cell')[13]).toHaveTextContent(/needs action/i));
=======
    await waitFor(() => expect(screen.getAllByRole('cell')[7]).toHaveTextContent(/draft/i));
    await waitFor(() => expect(screen.getAllByRole('cell')[16]).toHaveTextContent(/needs action/i));
>>>>>>> f956b242
  });

  it('clicking Last saved column header will sort by updatedAt', async () => {
    const columnHeader = await screen.findByText(/last saved/i);

    fetchMock.get(
      '/api/activity-reports?sortBy=updatedAt&sortDir=asc&offset=0&limit=10',
      { count: 2, rows: activityReportsSorted },
    );

    fireEvent.click(columnHeader);
<<<<<<< HEAD
    await waitFor(() => expect(screen.getAllByRole('cell')[5]).toHaveTextContent(/02\/04\/2021/i));
    await waitFor(() => expect(screen.getAllByRole('cell')[12]).toHaveTextContent(/02\/05\/2021/i));
=======
    await waitFor(() => expect(screen.getAllByRole('cell')[6]).toHaveTextContent(/02\/04\/2021/i));
    await waitFor(() => expect(screen.getAllByRole('cell')[15]).toHaveTextContent(/02\/05\/2021/i));
>>>>>>> f956b242
  });

  it('clicking Collaborators column header will sort by collaborators', async () => {
    const columnHeader = await screen.findByText(/collaborator\(s\)/i);

    fetchMock.get(
      '/api/activity-reports?sortBy=collaborators&sortDir=asc&offset=0&limit=10',
      { count: 2, rows: activityReportsSorted },
    );

    fireEvent.click(columnHeader);
<<<<<<< HEAD
    await waitFor(() => expect(screen.getAllByRole('cell')[4]).toHaveTextContent('Cucumber User, GSHermione Granger, SS'));
    await waitFor(() => expect(screen.getAllByRole('cell')[11]).toHaveTextContent('Orange, GSHermione Granger, SS'));
=======
    await waitFor(() => expect(screen.getAllByRole('cell')[5]).toHaveTextContent('Cucumber User, GSHermione Granger, SS'));
    await waitFor(() => expect(screen.getAllByRole('cell')[14]).toHaveTextContent('Orange, GSHermione Granger, SS'));
>>>>>>> f956b242
  });

  it('clicking Topics column header will sort by topics', async () => {
    const columnHeader = await screen.findByText(/topic\(s\)/i);

    fetchMock.get(
      '/api/activity-reports?sortBy=topics&sortDir=asc&offset=0&limit=10',
      { count: 2, rows: activityReportsSorted },
    );

    fireEvent.click(columnHeader);
<<<<<<< HEAD
    await waitFor(() => expect(screen.getAllByRole('cell')[3]).toHaveTextContent(''));
    await waitFor(() => expect(screen.getAllByRole('cell')[10]).toHaveTextContent('Behavioral / Mental HealthCLASS: Instructional Support'));
=======
    await waitFor(() => expect(screen.getAllByRole('cell')[4]).toHaveTextContent(''));
    await waitFor(() => expect(screen.getAllByRole('cell')[13]).toHaveTextContent('Behavioral / Mental HealthCLASS: Instructional Support'));
>>>>>>> f956b242
  });

  it('clicking Creator column header will sort by author', async () => {
    const columnHeader = await screen.findByText(/creator/i);

    fetchMock.get(
      '/api/activity-reports?sortBy=author&sortDir=asc&offset=0&limit=10',
      { count: 2, rows: activityReportsSorted },
    );

    fireEvent.click(columnHeader);
<<<<<<< HEAD
    await waitFor(() => expect(screen.getAllByRole('cell')[2]).toHaveTextContent('Kiwi, GS'));
    await waitFor(() => expect(screen.getAllByRole('cell')[9]).toHaveTextContent('Kiwi, TTAC'));
=======
    await waitFor(() => expect(screen.getAllByRole('cell')[3]).toHaveTextContent('Kiwi, GS'));
    await waitFor(() => expect(screen.getAllByRole('cell')[12]).toHaveTextContent('Kiwi, TTAC'));
>>>>>>> f956b242
  });

  it('clicking Start date column header will sort by start date', async () => {
    const columnHeader = await screen.findByText(/start date/i);

    fetchMock.get(
      '/api/activity-reports?sortBy=startDate&sortDir=asc&offset=0&limit=10',
      { count: 2, rows: activityReportsSorted },
    );

    fireEvent.click(columnHeader);
<<<<<<< HEAD
    await waitFor(() => expect(screen.getAllByRole('cell')[1]).toHaveTextContent('02/01/2021'));
    await waitFor(() => expect(screen.getAllByRole('cell')[8]).toHaveTextContent('02/08/2021'));
=======
    await waitFor(() => expect(screen.getAllByRole('cell')[2]).toHaveTextContent('02/01/2021'));
    await waitFor(() => expect(screen.getAllByRole('cell')[11]).toHaveTextContent('02/08/2021'));
>>>>>>> f956b242
  });

  it('clicking Grantee column header will sort by grantee', async () => {
    const columnHeader = await screen.findByRole('button', {
      name: /grantee\. activate to sort ascending/i,
    });

    fetchMock.get(
      '/api/activity-reports?sortBy=activityRecipients&sortDir=asc&offset=0&limit=10',
      { count: 2, rows: activityReportsSorted },
    );

    fireEvent.click(columnHeader);
    await waitFor(() => expect(screen.getAllByRole('cell')[1]).toHaveTextContent('Johnston-RomagueraJohnston-RomagueraGrantee Name'));
  });

  it('clicking Report id column header will sort by region and id', async () => {
    const columnHeader = await screen.findByText(/report id/i);

    fetchMock.get(
      '/api/activity-reports?sortBy=regionId&sortDir=asc&offset=0&limit=10',
      { count: 2, rows: activityReportsSorted },
    );

    fireEvent.click(columnHeader);
    await waitFor(() => expect(screen.getAllByRole('link')[4]).toHaveTextContent('R14-AR-2'));
    await waitFor(() => expect(screen.getAllByRole('link')[5]).toHaveTextContent('R14-AR-1'));
  });

  it('Pagination links are visible', async () => {
    const prevLink = await screen.findByRole('link', {
      name: /go to previous page/i,
    });
    const pageOne = await screen.findByRole('link', {
      name: /go to page number 1/i,
    });
    const nextLink = await screen.findByRole('link', {
      name: /go to next page/i,
    });

    expect(prevLink).toBeVisible();
    expect(pageOne).toBeVisible();
    expect(nextLink).toBeVisible();
  });

  it('clicking on pagination page works', async () => {
    const pageOne = await screen.findByRole('link', {
      name: /go to page number 1/i,
    });
    fetchMock.reset();
    fetchMock.get('/api/activity-reports/alerts?sortBy=startDate&sortDir=desc&offset=0&limit=10',
      { alertsCount: 0, alerts: [] });
    fetchMock.get(
      '/api/activity-reports?sortBy=updatedAt&sortDir=desc&offset=0&limit=10',
      { count: 2, rows: activityReportsSorted },
    );

    fireEvent.click(pageOne);
<<<<<<< HEAD
    await waitFor(() => expect(screen.getAllByRole('cell')[5]).toHaveTextContent(/02\/05\/2021/i));
    await waitFor(() => expect(screen.getAllByRole('cell')[12]).toHaveTextContent(/02\/04\/2021/i));
=======
    await waitFor(() => expect(screen.getAllByRole('cell')[6]).toHaveTextContent(/02\/05\/2021/i));
    await waitFor(() => expect(screen.getAllByRole('cell')[15]).toHaveTextContent(/02\/04\/2021/i));
>>>>>>> f956b242
  });

  it('clicking on the second page updates to, from and total', async () => {
    expect(generateXFakeReports(10).length).toBe(10);
    await screen.findByRole('link', {
      name: /go to page number 1/i,
    });
    fetchMock.reset();
    fetchMock.get('/api/activity-reports/alerts?sortBy=startDate&sortDir=desc&offset=0&limit=10',
      { alertsCount: 0, alerts: [] });
    fetchMock.get(
      '/api/activity-reports?sortBy=updatedAt&sortDir=desc&offset=0&limit=10',
      { count: 17, rows: generateXFakeReports(10) },
    );
    const user = {
      name: 'test@test.com',
      permissions: [
        {
          scopeId: 3,
          regionId: 1,
        },
      ],
    };

    renderLanding(user);

    const pageTwo = await screen.findByRole('link', {
      name: /go to page number 2/i,
    });

    fetchMock.get(
      '/api/activity-reports?sortBy=updatedAt&sortDir=desc&offset=10&limit=10',
      { count: 17, rows: generateXFakeReports(10) },
    );

    fireEvent.click(pageTwo);
    await waitFor(() => expect(screen.getByText(/11-17 of 17/i)).toBeVisible());
  });
});

describe('Landing page table menus & selections', () => {
  describe('Table row context menu', () => {
    beforeAll(() => {
      delete global.window.location;

      global.window.location = {
        ...oldWindowLocation,
        assign: jest.fn(),
      };
    });

    beforeEach(async () => {
      fetchMock.reset();
      fetchMock.get('/api/activity-reports/alerts?sortBy=startDate&sortDir=desc&offset=0&limit=10',
        { alertsCount: 0, alerts: [] });
      fetchMock.get(
        '/api/activity-reports?sortBy=updatedAt&sortDir=desc&offset=0&limit=10',
        { count: 10, rows: generateXFakeReports(10) },
      );
      const user = {
        name: 'test@test.com',
        permissions: [
          {
            scopeId: 3,
            regionId: 1,
          },
        ],
      };

      renderLanding(user);
      await screen.findByText('Activity Reports');
    });

    afterEach(() => {
      window.location.assign.mockReset();
      getReportsDownloadURL.mockClear();
      fetchMock.restore();
    });

    afterAll(() => {
      window.location = oldWindowLocation;
    });

    it('can trigger an activity report download', async () => {
      const contextMenus = await screen.findAllByRole('button', { name: /actions for activity report /i });

      await waitFor(() => {
        expect(contextMenus.length).not.toBe(0);
      });

      const menu = contextMenus[0];

      await waitFor(() => {
        expect(menu).toBeVisible();
      });

      fireEvent.click(menu);

      const viewButton = await screen.findByRole('button', { name: 'Download' });

      await waitFor(() => {
        expect(viewButton).toBeVisible();
      });

      fireEvent.click(viewButton);

      await waitFor(() => {
        expect(window.location.assign).toHaveBeenCalled();
      });
    });
  });

  describe('Table row checkboxes', () => {
    afterEach(() => fetchMock.restore());

    beforeEach(async () => {
      fetchMock.reset();
      fetchMock.get('/api/activity-reports/alerts?sortBy=startDate&sortDir=desc&offset=0&limit=10',
        { alertsCount: 0, alerts: [] });
      fetchMock.get(
        '/api/activity-reports?sortBy=updatedAt&sortDir=desc&offset=0&limit=10',
        { count: 10, rows: generateXFakeReports(10) },
      );
      const user = {
        name: 'test@test.com',
        permissions: [
          {
            scopeId: 3,
            regionId: 1,
          },
        ],
      };

      renderLanding(user);
      await screen.findByText('Activity Reports');
    });

    it('Can select and deselect a single checkbox', async () => {
      const reportCheckboxes = await screen.findAllByRole('checkbox', { name: /select /i });

      // Element 0 is 'Select all', so we want 1 or later
      const singleReportCheck = reportCheckboxes[1];
      expect(singleReportCheck.value).toEqual('1');

      fireEvent.click(singleReportCheck);
      expect(singleReportCheck.checked).toBe(true);

      fireEvent.click(singleReportCheck);
      expect(singleReportCheck.checked).toBe(false);
    });
  });

  describe('Table header checkbox', () => {
    afterEach(() => fetchMock.restore());

    beforeEach(async () => {
      fetchMock.reset();
      fetchMock.get('/api/activity-reports/alerts?sortBy=startDate&sortDir=desc&offset=0&limit=10',
        { alertsCount: 0, alerts: [] });
      fetchMock.get(
        '/api/activity-reports?sortBy=updatedAt&sortDir=desc&offset=0&limit=10',
        { count: 10, rows: generateXFakeReports(10) },
      );
      const user = {
        name: 'test@test.com',
        permissions: [
          {
            scopeId: 3,
            regionId: 1,
          },
        ],
      };

      renderLanding(user);
      await screen.findByText('Activity Reports');
    });

    it('Selects all reports when checked', async () => {
      const selectAllCheckbox = await screen.findByLabelText(/select or de-select all reports/i);

      fireEvent.click(selectAllCheckbox);

      await waitFor(() => {
        const checkboxes = screen.getAllByRole('checkbox');
        expect(checkboxes).toHaveLength(11); // 1 selectAllCheckbox + 10 report checkboxes
        checkboxes.forEach((c) => expect(c).toBeChecked());
      });
    });

    it('De-selects all reports if all are already selected', async () => {
      const selectAllCheckbox = await screen.findByLabelText(/select or de-select all reports/i);

      fireEvent.click(selectAllCheckbox);

      await waitFor(() => {
        const checkboxes = screen.getAllByRole('checkbox');
        expect(checkboxes).toHaveLength(11); // 1 selectAllCheckbox + 10 report checkboxes
        checkboxes.forEach((c) => expect(c).toBeChecked());
      });

      fireEvent.click(selectAllCheckbox);

      await waitFor(() => {
        const checkboxes = screen.getAllByRole('checkbox');
        expect(checkboxes).toHaveLength(11); // 1 selectAllCheckbox + 10 report checkboxes
        checkboxes.forEach((c) => expect(c).not.toBeChecked());
      });
    });
  });

  describe('Tablewide Context Menu', () => {
    beforeAll(() => {
      delete global.window.location;

      global.window.location = {
        ...oldWindowLocation,
        assign: jest.fn(),
      };
    });

    beforeEach(async () => {
      fetchMock.reset();
      fetchMock.get('/api/activity-reports/alerts?sortBy=startDate&sortDir=desc&offset=0&limit=10',
        { alertsCount: 0, alerts: [] });
      fetchMock.get(
        '/api/activity-reports?sortBy=updatedAt&sortDir=desc&offset=0&limit=10',
        { count: 10, rows: generateXFakeReports(10) },
      );
      const user = {
        name: 'test@test.com',
        permissions: [
          {
            scopeId: 3,
            regionId: 1,
          },
        ],
      };

      renderLanding(user);
      await screen.findByText('Activity Reports');
    });

    afterEach(() => {
      window.location.assign.mockReset();
      getReportsDownloadURL.mockClear();
      fetchMock.restore();
    });

    afterAll(() => {
      window.location = oldWindowLocation;
    });

    it('Download a single selected report', async () => {
      const reportCheckboxes = await screen.findAllByRole('checkbox', { name: /select /i });

      // Element 0 is 'Select all', so we want 1 or later
      const singleReportCheck = reportCheckboxes[1];
      expect(singleReportCheck.value).toEqual('1');

      fireEvent.click(singleReportCheck);

      const contextMenu = await screen.findByLabelText(/actions for selected reports/i);

      fireEvent.click(contextMenu);

      const downloadButton = await screen.findByRole('button', { name: 'Download Selected Reports' });

      fireEvent.click(downloadButton);

      await waitFor(() => {
        expect(getReportsDownloadURL).toHaveBeenCalledWith(['1']);
        expect(window.location.assign).toHaveBeenCalled();
      });
    });

    it('Can trigger the download of multiple reports', async () => {
      // Try selecting all reports first
      const selectAllCheckbox = await screen.findByLabelText(/select or de-select all reports/i);

      fireEvent.click(selectAllCheckbox);

      const contextMenu = await screen.findByLabelText(/actions for selected reports/i);

      fireEvent.click(contextMenu);

      const downloadButton = await screen.findByRole('button', { name: 'Download Selected Reports' });

      fireEvent.click(downloadButton);

      await waitFor(() => {
        expect(getReportsDownloadURL).toHaveBeenCalled();
        expect(window.location.assign).toHaveBeenCalled();
      });
    });

    it('Does not trigger download when no reports are selected', async () => {
      const contextMenu = await screen.findByLabelText(/actions for selected reports/i);
      fireEvent.click(contextMenu);

      const downloadButton = await screen.findByRole('button', { name: 'Download Selected Reports' });
      fireEvent.click(downloadButton);

      await waitFor(() => {
        expect(getReportsDownloadURL).not.toHaveBeenCalled();
        expect(window.location.assign).not.toHaveBeenCalled();
      });
    });
  });
});

describe('My alerts sorting', () => {
  afterEach(() => fetchMock.restore());

  beforeEach(async () => {
    fetchMock.get('/api/activity-reports/alerts?sortBy=startDate&sortDir=desc&offset=0&limit=10',
      { alertsCount: 2, alerts: activityReports });
    fetchMock.get('/api/activity-reports?sortBy=updatedAt&sortDir=desc&offset=0&limit=10',
      { count: 0, rows: [] });
    const user = {
      name: 'test@test.com',
      permissions: [
        {
          scopeId: 3,
          regionId: 1,
        },
      ],
    };

    renderLanding(user);
    await screen.findByText('Activity Reports');
  });

  it('is enabled for Status', async () => {
    const statusColumnHeaders = await screen.findAllByText(/status/i);

    expect(statusColumnHeaders.length).toBe(2);
    fetchMock.reset();
    fetchMock.get('/api/activity-reports/alerts?sortBy=status&sortDir=asc&offset=0&limit=10',
      { alertsCount: 2, alerts: activityReports });
    fetchMock.get(
      '/api/activity-reports?sortBy=updatedAt&sortDir=desc&offset=0&limit=10',
      { count: 0, rows: [] },
    );

    fireEvent.click(statusColumnHeaders[0]);
    await waitFor(() => expect(screen.getAllByRole('cell')[5]).toHaveTextContent(/draft/i));
    await waitFor(() => expect(screen.getAllByRole('cell')[12]).toHaveTextContent(/needs action/i));

    fetchMock.get('/api/activity-reports/alerts?sortBy=status&sortDir=desc&offset=0&limit=10',
      { alertsCount: 2, alerts: activityReportsSorted });

    fireEvent.click(statusColumnHeaders[0]);
    await waitFor(() => expect(screen.getAllByRole('cell')[5]).toHaveTextContent(/needs action/i));
    await waitFor(() => expect(screen.getAllByRole('cell')[12]).toHaveTextContent(/draft/i));
  });

  it('is enabled for Report ID', async () => {
    const columnHeaders = await screen.findAllByText(/report id/i);

    expect(columnHeaders.length).toBe(2);
    fetchMock.reset();
    fetchMock.get('/api/activity-reports/alerts?sortBy=regionId&sortDir=asc&offset=0&limit=10',
      { alertsCount: 2, alerts: activityReports });
    fetchMock.get(
      '/api/activity-reports?sortBy=updatedAt&sortDir=desc&offset=0&limit=10',
      { count: 0, rows: [] },
    );

    fireEvent.click(columnHeaders[0]);
    await waitFor(() => expect(screen.getAllByRole('cell')[0]).toHaveTextContent(/r14-ar-1/i));
    await waitFor(() => expect(screen.getAllByRole('cell')[7]).toHaveTextContent(/r14-ar-2/i));
  });

  it('is enabled for Grantee', async () => {
    const columnHeaders = await screen.findAllByRole('button', {
      name: /grantee\. activate to sort ascending/i,
    });
    expect(columnHeaders.length).toBe(2);
    fetchMock.reset();
    fetchMock.get('/api/activity-reports/alerts?sortBy=activityRecipients&sortDir=asc&offset=0&limit=10',
      { alertsCount: 2, alerts: activityReports });
    fetchMock.get(
      '/api/activity-reports?sortBy=updatedAt&sortDir=desc&offset=0&limit=10',
      { count: 0, rows: [] },
    );

    fireEvent.click(columnHeaders[0]);

    await waitFor(() => expect(screen.getAllByRole('cell')[1]).toHaveTextContent(/Johnston-RomagueraJohnston-RomagueraGrantee Name/i));
    await waitFor(() => expect(screen.getAllByRole('cell')[8]).toHaveTextContent(/qris system/i));
  });

  it('is enabled for Start date', async () => {
    const columnHeaders = await screen.findAllByText(/start date/i);

    expect(columnHeaders.length).toBe(2);
    fetchMock.reset();
    fetchMock.get('/api/activity-reports/alerts?sortBy=startDate&sortDir=asc&offset=0&limit=10',
      { alertsCount: 2, alerts: activityReportsSorted });
    fetchMock.get(
      '/api/activity-reports?sortBy=updatedAt&sortDir=desc&offset=0&limit=10',
      { count: 0, rows: [] },
    );

    fireEvent.click(columnHeaders[0]);

    await waitFor(() => expect(screen.getAllByRole('cell')[2]).toHaveTextContent(/02\/01\/2021/i));
    await waitFor(() => expect(screen.getAllByRole('cell')[9]).toHaveTextContent(/02\/08\/2021/i));
  });

  it('is enabled for Creator', async () => {
    const columnHeaders = await screen.findAllByText(/creator/i);

    expect(columnHeaders.length).toBe(2);
    fetchMock.reset();
    fetchMock.get('/api/activity-reports/alerts?sortBy=author&sortDir=asc&offset=0&limit=10',
      { alertsCount: 2, alerts: activityReportsSorted });
    fetchMock.get(
      '/api/activity-reports?sortBy=updatedAt&sortDir=desc&offset=0&limit=10',
      { count: 0, rows: [] },
    );

    fireEvent.click(columnHeaders[0]);

    await waitFor(() => expect(screen.getAllByRole('cell')[3]).toHaveTextContent(/kiwi, gs/i));
    await waitFor(() => expect(screen.getAllByRole('cell')[10]).toHaveTextContent(/kiwi, ttac/i));
  });

  it('is enabled for Collaborator(s)', async () => {
    const columnHeaders = await screen.findAllByText(/collaborator\(s\)/i);
    expect(columnHeaders.length).toBe(2);
    fetchMock.reset();
    fetchMock.get('/api/activity-reports/alerts?sortBy=collaborators&sortDir=asc&offset=0&limit=10',
      { alertsCount: 2, alerts: activityReportsSorted });
    fetchMock.get(
      '/api/activity-reports?sortBy=updatedAt&sortDir=desc&offset=0&limit=10',
      { count: 0, rows: [] },
    );

    fireEvent.click(columnHeaders[0]);

    await waitFor(() => expect(screen.getAllByRole('cell')[4]).toHaveTextContent(/cucumber user, gshermione granger, ss/i));
    await waitFor(() => expect(screen.getAllByRole('cell')[11]).toHaveTextContent(/orange, gshermione granger, ss/i));
  });
});

describe('Landing Page error', () => {
  afterEach(() => fetchMock.restore());

  beforeEach(() => {
    fetchMock.get('/api/activity-reports/alerts?sortBy=startDate&sortDir=desc&offset=0&limit=10',
      { alertsCount: 0, alerts: [] });
  });

  it('handles errors by displaying an error message', async () => {
    fetchMock.get('/api/activity-reports?sortBy=updatedAt&sortDir=desc&offset=0&limit=10', 500);
    const user = {
      name: 'test@test.com',
      permissions: [
        {
          scopeId: 3,
          regionId: 1,
        },
      ],
    };
    renderLanding(user);
    const alert = await screen.findByRole('alert');
    expect(alert).toBeVisible();
    expect(alert).toHaveTextContent('Unable to fetch reports');
  });

  it('displays an empty row if there are no reports', async () => {
    fetchMock.get(
      '/api/activity-reports?sortBy=updatedAt&sortDir=desc&offset=0&limit=10',
      { count: 0, rows: [] },
    );
    const user = {
      name: 'test@test.com',
      permissions: [
        {
          scopeId: 3,
          regionId: 1,
        },
      ],
    };
    renderLanding(user);
    const rowCells = await screen.findAllByRole('cell');
<<<<<<< HEAD
    expect(rowCells.length).toBe(7);
    const grantee = rowCells[0];
=======
    expect(rowCells.length).toBe(9);
    const grantee = rowCells[1];
>>>>>>> f956b242
    expect(grantee).toHaveTextContent('');
  });

  it('does not displays new activity report button without permission', async () => {
    fetchMock.get(
      '/api/activity-reports?sortBy=updatedAt&sortDir=desc&offset=0&limit=10',
      { count: 2, rows: activityReports },
    );
    const user = {
      name: 'test@test.com',
      permissions: [
        {
          scopeId: 2,
          regionId: 1,
        },
      ],
    };
    renderLanding(user);

    await expect(screen.findAllByText(/New Activity Report/)).rejects.toThrow();
  });
});<|MERGE_RESOLUTION|>--- conflicted
+++ resolved
@@ -200,8 +200,6 @@
     expect(needsAction).toBeVisible();
   });
 
-<<<<<<< HEAD
-=======
   test('displays the options buttons', async () => {
     const optionButtons = await screen.findAllByRole('button', {
       name: /actions for activity report r14-ar-2/i,
@@ -210,7 +208,6 @@
     expect(optionButtons.length).toBe(1);
   });
 
->>>>>>> f956b242
   test('displays the new activity report button', async () => {
     const newActivityReportBtns = await screen.findAllByText(/New Activity Report/);
 
@@ -253,13 +250,8 @@
     );
 
     fireEvent.click(statusColumnHeader);
-<<<<<<< HEAD
-    await waitFor(() => expect(screen.getAllByRole('cell')[6]).toHaveTextContent(/needs action/i));
-    await waitFor(() => expect(screen.getAllByRole('cell')[13]).toHaveTextContent(/draft/i));
-=======
     await waitFor(() => expect(screen.getAllByRole('cell')[7]).toHaveTextContent(/needs action/i));
     await waitFor(() => expect(screen.getAllByRole('cell')[16]).toHaveTextContent(/draft/i));
->>>>>>> f956b242
 
     fetchMock.get(
       '/api/activity-reports?sortBy=status&sortDir=desc&offset=0&limit=10',
@@ -267,13 +259,8 @@
     );
 
     fireEvent.click(statusColumnHeader);
-<<<<<<< HEAD
-    await waitFor(() => expect(screen.getAllByRole('cell')[6]).toHaveTextContent(/draft/i));
-    await waitFor(() => expect(screen.getAllByRole('cell')[13]).toHaveTextContent(/needs action/i));
-=======
     await waitFor(() => expect(screen.getAllByRole('cell')[7]).toHaveTextContent(/draft/i));
     await waitFor(() => expect(screen.getAllByRole('cell')[16]).toHaveTextContent(/needs action/i));
->>>>>>> f956b242
   });
 
   it('clicking Last saved column header will sort by updatedAt', async () => {
@@ -285,13 +272,8 @@
     );
 
     fireEvent.click(columnHeader);
-<<<<<<< HEAD
-    await waitFor(() => expect(screen.getAllByRole('cell')[5]).toHaveTextContent(/02\/04\/2021/i));
-    await waitFor(() => expect(screen.getAllByRole('cell')[12]).toHaveTextContent(/02\/05\/2021/i));
-=======
     await waitFor(() => expect(screen.getAllByRole('cell')[6]).toHaveTextContent(/02\/04\/2021/i));
     await waitFor(() => expect(screen.getAllByRole('cell')[15]).toHaveTextContent(/02\/05\/2021/i));
->>>>>>> f956b242
   });
 
   it('clicking Collaborators column header will sort by collaborators', async () => {
@@ -303,13 +285,8 @@
     );
 
     fireEvent.click(columnHeader);
-<<<<<<< HEAD
-    await waitFor(() => expect(screen.getAllByRole('cell')[4]).toHaveTextContent('Cucumber User, GSHermione Granger, SS'));
-    await waitFor(() => expect(screen.getAllByRole('cell')[11]).toHaveTextContent('Orange, GSHermione Granger, SS'));
-=======
     await waitFor(() => expect(screen.getAllByRole('cell')[5]).toHaveTextContent('Cucumber User, GSHermione Granger, SS'));
     await waitFor(() => expect(screen.getAllByRole('cell')[14]).toHaveTextContent('Orange, GSHermione Granger, SS'));
->>>>>>> f956b242
   });
 
   it('clicking Topics column header will sort by topics', async () => {
@@ -321,13 +298,8 @@
     );
 
     fireEvent.click(columnHeader);
-<<<<<<< HEAD
-    await waitFor(() => expect(screen.getAllByRole('cell')[3]).toHaveTextContent(''));
-    await waitFor(() => expect(screen.getAllByRole('cell')[10]).toHaveTextContent('Behavioral / Mental HealthCLASS: Instructional Support'));
-=======
     await waitFor(() => expect(screen.getAllByRole('cell')[4]).toHaveTextContent(''));
     await waitFor(() => expect(screen.getAllByRole('cell')[13]).toHaveTextContent('Behavioral / Mental HealthCLASS: Instructional Support'));
->>>>>>> f956b242
   });
 
   it('clicking Creator column header will sort by author', async () => {
@@ -339,13 +311,8 @@
     );
 
     fireEvent.click(columnHeader);
-<<<<<<< HEAD
-    await waitFor(() => expect(screen.getAllByRole('cell')[2]).toHaveTextContent('Kiwi, GS'));
-    await waitFor(() => expect(screen.getAllByRole('cell')[9]).toHaveTextContent('Kiwi, TTAC'));
-=======
     await waitFor(() => expect(screen.getAllByRole('cell')[3]).toHaveTextContent('Kiwi, GS'));
     await waitFor(() => expect(screen.getAllByRole('cell')[12]).toHaveTextContent('Kiwi, TTAC'));
->>>>>>> f956b242
   });
 
   it('clicking Start date column header will sort by start date', async () => {
@@ -357,13 +324,8 @@
     );
 
     fireEvent.click(columnHeader);
-<<<<<<< HEAD
-    await waitFor(() => expect(screen.getAllByRole('cell')[1]).toHaveTextContent('02/01/2021'));
-    await waitFor(() => expect(screen.getAllByRole('cell')[8]).toHaveTextContent('02/08/2021'));
-=======
     await waitFor(() => expect(screen.getAllByRole('cell')[2]).toHaveTextContent('02/01/2021'));
     await waitFor(() => expect(screen.getAllByRole('cell')[11]).toHaveTextContent('02/08/2021'));
->>>>>>> f956b242
   });
 
   it('clicking Grantee column header will sort by grantee', async () => {
@@ -422,13 +384,8 @@
     );
 
     fireEvent.click(pageOne);
-<<<<<<< HEAD
-    await waitFor(() => expect(screen.getAllByRole('cell')[5]).toHaveTextContent(/02\/05\/2021/i));
-    await waitFor(() => expect(screen.getAllByRole('cell')[12]).toHaveTextContent(/02\/04\/2021/i));
-=======
     await waitFor(() => expect(screen.getAllByRole('cell')[6]).toHaveTextContent(/02\/05\/2021/i));
     await waitFor(() => expect(screen.getAllByRole('cell')[15]).toHaveTextContent(/02\/04\/2021/i));
->>>>>>> f956b242
   });
 
   it('clicking on the second page updates to, from and total', async () => {
@@ -916,13 +873,8 @@
     };
     renderLanding(user);
     const rowCells = await screen.findAllByRole('cell');
-<<<<<<< HEAD
-    expect(rowCells.length).toBe(7);
-    const grantee = rowCells[0];
-=======
     expect(rowCells.length).toBe(9);
     const grantee = rowCells[1];
->>>>>>> f956b242
     expect(grantee).toHaveTextContent('');
   });
 
