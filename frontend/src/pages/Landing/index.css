.landing {
  max-width: fit-content;
  font-family: 'Merriweather', serif;
}
<<<<<<< HEAD
  
.pagination {
  float: right;
  white-space: nowrap;
  margin-top: 0px;
  margin-bottom: 0px;
  padding-left: 20px;
=======

.pagination ul {
  display: table-caption;
  padding-left: 15px;
  padding-right: 15px;
>>>>>>> 0ac850f3
}

.pagination li {
  display: inline-block;
  padding-left: 5.5px;
  padding-right: 5px;
  margin-right: 7px;
}

.pagination li a {
color: #3C4146;
text-align: center;
margin-top: -5px;
text-decoration: none;
}

.pagination li.active {
  border-radius: 50%;
  background-color:#0166AB;
  font-size: 14px;
  width: 12%;
}

.pagination li.active a {
  padding: 3.5px;
  margin-left: 1.3px;
  font-weight: bold;
  color: white;
  outline: none;
}

div.smart-hub--total-count {
  background-color: #ebe6e6;
  align-self: center;
  display: inline;
}

.smart-hub--link-next {
  text-decoration-line: underline !important;
  color: #0166AB !important;
}

.smart-hub--link-prev {
  text-decoration-line: underline !important;
  color: #0166AB !important;
  padding-left: 20px;
}

.smart-hub--link-pagination {
  text-decoration: none;
  padding: 2px;
}

.landing .smart-hub--table-nav {
  float: right;
  font-size: 16px;
  font-weight: 500;
  margin-right:25px;
  margin-top: 8px;
}

h1.landing {
  font-size: 45px;
  font-family: 'Merriweather', serif;
  font-weight: 700;
  white-space: nowrap;
  margin-right: 30px;
}

.landing .usa-table {
  line-height: 2;
}

.landing .usa-table caption {
  font-size: 23px;
  font-weight: 900;
  padding: 14px 0px 17px 20px;
  margin-bottom: -0.25rem;
  margin-top: 1px;
}

.landing .usa-table thead th {
  font-size: 13px;
  white-space: nowrap;
  background-color: white;
  border-top: solid 1.5px;
  border-color: #ECEEF1;
  border-bottom: none;
}

.landing .usa-table--borderless th:first-child {
  padding-left: 20px;
}

.landing .usa-table td {
  font-size: 15px;
  white-space: nowrap;
  background-color: transparent;
  border-style: none;
}

.landing .usa-table th {
  font-size: 15px;
  white-space: nowrap;
  background-color: transparent;
  border-style: none;
}

.landing .usa-button {
  margin-left: 45px;
  vertical-align: middle;
}

.landing .usa-alert .usa-alert--error {
  margin-bottom: 20px;
  background-color: #148439;
}

.usa-table tr:nth-child(odd) {
  background-color:#F8F8F8;
}

.smart-hub--table-collection {
  background: #ECEEF1;
  color: #21272D;
  text-align: center;
  font-weight: normal;
  text-transform: none;
  font-size: 14px;
}

.smart-hub--status-draft {
  background: #E2EFF7;
  color: #0166AB;
}

.smart-hub--status-submitted {
  background: #eceef1;
  color: #475260;
}

.smart-hub--status-approved {
  background: #f0fcf4;
  color: #148439;
}

.smart-hub--status-needs_action {
  background: #f9e0e4;
  color: #d42240;
}

.smart-hub--status- {
  background: #f8f8f8;
}

.smart-hub--table-tag-status {
  text-align: center;
  font-weight: bold;
  text-transform: capitalize;
}

.smart-hub--ellipsis {
  white-space: nowrap;
  overflow: hidden;
  text-overflow: ellipsis;
  display: inline-block;
  width: 210px;
  vertical-align: middle;
}

.smart-hub--dotdotdot {
  font-size: 25px;
  font-weight: bold;
  border: none;
  background: transparent;
  padding-bottom: 15px;
  line-height: 0.75;
}

.smart-hub--plus {
  font-size: 40px;
}

.smart-hub--new-report {
  margin-left: 10px;
  margin-top: 7px;
  float: right;
}

.smart-hub--new-report-btn {
  line-height: 0.5;
  min-width: 220px;
}

<<<<<<< HEAD
.smart-hub--create-new-report {
  padding-top: 30px;
}

thead th.asc::after {
=======
thead th.ascending::after {
>>>>>>> 0ac850f3
  content: "▲";
  display: inline-block;
  margin-left: 0.25em;
}

thead th.desc::after {
  content: "▼";
  display: inline-block;
  margin-left: 0.25em;
}

.landing .usa-alert {
  padding: 20px;
}

.inline-size {
  inline-size: fit-content;
}

.simplebar-scrollbar:before {
  background: #c5c5c5;
}

#caughtUp {
  padding: 100px 320px;
  white-space: nowrap;
}

#caughtUp h2 {
  white-space: nowrap;
  padding-left: 50px;
}

#beginNew {
  padding-bottom: 15px;
}<|MERGE_RESOLUTION|>--- conflicted
+++ resolved
@@ -2,7 +2,6 @@
   max-width: fit-content;
   font-family: 'Merriweather', serif;
 }
-<<<<<<< HEAD
   
 .pagination {
   float: right;
@@ -10,13 +9,6 @@
   margin-top: 0px;
   margin-bottom: 0px;
   padding-left: 20px;
-=======
-
-.pagination ul {
-  display: table-caption;
-  padding-left: 15px;
-  padding-right: 15px;
->>>>>>> 0ac850f3
 }
 
 .pagination li {
@@ -211,15 +203,11 @@
   min-width: 220px;
 }
 
-<<<<<<< HEAD
 .smart-hub--create-new-report {
   padding-top: 30px;
 }
 
 thead th.asc::after {
-=======
-thead th.ascending::after {
->>>>>>> 0ac850f3
   content: "▲";
   display: inline-block;
   margin-left: 0.25em;
