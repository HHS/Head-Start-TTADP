.landing {
  max-width: fit-content;
  font-family: 'Merriweather', serif;
}
  
.pagination {
  float: right;
  white-space: nowrap;
  margin-top: -9px;
  margin-bottom: 0px;
  padding-left: 20px;
}

.pagination li {
  display: inline-block;
  margin-right: 7px;
}

.pagination li a {
color: #3C4146;
text-align: center;
margin-top: -5px;
text-decoration: none;
}

.pagination li.active {
  background-image: url(../../images/blue-circle.png);
  background-repeat: no-repeat;
  background-position: center center;
  padding: 10px;
}

.landing .disabled {
  display: none;
}

.pagination li.active a {
  padding: 3.5px;
  margin-left: 1.3px;
  font-weight: bold;
  color: white;
  outline: none;
}

div.smart-hub--total-count {
  background-color: #ebe6e6;
  align-self: center;
  display: inline;
}

.smart-hub--link-next {
  text-decoration-line: underline !important;
  color: #0166AB !important;
<<<<<<< HEAD
=======
  margin-left: 12px;
>>>>>>> 49f75a51
}

.smart-hub--link-prev {
  text-decoration-line: underline !important;
  color: #0166AB !important;
  padding-left: 20px;
<<<<<<< HEAD
=======
  margin-right: 12px;
>>>>>>> 49f75a51
}

.smart-hub--link-pagination {
  text-decoration: none;
  padding: 2px;
}

.landing .smart-hub--table-nav {
  float: right;
  font-size: 16px;
  font-weight: 500;
<<<<<<< HEAD
  margin-right:25px;
  margin-top: 9px;
=======
  font-family: Source Sans Pro Web, Helvetica Neue, Helvetica, Roboto, Arial, sans-serif;
  margin-right: 20px;
  margin-top: 27px;
  margin-bottom: -90px;
>>>>>>> 49f75a51
}

h1.landing {
  font-size: 45px;
  font-family: 'Merriweather', serif;
  font-weight: 700;
  white-space: nowrap;
  margin-right: 30px;
}

.landing .usa-table {
  line-height: 2;
}

.landing .usa-table caption {
<<<<<<< HEAD
  font-size: 23px;
=======
  font-size: 21px;
>>>>>>> 49f75a51
  font-weight: 900;
  padding: 14px 0px 17px 20px;
  margin-bottom: -0.25rem;
  margin-top: 1px;
}

.landing .usa-table thead th {
  font-size: 13px;
  white-space: nowrap;
  background-color: white;
  border-top: solid 1.5px;
  border-color: #ECEEF1;
  border-bottom: none;
  cursor: pointer;
}

.landing .usa-table--borderless th:first-child {
  padding-left: 20px;
}

.landing .usa-table td {
  font-size: 15px;
  white-space: nowrap;
  background-color: transparent;
  border-style: none;
}

.landing .usa-table th {
  font-size: 15px;
  white-space: nowrap;
  background-color: transparent;
  border-style: none;
}

.landing .usa-button {
  margin-left: 45px;
  vertical-align: middle;
}

.landing .usa-alert .usa-alert--error {
  margin-bottom: 20px;
  background-color: #148439;
}

.usa-table tr:nth-child(odd) {
  background-color:#F8F8F8;
}

.smart-hub--table-collection {
  background: #ECEEF1;
  color: #21272D;
  text-align: center;
  font-weight: normal;
  text-transform: none;
  font-size: 14px;
}

.smart-hub--status-draft {
  background: #E2EFF7;
  color: #0166AB;
}

.smart-hub--status-submitted {
  background: #eceef1;
  color: #475260;
}

.smart-hub--status-approved {
  background: #f0fcf4;
  color: #148439;
}

.smart-hub--status-needs_action {
  background: #f9e0e4;
  color: #d42240;
}

.smart-hub--status- {
  background: #f8f8f8;
}

.smart-hub--table-tag-status {
  text-align: center;
  font-weight: bold;
  text-transform: capitalize;
}

.smart-hub--ellipsis {
  white-space: nowrap;
  overflow: hidden;
  text-overflow: ellipsis;
  display: inline-block;
  width: 200px;
  vertical-align: middle;
}

.usa-button.smart-hub--button__no-margin {
  margin-left: 0px;
}

.smart-hub--plus {
  font-size: 40px;
}

.smart-hub--new-report {
  margin-left: 10px;
  margin-top: 7px;
  float: right;
}

.smart-hub--new-report-btn {
  line-height: 0.5;
  min-width: 220px;
}

.smart-hub--create-new-report {
  padding-top: 30px;
}

<<<<<<< HEAD
thead th.asc::after {
=======
thead th > .asc::after {
>>>>>>> 49f75a51
  content: "▲";
  display: inline-block;
  margin-left: 0.25em;
}

<<<<<<< HEAD
thead th.desc::after {
=======
thead th > .desc::after {
>>>>>>> 49f75a51
  content: "▼";
  display: inline-block;
  margin-left: 0.25em;
}

a.asc {
  outline: none !important;
}

a.desc {
  outline: none !important;
}

.landing .usa-alert {
  padding: 20px;
}

.inline-size {
  inline-size: fit-content;
}

.simplebar-scrollbar:before {
  background: #c5c5c5;
}

#caughtUp {
  padding: 100px 320px;
  white-space: nowrap;
}

#caughtUp h2 {
  white-space: nowrap;
  padding-left: 50px;
}

#beginNew {
  padding-bottom: 15px;
}

#arTblDesc {
  position:absolute;
  left:-10000px;
  top:auto;
  width:1px;
  height:1px;
  overflow:hidden;
}<|MERGE_RESOLUTION|>--- conflicted
+++ resolved
@@ -51,20 +51,14 @@
 .smart-hub--link-next {
   text-decoration-line: underline !important;
   color: #0166AB !important;
-<<<<<<< HEAD
-=======
   margin-left: 12px;
->>>>>>> 49f75a51
 }
 
 .smart-hub--link-prev {
   text-decoration-line: underline !important;
   color: #0166AB !important;
   padding-left: 20px;
-<<<<<<< HEAD
-=======
   margin-right: 12px;
->>>>>>> 49f75a51
 }
 
 .smart-hub--link-pagination {
@@ -76,15 +70,10 @@
   float: right;
   font-size: 16px;
   font-weight: 500;
-<<<<<<< HEAD
-  margin-right:25px;
-  margin-top: 9px;
-=======
   font-family: Source Sans Pro Web, Helvetica Neue, Helvetica, Roboto, Arial, sans-serif;
   margin-right: 20px;
   margin-top: 27px;
   margin-bottom: -90px;
->>>>>>> 49f75a51
 }
 
 h1.landing {
@@ -100,11 +89,7 @@
 }
 
 .landing .usa-table caption {
-<<<<<<< HEAD
-  font-size: 23px;
-=======
   font-size: 21px;
->>>>>>> 49f75a51
   font-weight: 900;
   padding: 14px 0px 17px 20px;
   margin-bottom: -0.25rem;
@@ -224,21 +209,13 @@
   padding-top: 30px;
 }
 
-<<<<<<< HEAD
-thead th.asc::after {
-=======
 thead th > .asc::after {
->>>>>>> 49f75a51
   content: "▲";
   display: inline-block;
   margin-left: 0.25em;
 }
 
-<<<<<<< HEAD
-thead th.desc::after {
-=======
 thead th > .desc::after {
->>>>>>> 49f75a51
   content: "▼";
   display: inline-block;
   margin-left: 0.25em;
