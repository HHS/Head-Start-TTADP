--- conflicted
+++ resolved
@@ -178,18 +178,6 @@
   background-color: #f8f8f8;
 }
 
-<<<<<<< HEAD
-=======
-.smart-hub--table-collection {
-  background: #eceef1;
-  color: #21272d;
-  text-align: center;
-  font-weight: normal;
-  text-transform: none;
-  font-size: 14px;
-}
-
->>>>>>> abf5a1c4
 .smart-hub--status-draft {
   background: #e2eff7;
   color: #0166ab;
