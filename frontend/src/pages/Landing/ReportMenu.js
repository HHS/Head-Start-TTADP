--- conflicted
+++ resolved
@@ -5,13 +5,7 @@
 import { Alert } from '@trussworks/react-uswds';
 import Container from '../../components/Container';
 
-<<<<<<< HEAD
-import './ReportMenu.css';
-
-export const MAXIMUM_EXPORTED_REPORTS = 2000;
-=======
 export const MAXIMUM_EXPORTED_REPORTS = 12000;
->>>>>>> 7cf4047d
 
 function ReportMenu({
   onExportAll,
@@ -129,12 +123,8 @@
                   role="menuitem"
                   onClick={onExportAll}
                   type="button"
-<<<<<<< HEAD
                   disabled={downloadError}
-                  className="usa-button usa-button--unstyled smart-hub--reports-button smart-hub--button__no-margin"
-=======
                   className="usa-button usa-button--unstyled display-block smart-hub--reports-button smart-hub--button__no-margin"
->>>>>>> 7cf4047d
                 >
                   Export table data
                 </button>
