import React, { useEffect, useRef, useState } from 'react';
import PropTypes from 'prop-types';
import { faSortDown } from '@fortawesome/free-solid-svg-icons';
import { FontAwesomeIcon } from '@fortawesome/react-fontawesome';

import Container from '../../components/Container';

function ReportMenu({
  onExportAll,
  onExportSelected,
  hasSelectedReports,
  label,
}) {
  const [open, updateOpen] = useState(false);

  const menuRef = useRef();
  const menuButtonRef = useRef();

  let openClass = '';

  useEffect(() => {
    if (open === true) {
      menuRef.current.focus();
    }
  }, [open]);

  if (open) {
    openClass = 'smart-hub--menu-button__open';
  }

  const onMenuBlur = (e) => {
    // https://reactjs.org/docs/events.html#detecting-focus-entering-and-leaving
    if (!e.currentTarget.contains(e.relatedTarget)) {
      updateOpen(false);
    }
  };

  const onMenuKeyDown = (e) => {
    if (['Escape', 'Esc'].includes(e.key)) {
      updateOpen(false);
      menuButtonRef.current.focus();
    }
  };

  return (
    <span>
      <button
        ref={menuButtonRef}
        type="button"
        aria-haspopup="menu"
        className={`usa-button usa-button--outline smart-hub--filter-button smart-hub--table-controls__button ${openClass}`}
        aria-label={label}
        onClick={() => updateOpen((current) => !current)}
      >
        Reports
        {' '}
        <FontAwesomeIcon
          size="1x"
          className="margin-left-1"
          style={{ paddingBottom: '2px' }}
          color="black"
          icon={faSortDown}
        />
      </button>
      {open && (
        <div role="menu" tabIndex={-1} onBlur={onMenuBlur} onKeyDown={onMenuKeyDown} ref={menuRef} style={{ left: '85px' }} className="z-400 position-absolute width-card-lg">
          <Container padding={2} className="margin-bottom-0">
            <button
              role="menuitem"
              onClick={onExportAll}
              type="button"
              className="usa-button usa-button--unstyled smart-hub--reports-button smart-hub--button__no-margin"
            >
              Export Table Data...
<<<<<<< HEAD
            </Button>
            {hasSelectedReports && onExportSelected && (
              <Button
=======
            </button>
            {hasSelectedReports && (
              <button
                role="menuitem"
>>>>>>> 859ce993
                onClick={onExportSelected}
                type="button"
                className="usa-button usa-button--unstyled smart-hub--reports-button smart-hub--button__no-margin margin-top-2"
              >
                Export Selected Reports...
              </button>
            )}
          </Container>
        </div>
      )}
    </span>
  );
}

ReportMenu.propTypes = {
  onExportAll: PropTypes.func.isRequired,
  onExportSelected: PropTypes.func,
  hasSelectedReports: PropTypes.bool.isRequired,
  label: PropTypes.string,
};

ReportMenu.defaultProps = {
<<<<<<< HEAD
  label: 'Open report menu',
  onExportSelected: null,
=======
  label: 'Reports menu',
>>>>>>> 859ce993
};

export default ReportMenu;<|MERGE_RESOLUTION|>--- conflicted
+++ resolved
@@ -72,16 +72,10 @@
               className="usa-button usa-button--unstyled smart-hub--reports-button smart-hub--button__no-margin"
             >
               Export Table Data...
-<<<<<<< HEAD
-            </Button>
+            </button>
             {hasSelectedReports && onExportSelected && (
-              <Button
-=======
-            </button>
-            {hasSelectedReports && (
               <button
                 role="menuitem"
->>>>>>> 859ce993
                 onClick={onExportSelected}
                 type="button"
                 className="usa-button usa-button--unstyled smart-hub--reports-button smart-hub--button__no-margin margin-top-2"
@@ -104,12 +98,8 @@
 };
 
 ReportMenu.defaultProps = {
-<<<<<<< HEAD
-  label: 'Open report menu',
+  label: 'Reports menu',
   onExportSelected: null,
-=======
-  label: 'Reports menu',
->>>>>>> 859ce993
 };
 
 export default ReportMenu;