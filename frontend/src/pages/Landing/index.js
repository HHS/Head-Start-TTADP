--- conflicted
+++ resolved
@@ -25,20 +25,12 @@
 import MyAlerts from './MyAlerts';
 import { hasReadWrite, allRegionsUserHasPermissionTo } from '../../permissions';
 import { ALERTS_PER_PAGE } from '../../Constants';
-<<<<<<< HEAD
 import { filtersToQueryString, expandFilters, formatDateRange } from '../../utils';
-=======
-import { filtersToQueryString, expandFilters } from '../../utils';
->>>>>>> 4c167f3c
 import Overview from '../../widgets/Overview';
 import './TouchPoints.css';
 import ActivityReportsTable from '../../components/ActivityReportsTable';
 import FilterPanel from '../../components/filter/FilterPanel';
 import useUrlFilters from '../../hooks/useUrlFilters';
-<<<<<<< HEAD
-=======
-import { formatDateRange } from '../../components/DateRangeSelect';
->>>>>>> 4c167f3c
 
 export function renderTotal(offset, perPage, activePage, reportsCount) {
   const from = offset >= reportsCount ? 0 : offset + 1;
@@ -52,36 +44,22 @@
   return `${from}-${to} of ${reportsCount}`;
 }
 
-<<<<<<< HEAD
 function Landing() {
   const { user } = useContext(UserContext);
 
-  // Determine Default Region.
-  const regions = allRegionsUserHasPermissionTo(user);
-  const defaultRegion = user.homeRegionId || regions[0] || 0;
-=======
-function Landing({ user }) {
   // Determine Default Region.
   const regions = allRegionsUserHasPermissionTo(user);
   const defaultRegion = user.homeRegionId || regions[0] || 0;
   const hasMultipleRegions = regions && regions.length > 1;
->>>>>>> 4c167f3c
 
   const [filters, setFilters] = useUrlFilters(
     defaultRegion !== 14
       && defaultRegion !== 0
-<<<<<<< HEAD
-      ? [{
-        id: uuidv4(),
-        topic: 'region',
-        condition: 'Contains',
-=======
       && hasMultipleRegions
       ? [{
         id: uuidv4(),
         topic: 'region',
         condition: 'Is',
->>>>>>> 4c167f3c
         query: defaultRegion,
       },
       ] : [],
@@ -102,11 +80,7 @@
   const [alertsActivePage, setAlertsActivePage] = useState(1);
   const [alertReportsCount, setAlertReportsCount] = useState(0);
   const [isDownloadingAlerts, setIsDownloadingAlerts] = useState(false);
-<<<<<<< HEAD
   const [downloadAlertsError, setDownloadAlertsError] = useState('');
-=======
-  const [downloadAlertsError, setDownloadAlertsError] = useState(false);
->>>>>>> 4c167f3c
   const downloadAllAlertsButtonRef = useRef();
 
   function getAppliedRegion() {
@@ -203,9 +177,6 @@
     );
   }
 
-<<<<<<< HEAD
-  const regionLabel = appliedRegionNumber === null || appliedRegionNumber === 14 ? 'All regions' : `Region ${appliedRegionNumber.toString()}`;
-=======
   const regionLabel = () => {
     if (defaultRegion === 14) {
       return 'All regions';
@@ -215,7 +186,6 @@
     }
     return '';
   };
->>>>>>> 4c167f3c
 
   // Apply filters.
   const onApply = (newFilters) => {
@@ -234,8 +204,6 @@
       setFilters(newFilters);
     }
   };
-<<<<<<< HEAD
-=======
 
   const dateRangeOptions = [
     {
@@ -268,20 +236,7 @@
     }
     return allowedFilters;
   };
->>>>>>> 4c167f3c
-
-  const dateRangeOptions = [
-    {
-      label: 'Last 30 days',
-      value: 1,
-      range: formatDateRange({ lastThirtyDays: true, forDateTime: true }),
-    },
-    {
-      label: 'Custom date range',
-      value: 2,
-      range: '',
-    },
-  ];
+
   return (
     <>
       <Helmet>
@@ -320,18 +275,6 @@
               && appliedRegionNumber !== 14
               && <NewReport />}
           </Grid>
-<<<<<<< HEAD
-          <Grid col={10} className="flex-align-self-center">
-            <div className="display-flex flex-wrap margin-bottom-2">
-              <FilterPanel
-                applyButtonAria="apply filters for activity reports"
-                filters={filters}
-                onApplyFilters={onApply}
-                dateRangeOptions={dateRangeOptions}
-                onRemoveFilter={onRemoveFilter}
-              />
-            </div>
-=======
           <Grid col={12} className="display-flex flex-wrap margin-bottom-2">
             <FilterPanel
               applyButtonAria="apply filters for activity reports"
@@ -341,7 +284,6 @@
               onRemoveFilter={onRemoveFilter}
               allowedFilters={getAllowedFilters()}
             />
->>>>>>> 4c167f3c
           </Grid>
         </Grid>
         <Grid row gap className="smart-hub--overview">
