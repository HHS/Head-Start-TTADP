/* eslint-disable jsx-a11y/anchor-is-valid */
import React, {
  useState,
  useEffect,
  useContext,
  useMemo,
  useRef,
} from 'react';
import PropTypes from 'prop-types';
import {
  Alert, Grid, Button,
} from '@trussworks/react-uswds';
import { FontAwesomeIcon } from '@fortawesome/react-fontawesome';
import { faTimesCircle } from '@fortawesome/free-solid-svg-icons';
import { Helmet } from 'react-helmet';
import { v4 as uuidv4 } from 'uuid';
import { Link, useHistory } from 'react-router-dom';
import AriaLiveContext from '../../AriaLiveContext';
import { getReportAlerts, downloadReports } from '../../fetchers/activityReports';
import { getAllAlertsDownloadURL } from '../../fetchers/helpers';
import NewReport from './NewReport';
import 'uswds/dist/css/uswds.css';
import '@trussworks/react-uswds/lib/index.css';
import './index.css';
import MyAlerts from './MyAlerts';
import { hasReadWrite, allRegionsUserHasPermissionTo } from '../../permissions';
import { ALERTS_PER_PAGE } from '../../Constants';
import { filtersToQueryString, expandFilters } from '../../utils';
import Overview from '../../widgets/Overview';
import './TouchPoints.css';
import ActivityReportsTable from '../../components/ActivityReportsTable';
import FilterPanel from '../../components/filter/FilterPanel';
import useUrlFilters from '../../hooks/useUrlFilters';
import { formatDateRange } from '../../components/DateRangeSelect';
<<<<<<< HEAD
=======

const defaultDate = formatDateRange({
  lastThirtyDays: true,
  forDateTime: true,
});
>>>>>>> 0ba80c2d

export function renderTotal(offset, perPage, activePage, reportsCount) {
  const from = offset >= reportsCount ? 0 : offset + 1;
  const offsetTo = perPage * activePage;
  let to;
  if (offsetTo > reportsCount) {
    to = reportsCount;
  } else {
    to = offsetTo;
  }
  return `${from}-${to} of ${reportsCount}`;
}

function Landing({ user }) {
  // Determine Default Region.
  const regions = allRegionsUserHasPermissionTo(user);
  const defaultRegion = user.homeRegionId || regions[0] || 0;
  const hasMultipleRegions = regions && regions.length > 1;

  const [filters, setFilters] = useUrlFilters(
    defaultRegion !== 14
      && defaultRegion !== 0
      && hasMultipleRegions
      ? [{
        id: uuidv4(),
        topic: 'region',
        condition: 'Is',
        query: defaultRegion,
      },
<<<<<<< HEAD
      ] : [],
=======
      {
        id: uuidv4(),
        topic: 'startDate',
        condition: 'Is within',
        query: defaultDate,
      }]
      : [{
        id: uuidv4(),
        topic: 'startDate',
        condition: 'Is within',
        query: defaultDate,
      }],
>>>>>>> 0ba80c2d
  );

  const history = useHistory();
  const [alertsLoading, setAlertsLoading] = useState(true);
  const [reportAlerts, updateReportAlerts] = useState([]);
  const [error, updateError] = useState();
  const [showAlert, updateShowAlert] = useState(true);

  const [alertsSortConfig, setAlertsSortConfig] = React.useState({
    sortBy: 'startDate',
    direction: 'desc',
  });
  const [alertsOffset, setAlertsOffset] = useState(0);
  const [alertsPerPage] = useState(ALERTS_PER_PAGE);
  const [alertsActivePage, setAlertsActivePage] = useState(1);
  const [alertReportsCount, setAlertReportsCount] = useState(0);
  const [isDownloadingAlerts, setIsDownloadingAlerts] = useState(false);
  const [downloadAlertsError, setDownloadAlertsError] = useState(false);
  const downloadAllAlertsButtonRef = useRef();

  function getAppliedRegion() {
    const regionFilters = filters.filter((f) => f.topic === 'region').map((r) => r.query);
    if (regionFilters && regionFilters.length > 0) {
      return regionFilters[0];
    }
    return null;
  }

  const appliedRegionNumber = getAppliedRegion();

  const ariaLiveContext = useContext(AriaLiveContext);

  const requestAlertsSort = (sortBy) => {
    let direction = 'asc';
    if (
      alertsSortConfig
      && alertsSortConfig.sortBy === sortBy
      && alertsSortConfig.direction === 'asc'
    ) {
      direction = 'desc';
    }
    setAlertsActivePage(1);
    setAlertsOffset(0);
    setAlertsSortConfig({ sortBy, direction });
  };

  const handleDownloadAllAlerts = async () => {
    const filterQuery = filtersToQueryString(filters);
    const downloadURL = getAllAlertsDownloadURL(filterQuery);

    try {
      setIsDownloadingAlerts(true);
      const blob = await downloadReports(downloadURL);
      const csv = URL.createObjectURL(blob);
      window.location.assign(csv);
    } catch (e) {
      setDownloadAlertsError(true);
    } finally {
      setIsDownloadingAlerts(false);
      downloadAllAlertsButtonRef.current.focus();
    }
  };

  const filtersToApply = useMemo(() => expandFilters(filters), [filters]);

  useEffect(() => {
    async function fetchAlertReports() {
      setAlertsLoading(true);
      // Filters passed also contains region.
      const filterQuery = filtersToQueryString(filtersToApply);
      try {
        const { alertsCount, alerts } = await getReportAlerts(
          alertsSortConfig.sortBy,
          alertsSortConfig.direction,
          alertsOffset,
          alertsPerPage,
          filterQuery,
        );
        updateReportAlerts(alerts);
        if (alertsCount) {
          setAlertReportsCount(alertsCount);
        }
      } catch (e) {
        // eslint-disable-next-line no-console
        console.log(e);
        updateError('Unable to fetch reports');
      }
      setAlertsLoading(false);
    }
    fetchAlertReports();
  }, [alertsSortConfig, alertsOffset, alertsPerPage, filtersToApply]);

  let msg;
  const message = history.location.state && history.location.state.message;
  if (message) {
    msg = (
      <>
        You successfully
        {' '}
        {message.status}
        {' '}
        report
        {' '}
        <Link to={`/activity-reports/${message.reportId}`}>
          {message.displayId}
        </Link>
        {' '}
        on
        {' '}
        {message.time}
      </>
    );
  }

  const regionLabel = () => {
    if (defaultRegion === 14) {
      return 'All regions';
    }
    if (defaultRegion > 0) {
      return `Region ${defaultRegion.toString()}`;
    }
    return '';
  };

  // Apply filters.
  const onApply = (newFilters) => {
    setFilters([
      ...newFilters,
    ]);
    ariaLiveContext.announce(`${newFilters.length} filter${newFilters.length !== 1 ? 's' : ''} applied to reports`);
  };

  // Remove Filters.
  const onRemoveFilter = (id) => {
    const newFilters = [...filters];
    const index = newFilters.findIndex((item) => item.id === id);
    if (index !== -1) {
      newFilters.splice(index, 1);
      setFilters(newFilters);
    }
  };

  const dateRangeOptions = [
    {
      label: 'Last 30 days',
      value: 1,
      range: formatDateRange({ lastThirtyDays: true, forDateTime: true }),
    },
    {
      label: 'Custom date range',
      value: 2,
      range: '',
    },
  ];

  const getAllowedFilters = () => {
    const allowedFilters = [
      'startDate',
      'grantNumber',
      'programSpecialist',
      'programType',
      'reason',
      'recipient',
      'reportId',
      'role',
      'targetPopulations',
      'topic',
    ];
    if (hasMultipleRegions) {
      allowedFilters.push('region');
    }
    return allowedFilters;
  };

  return (
    <>
      <Helmet>
        <title>Landing</title>
      </Helmet>
      <>
        {showAlert && message && (
          <Alert
            type="success"
            role="alert"
            noIcon
            cta={(
              <Button
                role="button"
                unstyled
                aria-label="dismiss alert"
                onClick={() => updateShowAlert(false)}
              >
                <span className="fa-sm margin-right-2">
                  <FontAwesomeIcon color="black" icon={faTimesCircle} />
                </span>
              </Button>
            )}
          >
            {msg}
          </Alert>
        )}
        <Grid row gap>
          <Grid>
            <h1 className="landing">{`Activity reports - ${regionLabel()}`}</h1>
          </Grid>
          <Grid className="grid-col-2 flex-align-self-center">
            {reportAlerts
              && reportAlerts.length > 0
              && hasReadWrite(user)
              && appliedRegionNumber !== 14
              && <NewReport />}
          </Grid>
          <Grid col={12} className="display-flex flex-wrap margin-bottom-2">
            <FilterPanel
              applyButtonAria="apply filters for activity reports"
              filters={filters}
              onApplyFilters={onApply}
              dateRangeOptions={dateRangeOptions}
              onRemoveFilter={onRemoveFilter}
              allowedFilters={getAllowedFilters()}
            />
          </Grid>
        </Grid>
        <Grid row gap className="smart-hub--overview">
          <Grid col={10}>
            <Overview
              tableCaption="TTA overview"
              filters={filtersToApply}
            />
          </Grid>
        </Grid>
        <Grid row>
          {error && (
            <Alert type="error" role="alert">
              {error}
            </Alert>
          )}
        </Grid>
        <MyAlerts
          loading={alertsLoading}
          reports={reportAlerts}
          newBtn={hasReadWrite(user)}
          alertsSortConfig={alertsSortConfig}
          alertsOffset={alertsOffset}
          alertsPerPage={alertsPerPage}
          alertsActivePage={alertsActivePage}
          alertReportsCount={alertReportsCount}
          sortHandler={requestAlertsSort}
          updateReportAlerts={updateReportAlerts}
          setAlertReportsCount={setAlertReportsCount}
          handleDownloadAllAlerts={handleDownloadAllAlerts}
          message={message}
          isDownloadingAlerts={isDownloadingAlerts}
          downloadAlertsError={downloadAlertsError}
          setDownloadAlertsError={setDownloadAlertsError}
          downloadAllAlertsButtonRef={downloadAllAlertsButtonRef}
        />
        <ActivityReportsTable
          filters={filtersToApply}
          showFilter={false}
          tableCaption="Approved activity reports"
        />
      </>
    </>
  );
}

Landing.propTypes = {
  user: PropTypes.shape({
    homeRegionId: PropTypes.number,
    permissions: PropTypes.arrayOf(PropTypes.shape({
      regionId: PropTypes.number.isRequired,
      scopeId: PropTypes.number.isRequired,
    })),
  }).isRequired,
};

export default Landing;<|MERGE_RESOLUTION|>--- conflicted
+++ resolved
@@ -32,14 +32,11 @@
 import FilterPanel from '../../components/filter/FilterPanel';
 import useUrlFilters from '../../hooks/useUrlFilters';
 import { formatDateRange } from '../../components/DateRangeSelect';
-<<<<<<< HEAD
-=======
 
 const defaultDate = formatDateRange({
   lastThirtyDays: true,
   forDateTime: true,
 });
->>>>>>> 0ba80c2d
 
 export function renderTotal(offset, perPage, activePage, reportsCount) {
   const from = offset >= reportsCount ? 0 : offset + 1;
@@ -69,9 +66,6 @@
         condition: 'Is',
         query: defaultRegion,
       },
-<<<<<<< HEAD
-      ] : [],
-=======
       {
         id: uuidv4(),
         topic: 'startDate',
@@ -84,7 +78,6 @@
         condition: 'Is within',
         query: defaultDate,
       }],
->>>>>>> 0ba80c2d
   );
 
   const history = useHistory();
