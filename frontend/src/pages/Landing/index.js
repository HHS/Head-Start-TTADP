--- conflicted
+++ resolved
@@ -59,7 +59,6 @@
   const regions = allRegionsUserHasPermissionTo(user);
   const defaultRegion = user.homeRegionId || regions[0] || 0;
   const hasMultipleRegions = regions && regions.length > 1;
-
   const buildDefaultRegionFilters = () => {
     const allRegionFilters = [];
     for (let i = 0; i < regions.length; i += 1) {
@@ -70,10 +69,20 @@
         query: regions[i],
       });
     }
-
     return allRegionFilters;
   };
   const allRegionsFilters = buildDefaultRegionFilters();
+
+  const getFiltersWithAllRegions = () => {
+    const filtersWithAllRegions = [...allRegionsFilters];
+    filtersWithAllRegions.push({
+      id: uuidv4(),
+      topic: 'startDate',
+      condition: 'is within',
+      query: defaultDate,
+    });
+    return filtersWithAllRegions;
+  };
 
   const [filters, setFilters] = useSessionFiltersAndReflectInUrl(
     FILTER_KEY,
@@ -92,12 +101,7 @@
         condition: 'is within',
         query: defaultDate,
       }]
-      : [{
-        id: uuidv4(),
-        topic: 'startDate',
-        condition: 'is within',
-        query: defaultDate,
-      }],
+      : getFiltersWithAllRegions(),
   );
 
   const history = useHistory();
@@ -224,20 +228,34 @@
   };
 
   // Apply filters.
-  const onApply = (newFilters) => {
-    setFilters([
-      ...newFilters,
-    ]);
+  const onApply = (newFilters, addBackDefaultRegions) => {
+    if (addBackDefaultRegions) {
+      // We always want the regions to appear in the URL.
+      setFilters([
+        ...allRegionsFilters,
+        ...newFilters,
+      ]);
+    } else {
+      setFilters([
+        ...newFilters,
+      ]);
+    }
+
     ariaLiveContext.announce(`${newFilters.length} filter${newFilters.length !== 1 ? 's' : ''} applied to reports`);
   };
 
   // Remove Filters.
-  const onRemoveFilter = (id) => {
+  const onRemoveFilter = (id, addBackDefaultRegions) => {
     const newFilters = [...filters];
     const index = newFilters.findIndex((item) => item.id === id);
     if (index !== -1) {
       newFilters.splice(index, 1);
-      setFilters(newFilters);
+      if (addBackDefaultRegions) {
+        // We always want the regions to appear in the URL.
+        setFilters([...allRegionsFilters, ...newFilters]);
+      } else {
+        setFilters(newFilters);
+      }
     }
   };
 
@@ -301,10 +319,7 @@
               onApplyFilters={onApply}
               onRemoveFilter={onRemoveFilter}
               filterConfig={filterConfig}
-<<<<<<< HEAD
               allUserRegions={regions}
-=======
->>>>>>> eb38f349
             />
           </Grid>
         </Grid>
