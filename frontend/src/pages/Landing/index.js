--- conflicted
+++ resolved
@@ -226,15 +226,8 @@
               <Grid>
                 <h1 className="landing">Activity Reports</h1>
               </Grid>
-<<<<<<< HEAD
-              <Grid className="smart-hub--create-new-report">
-                {reportAlerts
-                  && reportAlerts.length > 0
-                  && hasReadWrite(user) && <NewReport />}
-=======
               <Grid className="flex-align-self-center">
                 {reportAlerts && reportAlerts.length > 0 && hasReadWrite(user) && <NewReport />}
->>>>>>> 0ac850f3
               </Grid>
             </Grid>
             <Grid row>
