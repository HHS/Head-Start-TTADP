--- conflicted
+++ resolved
@@ -18,11 +18,8 @@
 import './index.css';
 import MyAlerts from './MyAlerts';
 import { hasReadWrite } from '../../permissions';
-<<<<<<< HEAD
 import { REPORTS_PER_PAGE, ALERTS_PER_PAGE } from '../../Constants';
-=======
 import ContextMenu from '../../components/ContextMenu';
->>>>>>> 49f75a51
 
 function renderReports(reports, history) {
   const emptyReport = {
@@ -174,7 +171,6 @@
     direction: 'desc',
   });
   const [offset, setOffset] = useState(0);
-<<<<<<< HEAD
   const [perPage] = useState(REPORTS_PER_PAGE);
   const [activePage, setActivePage] = useState(1);
   const [reportsCount, setReportsCount] = useState(0);
@@ -188,12 +184,6 @@
   const [alertsActivePage, setAlertsActivePage] = useState(1);
   const [alertReportsCount, setAlertReportsCount] = useState(0);
 
-=======
-  const [perPage] = useState(10);
-  const [activePage, setActivePage] = useState(1);
-  const [reportsCount, setReportsCount] = useState(0);
-
->>>>>>> 49f75a51
   const requestSort = (sortBy) => {
     let direction = 'asc';
     if (
@@ -207,7 +197,6 @@
     setOffset(0);
     setSortConfig({ sortBy, direction });
   };
-<<<<<<< HEAD
 
   const requestAlertsSort = (sortBy) => {
     let direction = 'asc';
@@ -222,8 +211,6 @@
     setAlertsOffset(0);
     setAlertsSortConfig({ sortBy, direction });
   };
-=======
->>>>>>> 49f75a51
 
   useEffect(() => {
     async function fetchReports() {
@@ -234,16 +221,12 @@
           offset,
           perPage,
         );
-<<<<<<< HEAD
         const { alertsCount, alerts } = await getReportAlerts(
           alertsSortConfig.sortBy,
           alertsSortConfig.direction,
           alertsOffset,
           alertsPerPage,
         );
-=======
-        const alerts = await getReportAlerts();
->>>>>>> 49f75a51
         updateReports(rows);
         if (count) {
           setReportsCount(count);
@@ -260,13 +243,7 @@
       setIsLoaded(true);
     }
     fetchReports();
-<<<<<<< HEAD
   }, [sortConfig, offset, perPage, alertsSortConfig, alertsOffset, alertsPerPage]);
-
-  const getClassNamesFor = (name) => (sortConfig.sortBy === name ? sortConfig.direction : '');
-
-=======
-  }, [sortConfig, offset, perPage]);
 
   const getClassNamesFor = (name) => (sortConfig.sortBy === name ? sortConfig.direction : '');
 
@@ -304,7 +281,6 @@
     );
   };
 
->>>>>>> 49f75a51
   const handlePageChange = (pageNumber) => {
     setActivePage(pageNumber);
     setOffset((pageNumber - 1) * perPage);
@@ -380,100 +356,6 @@
                 <Table className="usa-table usa-table--borderless usa-table--striped">
                   <caption>
                     Activity reports
-<<<<<<< HEAD
-                    <span className="smart-hub--table-nav">
-                      <span className="smart-hub--total-count">
-                        {renderTotal(offset, perPage, activePage, reportsCount)}
-                        <Pagination
-                          hideFirstLastPages
-                          prevPageText="<Prev"
-                          nextPageText="Next>"
-                          activePage={activePage}
-                          itemsCountPerPage={perPage}
-                          totalItemsCount={reportsCount}
-                          pageRangeDisplayed={4}
-                          onChange={handlePageChange}
-                          linkClassPrev="smart-hub--link-prev"
-                          linkClassNext="smart-hub--link-next"
-                        />
-                      </span>
-                    </span>
-                  </caption>
-                  <thead>
-                    <tr>
-                      <th
-                        scope="col"
-                        onClick={() => {
-                          requestSort('regionId');
-                        }}
-                        className={getClassNamesFor('regionId')}
-                      >
-                        Report ID
-                      </th>
-                      <th
-                        scope="col"
-                        onClick={() => {
-                          requestSort('activityRecipients');
-                        }}
-                        className={getClassNamesFor('activityRecipients')}
-                      >
-                        Grantee
-                      </th>
-                      <th
-                        scope="col"
-                        onClick={() => {
-                          requestSort('startDate');
-                        }}
-                        className={getClassNamesFor('startDate')}
-                      >
-                        Start date
-                      </th>
-                      <th
-                        scope="col"
-                        onClick={() => {
-                          requestSort('author');
-                        }}
-                        className={getClassNamesFor('author')}
-                      >
-                        Creator
-                      </th>
-                      <th
-                        scope="col"
-                        onClick={() => {
-                          requestSort('topics');
-                        }}
-                        className={getClassNamesFor('topics')}
-                      >
-                        Topic(s)
-                      </th>
-                      <th
-                        scope="col"
-                        onClick={() => {
-                          requestSort('collaborators');
-                        }}
-                        className={getClassNamesFor('collaborators')}
-                      >
-                        Collaborator(s)
-                      </th>
-                      <th
-                        scope="col"
-                        onClick={() => {
-                          requestSort('updatedAt');
-                        }}
-                        className={getClassNamesFor('updatedAt')}
-                      >
-                        Last saved
-                      </th>
-                      <th
-                        scope="col"
-                        onClick={() => {
-                          requestSort('status');
-                        }}
-                        className={getClassNamesFor('status')}
-                      >
-                        Status
-                      </th>
-=======
                     <p id="arTblDesc">with sorting and pagination</p>
                   </caption>
                   <thead>
@@ -486,7 +368,6 @@
                       {renderColumnHeader('Collaborator(s)', 'collaborators')}
                       {renderColumnHeader('Last saved', 'updatedAt')}
                       {renderColumnHeader('Status', 'status')}
->>>>>>> 49f75a51
                       <th scope="col" aria-label="..." />
                     </tr>
                   </thead>
