/* eslint-disable jsx-a11y/anchor-is-valid */
import React, {
  useState,
  useEffect,
  useContext,
<<<<<<< HEAD
  useMemo,
=======
  useRef,
>>>>>>> d09d53d7
} from 'react';
import PropTypes from 'prop-types';
import {
  Alert, Grid, Button,
} from '@trussworks/react-uswds';
import { FontAwesomeIcon } from '@fortawesome/react-fontawesome';
import { faTimesCircle } from '@fortawesome/free-solid-svg-icons';
import { Helmet } from 'react-helmet';
import { Link, useHistory } from 'react-router-dom';
import AriaLiveContext from '../../AriaLiveContext';
import { getReportAlerts, downloadReports } from '../../fetchers/activityReports';
import { getAllAlertsDownloadURL } from '../../fetchers/helpers';
import NewReport from './NewReport';
import 'uswds/dist/css/uswds.css';
import '@trussworks/react-uswds/lib/index.css';
import './index.css';
import MyAlerts from './MyAlerts';
import { hasReadWrite, allRegionsUserHasPermissionTo } from '../../permissions';
import { ALERTS_PER_PAGE } from '../../Constants';
import { filtersToQueryString, expandFilters } from '../../utils';
import Overview from '../../widgets/Overview';
import './TouchPoints.css';
import ActivityReportsTable from '../../components/ActivityReportsTable';
import FilterMenu from '../../components/filter/FilterMenu';
import FilterPills from '../../components/filter/FilterPills';
import useUrlFilters from '../../hooks/useUrlFilters';

export function renderTotal(offset, perPage, activePage, reportsCount) {
  const from = offset >= reportsCount ? 0 : offset + 1;
  const offsetTo = perPage * activePage;
  let to;
  if (offsetTo > reportsCount) {
    to = reportsCount;
  } else {
    to = offsetTo;
  }
  return `${from}-${to} of ${reportsCount}`;
}

function Landing({ user }) {
  // Determine Default Region.
  const regions = allRegionsUserHasPermissionTo(user);
  const defaultRegion = user.homeRegionId || regions[0] || 0;

  const [filters, setFilters] = useUrlFilters(
    defaultRegion !== 14
      && defaultRegion !== 0
      ? [{
        topic: 'region',
        condition: 'Contains',
        query: defaultRegion,
      },
      ] : [],
  );

  const history = useHistory();
  const [alertsLoading, setAlertsLoading] = useState(true);
  const [reportAlerts, updateReportAlerts] = useState([]);
  const [error, updateError] = useState();
  const [showAlert, updateShowAlert] = useState(true);

  const [alertsSortConfig, setAlertsSortConfig] = React.useState({
    sortBy: 'startDate',
    direction: 'desc',
  });
  const [alertsOffset, setAlertsOffset] = useState(0);
  const [alertsPerPage] = useState(ALERTS_PER_PAGE);
  const [alertsActivePage, setAlertsActivePage] = useState(1);
  const [alertReportsCount, setAlertReportsCount] = useState(0);
<<<<<<< HEAD
=======
  const [alertFilters, setAlertFilters] = useState([]);
  const [isDownloadingAlerts, setIsDownloadingAlerts] = useState(false);
  const [downloadAlertsError, setDownloadAlertsError] = useState(false);

  const downloadAllAlertsButtonRef = useRef();

  const defaultRegion = regions[0] || user.homeRegionId || 0;
>>>>>>> d09d53d7

  function getAppliedRegion() {
    const regionFilters = filters.filter((f) => f.topic === 'region').map((r) => r.query);
    if (regionFilters && regionFilters.length > 0) {
      return regionFilters[0];
    }
    return null;
  }

  const appliedRegionNumber = getAppliedRegion();

  const ariaLiveContext = useContext(AriaLiveContext);

  const requestAlertsSort = (sortBy) => {
    let direction = 'asc';
    if (
      alertsSortConfig
      && alertsSortConfig.sortBy === sortBy
      && alertsSortConfig.direction === 'asc'
    ) {
      direction = 'desc';
    }
    setAlertsActivePage(1);
    setAlertsOffset(0);
    setAlertsSortConfig({ sortBy, direction });
  };

<<<<<<< HEAD
  const handleDownloadAllAlerts = () => {
    const filterQuery = filtersToQueryString(filters);
=======
  const onApplyRegion = (region) => {
    const regionId = region ? region.value : appliedRegion;
    const filtersToApply = filters.filter((f) => f.topic !== 'region');
    filtersToApply.push(
      regionFilter(regionId),
    );

    setFilters(filtersToApply);
    updateAppliedRegion(regionId);
  };

  // Update ariaLiveContext outside of effects to avoid infinite re-renders and
  // the initial "0 filters applied" on first render
  const handleApplyFilters = (newFilters) => {
    setFilters([...newFilters, regionFilter(appliedRegion)]);
    ariaLiveContext.announce(`${newFilters.length} filter${newFilters.length !== 1 ? 's' : ''} applied to reports`);
  };

  const handleApplyAlertFilters = (newFilters) => {
    setAlertFilters(newFilters);
    ariaLiveContext.announce(`${newFilters.length} filter${newFilters.length !== 1 ? 's' : ''} applied to my alerts`);
  };

  const handleDownloadAllAlerts = async () => {
    const filterQuery = filtersToQueryString(alertFilters, appliedRegion);
>>>>>>> d09d53d7
    const downloadURL = getAllAlertsDownloadURL(filterQuery);

    try {
      setIsDownloadingAlerts(true);
      const blob = await downloadReports(downloadURL);
      const csv = URL.createObjectURL(blob);
      window.location.assign(csv);
    } catch (e) {
      setDownloadAlertsError(true);
    } finally {
      setIsDownloadingAlerts(false);
      downloadAllAlertsButtonRef.current.focus();
    }
  };

  const filtersToApply = useMemo(() => expandFilters(filters), [filters]);

  useEffect(() => {
    async function fetchAlertReports() {
      setAlertsLoading(true);
      // Filters passed also contains region.
      const filterQuery = filtersToQueryString(filtersToApply);
      try {
        const { alertsCount, alerts } = await getReportAlerts(
          alertsSortConfig.sortBy,
          alertsSortConfig.direction,
          alertsOffset,
          alertsPerPage,
          filterQuery,
        );
        updateReportAlerts(alerts);
        if (alertsCount) {
          setAlertReportsCount(alertsCount);
        }
      } catch (e) {
        // eslint-disable-next-line no-console
        console.log(e);
        updateError('Unable to fetch reports');
      }
      setAlertsLoading(false);
    }
    fetchAlertReports();
  }, [alertsSortConfig, alertsOffset, alertsPerPage, filtersToApply]);

  let msg;
  const message = history.location.state && history.location.state.message;
  if (message) {
    msg = (
      <>
        You successfully
        {' '}
        {message.status}
        {' '}
        report
        {' '}
        <Link to={`/activity-reports/${message.reportId}`}>
          {message.displayId}
        </Link>
        {' '}
        on
        {' '}
        {message.time}
      </>
    );
  }

<<<<<<< HEAD
  const regionLabel = appliedRegionNumber === null || appliedRegionNumber === 14 ? 'All' : appliedRegionNumber.toString();

  // Apply filters.
  const onApply = (newFilters) => {
    setFilters([
      ...newFilters,
    ]);
    ariaLiveContext.announce(`${newFilters.length} filter${newFilters.length !== 1 ? 's' : ''} applied to reports`);
  };

  // Remove Filters.
  const onRemoveFilter = (id) => {
    const newFilters = [...filters];
    const index = newFilters.findIndex((item) => item.id === id);
    if (index !== -1) {
      newFilters.splice(index, 1);
      setFilters(newFilters);
    }
  };
=======
  const regionLabel = appliedRegion === 14 ? 'All regions' : `Region ${appliedRegion.toString()}`;
>>>>>>> d09d53d7

  return (
    <>
      <Helmet>
        <title>Landing</title>
      </Helmet>
      <>
        {showAlert && message && (
          <Alert
            type="success"
            role="alert"
            noIcon
            cta={(
              <Button
                role="button"
                unstyled
                aria-label="dismiss alert"
                onClick={() => updateShowAlert(false)}
              >
                <span className="fa-sm margin-right-2">
                  <FontAwesomeIcon color="black" icon={faTimesCircle} />
                </span>
              </Button>
            )}
          >
            {msg}
          </Alert>
        )}
        <Grid row gap>
          <Grid>
            <h1 className="landing">{`Activity reports - ${regionLabel}`}</h1>
          </Grid>
          <Grid className="grid-col-2 flex-align-self-center">
            {reportAlerts
              && reportAlerts.length > 0
              && hasReadWrite(user)
              && appliedRegionNumber !== 14
              && <NewReport />}
          </Grid>
          <Grid col={10} className="flex-align-self-center">
            <div className="display-flex flex-wrap margin-bottom-2">
              <FilterMenu
                filters={filters}
                onApplyFilters={onApply}
                onRemoveFilter={onRemoveFilter}
              />
              <FilterPills
                filters={filters}
                onRemoveFilter={onRemoveFilter}
              />
            </div>
          </Grid>
        </Grid>
        <Grid row gap className="smart-hub--overview">
          <Grid col={10}>
            <Overview
<<<<<<< HEAD
              filters={filtersToApply}
              regionLabel={regionLabel}
=======
              tableCaption="TTA overview"
              filters={overviewFilters}
>>>>>>> d09d53d7
            />
          </Grid>
        </Grid>
        <Grid row>
          {error && (
            <Alert type="error" role="alert">
              {error}
            </Alert>
          )}
        </Grid>
        <MyAlerts
          loading={alertsLoading}
          reports={reportAlerts}
          newBtn={hasReadWrite(user)}
          alertsSortConfig={alertsSortConfig}
          alertsOffset={alertsOffset}
          alertsPerPage={alertsPerPage}
          alertsActivePage={alertsActivePage}
          alertReportsCount={alertReportsCount}
          sortHandler={requestAlertsSort}
          updateReportAlerts={updateReportAlerts}
          setAlertReportsCount={setAlertReportsCount}
          handleDownloadAllAlerts={handleDownloadAllAlerts}
          message={message}
          isDownloadingAlerts={isDownloadingAlerts}
          downloadAlertsError={downloadAlertsError}
          downloadAllAlertsButtonRef={downloadAllAlertsButtonRef}
        />
        <ActivityReportsTable
<<<<<<< HEAD
          filters={filtersToApply}
          showFilter={false}
          tableCaption={`Region ${regionLabel} Activity reports`}
=======
          filters={filters}
          showFilter
          onUpdateFilters={handleApplyFilters}
          tableCaption="Approved activity reports"
>>>>>>> d09d53d7
        />
      </>
    </>
  );
}

Landing.propTypes = {
  user: PropTypes.shape({
    homeRegionId: PropTypes.number,
    permissions: PropTypes.arrayOf(PropTypes.shape({
      regionId: PropTypes.number.isRequired,
      scopeId: PropTypes.number.isRequired,
    })),
  }).isRequired,
};

export default Landing;<|MERGE_RESOLUTION|>--- conflicted
+++ resolved
@@ -3,11 +3,8 @@
   useState,
   useEffect,
   useContext,
-<<<<<<< HEAD
   useMemo,
-=======
   useRef,
->>>>>>> d09d53d7
 } from 'react';
 import PropTypes from 'prop-types';
 import {
@@ -16,6 +13,7 @@
 import { FontAwesomeIcon } from '@fortawesome/react-fontawesome';
 import { faTimesCircle } from '@fortawesome/free-solid-svg-icons';
 import { Helmet } from 'react-helmet';
+import { v4 as uuidv4 } from 'uuid';
 import { Link, useHistory } from 'react-router-dom';
 import AriaLiveContext from '../../AriaLiveContext';
 import { getReportAlerts, downloadReports } from '../../fetchers/activityReports';
@@ -27,13 +25,14 @@
 import MyAlerts from './MyAlerts';
 import { hasReadWrite, allRegionsUserHasPermissionTo } from '../../permissions';
 import { ALERTS_PER_PAGE } from '../../Constants';
+import { REGION_FILTER } from '../../components/filter/constants';
 import { filtersToQueryString, expandFilters } from '../../utils';
 import Overview from '../../widgets/Overview';
 import './TouchPoints.css';
 import ActivityReportsTable from '../../components/ActivityReportsTable';
-import FilterMenu from '../../components/filter/FilterMenu';
-import FilterPills from '../../components/filter/FilterPills';
+import FilterPanel from '../../components/filter/FilterPanel';
 import useUrlFilters from '../../hooks/useUrlFilters';
+import { formatDateRange } from '../../components/DateRangeSelect';
 
 export function renderTotal(offset, perPage, activePage, reportsCount) {
   const from = offset >= reportsCount ? 0 : offset + 1;
@@ -56,9 +55,12 @@
     defaultRegion !== 14
       && defaultRegion !== 0
       ? [{
+        id: uuidv4(),
         topic: 'region',
         condition: 'Contains',
         query: defaultRegion,
+        display: REGION_FILTER.display,
+        displayQuery: REGION_FILTER.displayQuery,
       },
       ] : [],
   );
@@ -77,16 +79,9 @@
   const [alertsPerPage] = useState(ALERTS_PER_PAGE);
   const [alertsActivePage, setAlertsActivePage] = useState(1);
   const [alertReportsCount, setAlertReportsCount] = useState(0);
-<<<<<<< HEAD
-=======
-  const [alertFilters, setAlertFilters] = useState([]);
   const [isDownloadingAlerts, setIsDownloadingAlerts] = useState(false);
   const [downloadAlertsError, setDownloadAlertsError] = useState(false);
-
   const downloadAllAlertsButtonRef = useRef();
-
-  const defaultRegion = regions[0] || user.homeRegionId || 0;
->>>>>>> d09d53d7
 
   function getAppliedRegion() {
     const regionFilters = filters.filter((f) => f.topic === 'region').map((r) => r.query);
@@ -114,36 +109,8 @@
     setAlertsSortConfig({ sortBy, direction });
   };
 
-<<<<<<< HEAD
-  const handleDownloadAllAlerts = () => {
+  const handleDownloadAllAlerts = async () => {
     const filterQuery = filtersToQueryString(filters);
-=======
-  const onApplyRegion = (region) => {
-    const regionId = region ? region.value : appliedRegion;
-    const filtersToApply = filters.filter((f) => f.topic !== 'region');
-    filtersToApply.push(
-      regionFilter(regionId),
-    );
-
-    setFilters(filtersToApply);
-    updateAppliedRegion(regionId);
-  };
-
-  // Update ariaLiveContext outside of effects to avoid infinite re-renders and
-  // the initial "0 filters applied" on first render
-  const handleApplyFilters = (newFilters) => {
-    setFilters([...newFilters, regionFilter(appliedRegion)]);
-    ariaLiveContext.announce(`${newFilters.length} filter${newFilters.length !== 1 ? 's' : ''} applied to reports`);
-  };
-
-  const handleApplyAlertFilters = (newFilters) => {
-    setAlertFilters(newFilters);
-    ariaLiveContext.announce(`${newFilters.length} filter${newFilters.length !== 1 ? 's' : ''} applied to my alerts`);
-  };
-
-  const handleDownloadAllAlerts = async () => {
-    const filterQuery = filtersToQueryString(alertFilters, appliedRegion);
->>>>>>> d09d53d7
     const downloadURL = getAllAlertsDownloadURL(filterQuery);
 
     try {
@@ -210,8 +177,7 @@
     );
   }
 
-<<<<<<< HEAD
-  const regionLabel = appliedRegionNumber === null || appliedRegionNumber === 14 ? 'All' : appliedRegionNumber.toString();
+  const regionLabel = appliedRegionNumber === null || appliedRegionNumber === 14 ? 'All regions' : `Region ${appliedRegionNumber.toString()}`;
 
   // Apply filters.
   const onApply = (newFilters) => {
@@ -230,10 +196,19 @@
       setFilters(newFilters);
     }
   };
-=======
-  const regionLabel = appliedRegion === 14 ? 'All regions' : `Region ${appliedRegion.toString()}`;
->>>>>>> d09d53d7
-
+
+  const dateRangeOptions = [
+    {
+      label: 'Last 30 days',
+      value: 1,
+      range: formatDateRange({ lastThirtyDays: true, forDateTime: true }),
+    },
+    {
+      label: 'Custom date range',
+      value: 2,
+      range: '',
+    },
+  ];
   return (
     <>
       <Helmet>
@@ -274,13 +249,11 @@
           </Grid>
           <Grid col={10} className="flex-align-self-center">
             <div className="display-flex flex-wrap margin-bottom-2">
-              <FilterMenu
+              <FilterPanel
+                applyButtonAria="apply filters for activity reports"
                 filters={filters}
                 onApplyFilters={onApply}
-                onRemoveFilter={onRemoveFilter}
-              />
-              <FilterPills
-                filters={filters}
+                dateRangeOptions={dateRangeOptions}
                 onRemoveFilter={onRemoveFilter}
               />
             </div>
@@ -289,13 +262,8 @@
         <Grid row gap className="smart-hub--overview">
           <Grid col={10}>
             <Overview
-<<<<<<< HEAD
+              tableCaption="TTA overview"
               filters={filtersToApply}
-              regionLabel={regionLabel}
-=======
-              tableCaption="TTA overview"
-              filters={overviewFilters}
->>>>>>> d09d53d7
             />
           </Grid>
         </Grid>
@@ -325,16 +293,9 @@
           downloadAllAlertsButtonRef={downloadAllAlertsButtonRef}
         />
         <ActivityReportsTable
-<<<<<<< HEAD
           filters={filtersToApply}
           showFilter={false}
-          tableCaption={`Region ${regionLabel} Activity reports`}
-=======
-          filters={filters}
-          showFilter
-          onUpdateFilters={handleApplyFilters}
           tableCaption="Approved activity reports"
->>>>>>> d09d53d7
         />
       </>
     </>
