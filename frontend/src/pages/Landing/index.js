--- conflicted
+++ resolved
@@ -25,20 +25,12 @@
 import MyAlerts from './MyAlerts';
 import { hasReadWrite, allRegionsUserHasPermissionTo } from '../../permissions';
 import { ALERTS_PER_PAGE } from '../../Constants';
-<<<<<<< HEAD
 import { filtersToQueryString, expandFilters, formatDateRange } from '../../utils';
-=======
-import { filtersToQueryString, expandFilters } from '../../utils';
->>>>>>> 54c574e5
 import Overview from '../../widgets/Overview';
 import './TouchPoints.css';
 import ActivityReportsTable from '../../components/ActivityReportsTable';
 import FilterPanel from '../../components/filter/FilterPanel';
 import useUrlFilters from '../../hooks/useUrlFilters';
-<<<<<<< HEAD
-=======
-import { formatDateRange } from '../../components/DateRangeSelect';
->>>>>>> 54c574e5
 
 export function renderTotal(offset, perPage, activePage, reportsCount) {
   const from = offset >= reportsCount ? 0 : offset + 1;
@@ -52,13 +44,9 @@
   return `${from}-${to} of ${reportsCount}`;
 }
 
-<<<<<<< HEAD
 function Landing() {
   const { user } = useContext(UserContext);
 
-=======
-function Landing({ user }) {
->>>>>>> 54c574e5
   // Determine Default Region.
   const regions = allRegionsUserHasPermissionTo(user);
   const defaultRegion = user.homeRegionId || regions[0] || 0;
@@ -92,11 +80,7 @@
   const [alertsActivePage, setAlertsActivePage] = useState(1);
   const [alertReportsCount, setAlertReportsCount] = useState(0);
   const [isDownloadingAlerts, setIsDownloadingAlerts] = useState(false);
-<<<<<<< HEAD
   const [downloadAlertsError, setDownloadAlertsError] = useState('');
-=======
-  const [downloadAlertsError, setDownloadAlertsError] = useState(false);
->>>>>>> 54c574e5
   const downloadAllAlertsButtonRef = useRef();
 
   function getAppliedRegion() {
