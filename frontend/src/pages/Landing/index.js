/* eslint-disable jsx-a11y/anchor-is-valid */
import React, { useState, useEffect } from 'react';
import {
  Tag, Table, Alert, Grid, Button, Checkbox,
} from '@trussworks/react-uswds';
import { FontAwesomeIcon } from '@fortawesome/react-fontawesome';
import { faTimesCircle } from '@fortawesome/free-solid-svg-icons';
import { Helmet } from 'react-helmet';
import { Link, useHistory } from 'react-router-dom';

import Pagination from 'react-js-pagination';

import UserContext from '../../UserContext';
import ContextMenu from '../../components/ContextMenu';
import Container from '../../components/Container';
import { getReports, getReportAlerts } from '../../fetchers/activityReports';
import { getReportsDownloadURL, getAllReportsDownloadURL, getAllAlertsDownloadURL } from '../../fetchers/helpers';
import NewReport from './NewReport';
import 'uswds/dist/css/uswds.css';
import '@trussworks/react-uswds/lib/index.css';
import './index.css';
import MyAlerts from './MyAlerts';
import { hasReadWrite } from '../../permissions';
import { REPORTS_PER_PAGE, ALERTS_PER_PAGE } from '../../Constants';
import Filter, { filtersToQueryString } from './Filter';
import ReportMenu from './ReportMenu';

function renderReports(reports, history, reportCheckboxes, handleReportSelect) {
  const emptyReport = {
    id: '',
    displayId: '',
    activityRecipients: [],
    startDate: '',
    author: '',
    topics: [],
    collaborators: [],
    lastSaved: '',
    status: '',
  };

  const displayReports = reports.length ? reports : [emptyReport];

  return displayReports.map((report, index, { length }) => {
    const {
      id,
      displayId,
      activityRecipients,
      startDate,
      author,
      topics,
      collaborators,
      lastSaved,
      status,
      legacyId,
    } = report;

    const authorName = author ? author.fullName : '';

    const recipientsTitle = activityRecipients && activityRecipients.reduce(
      (result, ar) => `${result + (ar.grant ? ar.grant.grantee.name : ar.name)}\n`,
      '',
    );

    const recipients = activityRecipients && activityRecipients.map((ar) => (
      <Tag
        key={`${ar.name.slice(1, 3)}_${ar.id}`}
        className="smart-hub--table-collection"
      >
        {ar.grant ? ar.grant.grantee.name : ar.name}
      </Tag>
    ));

    const topicsTitle = (topics || []).reduce(
      (result, topic) => `${result + topic}\n`,
      '',
    );

    const topicsWithTags = (topics || []).map((topic) => (
      <Tag
        key={topic.slice(1, 13)}
        className="smart-hub--table-collection"
      >
        {topic}
      </Tag>
    ));

    const collaboratorsTitle = collaborators && collaborators.reduce(
      (result, collaborator) => `${result + collaborator.fullName}\n`,
      '',
    );

    const collaboratorsWithTags = collaborators && collaborators.map((collaborator) => (
      <Tag
        key={collaborator.fullName.slice(1, 13)}
        className="smart-hub--table-collection"
      >
        {collaborator.fullName}
      </Tag>
    ));

    const linkTarget = legacyId ? `/activity-reports/legacy/${legacyId}` : `/activity-reports/${id}`;

    const menuItems = [
      {
        label: 'View',
        onClick: () => { history.push(linkTarget); },
      },
    ];

    if (!legacyId) {
      const downloadMenuItem = {
        label: 'Download',
        onClick: () => {
          const downloadURL = getReportsDownloadURL([id]);
          window.location.assign(downloadURL);
        },
      };
      menuItems.push(downloadMenuItem);
    }

    const contextMenuLabel = `Actions for activity report ${displayId}`;

    const selectId = `report-${id}`;
    const isChecked = reportCheckboxes[id] || false;

    return (
      <tr key={`landing_${id}`}>
        <td className="width-8">
          <Checkbox id={selectId} label="" value={id} checked={isChecked} onChange={handleReportSelect} aria-label={`Select ${displayId}`} />
        </td>
        <th scope="row" className="smart-hub--blue">
          <Link
            to={linkTarget}
          >
            {displayId}
          </Link>
        </th>
        <td>
          <span className="smart-hub--ellipsis" title={recipientsTitle}>
            {recipients}
          </span>
        </td>
        <td>{startDate}</td>
        <td>
          <span className="smart-hub--ellipsis" title={authorName}>
            {authorName}
          </span>
        </td>
        <td>
          <span className="smart-hub--ellipsis" title={topicsTitle}>
            {topicsWithTags}
          </span>
        </td>
        <td>
          <span className="smart-hub--ellipsis" title={collaboratorsTitle}>
            {collaboratorsWithTags}
          </span>
        </td>
        <td>{lastSaved}</td>
        <td>
          <Tag
            className={`smart-hub--table-tag-status smart-hub--status-${status}`}
          >
            {status === 'needs_action' ? 'Needs action' : status}
          </Tag>
        </td>
        <td>
          <ContextMenu label={contextMenuLabel} menuItems={menuItems} up={index + 1 === length} />
        </td>
      </tr>
    );
  });
}

export function renderTotal(offset, perPage, activePage, reportsCount) {
  const from = offset >= reportsCount ? 0 : offset + 1;
  const offsetTo = perPage * activePage;
  let to;
  if (offsetTo > reportsCount) {
    to = reportsCount;
  } else {
    to = offsetTo;
  }
  return `${from}-${to} of ${reportsCount}`;
}

function Landing() {
  const history = useHistory();
  const [isLoaded, setIsLoaded] = useState(false);
  const [reports, updateReports] = useState([]);
  const [reportAlerts, updateReportAlerts] = useState([]);
  const [error, updateError] = useState();
  const [showAlert, updateShowAlert] = useState(true);
  const [sortConfig, setSortConfig] = React.useState({
    sortBy: 'updatedAt',
    direction: 'desc',
  });
  const [offset, setOffset] = useState(0);
  const [perPage] = useState(REPORTS_PER_PAGE);
  const [activePage, setActivePage] = useState(1);
  const [reportsCount, setReportsCount] = useState(0);

  const [alertsSortConfig, setAlertsSortConfig] = React.useState({
    sortBy: 'startDate',
    direction: 'desc',
  });
  const [alertsOffset, setAlertsOffset] = useState(0);
  const [alertsPerPage] = useState(ALERTS_PER_PAGE);
  const [alertsActivePage, setAlertsActivePage] = useState(1);
  const [alertReportsCount, setAlertReportsCount] = useState(0);
  const [filters, setFilters] = useState([]);
  const [alertFilters, setAlertFilters] = useState([]);

  const [reportCheckboxes, setReportCheckboxes] = useState({});
  const [allReportsChecked, setAllReportsChecked] = useState(false);

  const makeReportCheckboxes = (reportsArr, checked) => (
    reportsArr.reduce((obj, r) => ({ ...obj, [r.id]: checked }), {})
  );

  // The all-reports checkbox can select/deselect all visible reports
  const toggleSelectAll = (event) => {
    const { target: { checked = null } = {} } = event;

    if (checked === true) {
      setReportCheckboxes(makeReportCheckboxes(reports, true));
      setAllReportsChecked(true);
    } else {
      setReportCheckboxes(makeReportCheckboxes(reports, false));
      setAllReportsChecked(false);
    }
  };

  const handleReportSelect = (event) => {
    const { target: { checked = null, value = null } = {} } = event;
    if (checked === true) {
      setReportCheckboxes({ ...reportCheckboxes, [value]: true });
    } else {
      setReportCheckboxes({ ...reportCheckboxes, [value]: false });
    }
  };

  const requestSort = (sortBy) => {
    let direction = 'asc';
    if (
      sortConfig
      && sortConfig.sortBy === sortBy
      && sortConfig.direction === 'asc'
    ) {
      direction = 'desc';
    }
    setActivePage(1);
    setOffset(0);
    setSortConfig({ sortBy, direction });
  };

  const requestAlertsSort = (sortBy) => {
    let direction = 'asc';
    if (
      alertsSortConfig
      && alertsSortConfig.sortBy === sortBy
      && alertsSortConfig.direction === 'asc'
    ) {
      direction = 'desc';
    }
    setAlertsActivePage(1);
    setAlertsOffset(0);
    setAlertsSortConfig({ sortBy, direction });
  };

  useEffect(() => {
    async function fetchReports() {
      const filterQuery = filtersToQueryString(filters);
      try {
        const { count, rows } = await getReports(
          sortConfig.sortBy,
          sortConfig.direction,
          offset,
          perPage,
          filterQuery,
        );
        updateReports(rows);
        setReportsCount(count || 0);
      } catch (e) {
        // eslint-disable-next-line no-console
        console.log(e);
        updateError('Unable to fetch reports');
      }
      setIsLoaded(true);
    }
    fetchReports();
  }, [sortConfig, offset, perPage, filters]);

  useEffect(() => {
    async function fetchAlertReports() {
      const filterQuery = filtersToQueryString(alertFilters);
      try {
        const { alertsCount, alerts } = await getReportAlerts(
          alertsSortConfig.sortBy,
          alertsSortConfig.direction,
          alertsOffset,
          alertsPerPage,
          filterQuery,
        );
        updateReportAlerts(alerts);
        if (alertsCount) {
          setAlertReportsCount(alertsCount);
        }
        setAllReportsChecked(false);
      } catch (e) {
        // eslint-disable-next-line no-console
        console.log(e);
        updateError('Unable to fetch reports');
      }
      setIsLoaded(true);
    }
    fetchAlertReports();
  }, [alertsSortConfig, alertsOffset, alertsPerPage, alertFilters]);

  // When reports are updated, make sure all checkboxes are unchecked
  useEffect(() => {
    setReportCheckboxes(makeReportCheckboxes(reports, false));
  }, [reports]);

  useEffect(() => {
    const checkValues = Object.values(reportCheckboxes);
    if (checkValues.every((v) => v === true)) {
      setAllReportsChecked(true);
    } else if (allReportsChecked === true) {
      setAllReportsChecked(false);
    }
  }, [reportCheckboxes, allReportsChecked]);

  const handleDownloadClick = () => {
    const toDownloadableReportIds = (accumulator, entry) => {
      if (!reports) return accumulator;
      const [key, value] = entry;
      if (value === false) return accumulator;
      accumulator.push(key);
      return accumulator;
    };

    const downloadable = Object.entries(reportCheckboxes).reduce(toDownloadableReportIds, []);
    if (downloadable.length) {
      const downloadURL = getReportsDownloadURL(downloadable);
      window.location.assign(downloadURL);
    }
  };

  const handleDownloadAllReports = () => {
    const filterQuery = filtersToQueryString(filters);
    const downloadURL = getAllReportsDownloadURL(filterQuery);
    window.location.assign(downloadURL);
  };

  const handleDownloadAllAlerts = () => {
    const filterQuery = filtersToQueryString(alertFilters);
    const downloadURL = getAllAlertsDownloadURL(filterQuery);
    window.location.assign(downloadURL);
  };

  const getClassNamesFor = (name) => (sortConfig.sortBy === name ? sortConfig.direction : '');
  const numberOfSelectedReports = Object.values(reportCheckboxes).filter((c) => c).length;

  const renderColumnHeader = (displayName, name) => {
    const sortClassName = getClassNamesFor(name);
    let fullAriaSort;
    switch (sortClassName) {
      case 'asc':
        fullAriaSort = 'ascending';
        break;
      case 'desc':
        fullAriaSort = 'descending';
        break;
      default:
        fullAriaSort = 'none';
        break;
    }
    return (
      <th scope="col" aria-sort={fullAriaSort}>
        <a
          role="button"
          tabIndex={0}
          onClick={() => {
            requestSort(name);
          }}
          onKeyPress={() => requestSort(name)}
          className={`sortable ${sortClassName}`}
          aria-label={`${displayName}. Activate to sort ${
            sortClassName === 'asc' ? 'descending' : 'ascending'
          }`}
        >
          {displayName}
        </a>
      </th>
    );
  };

  const handlePageChange = (pageNumber) => {
    setActivePage(pageNumber);
    setOffset((pageNumber - 1) * perPage);
  };

  if (!isLoaded) {
    return <div>Loading...</div>;
  }

  let msg;
  const message = history.location.state && history.location.state.message;
  if (message) {
    msg = (
      <>
        You successfully
        {' '}
        {message.status}
        {' '}
        report
        {' '}
        <Link to={`/activity-reports/${message.reportId}`}>
          {message.displayId}
        </Link>
        {' '}
        on
        {' '}
        {message.time}
      </>
    );
  }

  return (
    <>
      <Helmet>
        <title>Landing</title>
      </Helmet>
      <UserContext.Consumer>
        {({ user }) => (
          <>
            {showAlert && message && (
            <Alert
              type="success"
              role="alert"
              noIcon
              cta={(
                <Button
                  role="button"
                  unstyled
                  aria-label="dismiss alert"
                  onClick={() => updateShowAlert(false)}
                >
                  <span className="fa-sm">
                    <FontAwesomeIcon color="black" icon={faTimesCircle} />
                  </span>
                </Button>
              )}
            >
              {msg}
            </Alert>
            )}
            <Grid row gap>
              <Grid>
                <h1 className="landing">Activity Reports</h1>
              </Grid>
              <Grid className="flex-align-self-center">
                {reportAlerts
                  && reportAlerts.length > 0
                  && hasReadWrite(user) && <NewReport />}
              </Grid>
            </Grid>
            <Grid row>
              {error && (
              <Alert type="error" role="alert">
                {error}
              </Alert>
              )}
            </Grid>
            <MyAlerts
              reports={reportAlerts}
              newBtn={hasReadWrite(user)}
              alertsSortConfig={alertsSortConfig}
              alertsOffset={alertsOffset}
              alertsPerPage={alertsPerPage}
              alertsActivePage={alertsActivePage}
              alertReportsCount={alertReportsCount}
              sortHandler={requestAlertsSort}
              updateReportFilters={setAlertFilters}
              hasFilters={alertFilters.length > 0}
<<<<<<< HEAD
              updateReportAlerts={updateReportAlerts}
              setAlertReportsCount={setAlertReportsCount}
=======
              handleDownloadAllAlerts={handleDownloadAllAlerts}
>>>>>>> d3378f2e
            />

            <Container className="landing inline-size maxw-full" padding={0}>
              <span className="smart-hub--table-controls">
                {numberOfSelectedReports > 0
                  && (
                  <span className="smart-hub--selected-tag margin-right-1">
                    {numberOfSelectedReports}
                    {' '}
                    selected
                    {' '}
                    <Button
                      className="smart-hub--select-tag__button"
                      unstyled
                      aria-label="deselect all reports"
                      onClick={() => {
                        toggleSelectAll({ target: { checked: false } });
                      }}
                    >
                      <FontAwesomeIcon color="blue" inverse icon={faTimesCircle} />
                    </Button>
                  </span>
                  )}
                <Filter applyFilters={setFilters} />
                <ReportMenu
                  hasSelectedReports={numberOfSelectedReports > 0}
                  onExportAll={handleDownloadAllReports}
                  onExportSelected={handleDownloadClick}
                />
              </span>
              <span className="smart-hub--table-nav">
                <span aria-label="Pagination for activity reports">
                  <span
                    className="smart-hub--total-count"
                    aria-label={`Page ${activePage}, displaying rows ${renderTotal(
                      offset,
                      perPage,
                      activePage,
                      reportsCount,
                    )}`}
                  >
                    {renderTotal(offset, perPage, activePage, reportsCount)}
                    <Pagination
                      hideFirstLastPages
                      prevPageText="<Prev"
                      nextPageText="Next>"
                      activePage={activePage}
                      itemsCountPerPage={perPage}
                      totalItemsCount={reportsCount}
                      pageRangeDisplayed={4}
                      onChange={handlePageChange}
                      linkClassPrev="smart-hub--link-prev"
                      linkClassNext="smart-hub--link-next"
                      tabIndex={0}
                    />
                  </span>
                </span>
              </span>
              <div className="usa-table-container--scrollable">
                <Table className="usa-table usa-table--borderless usa-table--striped">
                  <caption>
                    Activity reports
                    <p id="arTblDesc">with sorting and pagination</p>
                  </caption>
                  <thead>
                    <tr>
                      <th className="width-8" aria-label="Select">
                        <Checkbox id="all-reports" label="" onChange={toggleSelectAll} checked={allReportsChecked} aria-label="Select or de-select all reports" />
                      </th>
                      {renderColumnHeader('Report ID', 'regionId')}
                      {renderColumnHeader('Grantee', 'activityRecipients')}
                      {renderColumnHeader('Start date', 'startDate')}
                      {renderColumnHeader('Creator', 'author')}
                      {renderColumnHeader('Topic(s)', 'topics')}
                      {renderColumnHeader('Collaborator(s)', 'collaborators')}
                      {renderColumnHeader('Last saved', 'updatedAt')}
                      {renderColumnHeader('Status', 'status')}
                      <th scope="col" aria-label="context menu" />
                    </tr>
                  </thead>
                  <tbody>
                    {renderReports(reports, history, reportCheckboxes, handleReportSelect)}
                  </tbody>
                </Table>
              </div>
            </Container>
          </>
        )}
      </UserContext.Consumer>
    </>
  );
}

export default Landing;<|MERGE_RESOLUTION|>--- conflicted
+++ resolved
@@ -484,12 +484,9 @@
               sortHandler={requestAlertsSort}
               updateReportFilters={setAlertFilters}
               hasFilters={alertFilters.length > 0}
-<<<<<<< HEAD
               updateReportAlerts={updateReportAlerts}
               setAlertReportsCount={setAlertReportsCount}
-=======
               handleDownloadAllAlerts={handleDownloadAllAlerts}
->>>>>>> d3378f2e
             />
 
             <Container className="landing inline-size maxw-full" padding={0}>
