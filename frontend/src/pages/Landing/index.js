--- conflicted
+++ resolved
@@ -22,14 +22,9 @@
 import MyAlerts from './MyAlerts';
 import { hasReadWrite } from '../../permissions';
 import { REPORTS_PER_PAGE, ALERTS_PER_PAGE } from '../../Constants';
-<<<<<<< HEAD
-
-function renderReports(reports) {
-=======
 import Filter, { filtersToQueryString } from './Filter';
 
 function renderReports(reports, history, reportCheckboxes, handleReportSelect) {
->>>>>>> f956b242
   const emptyReport = {
     id: '',
     displayId: '',
@@ -103,8 +98,6 @@
     ));
 
     const linkTarget = legacyId ? `/activity-reports/legacy/${legacyId}` : `/activity-reports/${id}`;
-<<<<<<< HEAD
-=======
 
     const menuItems = [
       {
@@ -128,7 +121,6 @@
 
     const selectId = `report-${id}`;
     const isChecked = reportCheckboxes[id] || false;
->>>>>>> f956b242
 
     return (
       <tr key={`landing_${id}`}>
@@ -170,6 +162,9 @@
           >
             {status === 'needs_action' ? 'Needs action' : status}
           </Tag>
+        </td>
+        <td>
+          <ContextMenu label={contextMenuLabel} menuItems={menuItems} />
         </td>
       </tr>
     );
@@ -272,29 +267,6 @@
     setAlertsSortConfig({ sortBy, direction });
   };
 
-<<<<<<< HEAD
-  async function fetchReports() {
-    try {
-      const { count, rows } = await getReports(
-        sortConfig.sortBy,
-        sortConfig.direction,
-        offset,
-        perPage,
-      );
-      const { alertsCount, alerts } = await getReportAlerts(
-        alertsSortConfig.sortBy,
-        alertsSortConfig.direction,
-        alertsOffset,
-        alertsPerPage,
-      );
-      updateReports(rows);
-      if (count) {
-        setReportsCount(count);
-      }
-      updateReportAlerts(alerts);
-      if (alertsCount) {
-        setAlertReportsCount(alertsCount);
-=======
   useEffect(() => {
     async function fetchReports() {
       const filterQuery = filtersToQueryString(filters);
@@ -338,21 +310,9 @@
         // eslint-disable-next-line no-console
         console.log(e);
         updateError('Unable to fetch reports');
->>>>>>> f956b242
       }
-    } catch (e) {
-      // eslint-disable-next-line no-console
-      console.log(e);
-      updateError('Unable to fetch reports');
-    }
-<<<<<<< HEAD
-    setIsLoaded(true);
-  }
-
-  useEffect(() => {
-    fetchReports();
-  }, [sortConfig, offset, perPage, alertsSortConfig, alertsOffset, alertsPerPage]);
-=======
+      setIsLoaded(true);
+    }
     fetchAlertReports();
   }, [alertsSortConfig, alertsOffset, alertsPerPage, alertFilters]);
 
@@ -385,7 +345,6 @@
       window.location.assign(downloadURL);
     }
   };
->>>>>>> f956b242
 
   const getClassNamesFor = (name) => (sortConfig.sortBy === name ? sortConfig.direction : '');
 
@@ -513,14 +472,10 @@
               alertsActivePage={alertsActivePage}
               alertReportsCount={alertReportsCount}
               sortHandler={requestAlertsSort}
-<<<<<<< HEAD
-              fetchReports={fetchReports}
-=======
               updateReportFilters={setAlertFilters}
               hasFilters={alertFilters.length > 0}
               updateReportAlerts={updateReportAlerts}
               setAlertReportsCount={setAlertReportsCount}
->>>>>>> f956b242
             />
 
             <Container className="landing inline-size maxw-full" padding={0}>
@@ -572,12 +527,9 @@
                       {renderColumnHeader('Collaborator(s)', 'collaborators')}
                       {renderColumnHeader('Last saved', 'updatedAt')}
                       {renderColumnHeader('Status', 'status')}
-<<<<<<< HEAD
-=======
                       <th scope="col">
                         <ContextMenu label="Actions for selected reports" menuItems={headerMenuItems} />
                       </th>
->>>>>>> f956b242
                     </tr>
                   </thead>
                   <tbody>
