/* eslint-disable jsx-a11y/anchor-is-valid */
import React, {
  useState,
  useEffect,
  useContext,
  useMemo,
  useRef,
} from 'react';
import {
  Alert, Grid, Button,
} from '@trussworks/react-uswds';
import { FontAwesomeIcon } from '@fortawesome/react-fontawesome';
import { faTimesCircle } from '@fortawesome/free-solid-svg-icons';
import { Helmet } from 'react-helmet';
import { v4 as uuidv4 } from 'uuid';
import { Link, useHistory } from 'react-router-dom';
import AriaLiveContext from '../../AriaLiveContext';
import UserContext from '../../UserContext';
import { getReportAlerts, downloadReports } from '../../fetchers/activityReports';
import { getAllAlertsDownloadURL } from '../../fetchers/helpers';
import NewReport from './NewReport';
import './index.css';
import MyAlerts from './MyAlerts';
import { hasReadWrite, allRegionsUserHasPermissionTo } from '../../permissions';
import { ALERTS_PER_PAGE } from '../../Constants';
import { filtersToQueryString, expandFilters, formatDateRange } from '../../utils';
import Overview from '../../widgets/Overview';
import './TouchPoints.css';
import ActivityReportsTable from '../../components/ActivityReportsTable';
import FilterPanel from '../../components/filter/FilterPanel';
import useSessionFiltersAndReflectInUrl from '../../hooks/useSessionFiltersAndReflectInUrl';
import { LANDING_BASE_FILTER_CONFIG, LANDING_FILTER_CONFIG_WITH_REGIONS } from './constants';
import FilterContext from '../../FilterContext';
import RegionPermissionModal from '../../components/RegionPermissionModal';
import { buildDefaultRegionFilters, showFilterWithMyRegions } from '../regionHelpers';

const defaultDate = formatDateRange({
  lastThirtyDays: true,
  forDateTime: true,
});

const FILTER_KEY = 'landing-filters';

export function renderTotal(offset, perPage, activePage, reportsCount) {
  const from = offset >= reportsCount ? 0 : offset + 1;
  const offsetTo = perPage * activePage;
  let to;
  if (offsetTo > reportsCount) {
    to = reportsCount;
  } else {
    to = offsetTo;
  }
  return `${from}-${to} of ${reportsCount}`;
}

function Landing() {
  const { user } = useContext(UserContext);

  // Determine Default Region.
  const regions = allRegionsUserHasPermissionTo(user);
  const defaultRegion = user.homeRegionId || regions[0] || 0;
  const hasMultipleRegions = regions && regions.length > 1;
<<<<<<< HEAD
  const buildDefaultRegionFilters = () => {
    const allRegionFilters = [];
    for (let i = 0; i < regions.length; i += 1) {
      allRegionFilters.push({
        id: uuidv4(),
        topic: 'region',
        condition: 'is',
        query: regions[i],
      });
    }
    return allRegionFilters;
  };
  const allRegionsFilters = buildDefaultRegionFilters();
=======

  const allRegionsFilters = useMemo(() => buildDefaultRegionFilters(regions), [regions]);
>>>>>>> 87920925

  const getFiltersWithAllRegions = () => {
    const filtersWithAllRegions = [...allRegionsFilters];
    filtersWithAllRegions.push({
      id: uuidv4(),
      topic: 'startDate',
      condition: 'is within',
      query: defaultDate,
    });
    return filtersWithAllRegions;
  };

  const [filters, setFilters] = useSessionFiltersAndReflectInUrl(
    FILTER_KEY,
    defaultRegion !== 14
      && defaultRegion !== 0
      && hasMultipleRegions
      ? [{
        id: uuidv4(),
        topic: 'region',
        condition: 'is',
        query: defaultRegion,
      },
      {
        id: uuidv4(),
        topic: 'startDate',
        condition: 'is within',
        query: defaultDate,
      }]
      : getFiltersWithAllRegions(),
  );

  const history = useHistory();
  const [alertsLoading, setAlertsLoading] = useState(true);
  const [reportAlerts, updateReportAlerts] = useState([]);
  const [error, updateError] = useState();
  const [showAlert, updateShowAlert] = useState(true);

  const [alertsSortConfig, setAlertsSortConfig] = React.useState({
    sortBy: 'startDate',
    direction: 'desc',
  });
  const [alertsOffset, setAlertsOffset] = useState(0);
  const [alertsPerPage] = useState(ALERTS_PER_PAGE);
  const [alertsActivePage, setAlertsActivePage] = useState(1);
  const [alertReportsCount, setAlertReportsCount] = useState(0);
  const [isDownloadingAlerts, setIsDownloadingAlerts] = useState(false);
  const [downloadAlertsError, setDownloadAlertsError] = useState('');
  const downloadAllAlertsButtonRef = useRef();

  function getAppliedRegion() {
    const regionFilters = filters.filter((f) => f.topic === 'region').map((r) => r.query);
    if (regionFilters && regionFilters.length > 0) {
      return regionFilters[0];
    }
    return null;
  }

  const appliedRegionNumber = getAppliedRegion();

  const ariaLiveContext = useContext(AriaLiveContext);

  const requestAlertsSort = (sortBy) => {
    let direction = 'asc';
    if (
      alertsSortConfig
      && alertsSortConfig.sortBy === sortBy
      && alertsSortConfig.direction === 'asc'
    ) {
      direction = 'desc';
    }
    setAlertsActivePage(1);
    setAlertsOffset(0);
    setAlertsSortConfig({ sortBy, direction });
  };

  const handleDownloadAllAlerts = async () => {
    const filterQuery = filtersToQueryString(filters);
    const downloadURL = getAllAlertsDownloadURL(filterQuery);

    try {
      setIsDownloadingAlerts(true);
      const blob = await downloadReports(downloadURL);
      const csv = URL.createObjectURL(blob);
      window.location.assign(csv);
    } catch (e) {
      setDownloadAlertsError(true);
    } finally {
      setIsDownloadingAlerts(false);
      downloadAllAlertsButtonRef.current.focus();
    }
  };

  const filtersToApply = useMemo(() => expandFilters(filters), [filters]);

  useEffect(() => {
    async function fetchAlertReports() {
      setAlertsLoading(true);
      // Filters passed also contains region.
      const filterQuery = filtersToQueryString(filtersToApply);
      try {
        const { alertsCount, alerts } = await getReportAlerts(
          alertsSortConfig.sortBy,
          alertsSortConfig.direction,
          alertsOffset,
          alertsPerPage,
          filterQuery,
        );
        updateReportAlerts(alerts);
        if (alertsCount) {
          setAlertReportsCount(alertsCount);
        }
        updateError('');
      } catch (e) {
        // eslint-disable-next-line no-console
        console.log(e);
        updateError('Unable to fetch reports');
      }
      setAlertsLoading(false);
    }
    fetchAlertReports();
  }, [alertsSortConfig, alertsOffset, alertsPerPage, filtersToApply]);

  let msg;
  const message = history.location.state && history.location.state.message;
  if (message) {
    msg = (
      <>
        You successfully
        {' '}
        {message.status}
        {' '}
        report
        {' '}
        <Link to={`/activity-reports/${message.reportId}`}>
          {message.displayId}
        </Link>
        {' '}
        on
        {' '}
        {message.time}
      </>
    );
  }

  const regionLabel = () => {
    if (defaultRegion === 14) {
      return 'All regions';
    }
    if (defaultRegion > 0) {
      return `Region ${defaultRegion.toString()}`;
    }
    return '';
  };

  // Apply filters.
  const onApply = (newFilters, addBackDefaultRegions) => {
    if (addBackDefaultRegions) {
      // We always want the regions to appear in the URL.
      setFilters([
        ...allRegionsFilters,
        ...newFilters,
      ]);
    } else {
      setFilters([
        ...newFilters,
      ]);
    }

    ariaLiveContext.announce(`${newFilters.length} filter${newFilters.length !== 1 ? 's' : ''} applied to reports`);
  };

  // Remove Filters.
  const onRemoveFilter = (id, addBackDefaultRegions) => {
    const newFilters = [...filters];
    const index = newFilters.findIndex((item) => item.id === id);
    if (index !== -1) {
      newFilters.splice(index, 1);
      if (addBackDefaultRegions) {
        // We always want the regions to appear in the URL.
        setFilters([...allRegionsFilters, ...newFilters]);
      } else {
        setFilters(newFilters);
      }
    }
  };

  const filterConfig = hasMultipleRegions
    ? LANDING_FILTER_CONFIG_WITH_REGIONS : LANDING_BASE_FILTER_CONFIG;

  return (
    <>
      <Helmet>
        <title>Landing</title>
      </Helmet>
      <>
        <RegionPermissionModal
          filters={filters}
          user={user}
          showFilterWithMyRegions={
            () => showFilterWithMyRegions(allRegionsFilters, filters, setFilters)
          }
        />
        {showAlert && message && (
          <Alert
            type="success"
            role="alert"
            noIcon
            cta={(
              <Button
                role="button"
                unstyled
                aria-label="dismiss alert"
                onClick={() => updateShowAlert(false)}
              >
                <span className="fa-sm margin-right-2">
                  <FontAwesomeIcon color="black" icon={faTimesCircle} />
                </span>
              </Button>
            )}
          >
            {msg}
          </Alert>
        )}
        <Grid row gap>
          <Grid>
            <h1 className="landing">{`Activity reports - ${regionLabel()}`}</h1>
          </Grid>
          <Grid className="grid-col-2 flex-align-self-center">
            {reportAlerts
              && reportAlerts.length > 0
              && hasReadWrite(user)
              && appliedRegionNumber !== 14
              && <NewReport />}
          </Grid>
          <Grid col={12} className="display-flex flex-wrap margin-bottom-2">
            <FilterPanel
              applyButtonAria="apply filters for activity reports"
              filters={filters}
              onApplyFilters={onApply}
              onRemoveFilter={onRemoveFilter}
              filterConfig={filterConfig}
              allUserRegions={regions}
            />
          </Grid>
        </Grid>
        <Grid row gap className="smart-hub--overview">
          <Grid col={10}>
            <Overview
              regionLabel={regionLabel}
              tableCaption="TTA overview"
              filters={filtersToApply}
            />
          </Grid>
        </Grid>
        <Grid row>
          {error && (
            <Alert type="error" role="alert">
              {error}
            </Alert>
          )}
        </Grid>
        <MyAlerts
          loading={alertsLoading}
          reports={reportAlerts}
          newBtn={hasReadWrite(user)}
          alertsSortConfig={alertsSortConfig}
          alertsOffset={alertsOffset}
          alertsPerPage={alertsPerPage}
          alertsActivePage={alertsActivePage}
          alertReportsCount={alertReportsCount}
          sortHandler={requestAlertsSort}
          updateReportAlerts={updateReportAlerts}
          setAlertReportsCount={setAlertReportsCount}
          handleDownloadAllAlerts={handleDownloadAllAlerts}
          message={message}
          isDownloadingAlerts={isDownloadingAlerts}
          downloadAlertsError={downloadAlertsError}
          setDownloadAlertsError={setDownloadAlertsError}
          downloadAllAlertsButtonRef={downloadAllAlertsButtonRef}
        />
        <FilterContext.Provider value={{ filterKey: FILTER_KEY }}>
          <ActivityReportsTable
            filters={filtersToApply}
            showFilter={false}
            tableCaption="Approved activity reports"
          />
        </FilterContext.Provider>
      </>
    </>
  );
}

export default Landing;<|MERGE_RESOLUTION|>--- conflicted
+++ resolved
@@ -60,24 +60,8 @@
   const regions = allRegionsUserHasPermissionTo(user);
   const defaultRegion = user.homeRegionId || regions[0] || 0;
   const hasMultipleRegions = regions && regions.length > 1;
-<<<<<<< HEAD
-  const buildDefaultRegionFilters = () => {
-    const allRegionFilters = [];
-    for (let i = 0; i < regions.length; i += 1) {
-      allRegionFilters.push({
-        id: uuidv4(),
-        topic: 'region',
-        condition: 'is',
-        query: regions[i],
-      });
-    }
-    return allRegionFilters;
-  };
-  const allRegionsFilters = buildDefaultRegionFilters();
-=======
 
   const allRegionsFilters = useMemo(() => buildDefaultRegionFilters(regions), [regions]);
->>>>>>> 87920925
 
   const getFiltersWithAllRegions = () => {
     const filtersWithAllRegions = [...allRegionsFilters];
