--- conflicted
+++ resolved
@@ -13,12 +13,8 @@
 import { Helmet } from 'react-helmet';
 import { Link, useHistory } from 'react-router-dom';
 import AriaLiveContext from '../../AriaLiveContext';
-<<<<<<< HEAD
 import UserContext from '../../UserContext';
-import { getReportAlerts } from '../../fetchers/activityReports';
-=======
 import { getReportAlerts, downloadReports } from '../../fetchers/activityReports';
->>>>>>> a7dec34b
 import { getAllAlertsDownloadURL } from '../../fetchers/helpers';
 import NewReport from './NewReport';
 import 'uswds/dist/css/uswds.css';
@@ -76,39 +72,8 @@
   const [alertsPerPage] = useState(ALERTS_PER_PAGE);
   const [alertsActivePage, setAlertsActivePage] = useState(1);
   const [alertReportsCount, setAlertReportsCount] = useState(0);
-<<<<<<< HEAD
-=======
-  const [alertFilters, setAlertFilters] = useState([]);
   const [isDownloadingAlerts, setIsDownloadingAlerts] = useState(false);
-  const [downloadAlertsError, setDownloadAlertsError] = useState(false);
-
-  const defaultRegion = regions[0] || user.homeRegionId || 0;
-
-  const [
-    appliedRegion,
-    updateAppliedRegion,
-  ] = useState(user.homeRegionId === 14 ? 14 : defaultRegion);
-
-  const [overviewFilters, setOverviewFilters] = useState([
-    {
-      topic: 'region',
-      condition: 'Contains',
-      query: appliedRegion,
-    },
-    {
-      topic: 'startDate',
-      condition: 'Is after',
-      query: '2020/08/31',
-    },
-  ]);
-
-  const [filters, setFilters] = useState([
-    regionFilter(appliedRegion),
-  ]);
-
-  useEffect(() => {
-    const regionFilterValue = overviewFilters.find((f) => f.topic === 'region').query;
->>>>>>> a7dec34b
+  const [downloadAlertsError, setDownloadAlertsError] = useState('');
 
   function getAppliedRegion() {
     const regionFilters = filters.filter((f) => f.topic === 'region').map((r) => r.query);
@@ -136,36 +101,8 @@
     setAlertsSortConfig({ sortBy, direction });
   };
 
-<<<<<<< HEAD
-  const handleDownloadAllAlerts = () => {
+  const handleDownloadAllAlerts = async () => {
     const filterQuery = filtersToQueryString(filters);
-=======
-  const onApplyRegion = (region) => {
-    const regionId = region ? region.value : appliedRegion;
-    const filtersToApply = filters.filter((f) => f.topic !== 'region');
-    filtersToApply.push(
-      regionFilter(regionId),
-    );
-
-    setFilters(filtersToApply);
-    updateAppliedRegion(regionId);
-  };
-
-  // Update ariaLiveContext outside of effects to avoid infinite re-renders and
-  // the initial "0 filters applied" on first render
-  const handleApplyFilters = (newFilters) => {
-    setFilters([...newFilters, regionFilter(appliedRegion)]);
-    ariaLiveContext.announce(`${newFilters.length} filter${newFilters.length !== 1 ? 's' : ''} applied to reports`);
-  };
-
-  const handleApplyAlertFilters = (newFilters) => {
-    setAlertFilters(newFilters);
-    ariaLiveContext.announce(`${newFilters.length} filter${newFilters.length !== 1 ? 's' : ''} applied to my alerts`);
-  };
-
-  const handleDownloadAllAlerts = async () => {
-    const filterQuery = filtersToQueryString(alertFilters, appliedRegion);
->>>>>>> a7dec34b
     const downloadURL = getAllAlertsDownloadURL(filterQuery);
 
     try {
