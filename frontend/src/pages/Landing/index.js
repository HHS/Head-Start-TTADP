--- conflicted
+++ resolved
@@ -160,9 +160,6 @@
     );
   }
 
-<<<<<<< HEAD
-  const regionLabel = appliedRegion === 14 ? 'All regions' : `Region ${appliedRegion.toString()}`;
-=======
   const regionLabel = appliedRegionNumber === null || appliedRegionNumber === 14 ? 'All' : appliedRegionNumber.toString();
 
   // Apply filters.
@@ -182,7 +179,6 @@
       setFilters(newFilters);
     }
   };
->>>>>>> 22b45392
 
   return (
     <>
@@ -239,13 +235,8 @@
         <Grid row gap className="smart-hub--overview">
           <Grid col={10}>
             <Overview
-<<<<<<< HEAD
-              tableCaption="TTA overview"
-              filters={overviewFilters}
-=======
               filters={filtersToApply}
               regionLabel={regionLabel}
->>>>>>> 22b45392
             />
           </Grid>
         </Grid>
@@ -272,16 +263,9 @@
           message={message}
         />
         <ActivityReportsTable
-<<<<<<< HEAD
-          filters={filters}
-          showFilter
-          onUpdateFilters={handleApplyFilters}
-          tableCaption="Approved activity reports"
-=======
           filters={filtersToApply}
           showFilter={false}
           tableCaption={`Region ${regionLabel} Activity reports`}
->>>>>>> 22b45392
         />
       </>
     </>
