--- conflicted
+++ resolved
@@ -54,15 +54,11 @@
     // Topic or condition has changed so we need to clear out the query
     if (name !== 'query') {
       filter.query = '';
-<<<<<<< HEAD
-      filter.condition = '';
-=======
 
       // We need to also clear the condition if the topic changes.
       if (name === 'topic') {
         filter.condition = '';
       }
->>>>>>> 2d047860
     }
 
     filter[name] = value;
