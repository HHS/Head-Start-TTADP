/* eslint-disable jsx-a11y/anchor-is-valid */
import React, { useState, useRef } from 'react';
import PropTypes from 'prop-types';
import { Tag, Table } from '@trussworks/react-uswds';
import { Link, useHistory } from 'react-router-dom';
import moment from 'moment';
import Modal from '../../components/Modal';
import Container from '../../components/Container';
import ContextMenu from '../../components/ContextMenu';
import NewReport from './NewReport';
import 'uswds/dist/css/uswds.css';
import '@trussworks/react-uswds/lib/index.css';
import './index.css';
import { ALERTS_PER_PAGE } from '../../Constants';
import { deleteReport } from '../../fetchers/activityReports';
import TooltipWithCollection from '../../components/TooltipWithCollection';
import Tooltip from '../../components/Tooltip';
import TableHeader from '../../components/TableHeader';

export function ReportsRow({ reports, removeAlert, message }) {
  const history = useHistory();
  const [idToDelete, updateIdToDelete] = useState(0);
  const modalRef = useRef();

  const onDelete = async (reportId) => {
    if (modalRef && modalRef.current) {
      modalRef.current.toggleModal(false);
    }
    await deleteReport(reportId);
    removeAlert(reportId);
  };

  const tableRows = reports.map((report, index, { length }) => {
    const {
      id,
      displayId,
      activityRecipients,
      startDate,
      author,
      collaborators,
      calculatedStatus,
      pendingApprovals,
      approvers,
      createdAt,
    } = report;

    const justSubmitted = message && message.reportId === id;

    const recipients = activityRecipients.map((ar) => (
      ar.grant ? ar.grant.recipient.name : ar.name
    ));

    const approversToolTipText = approvers ? approvers.map((a) => a.User.fullName) : [];

    const collaboratorNames = collaborators && collaborators.map((collaborator) => (
      collaborator.fullName));

    const idKey = `my_alerts_${id}`;
    const idLink = `/activity-reports/${id}`;
    const contextMenuLabel = `View activity report ${id}`;
    let statusClassName = `smart-hub--table-tag-status smart-hub--status-${calculatedStatus}`;
    let displayStatus = calculatedStatus === 'needs_action' ? 'Needs action' : calculatedStatus;

    if (justSubmitted && message.status !== calculatedStatus) {
      displayStatus = message.status === 'unlocked' ? 'Needs action' : message.status;
      statusClassName = `smart-hub--table-tag-status smart-hub--status-${message.status === 'unlocked' ? 'needs_action' : message.status}`;
    }
    const menuItems = [
      {
        label: 'View',
        onClick: () => { history.push(idLink); },
      },
      {
        label: 'Delete',
        onClick: () => { updateIdToDelete(id); modalRef.current.toggleModal(true); },
      },
    ];

    return (
      <tr key={idKey}>
        <td>
          <Link
            to={idLink}
          >
            {displayId}
          </Link>
        </td>
        <td>
          <TooltipWithCollection collection={recipients} collectionTitle={`recipients for ${displayId}`} />
        </td>
        <td>{startDate}</td>
        <td>
          { author && (
          <Tooltip
            displayText={author.fullName}
            tooltipText={author.fullName}
            buttonLabel={`click to reveal: ${author.fullName} `}
            screenReadDisplayText={false}
          />
          )}
        </td>
        <td>
          {moment(createdAt).format('MM/DD/YYYY')}
        </td>
        <td>
          <TooltipWithCollection collection={collaboratorNames} collectionTitle={`collaborators for ${displayId}`} />
        </td>
        <td>
          {approversToolTipText.length > 0
            ? (
              <Tooltip
                displayText={pendingApprovals}
                tooltipText={approversToolTipText.join('\n')}
                buttonLabel={`pending approvals: ${approversToolTipText}. Click button to visually reveal this information.`}
              />
            )
            : ''}
        </td>
        <td>
          <Tag
            className={statusClassName}
          >
            {displayStatus}
          </Tag>
        </td>
        <td>
          <ContextMenu label={contextMenuLabel} menuItems={menuItems} up={index + 1 === length} />
        </td>
      </tr>
    );
  });

  return (
    <>
      <Modal
        modalRef={modalRef}
        onOk={() => onDelete(idToDelete)}
        modalId="DeleteReportModal"
        title="Delete Activity Report"
        okButtonText="Delete"
        okButtonAriaLabel="This button will permanently delete the report."
      >
        <div>
          Are you sure you want to delete this activity report?
          <br />
          This action
          {' '}
          <b>cannot</b>
          {' '}
          be undone.
        </div>
      </Modal>
      {tableRows}
    </>
  );
}

ReportsRow.propTypes = {
  reports: PropTypes.arrayOf(PropTypes.object).isRequired,
  removeAlert: PropTypes.func.isRequired,
  message: PropTypes.shape({
    time: PropTypes.string,
    reportId: PropTypes.string,
    displayId: PropTypes.string,
    status: PropTypes.string,
  }),
};

ReportsRow.defaultProps = {
  message: {
    time: '',
    reportId: '',
    displayId: '',
    status: '',
  },
};

function MyAlerts(props) {
  const {
    reports,
    newBtn,
    alertsSortConfig,
    alertsOffset,
    alertsPerPage,
    alertsActivePage,
    alertReportsCount,
    sortHandler,
    updateReportFilters,
    updateReportAlerts,
    setAlertReportsCount,
    handleDownloadAllAlerts,
    loading,
    message,
<<<<<<< HEAD
    showFilter,
=======
    isDownloadingAlerts,
    downloadAlertsError,
    downloadAllAlertsButtonRef,
    downloadSelectedAlertsButtonRef,
>>>>>>> d09d53d7
  } = props;
  const getClassNamesFor = (name) => (alertsSortConfig.sortBy === name ? alertsSortConfig.direction : '');

  const renderColumnHeader = (displayName, name, disableSort = false) => {
    const sortClassName = getClassNamesFor(name);
    let fullAriaSort;
    switch (sortClassName) {
      case 'asc':
        fullAriaSort = 'ascending';
        break;
      case 'desc':
        fullAriaSort = 'descending';
        break;
      default:
        fullAriaSort = 'none';
        break;
    }
    return (
      <th scope="col" aria-sort={fullAriaSort}>
        {
          disableSort
            ? displayName
            : (
              <a
                role="button"
                tabIndex={0}
                onClick={() => {
                  sortHandler(name);
                }}
                onKeyPress={() => sortHandler(name)}
                className={`sortable ${sortClassName}`}
                aria-label={`${displayName}. Activate to sort ${sortClassName === 'asc' ? 'descending' : 'ascending'
                }`}
              >
                {displayName}
              </a>
            )
        }
      </th>
    );
  };

  const removeAlert = (id) => {
    const newReports = reports.filter((report) => report.id !== id);
    setAlertReportsCount(alertReportsCount - 1);
    updateReportAlerts(newReports);
  };
  return (
    <>
      {reports && reports.length === 0 && (
        <Container className="landing" padding={0} loading={loading}>
          <div id="caughtUp">
            <div>
              <h2>You&apos;re all caught up!</h2>
            </div>
            {newBtn && (
              <p id="beginNew">
                Would you like to begin a new activity report?
              </p>
            )}
            {newBtn && <NewReport />}
          </div>
        </Container>
      )}

      {reports && (reports.length > 0) && (
        <Container className="landing inline-size-auto maxw-full" padding={0} loading={loading} loadingLabel="My activity report alerts loading">
          <TableHeader
            title="My activity report alerts"
            menuAriaLabel="My alerts report menu"
            showFilter={showFilter}
            forMyAlerts
            onUpdateFilters={updateReportFilters}
            handleDownloadAll={handleDownloadAllAlerts}
            count={alertReportsCount}
            activePage={alertsActivePage}
            offset={alertsOffset}
            perPage={alertsPerPage}
            hidePagination
            isDownloading={isDownloadingAlerts}
            downloadError={downloadAlertsError}
            downloadAllButtonRef={downloadAllAlertsButtonRef}
            downloadSelectedButtonRef={downloadSelectedAlertsButtonRef}
          />
          <div className="usa-table-container--scrollable">
            <Table fullWidth striped>
              <caption className="smart-hub--table-caption usa-sr-only">
                My activity report alerts with sorting
              </caption>
              <thead>
                <tr>
                  {renderColumnHeader('Report ID', 'regionId')}
                  {renderColumnHeader('Recipient', 'activityRecipients')}
                  {renderColumnHeader('Start date', 'startDate')}
                  {renderColumnHeader('Creator', 'author')}
                  {renderColumnHeader('Created date', 'createdAt')}
                  {renderColumnHeader('Collaborator(s)', 'collaborators')}
                  {renderColumnHeader('Approvers(s)', 'approvals', true)}
                  {renderColumnHeader('Status', 'calculatedStatus')}
                  <th scope="col" aria-label="..." />
                </tr>
              </thead>
              <tbody>
                <ReportsRow reports={reports} removeAlert={removeAlert} message={message} />
              </tbody>
            </Table>
          </div>
        </Container>
      )}
    </>
  );
}

MyAlerts.propTypes = {
  reports: PropTypes.arrayOf(PropTypes.object),
  newBtn: PropTypes.bool.isRequired,
  alertsSortConfig: PropTypes.shape({ sortBy: PropTypes.string, direction: PropTypes.string }),
  alertsOffset: PropTypes.number,
  alertsPerPage: PropTypes.number,
  alertsActivePage: PropTypes.number,
  alertReportsCount: PropTypes.number.isRequired,
  sortHandler: PropTypes.func.isRequired,
  updateReportFilters: PropTypes.func,
  updateReportAlerts: PropTypes.func.isRequired,
  setAlertReportsCount: PropTypes.func.isRequired,
  handleDownloadAllAlerts: PropTypes.func.isRequired,
  loading: PropTypes.bool.isRequired,
  message: PropTypes.shape({
    time: PropTypes.string,
    reportId: PropTypes.string,
    displayId: PropTypes.string,
    status: PropTypes.string,
  }),
<<<<<<< HEAD
  showFilter: PropTypes.bool.isRequired,
=======
  isDownloadingAlerts: PropTypes.bool,
  downloadAlertsError: PropTypes.bool,
  downloadAllAlertsButtonRef: PropTypes.oneOfType([
    PropTypes.func,
    PropTypes.shape({ current: PropTypes.instanceOf(Element) }),
  ]),
  downloadSelectedAlertsButtonRef: PropTypes.oneOfType([
    PropTypes.func,
    PropTypes.shape({ current: PropTypes.instanceOf(Element) }),
  ]),
>>>>>>> d09d53d7
};

MyAlerts.defaultProps = {
  updateReportFilters: () => { },
  reports: [],
  alertsSortConfig: { sortBy: 'startDate', direction: 'asc' },
  alertsOffset: 0,
  alertsPerPage: ALERTS_PER_PAGE,
  alertsActivePage: 1,
  message: {
    time: '',
    reportId: '',
    displayId: '',
    status: '',
  },
  isDownloadingAlerts: false,
  downloadAlertsError: false,
  downloadAllAlertsButtonRef: () => {},
  downloadSelectedAlertsButtonRef: () => {},
};

export default MyAlerts;<|MERGE_RESOLUTION|>--- conflicted
+++ resolved
@@ -191,14 +191,11 @@
     handleDownloadAllAlerts,
     loading,
     message,
-<<<<<<< HEAD
     showFilter,
-=======
     isDownloadingAlerts,
     downloadAlertsError,
     downloadAllAlertsButtonRef,
     downloadSelectedAlertsButtonRef,
->>>>>>> d09d53d7
   } = props;
   const getClassNamesFor = (name) => (alertsSortConfig.sortBy === name ? alertsSortConfig.direction : '');
 
@@ -332,9 +329,7 @@
     displayId: PropTypes.string,
     status: PropTypes.string,
   }),
-<<<<<<< HEAD
   showFilter: PropTypes.bool.isRequired,
-=======
   isDownloadingAlerts: PropTypes.bool,
   downloadAlertsError: PropTypes.bool,
   downloadAllAlertsButtonRef: PropTypes.oneOfType([
@@ -345,7 +340,6 @@
     PropTypes.func,
     PropTypes.shape({ current: PropTypes.instanceOf(Element) }),
   ]),
->>>>>>> d09d53d7
 };
 
 MyAlerts.defaultProps = {
