--- conflicted
+++ resolved
@@ -46,27 +46,10 @@
       approvers,
     } = report;
 
-<<<<<<< HEAD
-    const recipients = activityRecipients && activityRecipients.map((ar) => (
+    const justSubmitted = message && message.reportId === id;
+
+    const recipients = activityRecipients.map((ar) => (
       ar.grant ? ar.grant.grantee.name : ar.name
-=======
-    const justSubmitted = message && message.reportId === id;
-
-    const approversToolTipText = approvers ? approvers.map((a) => a.User.fullName).join(', ') : '';
-
-    const recipientsTitle = activityRecipients.reduce(
-      (result, ar) => `${result + (ar.grant ? ar.grant.grantee.name : ar.name)}\n`,
-      '',
-    );
-
-    const recipients = activityRecipients.map((ar) => (
-      <Tag
-        key={ar.name.slice(1, 3) + ar.id}
-        className="smart-hub--table-collection"
-      >
-        {ar.grant ? ar.grant.grantee.name : ar.name}
-      </Tag>
->>>>>>> 9f74709a
     ));
 
     const approversToolTipText = approvers ? approvers.map((a) => a.User.fullName) : [];
@@ -117,7 +100,6 @@
           <TooltipWithCollection collection={collaboratorNames} collectionTitle={`collaborators for ${displayId}`} />
         </td>
         <td>
-<<<<<<< HEAD
           {approversToolTipText.length > 0
             ? (
               <Tooltip
@@ -127,16 +109,6 @@
               />
             )
             : '' }
-=======
-          <span className="smart-hub--ellipsis" title={approversToolTipText}>
-            { pendingApprovals !== '0'
-              && (
-              <Tag className="smart-hub--table-collection">
-                { pendingApprovals}
-              </Tag>
-              )}
-          </span>
->>>>>>> 9f74709a
         </td>
         <td>
           <Tag
