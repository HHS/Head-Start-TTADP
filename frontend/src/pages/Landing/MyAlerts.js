--- conflicted
+++ resolved
@@ -191,7 +191,6 @@
     handleDownloadAllAlerts,
     loading,
     message,
-    showFilter,
     isDownloadingAlerts,
     downloadAlertsError,
     setDownloadAlertsError,
@@ -267,10 +266,6 @@
           <TableHeader
             title="My activity report alerts"
             menuAriaLabel="My alerts report menu"
-<<<<<<< HEAD
-=======
-            showFilter={showFilter}
->>>>>>> 54c574e5
             forMyAlerts
             onUpdateFilters={updateReportFilters}
             handleDownloadAll={handleDownloadAllAlerts}
@@ -334,7 +329,6 @@
     displayId: PropTypes.string,
     status: PropTypes.string,
   }),
-  showFilter: PropTypes.bool.isRequired,
   isDownloadingAlerts: PropTypes.bool,
   downloadAlertsError: PropTypes.bool,
   setDownloadAlertsError: PropTypes.func.isRequired,
