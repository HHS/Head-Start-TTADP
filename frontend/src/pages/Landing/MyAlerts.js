/* eslint-disable jsx-a11y/anchor-is-valid */
import React, { useState } from 'react';
import PropTypes from 'prop-types';
import {
  Tag, Table, useModal, connectModal,
} from '@trussworks/react-uswds';
import { Link, useHistory } from 'react-router-dom';

import DeleteReportModal from '../../components/DeleteReportModal';
import Container from '../../components/Container';
import ContextMenu from '../../components/ContextMenu';
import NewReport from './NewReport';
import 'uswds/dist/css/uswds.css';
import '@trussworks/react-uswds/lib/index.css';
import './index.css';
import { ALERTS_PER_PAGE } from '../../Constants';
import { deleteReport } from '../../fetchers/activityReports';
import Filter from './Filter';
import ReportMenu from './ReportMenu';
import TooltipWithEllipsis from './Components/TooltipWithEllipsis';

function ReportsRow({ reports, removeAlert }) {
  const history = useHistory();
  const { isOpen, openModal, closeModal } = useModal();
  const ConnectModal = connectModal(DeleteReportModal);

  const [idToDelete, updateIdToDelete] = useState(0);

  const onDelete = async (reportId) => {
    await deleteReport(reportId);
    removeAlert(reportId);
    closeModal();
  };

  const tableRows = reports.map((report, index, { length }) => {
    const {
      id,
      displayId,
      activityRecipients,
      startDate,
      author,
      collaborators,
      calculatedStatus,
      pendingApprovals,
      approvers,
    } = report;

<<<<<<< HEAD
    const recipients = activityRecipients && activityRecipients.map((ar) => (
      ar.grant ? ar.grant.grantee.name : ar.name
=======
    const approversToolTipText = approvers ? approvers.map((a) => a.User.fullName).join(', ') : '';

    const recipientsTitle = activityRecipients.reduce(
      (result, ar) => `${result + (ar.grant ? ar.grant.grantee.name : ar.name)}\n`,
      '',
    );

    const recipients = activityRecipients.map((ar) => (
      <Tag
        key={ar.name.slice(1, 3) + ar.id}
        className="smart-hub--table-collection"
      >
        {ar.grant ? ar.grant.grantee.name : ar.name}
      </Tag>
>>>>>>> abf5a1c4
    ));

    const collaboratorNames = collaborators && collaborators.map((collaborator) => (
      collaborator.fullName));

    const idKey = `my_alerts_${id}`;
    const idLink = `/activity-reports/${id}`;
    const contextMenuLabel = `View activity report ${id}`;
    const statusClassName = `smart-hub--table-tag-status smart-hub--status-${calculatedStatus}`;

    const menuItems = [
      {
        label: 'View',
        onClick: () => { history.push(idLink); },
      },
      {
        label: 'Delete',
        onClick: () => { updateIdToDelete(id); openModal(); },
      },
    ];

    return (
      <tr key={idKey}>
        <td>
          <Link
            to={idLink}
          >
            {displayId}
          </Link>
        </td>
        <td>
          <TooltipWithEllipsis collection={recipients} collectionTitle={`recipients for ${displayId}`} />
        </td>
        <td>{startDate}</td>
        <td>
          <span className="smart-hub--ellipsis" title={author ? author.fullName : ''}>
            {author ? author.fullName : ''}
          </span>
        </td>
        <td>
          <TooltipWithEllipsis collection={collaboratorNames} collectionTitle={`collaborators for ${displayId}`} />
        </td>
        <td>
          <span className="smart-hub--ellipsis" title={approversToolTipText}>
            <Tag className="smart-hub--table-collection">
              {pendingApprovals}
            </Tag>
          </span>
        </td>
        <td>
          <Tag
            className={statusClassName}
          >
            {calculatedStatus === 'needs_action' ? 'Needs action' : calculatedStatus}
          </Tag>
        </td>
        <td>
          <ContextMenu label={contextMenuLabel} menuItems={menuItems} up={index + 1 === length} />
        </td>
      </tr>
    );
  });

  return (
    <>
      <ConnectModal
        onDelete={() => onDelete(idToDelete)}
        onClose={closeModal}
        isOpen={isOpen}
        openModal={openModal}
        closeModal={closeModal}
      />
      {tableRows}
    </>
  );
}

ReportsRow.propTypes = {
  reports: PropTypes.arrayOf(PropTypes.object).isRequired,
  removeAlert: PropTypes.func.isRequired,
};

export function renderTotal(offset, perPage, activePage, reportsCount) {
  const from = offset >= reportsCount ? 0 : offset + 1;
  const offsetTo = perPage * activePage;
  let to;
  if (offsetTo > reportsCount) {
    to = reportsCount;
  } else {
    to = offsetTo;
  }
  return `${from}-${to} of ${reportsCount}`;
}

function MyAlerts(props) {
  const {
    reports,
    newBtn,
    alertsSortConfig,
    alertsOffset,
    alertsPerPage,
    alertsActivePage,
    alertReportsCount,
    sortHandler,
    hasFilters,
    updateReportFilters,
    updateReportAlerts,
    setAlertReportsCount,
    handleDownloadAllAlerts,
    loading,
  } = props;
  const getClassNamesFor = (name) => (alertsSortConfig.sortBy === name ? alertsSortConfig.direction : '');

  const renderColumnHeader = (displayName, name, disableSort = false) => {
    const sortClassName = getClassNamesFor(name);
    let fullAriaSort;
    switch (sortClassName) {
      case 'asc':
        fullAriaSort = 'ascending';
        break;
      case 'desc':
        fullAriaSort = 'descending';
        break;
      default:
        fullAriaSort = 'none';
        break;
    }
    return (
      <th scope="col" aria-sort={fullAriaSort} disableSortBy={disableSort}>
        {
          disableSort
            ? displayName
            : (
              <a
                role="button"
                tabIndex={0}
                onClick={() => {
                  sortHandler(name);
                }}
                onKeyPress={() => sortHandler(name)}
                className={`sortable ${sortClassName}`}
                aria-label={`${displayName}. Activate to sort ${sortClassName === 'asc' ? 'descending' : 'ascending'
                }`}
              >
                {displayName}
              </a>
            )
        }
      </th>
    );
  };

  const removeAlert = (id) => {
    const newReports = reports.filter((report) => report.id !== id);
    setAlertReportsCount(alertReportsCount - 1);
    updateReportAlerts(newReports);
  };

  return (
    <>
      {reports && reports.length === 0 && !hasFilters && (
        <Container className="landing" padding={0} loading={loading}>
          <div id="caughtUp">
            <div>
              <h2>You&apos;re all caught up!</h2>
            </div>
            {newBtn && (
              <p id="beginNew">
                Would you like to begin a new activity report?
              </p>
            )}
            {newBtn && <NewReport />}
          </div>
        </Container>
      )}

      {reports && (reports.length > 0 || hasFilters) && (
<<<<<<< HEAD
      <Container className="landing maxw-full inline-size" padding={0} loading={loading} loadingLabel="My activity report alerts loading">
        <span className="smart-hub--alerts-table-controls display-flex flex-row flex-align-center">
          <Filter applyFilters={updateReportFilters} forMyAlerts />
          <ReportMenu
            label="My Alerts report menu"
            hasSelectedReports={false}
            onExportAll={handleDownloadAllAlerts}
          />
        </span>
        <span className="smart-hub--table-nav">
          <span
            id="alertsTotalCount"
            aria-label={`Displaying rows ${renderTotal(
              alertsOffset,
              alertsPerPage,
              alertsActivePage,
              alertReportsCount,
            )}`}
          >
            {renderTotal(
              alertsOffset,
              alertsPerPage,
              alertsActivePage,
              alertReportsCount,
            )}
=======
        <Container className="landing inline-size maxw-full" padding={0} loading={loading} loadingLabel="My activity report alerts loading">
          <span className="smart-hub--alerts-table-controls display-flex flex-row flex-align-center">
            <Filter applyFilters={updateReportFilters} forMyAlerts />
            <ReportMenu
              label="My Alerts report menu"
              hasSelectedReports={false}
              onExportAll={handleDownloadAllAlerts}
            />
          </span>
          <span className="smart-hub--table-nav">
            <span
              id="alertsTotalCount"
              aria-label={`Displaying rows ${renderTotal(
                alertsOffset,
                alertsPerPage,
                alertsActivePage,
                alertReportsCount,
              )}`}
            >
              {renderTotal(
                alertsOffset,
                alertsPerPage,
                alertsActivePage,
                alertReportsCount,
              )}
            </span>
          </span>
          <span className="smart-hub--table-nav">
            <span
              id="alertsTotalCount"
              aria-label={`Displaying rows ${renderTotal(
                alertsOffset,
                alertsPerPage,
                alertsActivePage,
                alertReportsCount,
              )}`}
            >
              {renderTotal(
                alertsOffset,
                alertsPerPage,
                alertsActivePage,
                alertReportsCount,
              )}
            </span>
>>>>>>> abf5a1c4
          </span>
          <div className="usa-table-container--scrollable">
            <Table className="usa-table usa-table--borderless" fullWidth>
              <caption className="smart-hub--table-caption">
                My activity report alerts
                <p className="usa-sr-only">with sorting</p>
              </caption>
              <thead>
                <tr>
                  {renderColumnHeader('Report ID', 'regionId')}
                  {renderColumnHeader('Grantee', 'activityRecipients')}
                  {renderColumnHeader('Start date', 'startDate')}
                  {renderColumnHeader('Creator', 'author')}
                  {renderColumnHeader('Collaborator(s)', 'collaborators')}
                  {renderColumnHeader('Approvers(s)', 'approvals', true)}
                  {renderColumnHeader('Status', 'calculatedStatus')}
                  <th scope="col" aria-label="..." />
                </tr>
              </thead>
              <tbody>
                <ReportsRow reports={reports} removeAlert={removeAlert} />
              </tbody>
            </Table>
          </div>
        </Container>
      )}
    </>
  );
}

MyAlerts.propTypes = {
  reports: PropTypes.arrayOf(PropTypes.object),
  newBtn: PropTypes.bool.isRequired,
  alertsSortConfig: PropTypes.shape({ sortBy: PropTypes.string, direction: PropTypes.string }),
  alertsOffset: PropTypes.number,
  alertsPerPage: PropTypes.number,
  alertsActivePage: PropTypes.number,
  alertReportsCount: PropTypes.number.isRequired,
  sortHandler: PropTypes.func.isRequired,
  hasFilters: PropTypes.bool,
  updateReportFilters: PropTypes.func.isRequired,
  updateReportAlerts: PropTypes.func.isRequired,
  setAlertReportsCount: PropTypes.func.isRequired,
  handleDownloadAllAlerts: PropTypes.func.isRequired,
  loading: PropTypes.bool.isRequired,
};

MyAlerts.defaultProps = {
  reports: [],
  alertsSortConfig: { sortBy: 'startDate', direction: 'asc' },
  alertsOffset: 0,
  alertsPerPage: ALERTS_PER_PAGE,
  alertsActivePage: 1,
  hasFilters: false,
};

export default MyAlerts;<|MERGE_RESOLUTION|>--- conflicted
+++ resolved
@@ -45,26 +45,11 @@
       approvers,
     } = report;
 
-<<<<<<< HEAD
     const recipients = activityRecipients && activityRecipients.map((ar) => (
       ar.grant ? ar.grant.grantee.name : ar.name
-=======
-    const approversToolTipText = approvers ? approvers.map((a) => a.User.fullName).join(', ') : '';
-
-    const recipientsTitle = activityRecipients.reduce(
-      (result, ar) => `${result + (ar.grant ? ar.grant.grantee.name : ar.name)}\n`,
-      '',
-    );
-
-    const recipients = activityRecipients.map((ar) => (
-      <Tag
-        key={ar.name.slice(1, 3) + ar.id}
-        className="smart-hub--table-collection"
-      >
-        {ar.grant ? ar.grant.grantee.name : ar.name}
-      </Tag>
->>>>>>> abf5a1c4
     ));
+
+    const approversToolTipText = approvers.map((a) => a.User.fullName);
 
     const collaboratorNames = collaborators && collaborators.map((collaborator) => (
       collaborator.fullName));
@@ -241,33 +226,6 @@
       )}
 
       {reports && (reports.length > 0 || hasFilters) && (
-<<<<<<< HEAD
-      <Container className="landing maxw-full inline-size" padding={0} loading={loading} loadingLabel="My activity report alerts loading">
-        <span className="smart-hub--alerts-table-controls display-flex flex-row flex-align-center">
-          <Filter applyFilters={updateReportFilters} forMyAlerts />
-          <ReportMenu
-            label="My Alerts report menu"
-            hasSelectedReports={false}
-            onExportAll={handleDownloadAllAlerts}
-          />
-        </span>
-        <span className="smart-hub--table-nav">
-          <span
-            id="alertsTotalCount"
-            aria-label={`Displaying rows ${renderTotal(
-              alertsOffset,
-              alertsPerPage,
-              alertsActivePage,
-              alertReportsCount,
-            )}`}
-          >
-            {renderTotal(
-              alertsOffset,
-              alertsPerPage,
-              alertsActivePage,
-              alertReportsCount,
-            )}
-=======
         <Container className="landing inline-size maxw-full" padding={0} loading={loading} loadingLabel="My activity report alerts loading">
           <span className="smart-hub--alerts-table-controls display-flex flex-row flex-align-center">
             <Filter applyFilters={updateReportFilters} forMyAlerts />
@@ -312,7 +270,6 @@
                 alertReportsCount,
               )}
             </span>
->>>>>>> abf5a1c4
           </span>
           <div className="usa-table-container--scrollable">
             <Table className="usa-table usa-table--borderless" fullWidth>
