<<<<<<< HEAD
import PropTypes from 'prop-types';

import {
  startDateFilter,
  regionFilter,
  collaboratorFilter,
} from '../../components/filter/trainingReportFilters';

const TRAINING_REPORT_BASE_FILTER_CONFIG = [
  startDateFilter,
  collaboratorFilter,
];

const TRAINING_REPORT_CONFIG_WITH_REGIONS = [
  startDateFilter,
  regionFilter,
  collaboratorFilter,
];

// sort both by display prop
TRAINING_REPORT_BASE_FILTER_CONFIG.sort((a, b) => a.display.localeCompare(b.display));
TRAINING_REPORT_CONFIG_WITH_REGIONS.sort((a, b) => a.display.localeCompare(b.display));

export { TRAINING_REPORT_BASE_FILTER_CONFIG, TRAINING_REPORT_CONFIG_WITH_REGIONS };

export const dataPropTypes = PropTypes.shape({
  Creator: PropTypes.string,
  Audience: PropTypes.string,
  'Event ID': PropTypes.string,
  'Edit Title': PropTypes.string,
  'Sheet Name': PropTypes.string,
  'Full Event Title': PropTypes.string,
  'Reason for Activity': PropTypes.string,
  'Target Population(s)': PropTypes.string,
  'Event Organizer - Type of Event': PropTypes.string,
  'Event Duration/# NC Days of Support': PropTypes.string,
  'Overall Vision/Goal for the PD Event': PropTypes.string,
  startDate: PropTypes.string,
  endDate: PropTypes.string,
});

export const eventPropTypes = PropTypes.shape({
  id: PropTypes.number.isRequired,
  ownerId: PropTypes.number.isRequired,
  pocIds: PropTypes.arrayOf(PropTypes.number),
  collaboratorIds: PropTypes.arrayOf(PropTypes.number),
  regionId: PropTypes.number.isRequired,
  data: PropTypes.shape(dataPropTypes),
});

export const EVENT_STATUS = {
  NOT_STARTED: 'not-started',
  IN_PROGRESS: 'in-progress',
  COMPLETE: 'complete',
};
=======
import PropTypes from 'prop-types';

import {
  startDateFilter,
  regionFilter,
  collaboratorFilter,
} from '../../components/filter/trainingReportFilters';

const TRAINING_REPORT_BASE_FILTER_CONFIG = [
  startDateFilter,
  collaboratorFilter,
];

const TRAINING_REPORT_CONFIG_WITH_REGIONS = [
  startDateFilter,
  regionFilter,
  collaboratorFilter,
];

// sort both by display prop
TRAINING_REPORT_BASE_FILTER_CONFIG.sort((a, b) => a.display.localeCompare(b.display));
TRAINING_REPORT_CONFIG_WITH_REGIONS.sort((a, b) => a.display.localeCompare(b.display));

export { TRAINING_REPORT_BASE_FILTER_CONFIG, TRAINING_REPORT_CONFIG_WITH_REGIONS };

export const dataPropTypes = PropTypes.shape({
  Creator: PropTypes.string,
  Audience: PropTypes.string,
  'Event ID': PropTypes.string,
  'Edit Title': PropTypes.string,
  'Sheet Name': PropTypes.string,
  'Full Event Title': PropTypes.string,
  'Reason for Activity': PropTypes.string,
  'Target Population(s)': PropTypes.string,
  'Event Organizer - Type of Event': PropTypes.string,
  'Event Duration/# NC Days of Support': PropTypes.string,
  'Overall Vision/Goal for the PD Event': PropTypes.string,
  startDate: PropTypes.string,
  endDate: PropTypes.string,
});

export const eventPropTypes = PropTypes.shape({
  id: PropTypes.number,
  ownerId: PropTypes.number,
  pocId: PropTypes.arrayOf(PropTypes.number),
  collaboratorIds: PropTypes.arrayOf(PropTypes.number),
  regionId: PropTypes.number,
  data: dataPropTypes,
});

export const EVENT_STATUS = {
  NOT_STARTED: 'not-started',
  IN_PROGRESS: 'in-progress',
  COMPLETE: 'complete',
};
>>>>>>> c6750e79
<|MERGE_RESOLUTION|>--- conflicted
+++ resolved
@@ -1,113 +1,55 @@
-<<<<<<< HEAD
-import PropTypes from 'prop-types';
-
-import {
-  startDateFilter,
-  regionFilter,
-  collaboratorFilter,
-} from '../../components/filter/trainingReportFilters';
-
-const TRAINING_REPORT_BASE_FILTER_CONFIG = [
-  startDateFilter,
-  collaboratorFilter,
-];
-
-const TRAINING_REPORT_CONFIG_WITH_REGIONS = [
-  startDateFilter,
-  regionFilter,
-  collaboratorFilter,
-];
-
-// sort both by display prop
-TRAINING_REPORT_BASE_FILTER_CONFIG.sort((a, b) => a.display.localeCompare(b.display));
-TRAINING_REPORT_CONFIG_WITH_REGIONS.sort((a, b) => a.display.localeCompare(b.display));
-
-export { TRAINING_REPORT_BASE_FILTER_CONFIG, TRAINING_REPORT_CONFIG_WITH_REGIONS };
-
-export const dataPropTypes = PropTypes.shape({
-  Creator: PropTypes.string,
-  Audience: PropTypes.string,
-  'Event ID': PropTypes.string,
-  'Edit Title': PropTypes.string,
-  'Sheet Name': PropTypes.string,
-  'Full Event Title': PropTypes.string,
-  'Reason for Activity': PropTypes.string,
-  'Target Population(s)': PropTypes.string,
-  'Event Organizer - Type of Event': PropTypes.string,
-  'Event Duration/# NC Days of Support': PropTypes.string,
-  'Overall Vision/Goal for the PD Event': PropTypes.string,
-  startDate: PropTypes.string,
-  endDate: PropTypes.string,
-});
-
-export const eventPropTypes = PropTypes.shape({
-  id: PropTypes.number.isRequired,
-  ownerId: PropTypes.number.isRequired,
-  pocIds: PropTypes.arrayOf(PropTypes.number),
-  collaboratorIds: PropTypes.arrayOf(PropTypes.number),
-  regionId: PropTypes.number.isRequired,
-  data: PropTypes.shape(dataPropTypes),
-});
-
-export const EVENT_STATUS = {
-  NOT_STARTED: 'not-started',
-  IN_PROGRESS: 'in-progress',
-  COMPLETE: 'complete',
-};
-=======
-import PropTypes from 'prop-types';
-
-import {
-  startDateFilter,
-  regionFilter,
-  collaboratorFilter,
-} from '../../components/filter/trainingReportFilters';
-
-const TRAINING_REPORT_BASE_FILTER_CONFIG = [
-  startDateFilter,
-  collaboratorFilter,
-];
-
-const TRAINING_REPORT_CONFIG_WITH_REGIONS = [
-  startDateFilter,
-  regionFilter,
-  collaboratorFilter,
-];
-
-// sort both by display prop
-TRAINING_REPORT_BASE_FILTER_CONFIG.sort((a, b) => a.display.localeCompare(b.display));
-TRAINING_REPORT_CONFIG_WITH_REGIONS.sort((a, b) => a.display.localeCompare(b.display));
-
-export { TRAINING_REPORT_BASE_FILTER_CONFIG, TRAINING_REPORT_CONFIG_WITH_REGIONS };
-
-export const dataPropTypes = PropTypes.shape({
-  Creator: PropTypes.string,
-  Audience: PropTypes.string,
-  'Event ID': PropTypes.string,
-  'Edit Title': PropTypes.string,
-  'Sheet Name': PropTypes.string,
-  'Full Event Title': PropTypes.string,
-  'Reason for Activity': PropTypes.string,
-  'Target Population(s)': PropTypes.string,
-  'Event Organizer - Type of Event': PropTypes.string,
-  'Event Duration/# NC Days of Support': PropTypes.string,
-  'Overall Vision/Goal for the PD Event': PropTypes.string,
-  startDate: PropTypes.string,
-  endDate: PropTypes.string,
-});
-
-export const eventPropTypes = PropTypes.shape({
-  id: PropTypes.number,
-  ownerId: PropTypes.number,
-  pocId: PropTypes.arrayOf(PropTypes.number),
-  collaboratorIds: PropTypes.arrayOf(PropTypes.number),
-  regionId: PropTypes.number,
-  data: dataPropTypes,
-});
-
-export const EVENT_STATUS = {
-  NOT_STARTED: 'not-started',
-  IN_PROGRESS: 'in-progress',
-  COMPLETE: 'complete',
-};
->>>>>>> c6750e79
+import PropTypes from 'prop-types';
+
+import {
+  startDateFilter,
+  regionFilter,
+  collaboratorFilter,
+} from '../../components/filter/trainingReportFilters';
+
+const TRAINING_REPORT_BASE_FILTER_CONFIG = [
+  startDateFilter,
+  collaboratorFilter,
+];
+
+const TRAINING_REPORT_CONFIG_WITH_REGIONS = [
+  startDateFilter,
+  regionFilter,
+  collaboratorFilter,
+];
+
+// sort both by display prop
+TRAINING_REPORT_BASE_FILTER_CONFIG.sort((a, b) => a.display.localeCompare(b.display));
+TRAINING_REPORT_CONFIG_WITH_REGIONS.sort((a, b) => a.display.localeCompare(b.display));
+
+export { TRAINING_REPORT_BASE_FILTER_CONFIG, TRAINING_REPORT_CONFIG_WITH_REGIONS };
+
+export const dataPropTypes = PropTypes.shape({
+  Creator: PropTypes.string,
+  Audience: PropTypes.string,
+  'Event ID': PropTypes.string,
+  'Edit Title': PropTypes.string,
+  'Sheet Name': PropTypes.string,
+  'Full Event Title': PropTypes.string,
+  'Reason for Activity': PropTypes.string,
+  'Target Population(s)': PropTypes.string,
+  'Event Organizer - Type of Event': PropTypes.string,
+  'Event Duration/# NC Days of Support': PropTypes.string,
+  'Overall Vision/Goal for the PD Event': PropTypes.string,
+  startDate: PropTypes.string,
+  endDate: PropTypes.string,
+});
+
+export const eventPropTypes = PropTypes.shape({
+  id: PropTypes.number,
+  ownerId: PropTypes.number,
+  pocIds: PropTypes.arrayOf(PropTypes.number),
+  collaboratorIds: PropTypes.arrayOf(PropTypes.number),
+  regionId: PropTypes.number,
+  data: dataPropTypes,
+});
+
+export const EVENT_STATUS = {
+  NOT_STARTED: 'not-started',
+  IN_PROGRESS: 'in-progress',
+  COMPLETE: 'complete',
+};