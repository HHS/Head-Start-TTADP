import React from 'react';
import {
  render, screen, act, fireEvent, waitFor,
} from '@testing-library/react';
import userEvent from '@testing-library/user-event';
import join from 'url-join';
import { Router, MemoryRouter } from 'react-router';
import { createMemoryHistory } from 'history';
import fetchMock from 'fetch-mock';
import { SCOPE_IDS } from '@ttahub/common';
import TrainingReports from '../index';
import UserContext from '../../../UserContext';
import AppLoadingContext from '../../../AppLoadingContext';
import { EVENT_STATUS } from '../constants';
import AriaLiveContext from '../../../AriaLiveContext';

const mockAnnounce = jest.fn();

const notStartedEvents = [{
  id: 1,
  data: {
    eventName: 'Not started event 1',
    eventId: 'Not started event ID 1',
    eventOrganizer: 'Not started event organizer 1',
    reasons: ['New Program/Option', ' New Staff/Turnover', 'Ongoing Quality Improvement', 'School Readiness Goals', 'Emergent Needs'],
    startDate: '01/02/2021',
    endDate: '01/03/2021',
  },
  sessionReports: [],
},
{
  id: 2,
  data: {
    eventName: 'Not started event 2',
    eventId: 'Not started event ID 2',
    eventOrganizer: 'Not started event organizer 2',
    startDate: '02/02/2021',
    endDate: '02/03/2021',
  },
  sessionReports: [],
},
];

const inProgressEvents = [{
  id: 3,
  data: {
    eventName: 'In progress event 1',
    eventId: 'In progress event ID 1',
    eventOrganizer: 'In progress event organizer 1',
    reasons: ['Emergent Needs'],
    startDate: '03/02/2021',
    endDate: '03/03/2021',
  },
  sessionReports: [],
},
];

const completeEvents = [{
  id: 4,
  data: {
    eventName: 'Complete event 1',
    eventId: 'Complete event ID 1',
    eventOrganizer: 'Complete event organizer 1',
    reasons: ['New Staff/Turnover'],
    startDate: '04/02/2021',
    endDate: '04/03/2021',
  },
  sessionReports: [],
},
];

const history = createMemoryHistory();
const eventUrl = join('api', 'events');

describe('TrainingReports', () => {
  const nonCentralOfficeUser = {
    homeRegionId: 1,
    permissions: [{
      regionId: 2,
      scopeId: SCOPE_IDS.READ_ACTIVITY_REPORTS,
    }],
  };

  const renderTrainingReports = (u, passedStatus = EVENT_STATUS.NOT_STARTED) => {
    const user = u || nonCentralOfficeUser;
    render(
      <Router history={history}>
        <AriaLiveContext.Provider value={{ announce: mockAnnounce }}>
          <UserContext.Provider value={{ user }}>
            <AppLoadingContext.Provider value={
            {
              setIsAppLoading: jest.fn(),
              setAppLoadingText: jest.fn(),
              isAppLoading: false,
            }
          }
<<<<<<< HEAD
          >
            <TrainingReports match={{ params: { status: passedStatus }, path: '', url: '' }} />
          </AppLoadingContext.Provider>
        </UserContext.Provider>
=======
            >
              <TrainingReports match={{ params: { status: passedStatus } }} />
            </AppLoadingContext.Provider>
          </UserContext.Provider>
        </AriaLiveContext.Provider>
>>>>>>> 36c0a61d
      </Router>,
    );
  };

  beforeEach(async () => {
    // Not started.
    const notStartedUrl = join(eventUrl, `/${EVENT_STATUS.NOT_STARTED}?region.in[]=2`);
    fetchMock.get(notStartedUrl, notStartedEvents);

    // In progress.
    const inProgressUrl = join(eventUrl, `/${EVENT_STATUS.IN_PROGRESS}?region.in[]=2`);
    fetchMock.get(inProgressUrl, inProgressEvents);

    // Complete.
    const completeUrl = join(eventUrl, `/${EVENT_STATUS.COMPLETE}?region.in[]=2`);
    fetchMock.get(completeUrl, completeEvents);
  });

  afterEach(async () => {
    fetchMock.restore();
  });

  it('renders the training reports page', async () => {
    act(() => {
      renderTrainingReports();
    });
    expect(await screen.findByRole('heading', { name: /Training reports/i })).toBeInTheDocument();
  });

  it('renders user without a home region', async () => {
    const noHomneRegionUser = {
      homeRegionId: null,
      permissions: [{
        regionId: 2,
        scopeId: SCOPE_IDS.READ_ACTIVITY_REPORTS,
      }],
    };

    act(() => {
      renderTrainingReports(noHomneRegionUser);
    });

    expect(await screen.findByRole('heading', { name: /Training reports/i })).toBeInTheDocument();
    expect(await screen.findByRole('heading', { name: /training reports - region 2/i })).toBeInTheDocument();
  });

  it('renders user without a region', async () => {
    const noRegionUser = {
      homeRegionId: null,
    };

    act(() => {
      renderTrainingReports(noRegionUser);
    });

    expect(await screen.findByRole('heading', { name: /training reports -/i, hidden: true })).toBeInTheDocument();
  });

  it('renders the error message', async () => {
    // getEventsByStatus throws an error message.
    fetchMock.get(join(eventUrl, `/${EVENT_STATUS.NOT_STARTED}?region.in[]=2`), 500, { overwriteRoutes: true });

    act(() => {
      renderTrainingReports();
    });
    expect(await screen.findByText(/Unable to fetch events/i)).toBeInTheDocument();
  });

  it('renders the not started tab', async () => {
    act(() => {
      renderTrainingReports(nonCentralOfficeUser, EVENT_STATUS.NOT_STARTED);
    });
    // Not started event 1.
    expect(await screen.findByRole('heading', { name: /Training reports/i })).toBeInTheDocument();
    expect(await screen.findByText(/not started event 1/i)).toBeInTheDocument();
    expect(await screen.findByText(/not started event ID 1/i)).toBeInTheDocument();
    expect(await screen.findByText(/not started event organizer 1/i)).toBeInTheDocument();
    expect(await screen.findByText('01/02/2021')).toBeInTheDocument();
    expect(await screen.findByText('01/03/2021')).toBeInTheDocument();

    // Not started event 2.
    expect(await screen.findByText(/not started event 2/i)).toBeInTheDocument();
    expect(await screen.findByText(/not started event ID 2/i)).toBeInTheDocument();
    expect(await screen.findByText(/not started event organizer 2/i)).toBeInTheDocument();
    expect(await screen.findByText('02/02/2021')).toBeInTheDocument();
    expect(await screen.findByText('02/03/2021')).toBeInTheDocument();
  });

  it('renders the in progress events tab', async () => {
    act(() => {
      renderTrainingReports(nonCentralOfficeUser, EVENT_STATUS.IN_PROGRESS);
    });
    // In progress event 1.
    expect(await screen.findByRole('heading', { name: /Training reports/i })).toBeInTheDocument();
    expect(await screen.findByText(/in progress event 1/i)).toBeInTheDocument();
    expect(await screen.findByText(/in progress event ID 1/i)).toBeInTheDocument();
    expect(await screen.findByText(/in progress event organizer 1/i)).toBeInTheDocument();
    expect(await screen.findByText('03/02/2021')).toBeInTheDocument();
    expect(await screen.findByText('03/03/2021')).toBeInTheDocument();
  });

  it('renders the complete events tab', async () => {
    act(() => {
      renderTrainingReports(nonCentralOfficeUser, EVENT_STATUS.COMPLETE);
    });
    // In complete event 1.
    expect(await screen.findByRole('heading', { name: /Training reports/i })).toBeInTheDocument();
    expect(await screen.findByText(/complete event 1/i)).toBeInTheDocument();
    expect(await screen.findByText(/complete event ID 1/i)).toBeInTheDocument();
    expect(await screen.findByText(/complete event organizer 1/i)).toBeInTheDocument();
    expect(await screen.findByText('04/02/2021')).toBeInTheDocument();
    expect(await screen.findByText('04/03/2021')).toBeInTheDocument();
  });

  it('renders the header with one region', async () => {
    act(() => {
      renderTrainingReports();
    });
    expect(await screen.findByRole('heading', { name: /training reports - region 1/i })).toBeInTheDocument();
  });

  it('renders the header with all regions', async () => {
    const centralOfficeUser = {
      homeRegionId: 14,
      permissions: [{
        regionId: 2,
        scopeId: SCOPE_IDS.READ_ACTIVITY_REPORTS,
      }],
    };
    act(() => {
      renderTrainingReports(centralOfficeUser);
    });
    expect(await screen.findByRole('heading', { name: /training reports - all regions/i })).toBeInTheDocument();
  });

  test('displays a message', async () => {
    const user = {
      name: 'test@test.com',
      homeRegionId: 1,
      permissions: [
        {
          scopeId: 3,
          regionId: 1,
        },
      ],
    };
    const message = {
      status: 'TESTED',
      displayId: 'R04-PD-23-1123',
      time: 'today',
    };

    const pastLocations = [
      { pathname: '/training-reports/not-started', state: { message } },
    ];

    render(
      <MemoryRouter initialEntries={pastLocations}>
        <UserContext.Provider value={{ user }}>
          <AppLoadingContext.Provider value={
            {
              setIsAppLoading: jest.fn(),
              setAppLoadingText: jest.fn(),
              isAppLoading: false,
            }
          }
          >
            <TrainingReports match={{ params: { status: EVENT_STATUS.NOT_STARTED } }} />
          </AppLoadingContext.Provider>
        </UserContext.Provider>
      </MemoryRouter>,
    );

    expect(await screen.findByText(/you successfully tested training report on today/i)).toBeVisible();
    const alertButton = await screen.findByLabelText(/dismiss alert/i);
    expect(alertButton).toBeVisible();

    fireEvent.click(alertButton);

    await waitFor(() => {
      expect(screen.queryByText(/you successfully tested training report R04-PD-23-1123 on today/i)).not.toBeInTheDocument();
    });
  });

  // Filters.
  it('correctly renders data based on filters', async () => {
    const user = {
      homeRegionId: 14,
      permissions: [{
        regionId: 1,
        scopeId: SCOPE_IDS.READ_ACTIVITY_REPORTS,
      }, {
        regionId: 2,
        scopeId: SCOPE_IDS.READ_ACTIVITY_REPORTS,
      }],
    };

    // Initial Page Load.
    // api/events/not-started?region.in[]=1&region.in[]=2
    const initialUrl = join(eventUrl, `/${EVENT_STATUS.NOT_STARTED}?region.in[]=1&region.in[]=2`);
    fetchMock.get(initialUrl, notStartedEvents);

    // Only Region 1.
    const region1Url = join(eventUrl, `/${EVENT_STATUS.NOT_STARTED}?region.in[]=1`);
    fetchMock.get(region1Url, [notStartedEvents[1]]);

    // Render Training Reports.
    renderTrainingReports(user);

    // Assert initial data.
    expect(await screen.findByRole('heading', { name: /training reports - all regions/i })).toBeInTheDocument();
    expect(await screen.findByText(/not started event 1/i)).toBeInTheDocument();
    expect(await screen.findByText(/not started event 2/i)).toBeInTheDocument();

    // Open filters menu.
    const open = await screen.findByRole('button', { name: /open filters for this page/i });
    act(() => userEvent.click(open));

    // Change first filter to Region 1.
    const [lastTopic] = Array.from(document.querySelectorAll('[name="topic"]')).slice(-1);
    act(() => userEvent.selectOptions(lastTopic, 'region'));

    const [lastCondition] = Array.from(document.querySelectorAll('[name="condition"]')).slice(-1);
    act(() => userEvent.selectOptions(lastCondition, 'is'));

    const select = await screen.findByRole('combobox', { name: 'Select region to filter by' });
    act(() => userEvent.selectOptions(select, 'Region 1'));

    // Apply filter menu with Region 1 filter.
    const apply = await screen.findByRole('button', { name: /apply filters for training reports/i });
    act(() => userEvent.click(apply));

    // Verify page render after apply.
    expect(await screen.findByText(/training reports/i)).toBeVisible();
    expect(await screen.findByText(/not started event 2/i)).toBeInTheDocument();
    expect(screen.queryAllByText(/not started event 1/i).length).toBe(0);

    // Remove Region 1 filter pill.
    const removeRegion = await screen.findByRole('button', { name: /this button removes the filter: region is 1/i });
    act(() => userEvent.click(removeRegion));

    expect(await screen.findByText(/training reports/i)).toBeVisible();
    expect(await screen.findByText(/not started event 1/i)).toBeInTheDocument();
    expect(await screen.findByText(/not started event 2/i)).toBeInTheDocument();
  });
});<|MERGE_RESOLUTION|>--- conflicted
+++ resolved
@@ -94,18 +94,11 @@
               isAppLoading: false,
             }
           }
-<<<<<<< HEAD
-          >
-            <TrainingReports match={{ params: { status: passedStatus }, path: '', url: '' }} />
-          </AppLoadingContext.Provider>
-        </UserContext.Provider>
-=======
             >
               <TrainingReports match={{ params: { status: passedStatus } }} />
             </AppLoadingContext.Provider>
           </UserContext.Provider>
         </AriaLiveContext.Provider>
->>>>>>> 36c0a61d
       </Router>,
     );
   };
