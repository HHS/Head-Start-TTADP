--- conflicted
+++ resolved
@@ -90,18 +90,11 @@
               isAppLoading: false,
             }
           }
-<<<<<<< HEAD
-          >
-            <TrainingReports match={{ params: { status: passedStatus }, path: '', url: '' }} />
-          </AppLoadingContext.Provider>
-        </UserContext.Provider>
-=======
             >
-              <TrainingReports match={{ params: { status: passedStatus } }} />
+              <TrainingReports match={{ params: { status: passedStatus }, path: '', url: '' }} />
             </AppLoadingContext.Provider>
           </UserContext.Provider>
         </AriaLiveContext.Provider>
->>>>>>> 30903527
       </Router>,
     );
   };
