--- conflicted
+++ resolved
@@ -20,7 +20,7 @@
   id: 1,
   ownerId: 1,
   collaboratorIds: [],
-  pocIds: [],
+  pocId: [],
   data: {
     eventName: 'Not started event 1',
     eventId: 'Not started event ID 1',
@@ -35,7 +35,7 @@
   id: 2,
   ownerId: 1,
   collaboratorIds: [],
-  pocIds: [],
+  pocId: [],
   data: {
     eventName: 'Not started event 2',
     eventId: 'Not started event ID 2',
@@ -51,7 +51,8 @@
   id: 3,
   ownerId: 1,
   collaboratorIds: [],
-  pocIds: [],
+  pocId: [],
+  regionId: 2,
   data: {
     eventName: 'In progress event 1',
     eventId: 'In progress event ID 1',
@@ -63,6 +64,7 @@
   sessionReports: [{
     id: 1,
     eventId: 3,
+    regionId: 2,
     data: {
       regionId: 2,
       sessionName: 'This is my session title',
@@ -81,7 +83,7 @@
   id: 4,
   ownerId: 1,
   collaboratorIds: [],
-  pocIds: [],
+  pocId: [],
   data: {
     eventName: 'Complete event 1',
     eventId: 'Complete event ID 1',
@@ -155,12 +157,8 @@
   });
 
   it('renders user without a home region', async () => {
-<<<<<<< HEAD
-    const noHomneRegionUser = {
+    const noHomeRegionUser = {
       id: 1,
-=======
-    const noHomeRegionUser = {
->>>>>>> a29716b9
       homeRegionId: null,
       permissions: [{
         regionId: 2,
