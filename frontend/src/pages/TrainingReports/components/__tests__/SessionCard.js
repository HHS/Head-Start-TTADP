import React from 'react';
import { Router } from 'react-router';
import { SUPPORT_TYPES, SCOPE_IDS } from '@ttahub/common';
import { render, screen } from '@testing-library/react';
import { createMemoryHistory } from 'history';
import { TRAINING_REPORT_STATUSES } from '@ttahub/common/src/constants';
import SessionCard from '../SessionCard';
import UserContext from '../../../../UserContext';

const defaultUser = {
  id: 1,
  homeRegionId: 1,
  permissions: [{
    regionId: 2,
    scopeId: SCOPE_IDS.READ_WRITE_TRAINING_REPORTS,
  }],
};

describe('SessionCard', () => {
  const history = createMemoryHistory();
  const defaultSession = {
    id: 1,
    data: {
      regionId: 1,
      sessionName: 'This is my session title',
      startDate: '01/02/2021',
      endDate: '01/03/2021',
      objective: 'This is my session objective',
      objectiveSupportType: SUPPORT_TYPES[2],
      objectiveTopics: ['Topic 1', 'Topic 2'],
      objectiveTrainers: ['Trainer 1', 'Trainer 2'],
      status: 'In progress',
    },
  };

  const renderSessionCard = async (
    session = defaultSession,
    hasWritePermissions = true,
    eventStatus = TRAINING_REPORT_STATUSES.IN_PROGRESS,
    passedUser = defaultUser,
  ) => {
    const user = passedUser || defaultUser;
    render((
      <Router history={history}>
        <UserContext.Provider value={{ user }}>
          <SessionCard
            eventId={1}
            session={session}
            isWriteable={hasWritePermissions}
            onRemoveSession={jest.fn()}
            expanded
            eventStatus={eventStatus}
          />
        </UserContext.Provider>
      </Router>));
  };

  it('renders correctly', () => {
    renderSessionCard();
    expect(screen.getByText('This is my session title')).toBeInTheDocument();
    expect(screen.getByText(/01\/02\/2021 - 01\/03\/2021/i)).toBeInTheDocument();
    expect(screen.getByText('This is my session objective')).toBeInTheDocument();
    expect(screen.getByText(SUPPORT_TYPES[2])).toBeInTheDocument();
    expect(screen.getByText(/Topic 1, Topic 2/i)).toBeInTheDocument();

    expect(screen.getByText(/trainer 1, trainer 2/i)).toBeInTheDocument();
    expect(screen.getByText(/in progress/i)).toBeInTheDocument();
  });

  it('hides edit link based on permissions', () => {
    renderSessionCard(defaultSession, false);
    expect(screen.getByText('This is my session title')).toBeInTheDocument();
    expect(screen.queryByText(/edit session/i)).not.toBeInTheDocument();
  });

  it('hides edit link if session is complete', () => {
    renderSessionCard({ id: 1, data: { ...defaultSession.data, status: 'Complete' } });
    expect(screen.getByText('This is my session title')).toBeInTheDocument();
    expect(screen.queryByText(/edit session/i)).not.toBeInTheDocument();
    expect(screen.queryByText(/delete session/i)).not.toBeInTheDocument();
  });

  it('shows the edit link with the correct permissions', () => {
    renderSessionCard(defaultSession);
    expect(screen.getByText('This is my session title')).toBeInTheDocument();
    expect(screen.getByText(/edit session/i)).toBeInTheDocument();
  });

  it('renders complete status', () => {
    renderSessionCard({ id: 1, data: { ...defaultSession.data, status: 'Complete' } });
    expect(screen.getByText('This is my session title')).toBeInTheDocument();
    expect(screen.getByText(/complete/i)).toBeInTheDocument();
  });

  it('renders needs status', () => {
    renderSessionCard({ id: 1, data: { ...defaultSession.data, status: 'blah' } });
    expect(screen.getByText('This is my session title')).toBeInTheDocument();
    expect(screen.getByText(/not started/i)).toBeInTheDocument();
  });

  it('correctly renders with missing data', () => {
    renderSessionCard({
      ...defaultSession,
      data: {
        ...defaultSession.data,
        startDate: null,
        endDate: null,
        objectiveTopics: [],
        objectiveTrainers: [],
      },
    });
    expect(screen.getByText('This is my session title')).toBeInTheDocument();
    expect(screen.getByText(/-/i)).toBeInTheDocument();
    expect(screen.getByText(/topics/i)).toBeInTheDocument();
    expect(screen.getByText(/trainers/i)).toBeInTheDocument();
  });

  it('hides the edit session links when the event is complete for admin', () => {
    const adminUser = {
      id: 1,
      homeRegionId: 1,
      permissions: [{
        regionId: 2,
        scopeId: SCOPE_IDS.ADMIN,
      }],
    };
<<<<<<< HEAD
    renderSessionCard(defaultSession, true, TRAINING_REPORT_STATUSES.COMPLETE, adminUser);
    expect(screen.queryByRole('link', { name: /edit session \(ist\)/i })).not.toBeInTheDocument();
    expect(screen.queryByRole('link', { name: /edit session \(poc\)/i })).not.toBeInTheDocument();
=======
    renderSessionCard(defaultSession, false, TRAINING_REPORT_STATUSES.COMPLETE, adminUser);
    expect(screen.queryByRole('link', { name: /edit session/i })).not.toBeInTheDocument();
>>>>>>> d638ea38
    expect(screen.queryByRole('button', { name: /delete session/i })).not.toBeInTheDocument();
  });

  it('shows the edit session links when the event is not complete for admin', () => {
    const adminUser = {
      id: 1,
      homeRegionId: 1,
      permissions: [{
        regionId: 2,
        scopeId: SCOPE_IDS.ADMIN,
      }],
    };
    renderSessionCard(defaultSession, true, TRAINING_REPORT_STATUSES.IN_PROGRESS, adminUser);
    expect(screen.getByText('This is my session title')).toBeInTheDocument();
<<<<<<< HEAD
    expect(screen.getByRole('link', { name: /edit session \(ist\)/i })).toBeInTheDocument();
    expect(screen.getByRole('link', { name: /edit session \(poc\)/i })).toBeInTheDocument();
=======
    expect(screen.getByRole('link', { name: /edit session/i })).toBeInTheDocument();
>>>>>>> d638ea38
    expect(screen.getByRole('button', { name: /delete session/i })).toBeInTheDocument();
  });
});
<|MERGE_RESOLUTION|>--- conflicted
+++ resolved
@@ -1,157 +1,146 @@
-import React from 'react';
-import { Router } from 'react-router';
-import { SUPPORT_TYPES, SCOPE_IDS } from '@ttahub/common';
-import { render, screen } from '@testing-library/react';
-import { createMemoryHistory } from 'history';
-import { TRAINING_REPORT_STATUSES } from '@ttahub/common/src/constants';
-import SessionCard from '../SessionCard';
-import UserContext from '../../../../UserContext';
-
-const defaultUser = {
-  id: 1,
-  homeRegionId: 1,
-  permissions: [{
-    regionId: 2,
-    scopeId: SCOPE_IDS.READ_WRITE_TRAINING_REPORTS,
-  }],
-};
-
-describe('SessionCard', () => {
-  const history = createMemoryHistory();
-  const defaultSession = {
-    id: 1,
-    data: {
-      regionId: 1,
-      sessionName: 'This is my session title',
-      startDate: '01/02/2021',
-      endDate: '01/03/2021',
-      objective: 'This is my session objective',
-      objectiveSupportType: SUPPORT_TYPES[2],
-      objectiveTopics: ['Topic 1', 'Topic 2'],
-      objectiveTrainers: ['Trainer 1', 'Trainer 2'],
-      status: 'In progress',
-    },
-  };
-
-  const renderSessionCard = async (
-    session = defaultSession,
-    hasWritePermissions = true,
-    eventStatus = TRAINING_REPORT_STATUSES.IN_PROGRESS,
-    passedUser = defaultUser,
-  ) => {
-    const user = passedUser || defaultUser;
-    render((
-      <Router history={history}>
-        <UserContext.Provider value={{ user }}>
-          <SessionCard
-            eventId={1}
-            session={session}
-            isWriteable={hasWritePermissions}
-            onRemoveSession={jest.fn()}
-            expanded
-            eventStatus={eventStatus}
-          />
-        </UserContext.Provider>
-      </Router>));
-  };
-
-  it('renders correctly', () => {
-    renderSessionCard();
-    expect(screen.getByText('This is my session title')).toBeInTheDocument();
-    expect(screen.getByText(/01\/02\/2021 - 01\/03\/2021/i)).toBeInTheDocument();
-    expect(screen.getByText('This is my session objective')).toBeInTheDocument();
-    expect(screen.getByText(SUPPORT_TYPES[2])).toBeInTheDocument();
-    expect(screen.getByText(/Topic 1, Topic 2/i)).toBeInTheDocument();
-
-    expect(screen.getByText(/trainer 1, trainer 2/i)).toBeInTheDocument();
-    expect(screen.getByText(/in progress/i)).toBeInTheDocument();
-  });
-
-  it('hides edit link based on permissions', () => {
-    renderSessionCard(defaultSession, false);
-    expect(screen.getByText('This is my session title')).toBeInTheDocument();
-    expect(screen.queryByText(/edit session/i)).not.toBeInTheDocument();
-  });
-
-  it('hides edit link if session is complete', () => {
-    renderSessionCard({ id: 1, data: { ...defaultSession.data, status: 'Complete' } });
-    expect(screen.getByText('This is my session title')).toBeInTheDocument();
-    expect(screen.queryByText(/edit session/i)).not.toBeInTheDocument();
-    expect(screen.queryByText(/delete session/i)).not.toBeInTheDocument();
-  });
-
-  it('shows the edit link with the correct permissions', () => {
-    renderSessionCard(defaultSession);
-    expect(screen.getByText('This is my session title')).toBeInTheDocument();
-    expect(screen.getByText(/edit session/i)).toBeInTheDocument();
-  });
-
-  it('renders complete status', () => {
-    renderSessionCard({ id: 1, data: { ...defaultSession.data, status: 'Complete' } });
-    expect(screen.getByText('This is my session title')).toBeInTheDocument();
-    expect(screen.getByText(/complete/i)).toBeInTheDocument();
-  });
-
-  it('renders needs status', () => {
-    renderSessionCard({ id: 1, data: { ...defaultSession.data, status: 'blah' } });
-    expect(screen.getByText('This is my session title')).toBeInTheDocument();
-    expect(screen.getByText(/not started/i)).toBeInTheDocument();
-  });
-
-  it('correctly renders with missing data', () => {
-    renderSessionCard({
-      ...defaultSession,
-      data: {
-        ...defaultSession.data,
-        startDate: null,
-        endDate: null,
-        objectiveTopics: [],
-        objectiveTrainers: [],
-      },
-    });
-    expect(screen.getByText('This is my session title')).toBeInTheDocument();
-    expect(screen.getByText(/-/i)).toBeInTheDocument();
-    expect(screen.getByText(/topics/i)).toBeInTheDocument();
-    expect(screen.getByText(/trainers/i)).toBeInTheDocument();
-  });
-
-  it('hides the edit session links when the event is complete for admin', () => {
-    const adminUser = {
-      id: 1,
-      homeRegionId: 1,
-      permissions: [{
-        regionId: 2,
-        scopeId: SCOPE_IDS.ADMIN,
-      }],
-    };
-<<<<<<< HEAD
-    renderSessionCard(defaultSession, true, TRAINING_REPORT_STATUSES.COMPLETE, adminUser);
-    expect(screen.queryByRole('link', { name: /edit session \(ist\)/i })).not.toBeInTheDocument();
-    expect(screen.queryByRole('link', { name: /edit session \(poc\)/i })).not.toBeInTheDocument();
-=======
-    renderSessionCard(defaultSession, false, TRAINING_REPORT_STATUSES.COMPLETE, adminUser);
-    expect(screen.queryByRole('link', { name: /edit session/i })).not.toBeInTheDocument();
->>>>>>> d638ea38
-    expect(screen.queryByRole('button', { name: /delete session/i })).not.toBeInTheDocument();
-  });
-
-  it('shows the edit session links when the event is not complete for admin', () => {
-    const adminUser = {
-      id: 1,
-      homeRegionId: 1,
-      permissions: [{
-        regionId: 2,
-        scopeId: SCOPE_IDS.ADMIN,
-      }],
-    };
-    renderSessionCard(defaultSession, true, TRAINING_REPORT_STATUSES.IN_PROGRESS, adminUser);
-    expect(screen.getByText('This is my session title')).toBeInTheDocument();
-<<<<<<< HEAD
-    expect(screen.getByRole('link', { name: /edit session \(ist\)/i })).toBeInTheDocument();
-    expect(screen.getByRole('link', { name: /edit session \(poc\)/i })).toBeInTheDocument();
-=======
-    expect(screen.getByRole('link', { name: /edit session/i })).toBeInTheDocument();
->>>>>>> d638ea38
-    expect(screen.getByRole('button', { name: /delete session/i })).toBeInTheDocument();
-  });
-});
+import React from 'react';
+import { Router } from 'react-router';
+import { SUPPORT_TYPES, SCOPE_IDS } from '@ttahub/common';
+import { render, screen } from '@testing-library/react';
+import { createMemoryHistory } from 'history';
+import { TRAINING_REPORT_STATUSES } from '@ttahub/common/src/constants';
+import SessionCard from '../SessionCard';
+import UserContext from '../../../../UserContext';
+
+const defaultUser = {
+  id: 1,
+  homeRegionId: 1,
+  permissions: [{
+    regionId: 2,
+    scopeId: SCOPE_IDS.READ_WRITE_TRAINING_REPORTS,
+  }],
+};
+
+describe('SessionCard', () => {
+  const history = createMemoryHistory();
+  const defaultSession = {
+    id: 1,
+    data: {
+      regionId: 1,
+      sessionName: 'This is my session title',
+      startDate: '01/02/2021',
+      endDate: '01/03/2021',
+      objective: 'This is my session objective',
+      objectiveSupportType: SUPPORT_TYPES[2],
+      objectiveTopics: ['Topic 1', 'Topic 2'],
+      objectiveTrainers: ['Trainer 1', 'Trainer 2'],
+      status: 'In progress',
+    },
+  };
+
+  const renderSessionCard = async (
+    session = defaultSession,
+    hasWritePermissions = true,
+    eventStatus = TRAINING_REPORT_STATUSES.IN_PROGRESS,
+    passedUser = defaultUser,
+  ) => {
+    const user = passedUser || defaultUser;
+    render((
+      <Router history={history}>
+        <UserContext.Provider value={{ user }}>
+          <SessionCard
+            eventId={1}
+            session={session}
+            isWriteable={hasWritePermissions}
+            onRemoveSession={jest.fn()}
+            expanded
+            eventStatus={eventStatus}
+          />
+        </UserContext.Provider>
+      </Router>));
+  };
+
+  it('renders correctly', () => {
+    renderSessionCard();
+    expect(screen.getByText('This is my session title')).toBeInTheDocument();
+    expect(screen.getByText(/01\/02\/2021 - 01\/03\/2021/i)).toBeInTheDocument();
+    expect(screen.getByText('This is my session objective')).toBeInTheDocument();
+    expect(screen.getByText(SUPPORT_TYPES[2])).toBeInTheDocument();
+    expect(screen.getByText(/Topic 1, Topic 2/i)).toBeInTheDocument();
+
+    expect(screen.getByText(/trainer 1, trainer 2/i)).toBeInTheDocument();
+    expect(screen.getByText(/in progress/i)).toBeInTheDocument();
+  });
+
+  it('hides edit link based on permissions', () => {
+    renderSessionCard(defaultSession, false);
+    expect(screen.getByText('This is my session title')).toBeInTheDocument();
+    expect(screen.queryByText(/edit session/i)).not.toBeInTheDocument();
+  });
+
+  it('hides edit link if session is complete', () => {
+    renderSessionCard({ id: 1, data: { ...defaultSession.data, status: 'Complete' } });
+    expect(screen.getByText('This is my session title')).toBeInTheDocument();
+    expect(screen.queryByText(/edit session/i)).not.toBeInTheDocument();
+    expect(screen.queryByText(/delete session/i)).not.toBeInTheDocument();
+  });
+
+  it('shows the edit link with the correct permissions', () => {
+    renderSessionCard(defaultSession);
+    expect(screen.getByText('This is my session title')).toBeInTheDocument();
+    expect(screen.getByText(/edit session/i)).toBeInTheDocument();
+  });
+
+  it('renders complete status', () => {
+    renderSessionCard({ id: 1, data: { ...defaultSession.data, status: 'Complete' } });
+    expect(screen.getByText('This is my session title')).toBeInTheDocument();
+    expect(screen.getByText(/complete/i)).toBeInTheDocument();
+  });
+
+  it('renders needs status', () => {
+    renderSessionCard({ id: 1, data: { ...defaultSession.data, status: 'blah' } });
+    expect(screen.getByText('This is my session title')).toBeInTheDocument();
+    expect(screen.getByText(/not started/i)).toBeInTheDocument();
+  });
+
+  it('correctly renders with missing data', () => {
+    renderSessionCard({
+      ...defaultSession,
+      data: {
+        ...defaultSession.data,
+        startDate: null,
+        endDate: null,
+        objectiveTopics: [],
+        objectiveTrainers: [],
+      },
+    });
+    expect(screen.getByText('This is my session title')).toBeInTheDocument();
+    expect(screen.getByText(/-/i)).toBeInTheDocument();
+    expect(screen.getByText(/topics/i)).toBeInTheDocument();
+    expect(screen.getByText(/trainers/i)).toBeInTheDocument();
+  });
+
+  it('hides the edit session links when the event is complete for admin', () => {
+    const adminUser = {
+      id: 1,
+      homeRegionId: 1,
+      permissions: [{
+        regionId: 2,
+        scopeId: SCOPE_IDS.ADMIN,
+      }],
+    };
+    renderSessionCard(defaultSession, false, TRAINING_REPORT_STATUSES.COMPLETE, adminUser);
+    expect(screen.queryByRole('link', { name: /edit session/i })).not.toBeInTheDocument();
+    expect(screen.queryByRole('button', { name: /delete session/i })).not.toBeInTheDocument();
+  });
+
+  it('shows the edit session links when the event is not complete for admin', () => {
+    const adminUser = {
+      id: 1,
+      homeRegionId: 1,
+      permissions: [{
+        regionId: 2,
+        scopeId: SCOPE_IDS.ADMIN,
+      }],
+    };
+    renderSessionCard(defaultSession, true, TRAINING_REPORT_STATUSES.IN_PROGRESS, adminUser);
+    expect(screen.getByText('This is my session title')).toBeInTheDocument();
+    expect(screen.getByRole('link', { name: /edit session/i })).toBeInTheDocument();
+    expect(screen.getByRole('button', { name: /delete session/i })).toBeInTheDocument();
+  });
+});