--- conflicted
+++ resolved
@@ -1,681 +1,506 @@
-import React from 'react';
-import { Router } from 'react-router';
-import { SUPPORT_TYPES, SCOPE_IDS } from '@ttahub/common';
-import { render, screen } from '@testing-library/react';
-import { createMemoryHistory } from 'history';
-import { TRAINING_REPORT_STATUSES } from '@ttahub/common/src/constants';
-import SessionCard from '../SessionCard';
-import UserContext from '../../../../UserContext';
-
-const defaultUser = {
-  id: 1,
-  homeRegionId: 1,
-  permissions: [{
-    regionId: 2,
-    scopeId: SCOPE_IDS.READ_WRITE_TRAINING_REPORTS,
-  }],
-};
-
-describe('SessionCard', () => {
-  const history = createMemoryHistory();
-  const defaultSession = {
-    id: 1,
-    approverId: 999,
-    data: {
-      regionId: 1,
-      sessionName: 'This is my session title',
-      startDate: '01/02/2021',
-      endDate: '01/03/2021',
-      objective: 'This is my session objective',
-      objectiveSupportType: SUPPORT_TYPES[2],
-      sessionGoalTemplates: ['FEI', 'CQI and Data'],
-      objectiveTrainers: ['Trainer 1', 'Trainer 2'],
-      status: 'In progress',
-      pocComplete: false,
-      collabComplete: false,
-      submitted: false,
-      facilitation: 'national_centers',
-    },
-  };
-
-  const renderSessionCard = async (
-    session = defaultSession,
-    eventStatus = TRAINING_REPORT_STATUSES.IN_PROGRESS,
-    passedUser = defaultUser,
-    isOwner = true,
-    isPoc = false,
-    isCollaborator = false,
-    eventOrganizer = 'Regional PD Event (with National Centers)',
-  ) => {
-    const user = passedUser || defaultUser;
-    render((
-      <Router history={history}>
-        <UserContext.Provider value={{ user }}>
-          <SessionCard
-            eventId={1}
-            session={session}
-            onRemoveSession={jest.fn()}
-            expanded
-            eventStatus={eventStatus}
-            isPoc={isPoc}
-            isOwner={isOwner}
-            isCollaborator={isCollaborator}
-            eventOrganizer={eventOrganizer}
-          />
-        </UserContext.Provider>
-      </Router>));
-  };
-
-  it('renders correctly', () => {
-    renderSessionCard();
-    expect(screen.getByText('This is my session title')).toBeInTheDocument();
-    expect(screen.getByText(/01\/02\/2021 - 01\/03\/2021/i)).toBeInTheDocument();
-    expect(screen.getByText('This is my session objective')).toBeInTheDocument();
-    expect(screen.getByText(SUPPORT_TYPES[2])).toBeInTheDocument();
-    expect(screen.getByText(/FEI, CQI and Data/i)).toBeInTheDocument();
-
-    expect(screen.getByText(/trainer 1; trainer 2/i)).toBeInTheDocument();
-    expect(screen.getByText(/in progress/i)).toBeInTheDocument();
-  });
-
-  it('owner cannot edit but can delete', () => {
-    renderSessionCard(
-      defaultSession,
-      TRAINING_REPORT_STATUSES.IN_PROGRESS,
-      defaultUser,
-      true, // isOwner
-      false, // isPoc
-      false, // isCollaborator
-    );
-    expect(screen.getByText('This is my session title')).toBeInTheDocument();
-    expect(screen.queryByRole('link', { name: /edit session/i })).not.toBeInTheDocument();
-    expect(screen.getByRole('button', { name: /delete session/i })).toBeInTheDocument();
-  });
-
-<<<<<<< HEAD
-  it('hides edit link if session is complete', () => {
-    renderSessionCard({
-      id: 1,
-      approverId: 999,
-      data: {
-        ...defaultSession.data,
-        pocComplete: true,
-        collabComplete: true,
-        status: 'Complete',
-=======
-  it('hides both edit and delete when session is complete', () => {
-    renderSessionCard(
-      {
-        id: 1,
-        approverId: 999,
-        data: {
-          ...defaultSession.data,
-          pocComplete: true,
-          ownerComplete: true,
-          status: 'Complete',
-        },
->>>>>>> 71e1446f
-      },
-      TRAINING_REPORT_STATUSES.IN_PROGRESS,
-      defaultUser,
-      true,
-      false,
-      false,
-    );
-    expect(screen.getByText('This is my session title')).toBeInTheDocument();
-    expect(screen.queryByRole('link', { name: /edit session/i })).not.toBeInTheDocument();
-    expect(screen.queryByRole('button', { name: /delete session/i })).not.toBeInTheDocument();
-  });
-
-  it('collaborator can both edit and delete when session in progress', () => {
-    renderSessionCard(
-      defaultSession,
-      TRAINING_REPORT_STATUSES.IN_PROGRESS,
-      defaultUser,
-      false, // isOwner
-      false, // isPoc
-      true, // isCollaborator
-    );
-    expect(screen.getByText('This is my session title')).toBeInTheDocument();
-    expect(screen.getByRole('link', { name: /edit session/i })).toBeInTheDocument();
-    expect(screen.getByRole('button', { name: /delete session/i })).toBeInTheDocument();
-  });
-
-  it('renders complete status', () => {
-    renderSessionCard({ id: 1, approverId: 999, data: { ...defaultSession.data, status: 'Complete' } });
-    expect(screen.getByText('This is my session title')).toBeInTheDocument();
-    expect(screen.getByText(/complete/i)).toBeInTheDocument();
-  });
-
-  it('renders needs status', () => {
-    renderSessionCard({ id: 1, approverId: 999, data: { ...defaultSession.data, status: 'blah' } });
-    expect(screen.getByText('This is my session title')).toBeInTheDocument();
-    expect(screen.getByText(/not started/i)).toBeInTheDocument();
-  });
-
-  it('correctly renders with empty data', () => {
-    renderSessionCard({
-      ...defaultSession,
-      data: {
-        ...defaultSession.data,
-        startDate: null,
-        endDate: null,
-        objectiveTrainers: [],
-        sessionGoalTemplates: [],
-      },
-    });
-    expect(screen.getByText('This is my session title')).toBeInTheDocument();
-    expect(screen.getByText(/-/i)).toBeInTheDocument();
-    expect(screen.getByText(/supporting goals/i)).toBeInTheDocument();
-    expect(screen.getByText(/trainers/i)).toBeInTheDocument();
-  });
-
-  it('correctly renders with null data', () => {
-    renderSessionCard({
-      ...defaultSession,
-      data: {
-        ...defaultSession.data,
-        startDate: null,
-        endDate: null,
-        objectiveTrainers: null,
-        sessionGoalTemplates: null,
-      },
-    });
-    expect(screen.getByText('This is my session title')).toBeInTheDocument();
-    expect(screen.getByText(/-/i)).toBeInTheDocument();
-    expect(screen.getByText(/supporting goals/i)).toBeInTheDocument();
-    expect(screen.getByText(/trainers/i)).toBeInTheDocument();
-  });
-  it('hides edit and delete when event is complete for admin', () => {
-    const adminUser = {
-      id: 1,
-      homeRegionId: 1,
-      permissions: [{
-        regionId: 2,
-        scopeId: SCOPE_IDS.ADMIN,
-      }],
-    };
-    renderSessionCard(
-      defaultSession,
-      TRAINING_REPORT_STATUSES.COMPLETE,
-      adminUser,
-      false,
-      false,
-      true,
-    );
-    expect(screen.queryByRole('link', { name: /edit session/i })).not.toBeInTheDocument();
-    expect(screen.queryByRole('button', { name: /delete session/i })).not.toBeInTheDocument();
-  });
-
-<<<<<<< HEAD
-  it('shows the edit session link when the user is an admin and creator and pocComplete and collabComplete are true', () => {
-=======
-  it('admin can edit and delete even when pocComplete and ownerComplete are true', () => {
->>>>>>> 71e1446f
-    const superUser = {
-      id: 1,
-      homeRegionId: 1,
-      permissions: [{
-        regionId: 2,
-        scopeId: SCOPE_IDS.READ_WRITE_TRAINING_REPORTS,
-      },
-      {
-        regionId: 2,
-        scopeId: SCOPE_IDS.ADMIN,
-      },
-      ],
-    };
-
-<<<<<<< HEAD
-    renderSessionCard({
-      id: 1,
-      approverId: 999,
-      data: {
-        ...defaultSession.data,
-        ownerId: 1,
-        pocComplete: true,
-        collabComplete: true,
-=======
-    renderSessionCard(
-      {
-        id: 1,
-        approverId: 999,
-        data: {
-          ...defaultSession.data,
-          ownerId: 1,
-          pocComplete: true,
-          ownerComplete: true,
-        },
->>>>>>> 71e1446f
-      },
-      TRAINING_REPORT_STATUSES.IN_PROGRESS,
-      superUser,
-      false,
-      false,
-      true,
-    );
-    expect(screen.getByText('This is my session title')).toBeInTheDocument();
-    expect(screen.getByRole('link', { name: /edit session/i })).toBeInTheDocument();
-    expect(screen.getByRole('button', { name: /delete session/i })).toBeInTheDocument();
-  });
-
-<<<<<<< HEAD
-  it('shows the edit session link when the user is an admin and poc and pocComplete and collabComplete are true', () => {
-=======
-  it('admin POC can edit and delete even when pocComplete and ownerComplete are true', () => {
->>>>>>> 71e1446f
-    const superUser = {
-      id: 1,
-      homeRegionId: 1,
-      permissions: [{
-        regionId: 2,
-        scopeId: SCOPE_IDS.POC_TRAINING_REPORTS,
-      },
-      {
-        regionId: 2,
-        scopeId: SCOPE_IDS.ADMIN,
-      },
-      ],
-    };
-
-<<<<<<< HEAD
-    renderSessionCard({
-      id: 1,
-      approverId: 999,
-      data: {
-        ...defaultSession.data,
-        ownerId: 3,
-        pocIds: [1],
-        pocComplete: true,
-        collabComplete: true,
-=======
-    renderSessionCard(
-      {
-        id: 1,
-        approverId: 999,
-        data: {
-          ...defaultSession.data,
-          ownerId: 3,
-          pocIds: [1],
-          pocComplete: true,
-          ownerComplete: true,
-        },
->>>>>>> 71e1446f
-      },
-      TRAINING_REPORT_STATUSES.IN_PROGRESS,
-      superUser,
-      false,
-      true,
-    );
-    expect(screen.getByText('This is my session title')).toBeInTheDocument();
-    expect(screen.getByRole('link', { name: /edit session/i })).toBeInTheDocument();
-    expect(screen.getByRole('button', { name: /delete session/i })).toBeInTheDocument();
-  });
-
-  it('admin collaborator can edit and delete when event not complete', () => {
-    const adminUser = {
-      id: 1,
-      homeRegionId: 1,
-      permissions: [{
-        regionId: 2,
-        scopeId: SCOPE_IDS.ADMIN,
-      }],
-    };
-    renderSessionCard(
-      defaultSession,
-      TRAINING_REPORT_STATUSES.IN_PROGRESS,
-      adminUser,
-      false,
-      false,
-      true,
-    );
-    expect(screen.getByText('This is my session title')).toBeInTheDocument();
-    expect(screen.getByRole('link', { name: /edit session/i })).toBeInTheDocument();
-    expect(screen.getByRole('button', { name: /delete session/i })).toBeInTheDocument();
-  });
-
-<<<<<<< HEAD
-  it('hides the edit session button if the poc work is complete', () => {
-    renderSessionCard({
-      id: 1,
-      approverId: 999,
-      data: {
-        ...defaultSession.data,
-        pocComplete: true,
-        collabComplete: false,
-=======
-  it('POC cannot edit when pocComplete but can still delete (submission does not block delete)', () => {
-    renderSessionCard(
-      {
-        id: 1,
-        approverId: 999,
-        data: {
-          ...defaultSession.data,
-          pocComplete: true,
-          ownerComplete: false,
-          facilitation: 'regional_tta_staff',
-        },
->>>>>>> 71e1446f
-      },
-      TRAINING_REPORT_STATUSES.IN_PROGRESS,
-      defaultUser,
-      false,
-      true,
-      false,
-      'Regional PD Event (with National Centers)',
-    );
-    expect(screen.getByText('This is my session title')).toBeInTheDocument();
-    expect(screen.queryByRole('link', { name: /edit session/i })).not.toBeInTheDocument();
-    expect(screen.getByRole('button', { name: /delete session/i })).toBeInTheDocument();
-  });
-
-<<<<<<< HEAD
-  it('hides the edit session button if the owner work is complete', () => {
-    renderSessionCard({
-      id: 1,
-      approverId: 999,
-      data: {
-        ...defaultSession.data,
-        pocComplete: false,
-        collabComplete: true,
-=======
-  it('owner cannot edit but can delete when ownerComplete', () => {
-    renderSessionCard(
-      {
-        id: 1,
-        approverId: 999,
-        data: {
-          ...defaultSession.data,
-          pocComplete: false,
-          ownerComplete: true,
-        },
->>>>>>> 71e1446f
-      },
-      TRAINING_REPORT_STATUSES.IN_PROGRESS,
-      defaultUser,
-      true, // isOwner
-      false,
-      false,
-    );
-    expect(screen.getByText('This is my session title')).toBeInTheDocument();
-    expect(screen.queryByRole('link', { name: /edit session/i })).not.toBeInTheDocument();
-    expect(screen.getByRole('button', { name: /delete session/i })).toBeInTheDocument();
-  });
-
-<<<<<<< HEAD
-  it('hides the edit session button if the user is a collaborator and the owner work is complete', () => {
-    renderSessionCard({
-      id: 1,
-      approverId: 999,
-      data: {
-        ...defaultSession.data,
-        pocComplete: false,
-        collabComplete: true,
-=======
-  it('collaborator cannot edit when ownerComplete but can still delete', () => {
-    renderSessionCard(
-      {
-        id: 1,
-        approverId: 999,
-        data: {
-          ...defaultSession.data,
-          pocComplete: false,
-          ownerComplete: true,
-        },
->>>>>>> 71e1446f
-      },
-      TRAINING_REPORT_STATUSES.IN_PROGRESS,
-      defaultUser,
-      false,
-      false,
-      true, // isCollaborator
-    );
-    expect(screen.getByText('This is my session title')).toBeInTheDocument();
-    expect(screen.queryByRole('link', { name: /edit session/i })).not.toBeInTheDocument();
-    expect(screen.getByRole('button', { name: /delete session/i })).toBeInTheDocument();
-  });
-
-<<<<<<< HEAD
-  it('shows the edit session button if the owner work is not complete', () => {
-    renderSessionCard({
-      id: 1,
-      approverId: 999,
-      data: {
-        ...defaultSession.data,
-        pocComplete: true,
-        collabComplete: false,
-=======
-  it('collaborator can edit and delete when neither pocComplete nor ownerComplete', () => {
-    renderSessionCard(
-      {
-        id: 1,
-        approverId: 999,
-        data: {
-          ...defaultSession.data,
-          pocComplete: true,
-          ownerComplete: false,
-        },
->>>>>>> 71e1446f
-      },
-      TRAINING_REPORT_STATUSES.IN_PROGRESS,
-      defaultUser,
-      false,
-      false,
-      true, // isCollaborator
-    );
-    expect(screen.getByText('This is my session title')).toBeInTheDocument();
-    expect(screen.getByRole('link', { name: /edit session/i })).toBeInTheDocument();
-    expect(screen.getByRole('button', { name: /delete session/i })).toBeInTheDocument();
-  });
-
-<<<<<<< HEAD
-  it('shows the edit session button if the poc work is not complete', () => {
-    renderSessionCard({
-      id: 1,
-      approverId: 999,
-      data: {
-        ...defaultSession.data,
-        pocComplete: false,
-        collabComplete: true,
-=======
-  it('POC can edit and delete when pocComplete is false', () => {
-    renderSessionCard(
-      {
-        id: 1,
-        approverId: 999,
-        data: {
-          ...defaultSession.data,
-          pocComplete: false,
-          ownerComplete: true,
-          facilitation: 'regional_tta_staff',
-        },
->>>>>>> 71e1446f
-      },
-      TRAINING_REPORT_STATUSES.IN_PROGRESS,
-      defaultUser,
-      false,
-      true, // isPoc
-      false,
-      'Regional PD Event (with National Centers)',
-    );
-    expect(screen.getByText('This is my session title')).toBeInTheDocument();
-    expect(screen.getByRole('link', { name: /edit session/i })).toBeInTheDocument();
-    expect(screen.getByRole('button', { name: /delete session/i })).toBeInTheDocument();
-  });
-
-<<<<<<< HEAD
-  it('shows the edit button if the user is a collaborator and the owner work is not complete', () => {
-    renderSessionCard({
-      id: 1,
-      approverId: 999,
-      data: {
-        ...defaultSession.data,
-        pocComplete: false,
-        collabComplete: false,
-=======
-  it('collaborator can edit and delete when owner work is not complete', () => {
-    renderSessionCard(
-      {
-        id: 1,
-        approverId: 999,
-        data: {
-          ...defaultSession.data,
-          pocComplete: false,
-          ownerComplete: false,
-        },
->>>>>>> 71e1446f
-      },
-      TRAINING_REPORT_STATUSES.IN_PROGRESS,
-      defaultUser,
-      false,
-      false,
-      true, // isCollaborator
-    );
-    expect(screen.getByText('This is my session title')).toBeInTheDocument();
-    expect(screen.getByRole('link', { name: /edit session/i })).toBeInTheDocument();
-    expect(screen.getByRole('button', { name: /delete session/i })).toBeInTheDocument();
-  });
-
-  describe('POC delete permissions based on event organizer', () => {
-    it('POC cannot delete with Regional TTA No National Centers', () => {
-      renderSessionCard(
-        defaultSession,
-        TRAINING_REPORT_STATUSES.IN_PROGRESS,
-        defaultUser,
-        false,
-        true, // isPoc
-        false,
-        'Regional TTA Hosted Event (no National Centers)',
-      );
-      expect(screen.queryByRole('button', { name: /delete session/i })).not.toBeInTheDocument();
-    });
-
-    it('POC cannot delete with Regional PD and National Centers facilitation', () => {
-      renderSessionCard(
-        {
-          ...defaultSession,
-          data: {
-            ...defaultSession.data,
-            facilitation: 'national_center',
-          },
-        },
-        TRAINING_REPORT_STATUSES.IN_PROGRESS,
-        defaultUser,
-        false,
-        true, // isPoc
-        false,
-        'Regional PD Event (with National Centers)',
-      );
-      expect(screen.queryByRole('button', { name: /delete session/i })).not.toBeInTheDocument();
-    });
-
-    it('POC can delete with Regional PD and Region facilitation', () => {
-      renderSessionCard(
-        {
-          ...defaultSession,
-          data: {
-            ...defaultSession.data,
-            facilitation: 'regional_tta_staff',
-          },
-        },
-        TRAINING_REPORT_STATUSES.IN_PROGRESS,
-        defaultUser,
-        false,
-        true, // isPoc
-        false,
-        'Regional PD Event (with National Centers)',
-      );
-      expect(screen.getByRole('button', { name: /delete session/i })).toBeInTheDocument();
-    });
-  });
-
-  describe('collaborator delete permissions based on facilitation', () => {
-    it('collaborator cannot delete when facilitation is regional_tta_staff', () => {
-      renderSessionCard(
-        {
-          ...defaultSession,
-          data: {
-            ...defaultSession.data,
-            facilitation: 'regional_tta_staff',
-          },
-        },
-        TRAINING_REPORT_STATUSES.IN_PROGRESS,
-        defaultUser,
-        false,
-        false,
-        true, // isCollaborator
-        'Regional PD Event (with National Centers)',
-      );
-      expect(screen.queryByRole('button', { name: /delete session/i })).not.toBeInTheDocument();
-    });
-
-    it('collaborator cannot delete when facilitation is both', () => {
-      renderSessionCard(
-        {
-          ...defaultSession,
-          data: {
-            ...defaultSession.data,
-            facilitation: 'both',
-          },
-        },
-        TRAINING_REPORT_STATUSES.IN_PROGRESS,
-        defaultUser,
-        false,
-        false,
-        true, // isCollaborator
-        'Regional PD Event (with National Centers)',
-      );
-      expect(screen.queryByRole('button', { name: /delete session/i })).not.toBeInTheDocument();
-    });
-
-    it('collaborator can delete when facilitation is national_centers', () => {
-      renderSessionCard(
-        {
-          ...defaultSession,
-          data: {
-            ...defaultSession.data,
-            facilitation: 'national_centers',
-          },
-        },
-        TRAINING_REPORT_STATUSES.IN_PROGRESS,
-        defaultUser,
-        false,
-        false,
-        true, // isCollaborator
-        'Regional PD Event (with National Centers)',
-      );
-      expect(screen.getByRole('button', { name: /delete session/i })).toBeInTheDocument();
-    });
-  });
-
-  describe('approver permissions', () => {
-    it('approver can edit but not delete when session is submitted', () => {
-      const approverUser = {
-        id: 999, // matches approverId in defaultSession
-        homeRegionId: 1,
-        permissions: [{
-          regionId: 2,
-          scopeId: SCOPE_IDS.READ_WRITE_TRAINING_REPORTS,
-        }],
-      };
-
-      renderSessionCard(
-        {
-          ...defaultSession,
-          data: {
-            ...defaultSession.data,
-            pocComplete: true,
-            ownerComplete: true,
-          },
-        },
-        TRAINING_REPORT_STATUSES.IN_PROGRESS,
-        approverUser,
-        false,
-        false,
-        false,
-      );
-      expect(screen.getByRole('link', { name: /edit session/i })).toBeInTheDocument();
-      expect(screen.queryByRole('button', { name: /delete session/i })).not.toBeInTheDocument();
-    });
-  });
-});
+import React from 'react';
+import { Router } from 'react-router';
+import { SUPPORT_TYPES, SCOPE_IDS } from '@ttahub/common';
+import { render, screen } from '@testing-library/react';
+import { createMemoryHistory } from 'history';
+import { TRAINING_REPORT_STATUSES } from '@ttahub/common/src/constants';
+import SessionCard from '../SessionCard';
+import UserContext from '../../../../UserContext';
+
+const defaultUser = {
+  id: 1,
+  homeRegionId: 1,
+  permissions: [{
+    regionId: 2,
+    scopeId: SCOPE_IDS.READ_WRITE_TRAINING_REPORTS,
+  }],
+};
+
+describe('SessionCard', () => {
+  const history = createMemoryHistory();
+  const defaultSession = {
+    id: 1,
+    approverId: 999,
+    data: {
+      regionId: 1,
+      sessionName: 'This is my session title',
+      startDate: '01/02/2021',
+      endDate: '01/03/2021',
+      objective: 'This is my session objective',
+      objectiveSupportType: SUPPORT_TYPES[2],
+      sessionGoalTemplates: ['FEI', 'CQI and Data'],
+      objectiveTrainers: ['Trainer 1', 'Trainer 2'],
+      status: 'In progress',
+      pocComplete: false,
+      collabComplete: false,
+      submitted: false,
+      facilitation: 'national_centers',
+    },
+  };
+
+  const renderSessionCard = async (
+    session = defaultSession,
+    eventStatus = TRAINING_REPORT_STATUSES.IN_PROGRESS,
+    passedUser = defaultUser,
+    isOwner = true,
+    isPoc = false,
+    isCollaborator = false,
+    eventOrganizer = 'Regional PD Event (with National Centers)',
+  ) => {
+    const user = passedUser || defaultUser;
+    render((
+      <Router history={history}>
+        <UserContext.Provider value={{ user }}>
+          <SessionCard
+            eventId={1}
+            session={session}
+            onRemoveSession={jest.fn()}
+            expanded
+            eventStatus={eventStatus}
+            isPoc={isPoc}
+            isOwner={isOwner}
+            isCollaborator={isCollaborator}
+            eventOrganizer={eventOrganizer}
+          />
+        </UserContext.Provider>
+      </Router>));
+  };
+
+  it('renders correctly', () => {
+    renderSessionCard();
+    expect(screen.getByText('This is my session title')).toBeInTheDocument();
+    expect(screen.getByText(/01\/02\/2021 - 01\/03\/2021/i)).toBeInTheDocument();
+    expect(screen.getByText('This is my session objective')).toBeInTheDocument();
+    expect(screen.getByText(SUPPORT_TYPES[2])).toBeInTheDocument();
+    expect(screen.getByText(/FEI, CQI and Data/i)).toBeInTheDocument();
+
+    expect(screen.getByText(/trainer 1; trainer 2/i)).toBeInTheDocument();
+    expect(screen.getByText(/in progress/i)).toBeInTheDocument();
+  });
+
+  it('owner cannot edit but can delete', () => {
+    renderSessionCard(
+      defaultSession,
+      TRAINING_REPORT_STATUSES.IN_PROGRESS,
+      defaultUser,
+      true, // isOwner
+      false, // isPoc
+      false, // isCollaborator
+    );
+    expect(screen.getByText('This is my session title')).toBeInTheDocument();
+    expect(screen.queryByRole('link', { name: /edit session/i })).not.toBeInTheDocument();
+    expect(screen.getByRole('button', { name: /delete session/i })).toBeInTheDocument();
+  });
+
+  it('hides edit link if session is complete', () => {
+    renderSessionCard({
+      id: 1,
+      approverId: 999,
+      data: {
+        ...defaultSession.data,
+        pocComplete: true,
+        collabComplete: true,
+        status: 'Complete',
+      },
+    });
+    expect(screen.getByText('This is my session title')).toBeInTheDocument();
+    expect(screen.queryByRole('link', { name: /edit session/i })).not.toBeInTheDocument();
+    expect(screen.queryByRole('button', { name: /delete session/i })).not.toBeInTheDocument();
+  });
+
+  it('collaborator can both edit and delete when session in progress', () => {
+    renderSessionCard(
+      defaultSession,
+      TRAINING_REPORT_STATUSES.IN_PROGRESS,
+      defaultUser,
+      false, // isOwner
+      false, // isPoc
+      true, // isCollaborator
+    );
+    expect(screen.getByText('This is my session title')).toBeInTheDocument();
+    expect(screen.getByRole('link', { name: /edit session/i })).toBeInTheDocument();
+    expect(screen.getByRole('button', { name: /delete session/i })).toBeInTheDocument();
+  });
+
+  it('renders complete status', () => {
+    renderSessionCard({ id: 1, approverId: 999, data: { ...defaultSession.data, status: 'Complete' } });
+    expect(screen.getByText('This is my session title')).toBeInTheDocument();
+    expect(screen.getByText(/complete/i)).toBeInTheDocument();
+  });
+
+  it('renders needs status', () => {
+    renderSessionCard({ id: 1, approverId: 999, data: { ...defaultSession.data, status: 'blah' } });
+    expect(screen.getByText('This is my session title')).toBeInTheDocument();
+    expect(screen.getByText(/not started/i)).toBeInTheDocument();
+  });
+
+  it('correctly renders with empty data', () => {
+    renderSessionCard({
+      ...defaultSession,
+      data: {
+        ...defaultSession.data,
+        startDate: null,
+        endDate: null,
+        objectiveTrainers: [],
+        sessionGoalTemplates: [],
+      },
+    });
+    expect(screen.getByText('This is my session title')).toBeInTheDocument();
+    expect(screen.getByText(/-/i)).toBeInTheDocument();
+    expect(screen.getByText(/supporting goals/i)).toBeInTheDocument();
+    expect(screen.getByText(/trainers/i)).toBeInTheDocument();
+  });
+
+  it('correctly renders with null data', () => {
+    renderSessionCard({
+      ...defaultSession,
+      data: {
+        ...defaultSession.data,
+        startDate: null,
+        endDate: null,
+        objectiveTrainers: null,
+        sessionGoalTemplates: null,
+      },
+    });
+    expect(screen.getByText('This is my session title')).toBeInTheDocument();
+    expect(screen.getByText(/-/i)).toBeInTheDocument();
+    expect(screen.getByText(/supporting goals/i)).toBeInTheDocument();
+    expect(screen.getByText(/trainers/i)).toBeInTheDocument();
+  });
+  it('hides edit and delete when event is complete for admin', () => {
+    const adminUser = {
+      id: 1,
+      homeRegionId: 1,
+      permissions: [{
+        regionId: 2,
+        scopeId: SCOPE_IDS.ADMIN,
+      }],
+    };
+    renderSessionCard(
+      defaultSession,
+      TRAINING_REPORT_STATUSES.COMPLETE,
+      adminUser,
+      false,
+      false,
+      true,
+    );
+    expect(screen.queryByRole('link', { name: /edit session/i })).not.toBeInTheDocument();
+    expect(screen.queryByRole('button', { name: /delete session/i })).not.toBeInTheDocument();
+  });
+
+  it('shows the edit session link when the user is an admin and creator and pocComplete and collabComplete are true', () => {
+    const superUser = {
+      id: 1,
+      homeRegionId: 1,
+      permissions: [{
+        regionId: 2,
+        scopeId: SCOPE_IDS.READ_WRITE_TRAINING_REPORTS,
+      },
+      {
+        regionId: 2,
+        scopeId: SCOPE_IDS.ADMIN,
+      },
+      ],
+    };
+
+    renderSessionCard({
+      id: 1,
+      approverId: 999,
+      data: {
+        ...defaultSession.data,
+        ownerId: 1,
+        pocComplete: true,
+        collabComplete: true,
+      },
+    }, true, TRAINING_REPORT_STATUSES.IN_PROGRESS, superUser, false, false, true);
+    expect(screen.getByText('This is my session title')).toBeInTheDocument();
+    expect(screen.getByRole('link', { name: /edit session/i })).toBeInTheDocument();
+    expect(screen.getByRole('button', { name: /delete session/i })).toBeInTheDocument();
+  });
+
+  it('shows the edit session link when the user is an admin and poc and pocComplete and collabComplete are true', () => {
+    const superUser = {
+      id: 1,
+      homeRegionId: 1,
+      permissions: [{
+        regionId: 2,
+        scopeId: SCOPE_IDS.POC_TRAINING_REPORTS,
+      },
+      {
+        regionId: 2,
+        scopeId: SCOPE_IDS.ADMIN,
+      },
+      ],
+    };
+
+    renderSessionCard({
+      id: 1,
+      approverId: 999,
+      data: {
+        ...defaultSession.data,
+        ownerId: 3,
+        pocIds: [1],
+        pocComplete: true,
+        collabComplete: true,
+      },
+    }, true, TRAINING_REPORT_STATUSES.IN_PROGRESS, superUser, false, true);
+    expect(screen.getByText('This is my session title')).toBeInTheDocument();
+    expect(screen.getByRole('link', { name: /edit session/i })).toBeInTheDocument();
+    expect(screen.getByRole('button', { name: /delete session/i })).toBeInTheDocument();
+  });
+
+  it('admin collaborator can edit and delete when event not complete', () => {
+    const adminUser = {
+      id: 1,
+      homeRegionId: 1,
+      permissions: [{
+        regionId: 2,
+        scopeId: SCOPE_IDS.ADMIN,
+      }],
+    };
+    renderSessionCard(
+      defaultSession,
+      TRAINING_REPORT_STATUSES.IN_PROGRESS,
+      adminUser,
+      false,
+      false,
+      true,
+    );
+    expect(screen.getByText('This is my session title')).toBeInTheDocument();
+    expect(screen.getByRole('link', { name: /edit session/i })).toBeInTheDocument();
+    expect(screen.getByRole('button', { name: /delete session/i })).toBeInTheDocument();
+  });
+
+  it('hides the edit session button if the poc work is complete', () => {
+    renderSessionCard({
+      id: 1,
+      approverId: 999,
+      data: {
+        ...defaultSession.data,
+        pocComplete: true,
+        collabComplete: false,
+      },
+    }, true, TRAINING_REPORT_STATUSES.IN_PROGRESS, defaultUser, false, true);
+    expect(screen.getByText('This is my session title')).toBeInTheDocument();
+    expect(screen.queryByRole('link', { name: /edit session/i })).not.toBeInTheDocument();
+    expect(screen.getByRole('button', { name: /delete session/i })).toBeInTheDocument();
+  });
+
+  it('hides the edit session button if the owner work is complete', () => {
+    renderSessionCard({
+      id: 1,
+      approverId: 999,
+      data: {
+        ...defaultSession.data,
+        pocComplete: false,
+        collabComplete: true,
+      },
+    }, true, TRAINING_REPORT_STATUSES.IN_PROGRESS, defaultUser, true);
+    expect(screen.getByText('This is my session title')).toBeInTheDocument();
+    expect(screen.queryByRole('link', { name: /edit session/i })).not.toBeInTheDocument();
+    expect(screen.getByRole('button', { name: /delete session/i })).toBeInTheDocument();
+  });
+
+  it('hides the edit session button if the user is a collaborator and the owner work is complete', () => {
+    renderSessionCard({
+      id: 1,
+      approverId: 999,
+      data: {
+        ...defaultSession.data,
+        pocComplete: false,
+        collabComplete: true,
+      },
+    }, true, TRAINING_REPORT_STATUSES.IN_PROGRESS, defaultUser, false, false, true);
+    expect(screen.getByText('This is my session title')).toBeInTheDocument();
+    expect(screen.queryByRole('link', { name: /edit session/i })).not.toBeInTheDocument();
+    expect(screen.getByRole('button', { name: /delete session/i })).toBeInTheDocument();
+  });
+
+  it('shows the edit session button if the owner work is not complete', () => {
+    renderSessionCard({
+      id: 1,
+      approverId: 999,
+      data: {
+        ...defaultSession.data,
+        pocComplete: true,
+        collabComplete: false,
+      },
+    }, true, TRAINING_REPORT_STATUSES.IN_PROGRESS, defaultUser, false, false, true);
+    expect(screen.getByText('This is my session title')).toBeInTheDocument();
+    expect(screen.getByRole('link', { name: /edit session/i })).toBeInTheDocument();
+    expect(screen.getByRole('button', { name: /delete session/i })).toBeInTheDocument();
+  });
+
+  it('shows the edit session button if the poc work is not complete', () => {
+    renderSessionCard({
+      id: 1,
+      approverId: 999,
+      data: {
+        ...defaultSession.data,
+        pocComplete: false,
+        collabComplete: true,
+      },
+    }, true, TRAINING_REPORT_STATUSES.IN_PROGRESS, defaultUser, false, true);
+    expect(screen.getByText('This is my session title')).toBeInTheDocument();
+    expect(screen.getByRole('link', { name: /edit session/i })).toBeInTheDocument();
+    expect(screen.getByRole('button', { name: /delete session/i })).toBeInTheDocument();
+  });
+
+  it('shows the edit button if the user is a collaborator and the owner work is not complete', () => {
+    renderSessionCard({
+      id: 1,
+      approverId: 999,
+      data: {
+        ...defaultSession.data,
+        pocComplete: false,
+        collabComplete: false,
+      },
+    }, true, TRAINING_REPORT_STATUSES.IN_PROGRESS, defaultUser, false, false, true);
+    expect(screen.getByText('This is my session title')).toBeInTheDocument();
+    expect(screen.getByRole('link', { name: /edit session/i })).toBeInTheDocument();
+    expect(screen.getByRole('button', { name: /delete session/i })).toBeInTheDocument();
+  });
+
+  describe('POC delete permissions based on event organizer', () => {
+    it('POC cannot delete with Regional TTA No National Centers', () => {
+      renderSessionCard(
+        defaultSession,
+        TRAINING_REPORT_STATUSES.IN_PROGRESS,
+        defaultUser,
+        false,
+        true, // isPoc
+        false,
+        'Regional TTA Hosted Event (no National Centers)',
+      );
+      expect(screen.queryByRole('button', { name: /delete session/i })).not.toBeInTheDocument();
+    });
+
+    it('POC cannot delete with Regional PD and National Centers facilitation', () => {
+      renderSessionCard(
+        {
+          ...defaultSession,
+          data: {
+            ...defaultSession.data,
+            facilitation: 'national_center',
+          },
+        },
+        TRAINING_REPORT_STATUSES.IN_PROGRESS,
+        defaultUser,
+        false,
+        true, // isPoc
+        false,
+        'Regional PD Event (with National Centers)',
+      );
+      expect(screen.queryByRole('button', { name: /delete session/i })).not.toBeInTheDocument();
+    });
+
+    it('POC can delete with Regional PD and Region facilitation', () => {
+      renderSessionCard(
+        {
+          ...defaultSession,
+          data: {
+            ...defaultSession.data,
+            facilitation: 'regional_tta_staff',
+          },
+        },
+        TRAINING_REPORT_STATUSES.IN_PROGRESS,
+        defaultUser,
+        false,
+        true, // isPoc
+        false,
+        'Regional PD Event (with National Centers)',
+      );
+      expect(screen.getByRole('button', { name: /delete session/i })).toBeInTheDocument();
+    });
+  });
+
+  describe('collaborator delete permissions based on facilitation', () => {
+    it('collaborator cannot delete when facilitation is regional_tta_staff', () => {
+      renderSessionCard(
+        {
+          ...defaultSession,
+          data: {
+            ...defaultSession.data,
+            facilitation: 'regional_tta_staff',
+          },
+        },
+        TRAINING_REPORT_STATUSES.IN_PROGRESS,
+        defaultUser,
+        false,
+        false,
+        true, // isCollaborator
+        'Regional PD Event (with National Centers)',
+      );
+      expect(screen.queryByRole('button', { name: /delete session/i })).not.toBeInTheDocument();
+    });
+
+    it('collaborator cannot delete when facilitation is both', () => {
+      renderSessionCard(
+        {
+          ...defaultSession,
+          data: {
+            ...defaultSession.data,
+            facilitation: 'both',
+          },
+        },
+        TRAINING_REPORT_STATUSES.IN_PROGRESS,
+        defaultUser,
+        false,
+        false,
+        true, // isCollaborator
+        'Regional PD Event (with National Centers)',
+      );
+      expect(screen.queryByRole('button', { name: /delete session/i })).not.toBeInTheDocument();
+    });
+
+    it('collaborator can delete when facilitation is national_centers', () => {
+      renderSessionCard(
+        {
+          ...defaultSession,
+          data: {
+            ...defaultSession.data,
+            facilitation: 'national_centers',
+          },
+        },
+        TRAINING_REPORT_STATUSES.IN_PROGRESS,
+        defaultUser,
+        false,
+        false,
+        true, // isCollaborator
+        'Regional PD Event (with National Centers)',
+      );
+      expect(screen.getByRole('button', { name: /delete session/i })).toBeInTheDocument();
+    });
+  });
+
+  describe('approver permissions', () => {
+    it('approver can edit but not delete when session is submitted', () => {
+      const approverUser = {
+        id: 999, // matches approverId in defaultSession
+        homeRegionId: 1,
+        permissions: [{
+          regionId: 2,
+          scopeId: SCOPE_IDS.READ_WRITE_TRAINING_REPORTS,
+        }],
+      };
+
+      renderSessionCard(
+        {
+          ...defaultSession,
+          data: {
+            ...defaultSession.data,
+            pocComplete: true,
+            ownerComplete: true,
+          },
+        },
+        TRAINING_REPORT_STATUSES.IN_PROGRESS,
+        approverUser,
+        false,
+        false,
+        false,
+      );
+      expect(screen.getByRole('link', { name: /edit session/i })).toBeInTheDocument();
+      expect(screen.queryByRole('button', { name: /delete session/i })).not.toBeInTheDocument();
+    });
+  });
+});