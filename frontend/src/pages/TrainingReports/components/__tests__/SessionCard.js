import React from 'react';
import { Router } from 'react-router';
import { render, screen } from '@testing-library/react';
import { SCOPE_IDS } from '@ttahub/common';
import { createMemoryHistory } from 'history';
import SessionCard from '../SessionCard';

describe('SessionCard', () => {
  const history = createMemoryHistory();
  const defaultSession = {
    id: 1,
    data: {
      regionId: 1,
      sessionName: 'This is my session title',
      startDate: '01/02/2021',
      endDate: '01/03/2021',
      objective: 'This is my session objective',
      objectiveSupportType: 'Implementing',
      objectiveTopics: ['Topic 1', 'Topic 2'],
      objectiveTrainers: ['Trainer 1', 'Trainer 2'],
      status: 'In progress',
    },
  };

<<<<<<< HEAD
  const renderSessionCard = async (session = defaultSession, hasWritePermissions = true) => {
    render((

      <Router history={history}>
        <SessionCard
          eventId={1}
          session={session}
          expanded
          hasWritePermissions={hasWritePermissions}
        />
      </Router>));
=======
  const DEFAULT_USER = {
    id: 1,
    name: 'test@test.com',
    homeRegionId: 1,
    permissions: [
      {
        scopeId: SCOPE_IDS.READ_WRITE_ACTIVITY_REPORTS,
        regionId: 1,
      },
    ],
  };

  const renderSessionCard = async (session = defaultSession, user = DEFAULT_USER, eventStatus = 'In progress') => {
    render((
      <UserContext.Provider value={{ user }}>
        <Router history={history}>
          <SessionCard
            eventId={1}
            session={session}
            eventStatus={eventStatus}
            expanded
          />
        </Router>
      </UserContext.Provider>));
>>>>>>> a29716b9
  };

  it('renders correctly', () => {
    renderSessionCard();
    expect(screen.getByText('This is my session title')).toBeInTheDocument();
    expect(screen.getByText(/01\/02\/2021 - 01\/03\/2021/i)).toBeInTheDocument();
    expect(screen.getByText('This is my session objective')).toBeInTheDocument();
    expect(screen.getByText('Implementing')).toBeInTheDocument();
    expect(screen.getByText(/Topic 1, Topic 2/i)).toBeInTheDocument();

    expect(screen.getByText(/trainer 1, trainer 2/i)).toBeInTheDocument();
    expect(screen.getByText(/in progress/i)).toBeInTheDocument();
  });

  it('hides edit link', () => {
    renderSessionCard(defaultSession, false);
    expect(screen.getByText('This is my session title')).toBeInTheDocument();
    expect(screen.queryByText(/edit session/i)).not.toBeInTheDocument();
  });

  it('shows the edit link with the correct permissions', () => {
    renderSessionCard(defaultSession,
      {
        id: 1,
        permissions: [{
          scopeId: SCOPE_IDS.READ_WRITE_TRAINING_REPORTS,
          regionId: 1,
        }],
      });
    expect(screen.getByText('This is my session title')).toBeInTheDocument();
    expect(screen.getByText(/edit session/i)).toBeInTheDocument();
  });

  it('shows the edit link with the admin permissions', () => {
    renderSessionCard(defaultSession);
    expect(screen.getByText('This is my session title')).toBeInTheDocument();
    expect(screen.getByText(/edit session/i)).toBeInTheDocument();
  });

  it('does not show the the edit link on a complete event', () => {
    renderSessionCard(defaultSession,
      {
        id: 1,
        permissions: [{
          scopeId: SCOPE_IDS.READ_WRITE_TRAINING_REPORTS,
          regionId: 1,
        }],
      }, 'Complete');
    expect(screen.getByText('This is my session title')).toBeInTheDocument();
    expect(screen.queryByText(/edit session/i)).toBeNull();
  });

  it('renders complete status', () => {
    renderSessionCard({ id: 1, data: { ...defaultSession.data, status: 'Complete' } });
    expect(screen.getByText('This is my session title')).toBeInTheDocument();
    expect(screen.getByText(/complete/i)).toBeInTheDocument();
  });

  it('renders needs status', () => {
    renderSessionCard({ id: 1, data: { ...defaultSession.data, status: 'blah' } });
    expect(screen.getByText('This is my session title')).toBeInTheDocument();
    expect(screen.getByText(/not started/i)).toBeInTheDocument();
  });
});
<|MERGE_RESOLUTION|>--- conflicted
+++ resolved
@@ -1,126 +1,78 @@
-import React from 'react';
-import { Router } from 'react-router';
-import { render, screen } from '@testing-library/react';
-import { SCOPE_IDS } from '@ttahub/common';
-import { createMemoryHistory } from 'history';
-import SessionCard from '../SessionCard';
-
-describe('SessionCard', () => {
-  const history = createMemoryHistory();
-  const defaultSession = {
-    id: 1,
-    data: {
-      regionId: 1,
-      sessionName: 'This is my session title',
-      startDate: '01/02/2021',
-      endDate: '01/03/2021',
-      objective: 'This is my session objective',
-      objectiveSupportType: 'Implementing',
-      objectiveTopics: ['Topic 1', 'Topic 2'],
-      objectiveTrainers: ['Trainer 1', 'Trainer 2'],
-      status: 'In progress',
-    },
-  };
-
-<<<<<<< HEAD
-  const renderSessionCard = async (session = defaultSession, hasWritePermissions = true) => {
-    render((
-
-      <Router history={history}>
-        <SessionCard
-          eventId={1}
-          session={session}
-          expanded
-          hasWritePermissions={hasWritePermissions}
-        />
-      </Router>));
-=======
-  const DEFAULT_USER = {
-    id: 1,
-    name: 'test@test.com',
-    homeRegionId: 1,
-    permissions: [
-      {
-        scopeId: SCOPE_IDS.READ_WRITE_ACTIVITY_REPORTS,
-        regionId: 1,
-      },
-    ],
-  };
-
-  const renderSessionCard = async (session = defaultSession, user = DEFAULT_USER, eventStatus = 'In progress') => {
-    render((
-      <UserContext.Provider value={{ user }}>
-        <Router history={history}>
-          <SessionCard
-            eventId={1}
-            session={session}
-            eventStatus={eventStatus}
-            expanded
-          />
-        </Router>
-      </UserContext.Provider>));
->>>>>>> a29716b9
-  };
-
-  it('renders correctly', () => {
-    renderSessionCard();
-    expect(screen.getByText('This is my session title')).toBeInTheDocument();
-    expect(screen.getByText(/01\/02\/2021 - 01\/03\/2021/i)).toBeInTheDocument();
-    expect(screen.getByText('This is my session objective')).toBeInTheDocument();
-    expect(screen.getByText('Implementing')).toBeInTheDocument();
-    expect(screen.getByText(/Topic 1, Topic 2/i)).toBeInTheDocument();
-
-    expect(screen.getByText(/trainer 1, trainer 2/i)).toBeInTheDocument();
-    expect(screen.getByText(/in progress/i)).toBeInTheDocument();
-  });
-
-  it('hides edit link', () => {
-    renderSessionCard(defaultSession, false);
-    expect(screen.getByText('This is my session title')).toBeInTheDocument();
-    expect(screen.queryByText(/edit session/i)).not.toBeInTheDocument();
-  });
-
-  it('shows the edit link with the correct permissions', () => {
-    renderSessionCard(defaultSession,
-      {
-        id: 1,
-        permissions: [{
-          scopeId: SCOPE_IDS.READ_WRITE_TRAINING_REPORTS,
-          regionId: 1,
-        }],
-      });
-    expect(screen.getByText('This is my session title')).toBeInTheDocument();
-    expect(screen.getByText(/edit session/i)).toBeInTheDocument();
-  });
-
-  it('shows the edit link with the admin permissions', () => {
-    renderSessionCard(defaultSession);
-    expect(screen.getByText('This is my session title')).toBeInTheDocument();
-    expect(screen.getByText(/edit session/i)).toBeInTheDocument();
-  });
-
-  it('does not show the the edit link on a complete event', () => {
-    renderSessionCard(defaultSession,
-      {
-        id: 1,
-        permissions: [{
-          scopeId: SCOPE_IDS.READ_WRITE_TRAINING_REPORTS,
-          regionId: 1,
-        }],
-      }, 'Complete');
-    expect(screen.getByText('This is my session title')).toBeInTheDocument();
-    expect(screen.queryByText(/edit session/i)).toBeNull();
-  });
-
-  it('renders complete status', () => {
-    renderSessionCard({ id: 1, data: { ...defaultSession.data, status: 'Complete' } });
-    expect(screen.getByText('This is my session title')).toBeInTheDocument();
-    expect(screen.getByText(/complete/i)).toBeInTheDocument();
-  });
-
-  it('renders needs status', () => {
-    renderSessionCard({ id: 1, data: { ...defaultSession.data, status: 'blah' } });
-    expect(screen.getByText('This is my session title')).toBeInTheDocument();
-    expect(screen.getByText(/not started/i)).toBeInTheDocument();
-  });
-});
+import React from 'react';
+import { Router } from 'react-router';
+import { render, screen } from '@testing-library/react';
+import { createMemoryHistory } from 'history';
+import SessionCard from '../SessionCard';
+
+describe('SessionCard', () => {
+  const history = createMemoryHistory();
+  const defaultSession = {
+    id: 1,
+    data: {
+      regionId: 1,
+      sessionName: 'This is my session title',
+      startDate: '01/02/2021',
+      endDate: '01/03/2021',
+      objective: 'This is my session objective',
+      objectiveSupportType: 'Implementing',
+      objectiveTopics: ['Topic 1', 'Topic 2'],
+      objectiveTrainers: ['Trainer 1', 'Trainer 2'],
+      status: 'In progress',
+    },
+  };
+
+  const renderSessionCard = async (session = defaultSession, hasWritePermissions = true, eventStatus = 'In progress') => {
+    render((
+      <Router history={history}>
+        <SessionCard
+          eventId={1}
+          session={session}
+          hasWritePermissions={hasWritePermissions}
+          eventStatus={eventStatus}
+          expanded
+        />
+      </Router>));
+  };
+
+  it('renders correctly', () => {
+    renderSessionCard();
+    expect(screen.getByText('This is my session title')).toBeInTheDocument();
+    expect(screen.getByText(/01\/02\/2021 - 01\/03\/2021/i)).toBeInTheDocument();
+    expect(screen.getByText('This is my session objective')).toBeInTheDocument();
+    expect(screen.getByText('Implementing')).toBeInTheDocument();
+    expect(screen.getByText(/Topic 1, Topic 2/i)).toBeInTheDocument();
+
+    expect(screen.getByText(/trainer 1, trainer 2/i)).toBeInTheDocument();
+    expect(screen.getByText(/in progress/i)).toBeInTheDocument();
+  });
+
+  it('hides edit link', () => {
+    renderSessionCard(defaultSession, false);
+    expect(screen.getByText('This is my session title')).toBeInTheDocument();
+    expect(screen.queryByText(/edit session/i)).not.toBeInTheDocument();
+  });
+
+  it('shows the edit link with the correct permissions', () => {
+    renderSessionCard(defaultSession);
+    expect(screen.getByText('This is my session title')).toBeInTheDocument();
+    expect(screen.getByText(/edit session/i)).toBeInTheDocument();
+  });
+
+  it('does not show the the edit link on a complete event', () => {
+    renderSessionCard(defaultSession, true, 'Complete');
+    expect(screen.getByText('This is my session title')).toBeInTheDocument();
+    expect(screen.queryByText(/edit session/i)).toBeNull();
+  });
+
+  it('renders complete status', () => {
+    renderSessionCard({ id: 1, data: { ...defaultSession.data, status: 'Complete' } });
+    expect(screen.getByText('This is my session title')).toBeInTheDocument();
+    expect(screen.getByText(/complete/i)).toBeInTheDocument();
+  });
+
+  it('renders needs status', () => {
+    renderSessionCard({ id: 1, data: { ...defaultSession.data, status: 'blah' } });
+    expect(screen.getByText('This is my session title')).toBeInTheDocument();
+    expect(screen.getByText(/not started/i)).toBeInTheDocument();
+  });
+});