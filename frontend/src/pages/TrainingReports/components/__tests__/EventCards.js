--- conflicted
+++ resolved
@@ -1,6 +1,6 @@
-<<<<<<< HEAD
 import React from 'react';
 import { render, screen } from '@testing-library/react';
+import { MemoryRouter } from 'react-router';
 import { SCOPE_IDS } from '@ttahub/common';
 import EventCards from '../EventCards';
 import UserContext from '../../../../UserContext';
@@ -42,207 +42,6 @@
     ownerId: 1,
     collaboratorIds: [],
     pocIds: [],
-    data: {
-      eventName: 'Sample event 3',
-      eventId: 'Sample event ID 3',
-      eventOrganizer: 'Sample event organizer 3',
-      reasons: null,
-      startDate: '03/02/2021',
-      endDate: '03/03/2021',
-    },
-    sessionReports: [],
-  },
-  ];
-
-  const DEFAULT_USER = {
-    id: 1,
-    name: 'test@test.com',
-    homeRegionId: 1,
-    permissions: [
-      {
-        scopeId: SCOPE_IDS.READ_WRITE_ACTIVITY_REPORTS,
-        regionId: 1,
-      },
-    ],
-  };
-
-  const renderEventCards = (
-    events = defaultEvents,
-    eventType = EVENT_STATUS.NOT_STARTED,
-    user = DEFAULT_USER,
-  ) => {
-    render((
-      <UserContext.Provider value={{ user }}>
-        <EventCards
-          events={events}
-          eventType={eventType}
-          onRemoveSession={jest.fn()}
-        />
-      </UserContext.Provider>));
-  };
-
-  it('renders correctly', () => {
-    renderEventCards();
-
-    expect(screen.getByText('Sample event 1')).toBeInTheDocument();
-    expect(screen.getByText('Sample event ID 1')).toBeInTheDocument();
-    expect(screen.getByText('Sample event organizer 1')).toBeInTheDocument();
-    expect(screen.getByText('01/02/2021')).toBeInTheDocument();
-    expect(screen.getByText('01/03/2021')).toBeInTheDocument();
-    expect(screen.queryAllByText('New Program/Option').length).toBe(1);
-
-    expect(screen.getByText('Sample event 2')).toBeInTheDocument();
-    expect(screen.getByText('Sample event ID 2')).toBeInTheDocument();
-    expect(screen.getByText('Sample event organizer 2')).toBeInTheDocument();
-    expect(screen.getByText('02/02/2021')).toBeInTheDocument();
-    expect(screen.getByText('02/03/2021')).toBeInTheDocument();
-    expect(screen.queryAllByText('New Staff/Turnover').length).toBe(1);
-
-    expect(screen.getByText('Sample event 3')).toBeInTheDocument();
-    expect(screen.getByText('Sample event ID 3')).toBeInTheDocument();
-    expect(screen.getByText('Sample event organizer 3')).toBeInTheDocument();
-    expect(screen.getByText('03/02/2021')).toBeInTheDocument();
-    expect(screen.getByText('03/03/2021')).toBeInTheDocument();
-  });
-
-  it('renders correctly if there are no not started events', () => {
-    renderEventCards([], EVENT_STATUS.NOT_STARTED);
-    expect(screen.getByText('You have no events with a “not started” status.')).toBeInTheDocument();
-  });
-
-  it('renders correctly if there are no complete events', () => {
-    renderEventCards([], EVENT_STATUS.COMPLETE);
-    expect(screen.getByText('You have no completed events.')).toBeInTheDocument();
-  });
-
-  it('renders correctly if there are no in progress events', () => {
-    renderEventCards([], EVENT_STATUS.IN_PROGRESS);
-    expect(screen.getByText('You have no events in progress.')).toBeInTheDocument();
-  });
-
-  it('renders correctly if there are no in unknown events', () => {
-    renderEventCards([], 'blah');
-    expect(screen.getByText('You have no events.')).toBeInTheDocument();
-  });
-
-  it('collaborator can edit reports they collaborate on and view reports in their region', () => {
-    const collaboratorEvents = [{
-      id: 1,
-      ownerId: 2,
-      collaboratorIds: [],
-      pocIds: [2],
-      data: {
-        eventName: 'Collab Event 1',
-        eventId: 'Collab Event ID 1',
-        eventOrganizer: 'Sample Collab event organizer 1',
-        reasons: ['New Program/Option'],
-        startDate: '01/02/2021',
-        endDate: '01/03/2021',
-      },
-      sessionReports: [],
-    },
-    {
-      id: 2,
-      ownerId: 2,
-      collaboratorIds: [],
-      pocIds: [3],
-      data: {
-        eventName: 'Region event 2',
-        eventId: 'Region event ID 2',
-        eventOrganizer: 'Sample Region event organizer 2',
-        reasons: ['New Staff/Turnover'],
-        startDate: '02/02/2021',
-        endDate: '02/03/2021',
-      },
-      sessionReports: [],
-    }];
-
-    const COLLABORATOR_USER = {
-      id: 2,
-      name: 'test@test.com',
-      homeRegionId: 1,
-      permissions: [],
-    };
-
-    renderEventCards(collaboratorEvents, EVENT_STATUS.NOT_STARTED, COLLABORATOR_USER);
-
-    // Collaborator Event.
-    expect(screen.getByText('Collab Event 1')).toBeInTheDocument();
-    expect(screen.getByText('Collab Event ID 1')).toBeInTheDocument();
-    expect(screen.getByText('Sample Collab event organizer 1')).toBeInTheDocument();
-    expect(screen.getByText('01/02/2021')).toBeInTheDocument();
-    expect(screen.getByText('01/03/2021')).toBeInTheDocument();
-    expect(screen.queryAllByText('New Program/Option').length).toBe(1);
-
-    // Region Event.
-    expect(screen.getByText('Region event 2')).toBeInTheDocument();
-    expect(screen.getByText('Region event ID 2')).toBeInTheDocument();
-    expect(screen.getByText('Sample Region event organizer 2')).toBeInTheDocument();
-    expect(screen.getByText('02/02/2021')).toBeInTheDocument();
-    expect(screen.getByText('02/03/2021')).toBeInTheDocument();
-    expect(screen.queryAllByText('New Staff/Turnover').length).toBe(1);
-
-    // Show correct actions for collaborator event.
-    let button = screen.getByRole('button', { name: /actions for event 1/i });
-    button.click(button);
-    expect(screen.queryByText(/create session/i)).toBeInTheDocument();
-    expect(screen.queryByText(/edit event/i)).toBeInTheDocument();
-    expect(screen.queryByText(/view event/i)).toBeInTheDocument();
-    button.click(button);
-
-    // Show correct actions for region event.
-    button = screen.getByRole('button', { name: /actions for event 2/i });
-    button.click(button);
-    expect(screen.queryByText(/edit event/i)).not.toBeInTheDocument();
-    expect(screen.queryByText(/create session/i)).not.toBeInTheDocument();
-    expect(screen.queryByText(/view event/i)).toBeInTheDocument();
-  });
-});
-=======
-import React from 'react';
-import { render, screen } from '@testing-library/react';
-import { MemoryRouter } from 'react-router';
-import { SCOPE_IDS } from '@ttahub/common';
-import EventCards from '../EventCards';
-import UserContext from '../../../../UserContext';
-import { EVENT_STATUS } from '../../constants';
-
-describe('EventCards', () => {
-  const defaultEvents = [{
-    id: 1,
-    ownerId: 1,
-    collaboratorIds: [],
-    pocId: [],
-    data: {
-      eventName: 'Sample event 1',
-      eventId: 'Sample event ID 1',
-      eventOrganizer: 'Sample event organizer 1',
-      reasons: ['New Program/Option'],
-      startDate: '01/02/2021',
-      endDate: '01/03/2021',
-    },
-    sessionReports: [],
-  },
-  {
-    id: 2,
-    ownerId: 1,
-    collaboratorIds: [],
-    pocId: [],
-    data: {
-      eventName: 'Sample event 2',
-      eventId: 'Sample event ID 2',
-      eventOrganizer: 'Sample event organizer 2',
-      reasons: ['New Staff/Turnover'],
-      startDate: '02/02/2021',
-      endDate: '02/03/2021',
-    },
-    sessionReports: [],
-  },
-  {
-    id: 3,
-    ownerId: 1,
-    collaboratorIds: [],
-    pocId: [],
     data: {
       eventName: 'Sample event 3',
       eventId: 'Sample event ID 3',
@@ -339,7 +138,7 @@
       ownerId: 2,
       regionId: 1,
       collaboratorIds: [],
-      pocId: [2],
+      pocIds: [2],
       data: {
         eventName: 'Collab Event 1',
         eventId: 'Collab Event ID 1',
@@ -355,7 +154,7 @@
       regionId: 1,
       ownerId: 12,
       collaboratorIds: [],
-      pocId: [3],
+      pocIds: [3],
       data: {
         eventName: 'Region event 2',
         eventId: 'Region event ID 2',
@@ -412,5 +211,4 @@
     expect(screen.queryByText(/create session/i)).not.toBeInTheDocument();
     expect(screen.queryByText(/view event/i)).toBeInTheDocument();
   });
-});
->>>>>>> 7f0d636e
+});