--- conflicted
+++ resolved
@@ -1,4 +1,3 @@
-<<<<<<< HEAD
 import React from 'react';
 import { Router } from 'react-router';
 import { render, screen } from '@testing-library/react';
@@ -14,149 +13,6 @@
     ownerId: 1,
     collaboratorIds: [],
     pocIds: [],
-    regionId: 1,
-    data: {
-      eventName: 'This is my event title',
-      eventId: 'This is my event ID',
-      eventOrganizer: 'This is my event organizer',
-      reasons: ['New Program/Option', 'New Staff/Turnover'],
-      startDate: '01/02/2021',
-      endDate: null,
-    },
-    sessionReports: [
-      {
-        id: 1,
-        data: {
-          sessionName: 'This is my session title',
-          startDate: '01/02/2021',
-          endDate: '01/03/2021',
-          objective: 'This is my session objective',
-          objectiveSupportType: 'Implementing',
-          objectiveTopics: ['Topic 1', 'Topic 2'],
-          objectiveTrainers: ['Trainer 1', 'Trainer 2'],
-          status: 'In Progress',
-        },
-      },
-    ],
-  };
-
-  const DEFAULT_USER = {
-    id: 1,
-    name: 'test@test.com',
-    homeRegionId: 1,
-    permissions: [
-      {
-        scopeId: SCOPE_IDS.READ_WRITE_TRAINING_REPORTS,
-        regionId: 1,
-      },
-    ],
-  };
-
-  const renderEventCard = (event = defaultEvent, user = DEFAULT_USER) => {
-    render((
-      <UserContext.Provider value={{ user }}>
-        <Router history={history}>
-          <EventCard
-            event={event}
-            onRemoveSession={jest.fn()}
-          />
-        </Router>
-      </UserContext.Provider>));
-  };
-
-  it('renders correctly', () => {
-    renderEventCard();
-    expect(screen.getByText('This is my event title')).toBeInTheDocument();
-    expect(screen.getByText('This is my event ID')).toBeInTheDocument();
-    expect(screen.getByText('This is my event organizer')).toBeInTheDocument();
-    expect(screen.getByText('01/02/2021')).toBeInTheDocument();
-    expect(screen.getByText('---')).toBeInTheDocument();
-    expect(screen.queryAllByText('New Program/Option').length).toBe(2);
-  });
-
-  it('displays sessions', () => {
-    renderEventCard();
-    const expBtn = screen.getByRole('button', { name: /view sessions for event this is my event id/i });
-    expect(document.querySelector('.ttahub-session-card__session-list[hidden]')).toBeInTheDocument();
-
-    // Expand Objectives via click.
-    expBtn.click();
-    expect(document.querySelector('.ttahub-session-card__session-list[hidden]')).not.toBeInTheDocument();
-
-    // Collapse Objectives via click.
-    expBtn.click();
-    expect(document.querySelector('.ttahub-session-card__session-list[hidden]')).toBeInTheDocument();
-  });
-
-  it('hides the edit and create options', () => {
-    renderEventCard(defaultEvent, { ...DEFAULT_USER, permissions: [] });
-    expect(screen.getByText('This is my event title')).toBeInTheDocument();
-    const contextBtn = screen.getByRole('button', { name: /actions for event 1/i });
-    contextBtn.click();
-    expect(screen.queryByText(/edit event/i)).not.toBeInTheDocument();
-    expect(screen.queryByText(/view event/i)).toBeInTheDocument();
-  });
-
-  it('hides the edit and create options for completed event with write permissions', () => {
-    renderEventCard({ ...defaultEvent, data: { ...defaultEvent.data, status: 'Complete' } });
-    expect(screen.getByText('This is my event title')).toBeInTheDocument();
-    const contextBtn = screen.getByRole('button', { name: /actions for event 1/i });
-    contextBtn.click();
-    expect(screen.queryByText(/edit event/i)).not.toBeInTheDocument();
-    expect(screen.queryByText(/view event/i)).toBeInTheDocument();
-  });
-
-  it('shows the edit and create options with write permission', () => {
-    renderEventCard(defaultEvent);
-    expect(screen.getByText('This is my event title')).toBeInTheDocument();
-    const contextBtn = screen.getByRole('button', { name: /actions for event 1/i });
-    contextBtn.click();
-    expect(screen.queryByText(/edit event/i)).toBeInTheDocument();
-    expect(screen.queryByText(/view event/i)).toBeInTheDocument();
-  });
-
-  it('only shows the view options with view permission', () => {
-    renderEventCard(defaultEvent,
-      {
-        ...DEFAULT_USER,
-        permissions: [{ scopeId: SCOPE_IDS.READ_TRAINING_REPORTS, regionId: 1 }],
-      });
-    expect(screen.getByText('This is my event title')).toBeInTheDocument();
-    const contextBtn = screen.getByRole('button', { name: /actions for event 1/i });
-    contextBtn.click();
-    expect(screen.queryByText(/edit event/i)).not.toBeInTheDocument();
-    expect(screen.queryByText(/view event/i)).toBeInTheDocument();
-  });
-
-  it('shows the edit and create options for a collaborator without write permission', () => {
-    renderEventCard({
-      ...defaultEvent,
-      pocIds: [2],
-    },
-    { ...DEFAULT_USER, id: 2, permissions: [] });
-    expect(screen.getByText('This is my event title')).toBeInTheDocument();
-    const contextBtn = screen.getByRole('button', { name: /actions for event 1/i });
-    contextBtn.click();
-    expect(screen.queryByText(/edit event/i)).toBeInTheDocument();
-    expect(screen.queryByText(/view event/i)).toBeInTheDocument();
-  });
-});
-=======
-import React from 'react';
-import { Router } from 'react-router';
-import { render, screen } from '@testing-library/react';
-import { SCOPE_IDS } from '@ttahub/common';
-import { createMemoryHistory } from 'history';
-import EventCard from '../EventCard';
-import UserContext from '../../../../UserContext';
-
-describe('EventCard', () => {
-  const history = createMemoryHistory();
-  const defaultEvent = {
-    id: 1,
-    ownerId: 1,
-    collaboratorIds: [],
-    pocId: [],
     regionId: 1,
     data: {
       eventName: 'This is my event title',
@@ -272,55 +128,12 @@
     contextBtn.click();
     expect(screen.queryByText(/edit event/i)).not.toBeInTheDocument();
     expect(screen.queryByText(/view event/i)).toBeInTheDocument();
-    expect(await screen.findByRole('link', { name: defaultEvent.data.eventId })).toHaveAttribute('href', '/training-report/view/1');
   });
 
-  it('shows the edit and create options for a poc with write permission', async () => {
+  it('shows the create session option for poc without write permission', async () => {
     renderEventCard({
       ...defaultEvent,
-      pocId: [2],
-    },
-    { ...DEFAULT_USER, id: 2 });
-    expect(screen.getByText('This is my event title')).toBeInTheDocument();
-    const contextBtn = screen.getByRole('button', { name: /actions for event 1/i });
-    contextBtn.click();
-    expect(screen.queryByText(/edit event/i)).toBeInTheDocument();
-    expect(screen.queryByText(/view event/i)).toBeInTheDocument();
-    expect(await screen.findByRole('link', { name: defaultEvent.data.eventId })).toHaveAttribute('href', '/training-report/1/event-summary');
-  });
-
-  it('shows the edit and create options for a collaborator with write permission', async () => {
-    renderEventCard({
-      ...defaultEvent,
-      collaboratorIds: [2],
-    },
-    { ...DEFAULT_USER, id: 2 });
-    expect(screen.getByText('This is my event title')).toBeInTheDocument();
-    const contextBtn = screen.getByRole('button', { name: /actions for event 1/i });
-    contextBtn.click();
-    expect(screen.queryByText(/edit event/i)).toBeInTheDocument();
-    expect(screen.queryByText(/view event/i)).toBeInTheDocument();
-    expect(await screen.findByRole('link', { name: defaultEvent.data.eventId })).toHaveAttribute('href', '/training-report/1/event-summary');
-  });
-
-  it('shows the edit and create options for a owner with write permission', async () => {
-    renderEventCard({
-      ...defaultEvent,
-      ownerId: 2,
-    },
-    { ...DEFAULT_USER, id: 2 });
-    expect(screen.getByText('This is my event title')).toBeInTheDocument();
-    const contextBtn = screen.getByRole('button', { name: /actions for event 1/i });
-    contextBtn.click();
-    expect(screen.queryByText(/edit event/i)).toBeInTheDocument();
-    expect(screen.queryByText(/view event/i)).toBeInTheDocument();
-    expect(await screen.findByRole('link', { name: defaultEvent.data.eventId })).toHaveAttribute('href', '/training-report/1/event-summary');
-  });
-
-  it('shows the create session option for poc without write permission', () => {
-    renderEventCard({
-      ...defaultEvent,
-      pocId: [2],
+      pocIds: [2],
     },
     {
       ...DEFAULT_USER,
@@ -338,6 +151,6 @@
     expect(screen.queryByText(/edit event/i)).toBeInTheDocument();
     expect(screen.queryByText(/create session/i)).toBeInTheDocument();
     expect(screen.queryByText(/view event/i)).toBeInTheDocument();
+    expect(await screen.findByRole('link', { name: defaultEvent.data.eventId })).toHaveAttribute('href', '/training-report/1/event-summary');
   });
-});
->>>>>>> 7f0d636e
+});