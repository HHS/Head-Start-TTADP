--- conflicted
+++ resolved
@@ -1,12 +1,8 @@
 import React from 'react';
 import { Router } from 'react-router';
 import { render, screen } from '@testing-library/react';
-<<<<<<< HEAD
 import { SCOPE_IDS, SUPPORT_TYPES } from '@ttahub/common';
-=======
 import userEvent from '@testing-library/user-event';
-import { SCOPE_IDS } from '@ttahub/common';
->>>>>>> ae2e312e
 import { createMemoryHistory } from 'history';
 import EventCard from '../EventCard';
 import UserContext from '../../../../UserContext';
