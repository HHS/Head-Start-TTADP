import React, { useRef, useContext } from 'react';
import PropTypes from 'prop-types';
import { TRAINING_REPORT_STATUSES } from '@ttahub/common';
import { Link } from 'react-router-dom';
import { ModalToggleButton, Button } from '@trussworks/react-uswds';
import UserContext from '../../../UserContext';
import Modal from '../../../components/VanillaModal';
import {
  InProgress,
  Closed,
  NoStatus,
  Pencil,
  Trash,
} from '../../../components/icons';
import isAdmin from '../../../permissions';
import './SessionCard.scss';

const CardData = ({ label, children }) => (
  <li className="ttahub-session-card__card-data desktop:padding-bottom-05 flex-align-start padding-bottom-1">
    <p className="ttahub-session-card__card-data-label usa-prose margin-y-0 margin-right-3 minw-15 text-bold">
      {label}
      {' '}
    </p>
    {children}
  </li>
);

CardData.propTypes = {
  label: PropTypes.string.isRequired,
  children: PropTypes.node.isRequired,
};

function SessionCard({
  eventId,
  session,
  expanded,
  isWriteable,
  onRemoveSession,
  eventStatus,
}) {
  const modalRef = useRef();
  const {
    sessionName,
    startDate,
    endDate,
    objective,
    objectiveSupportType,
    objectiveTopics,
    objectiveTrainers,
    status,
  } = session.data;

  const getSessionDisplayStatusText = () => {
    switch (status) {
      case TRAINING_REPORT_STATUSES.IN_PROGRESS:
      case TRAINING_REPORT_STATUSES.COMPLETE:
        return status;
      default:
        return TRAINING_REPORT_STATUSES.NOT_STARTED;
    }
  };

  const statusIsComplete = status === TRAINING_REPORT_STATUSES.COMPLETE;
  const { user } = useContext(UserContext);
  const isAdminUser = isAdmin(user);

  const displaySessionStatus = getSessionDisplayStatusText();

  const getSessionStatusIcon = (() => {
    if (displaySessionStatus === TRAINING_REPORT_STATUSES.IN_PROGRESS) {
      return <InProgress />;
    } if (displaySessionStatus === TRAINING_REPORT_STATUSES.COMPLETE) {
      return <Closed />;
    }
    return <NoStatus />;
  })();

  return (
    <ul className="ttahub-session-card__session-list usa-list usa-list--unstyled padding-2 margin-top-2 bg-base-lightest radius-lg" hidden={!expanded}>
      { expanded ? (
        <Modal
          modalRef={modalRef}
          heading="Are you sure you want to delete this session?"
        >
          <p>Any information you entered will be lost.</p>
          <ModalToggleButton closer modalRef={modalRef} data-focus="true" className="margin-right-1">Cancel</ModalToggleButton>
          <Button
            type="button"
            className="usa-button--subtle"
            onClick={() => {
              onRemoveSession(session);
            }}
          >
            Delete
          </Button>
        </Modal>
      ) : null }
      <CardData label="Session name">
        <div className="desktop:display-flex">
          <p className="usa-prose desktop:margin-y-0 margin-top-0 margin-bottom-1 margin-right-2">
            {sessionName}
          </p>
          {
<<<<<<< HEAD
            isWriteable && !statusIsComplete && !isAdminUser
=======
            ((isWriteable && !statusIsComplete)
              || (isAdminUser && eventStatus !== TRAINING_REPORT_STATUSES.COMPLETE))
>>>>>>> d638ea38
              && (
                <div className="padding-bottom-2 padding-top-1 desktop:padding-y-0">
                  <Link to={`/training-report/${eventId}/session/${session.id}`} className="margin-right-4">
                    <Pencil />
                    Edit session
                  </Link>
                  <ModalToggleButton modalRef={modalRef} unstyled className="text-decoration-underline">
                    <Trash />
                    Delete session
                  </ModalToggleButton>
                </div>
              )
<<<<<<< HEAD
      }
          {
        isAdminUser && eventStatus !== TRAINING_REPORT_STATUSES.COMPLETE && (
          <div className="padding-bottom-2 padding-top-1 desktop:padding-y-0">
            <Link to={`/training-report/${eventId}/session/${session.id}/session-summary?type=ist`} className="margin-right-4">
              <Pencil />
              Edit session (IST)
            </Link>
            <Link to={`/training-report/${eventId}/session/${session.id}/participants?type=poc`} className="margin-right-4">
              <Pencil />
              Edit session (POC)
            </Link>
            <ModalToggleButton modalRef={modalRef} unstyled className="text-decoration-underline">
              <Trash />
              Delete session
            </ModalToggleButton>
          </div>
        )
      }
=======
          }
>>>>>>> d638ea38
        </div>
      </CardData>

      <CardData label="Session dates">
        {`${startDate || ''} - ${endDate || ''}`}
      </CardData>

      <CardData label="Session objective">
        {objective}
      </CardData>

      <CardData label="Support type">
        {objectiveSupportType}
      </CardData>

      <CardData label="Topics">
        {objectiveTopics && objectiveTopics.length > 0 ? objectiveTopics.join(', ') : ''}
      </CardData>

      <CardData label="Trainers">
        {objectiveTrainers && objectiveTrainers.length > 0 ? objectiveTrainers.join(', ') : ''}
      </CardData>

      <CardData label="Status">
        {getSessionStatusIcon}
        {displaySessionStatus}
      </CardData>
    </ul>
  );
}

export const sessionPropTypes = PropTypes.shape({
  id: PropTypes.number.isRequired,
  data: PropTypes.shape({
    regionId: PropTypes.number.isRequired,
    sessionName: PropTypes.string.isRequired,
    startDate: PropTypes.string.isRequired,
    endDate: PropTypes.string.isRequired,
    objective: PropTypes.string.isRequired,
    objectiveSupportType: PropTypes.string.isRequired,
    objectiveTopics: PropTypes.arrayOf(PropTypes.string).isRequired,
    objectiveTrainers: PropTypes.arrayOf(PropTypes.string).isRequired,
    status: PropTypes.oneOf([
      'In progress',
      'Complete',
      'Needs status',
    ]),
  }).isRequired,
});
SessionCard.propTypes = {
  eventId: PropTypes.number.isRequired,
  session: sessionPropTypes.isRequired,
  expanded: PropTypes.bool.isRequired,
  isWriteable: PropTypes.bool.isRequired,
  onRemoveSession: PropTypes.func.isRequired,
  eventStatus: PropTypes.string.isRequired,
};
export default SessionCard;
<|MERGE_RESOLUTION|>--- conflicted
+++ resolved
@@ -1,202 +1,176 @@
-import React, { useRef, useContext } from 'react';
-import PropTypes from 'prop-types';
-import { TRAINING_REPORT_STATUSES } from '@ttahub/common';
-import { Link } from 'react-router-dom';
-import { ModalToggleButton, Button } from '@trussworks/react-uswds';
-import UserContext from '../../../UserContext';
-import Modal from '../../../components/VanillaModal';
-import {
-  InProgress,
-  Closed,
-  NoStatus,
-  Pencil,
-  Trash,
-} from '../../../components/icons';
-import isAdmin from '../../../permissions';
-import './SessionCard.scss';
-
-const CardData = ({ label, children }) => (
-  <li className="ttahub-session-card__card-data desktop:padding-bottom-05 flex-align-start padding-bottom-1">
-    <p className="ttahub-session-card__card-data-label usa-prose margin-y-0 margin-right-3 minw-15 text-bold">
-      {label}
-      {' '}
-    </p>
-    {children}
-  </li>
-);
-
-CardData.propTypes = {
-  label: PropTypes.string.isRequired,
-  children: PropTypes.node.isRequired,
-};
-
-function SessionCard({
-  eventId,
-  session,
-  expanded,
-  isWriteable,
-  onRemoveSession,
-  eventStatus,
-}) {
-  const modalRef = useRef();
-  const {
-    sessionName,
-    startDate,
-    endDate,
-    objective,
-    objectiveSupportType,
-    objectiveTopics,
-    objectiveTrainers,
-    status,
-  } = session.data;
-
-  const getSessionDisplayStatusText = () => {
-    switch (status) {
-      case TRAINING_REPORT_STATUSES.IN_PROGRESS:
-      case TRAINING_REPORT_STATUSES.COMPLETE:
-        return status;
-      default:
-        return TRAINING_REPORT_STATUSES.NOT_STARTED;
-    }
-  };
-
-  const statusIsComplete = status === TRAINING_REPORT_STATUSES.COMPLETE;
-  const { user } = useContext(UserContext);
-  const isAdminUser = isAdmin(user);
-
-  const displaySessionStatus = getSessionDisplayStatusText();
-
-  const getSessionStatusIcon = (() => {
-    if (displaySessionStatus === TRAINING_REPORT_STATUSES.IN_PROGRESS) {
-      return <InProgress />;
-    } if (displaySessionStatus === TRAINING_REPORT_STATUSES.COMPLETE) {
-      return <Closed />;
-    }
-    return <NoStatus />;
-  })();
-
-  return (
-    <ul className="ttahub-session-card__session-list usa-list usa-list--unstyled padding-2 margin-top-2 bg-base-lightest radius-lg" hidden={!expanded}>
-      { expanded ? (
-        <Modal
-          modalRef={modalRef}
-          heading="Are you sure you want to delete this session?"
-        >
-          <p>Any information you entered will be lost.</p>
-          <ModalToggleButton closer modalRef={modalRef} data-focus="true" className="margin-right-1">Cancel</ModalToggleButton>
-          <Button
-            type="button"
-            className="usa-button--subtle"
-            onClick={() => {
-              onRemoveSession(session);
-            }}
-          >
-            Delete
-          </Button>
-        </Modal>
-      ) : null }
-      <CardData label="Session name">
-        <div className="desktop:display-flex">
-          <p className="usa-prose desktop:margin-y-0 margin-top-0 margin-bottom-1 margin-right-2">
-            {sessionName}
-          </p>
-          {
-<<<<<<< HEAD
-            isWriteable && !statusIsComplete && !isAdminUser
-=======
-            ((isWriteable && !statusIsComplete)
-              || (isAdminUser && eventStatus !== TRAINING_REPORT_STATUSES.COMPLETE))
->>>>>>> d638ea38
-              && (
-                <div className="padding-bottom-2 padding-top-1 desktop:padding-y-0">
-                  <Link to={`/training-report/${eventId}/session/${session.id}`} className="margin-right-4">
-                    <Pencil />
-                    Edit session
-                  </Link>
-                  <ModalToggleButton modalRef={modalRef} unstyled className="text-decoration-underline">
-                    <Trash />
-                    Delete session
-                  </ModalToggleButton>
-                </div>
-              )
-<<<<<<< HEAD
-      }
-          {
-        isAdminUser && eventStatus !== TRAINING_REPORT_STATUSES.COMPLETE && (
-          <div className="padding-bottom-2 padding-top-1 desktop:padding-y-0">
-            <Link to={`/training-report/${eventId}/session/${session.id}/session-summary?type=ist`} className="margin-right-4">
-              <Pencil />
-              Edit session (IST)
-            </Link>
-            <Link to={`/training-report/${eventId}/session/${session.id}/participants?type=poc`} className="margin-right-4">
-              <Pencil />
-              Edit session (POC)
-            </Link>
-            <ModalToggleButton modalRef={modalRef} unstyled className="text-decoration-underline">
-              <Trash />
-              Delete session
-            </ModalToggleButton>
-          </div>
-        )
-      }
-=======
-          }
->>>>>>> d638ea38
-        </div>
-      </CardData>
-
-      <CardData label="Session dates">
-        {`${startDate || ''} - ${endDate || ''}`}
-      </CardData>
-
-      <CardData label="Session objective">
-        {objective}
-      </CardData>
-
-      <CardData label="Support type">
-        {objectiveSupportType}
-      </CardData>
-
-      <CardData label="Topics">
-        {objectiveTopics && objectiveTopics.length > 0 ? objectiveTopics.join(', ') : ''}
-      </CardData>
-
-      <CardData label="Trainers">
-        {objectiveTrainers && objectiveTrainers.length > 0 ? objectiveTrainers.join(', ') : ''}
-      </CardData>
-
-      <CardData label="Status">
-        {getSessionStatusIcon}
-        {displaySessionStatus}
-      </CardData>
-    </ul>
-  );
-}
-
-export const sessionPropTypes = PropTypes.shape({
-  id: PropTypes.number.isRequired,
-  data: PropTypes.shape({
-    regionId: PropTypes.number.isRequired,
-    sessionName: PropTypes.string.isRequired,
-    startDate: PropTypes.string.isRequired,
-    endDate: PropTypes.string.isRequired,
-    objective: PropTypes.string.isRequired,
-    objectiveSupportType: PropTypes.string.isRequired,
-    objectiveTopics: PropTypes.arrayOf(PropTypes.string).isRequired,
-    objectiveTrainers: PropTypes.arrayOf(PropTypes.string).isRequired,
-    status: PropTypes.oneOf([
-      'In progress',
-      'Complete',
-      'Needs status',
-    ]),
-  }).isRequired,
-});
-SessionCard.propTypes = {
-  eventId: PropTypes.number.isRequired,
-  session: sessionPropTypes.isRequired,
-  expanded: PropTypes.bool.isRequired,
-  isWriteable: PropTypes.bool.isRequired,
-  onRemoveSession: PropTypes.func.isRequired,
-  eventStatus: PropTypes.string.isRequired,
-};
-export default SessionCard;
+import React, { useRef, useContext } from 'react';
+import PropTypes from 'prop-types';
+import { TRAINING_REPORT_STATUSES } from '@ttahub/common';
+import { Link } from 'react-router-dom';
+import { ModalToggleButton, Button } from '@trussworks/react-uswds';
+import UserContext from '../../../UserContext';
+import Modal from '../../../components/VanillaModal';
+import {
+  InProgress,
+  Closed,
+  NoStatus,
+  Pencil,
+  Trash,
+} from '../../../components/icons';
+import isAdmin from '../../../permissions';
+import './SessionCard.scss';
+
+const CardData = ({ label, children }) => (
+  <li className="ttahub-session-card__card-data desktop:padding-bottom-05 flex-align-start padding-bottom-1">
+    <p className="ttahub-session-card__card-data-label usa-prose margin-y-0 margin-right-3 minw-15 text-bold">
+      {label}
+      {' '}
+    </p>
+    {children}
+  </li>
+);
+
+CardData.propTypes = {
+  label: PropTypes.string.isRequired,
+  children: PropTypes.node.isRequired,
+};
+
+function SessionCard({
+  eventId,
+  session,
+  expanded,
+  isWriteable,
+  onRemoveSession,
+  eventStatus,
+}) {
+  const modalRef = useRef();
+  const {
+    sessionName,
+    startDate,
+    endDate,
+    objective,
+    objectiveSupportType,
+    objectiveTopics,
+    objectiveTrainers,
+    status,
+  } = session.data;
+
+  const getSessionDisplayStatusText = () => {
+    switch (status) {
+      case TRAINING_REPORT_STATUSES.IN_PROGRESS:
+      case TRAINING_REPORT_STATUSES.COMPLETE:
+        return status;
+      default:
+        return TRAINING_REPORT_STATUSES.NOT_STARTED;
+    }
+  };
+
+  const statusIsComplete = status === TRAINING_REPORT_STATUSES.COMPLETE;
+  const { user } = useContext(UserContext);
+  const isAdminUser = isAdmin(user);
+
+  const displaySessionStatus = getSessionDisplayStatusText();
+
+  const getSessionStatusIcon = (() => {
+    if (displaySessionStatus === TRAINING_REPORT_STATUSES.IN_PROGRESS) {
+      return <InProgress />;
+    } if (displaySessionStatus === TRAINING_REPORT_STATUSES.COMPLETE) {
+      return <Closed />;
+    }
+    return <NoStatus />;
+  })();
+
+  return (
+    <ul className="ttahub-session-card__session-list usa-list usa-list--unstyled padding-2 margin-top-2 bg-base-lightest radius-lg" hidden={!expanded}>
+      { expanded ? (
+        <Modal
+          modalRef={modalRef}
+          heading="Are you sure you want to delete this session?"
+        >
+          <p>Any information you entered will be lost.</p>
+          <ModalToggleButton closer modalRef={modalRef} data-focus="true" className="margin-right-1">Cancel</ModalToggleButton>
+          <Button
+            type="button"
+            className="usa-button--subtle"
+            onClick={() => {
+              onRemoveSession(session);
+            }}
+          >
+            Delete
+          </Button>
+        </Modal>
+      ) : null }
+      <CardData label="Session name">
+        <div className="desktop:display-flex">
+          <p className="usa-prose desktop:margin-y-0 margin-top-0 margin-bottom-1 margin-right-2">
+            {sessionName}
+          </p>
+          {
+            ((isWriteable && !statusIsComplete)
+              || (isAdminUser && eventStatus !== TRAINING_REPORT_STATUSES.COMPLETE))
+              && (
+                <div className="padding-bottom-2 padding-top-1 desktop:padding-y-0">
+                  <Link to={`/training-report/${eventId}/session/${session.id}`} className="margin-right-4">
+                    <Pencil />
+                    Edit session
+                  </Link>
+                  <ModalToggleButton modalRef={modalRef} unstyled className="text-decoration-underline">
+                    <Trash />
+                    Delete session
+                  </ModalToggleButton>
+                </div>
+              )
+          }
+        </div>
+      </CardData>
+
+      <CardData label="Session dates">
+        {`${startDate || ''} - ${endDate || ''}`}
+      </CardData>
+
+      <CardData label="Session objective">
+        {objective}
+      </CardData>
+
+      <CardData label="Support type">
+        {objectiveSupportType}
+      </CardData>
+
+      <CardData label="Topics">
+        {objectiveTopics && objectiveTopics.length > 0 ? objectiveTopics.join(', ') : ''}
+      </CardData>
+
+      <CardData label="Trainers">
+        {objectiveTrainers && objectiveTrainers.length > 0 ? objectiveTrainers.join(', ') : ''}
+      </CardData>
+
+      <CardData label="Status">
+        {getSessionStatusIcon}
+        {displaySessionStatus}
+      </CardData>
+    </ul>
+  );
+}
+
+export const sessionPropTypes = PropTypes.shape({
+  id: PropTypes.number.isRequired,
+  data: PropTypes.shape({
+    regionId: PropTypes.number.isRequired,
+    sessionName: PropTypes.string.isRequired,
+    startDate: PropTypes.string.isRequired,
+    endDate: PropTypes.string.isRequired,
+    objective: PropTypes.string.isRequired,
+    objectiveSupportType: PropTypes.string.isRequired,
+    objectiveTopics: PropTypes.arrayOf(PropTypes.string).isRequired,
+    objectiveTrainers: PropTypes.arrayOf(PropTypes.string).isRequired,
+    status: PropTypes.oneOf([
+      'In progress',
+      'Complete',
+      'Needs status',
+    ]),
+  }).isRequired,
+});
+SessionCard.propTypes = {
+  eventId: PropTypes.number.isRequired,
+  session: sessionPropTypes.isRequired,
+  expanded: PropTypes.bool.isRequired,
+  isWriteable: PropTypes.bool.isRequired,
+  onRemoveSession: PropTypes.func.isRequired,
+  eventStatus: PropTypes.string.isRequired,
+};
+export default SessionCard;