--- conflicted
+++ resolved
@@ -88,11 +88,7 @@
         </title>
       </Helmet>
       <div className="maxw-widescreen">
-<<<<<<< HEAD
-        <div className="display-flex flex-wrap margin-bottom-2" data-testid="filter-panel">
-=======
         <div className="display-flex flex-wrap margin-bottom-3" data-testid="filter-panel">
->>>>>>> 32258706
           <FilterPanel
             filters={filters}
             onApplyFilters={onApply}
