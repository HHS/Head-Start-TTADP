import React from 'react';
import PropTypes from 'prop-types';
import { Helmet } from 'react-helmet';
import { Grid } from '@trussworks/react-uswds';
import { v4 as uuidv4 } from 'uuid';
import ActivityReportsTable from '../../../components/ActivityReportsTable';
import FrequencyGraph from '../../../widgets/FrequencyGraph';
import Overview from '../../../widgets/DashboardOverview';
import FilterPanel from '../../../components/filter/FilterPanel';
import TargetPopulationsTable from '../../../widgets/TargetPopulationsTable';
import { expandFilters, formatDateRange } from '../../../utils';
import FilterContext from '../../../FilterContext';
import { TTAHISTORY_FILTER_CONFIG } from './constants';

import './TTAHistory.css';
import useSessionFiltersAndReflectInUrl from '../../../hooks/useSessionFiltersAndReflectInUrl';

const defaultDate = formatDateRange({
  yearToDate: true,
  forDateTime: true,
});
export default function TTAHistory({
  recipientName, recipientId, regionId,
}) {
<<<<<<< HEAD
  const filterKey = `ttahistory-filters-${recipientId}`;

  const [filters, setFilters] = useSessionFiltersAndReflectInUrl(
    filterKey,
    [
      {
        id: uuidv4(),
        topic: 'startDate',
        condition: 'Is within',
        query: defaultDate,
      },
    ],
  );
=======
  const [filters, setFilters] = useUrlFilters([
    {
      id: uuidv4(),
      topic: 'startDate',
      condition: 'is within',
      query: defaultDate,
    },
  ]);
>>>>>>> 90d86231

  if (!recipientName) {
    return null;
  }

  const filtersToApply = [
    ...expandFilters(filters),
    {
      topic: 'region',
      condition: 'is',
      query: regionId,
    },
    {
      topic: 'recipientId',
      condition: 'contains',
      query: recipientId,
    },
  ];

  const onRemoveFilter = (id) => {
    const newFilters = [...filters];
    const index = newFilters.findIndex((item) => item.id === id);
    if (index !== -1) {
      newFilters.splice(index, 1);
      setFilters(newFilters);
    }
  };

  const onApply = (newFilters) => {
    setFilters([
      ...newFilters,
    ]);
  };

  return (
    <>
      <Helmet>
        <title>
          Recipient TTA History -
          {' '}
          {recipientName}
        </title>
      </Helmet>
      <div className="margin-x-2 maxw-widescreen">
        <div className="display-flex flex-wrap margin-bottom-2" data-testid="filter-panel">
          <FilterPanel
            filters={filters}
            onApplyFilters={onApply}
            onRemoveFilter={onRemoveFilter}
            filterConfig={TTAHISTORY_FILTER_CONFIG}
            applyButtonAria="Apply filters to recipient record data"
          />
        </div>
        <Overview
          fields={[
            'Activity reports',
            'Hours of TTA',
            'Participants',
            'In-person activities',
          ]}
          showTooltips
          filters={filtersToApply}
        />
        <Grid row gap={2}>
          <Grid desktop={{ col: 8 }} tabletLg={{ col: 12 }}>
            <FrequencyGraph filters={filtersToApply} />
          </Grid>
          <Grid desktop={{ col: 4 }} tabletLg={{ col: 12 }}>
            <TargetPopulationsTable
              filters={filtersToApply}
            />
          </Grid>
        </Grid>
        <FilterContext.Provider value={{ filterKey }}>
          <ActivityReportsTable
            filters={filtersToApply}
            showFilter={false}
            tableCaption="Activity Reports"
          />
        </FilterContext.Provider>
      </div>
    </>
  );
}

TTAHistory.propTypes = {
  recipientName: PropTypes.string,
  recipientId: PropTypes.string.isRequired,
  regionId: PropTypes.string.isRequired,
};

TTAHistory.defaultProps = {
  recipientName: '',
};<|MERGE_RESOLUTION|>--- conflicted
+++ resolved
@@ -22,7 +22,6 @@
 export default function TTAHistory({
   recipientName, recipientId, regionId,
 }) {
-<<<<<<< HEAD
   const filterKey = `ttahistory-filters-${recipientId}`;
 
   const [filters, setFilters] = useSessionFiltersAndReflectInUrl(
@@ -31,21 +30,11 @@
       {
         id: uuidv4(),
         topic: 'startDate',
-        condition: 'Is within',
+        condition: 'is within',
         query: defaultDate,
       },
     ],
   );
-=======
-  const [filters, setFilters] = useUrlFilters([
-    {
-      id: uuidv4(),
-      topic: 'startDate',
-      condition: 'is within',
-      query: defaultDate,
-    },
-  ]);
->>>>>>> 90d86231
 
   if (!recipientName) {
     return null;
