import '@testing-library/jest-dom';
import React from 'react';
import {
  render, screen, act, waitFor,
} from '@testing-library/react';
import { SCOPE_IDS } from '@ttahub/common';
import fetchMock from 'fetch-mock';
import { Router } from 'react-router';
import { createMemoryHistory } from 'history';
import userEvent from '@testing-library/user-event';
import selectEvent from 'react-select-event';
import GoalsObjectives from '../GoalsObjectives';
import { formatDateRange } from '../../../../utils';
import UserContext from '../../../../UserContext';
import FilterContext from '../../../../FilterContext';
import { mockWindowProperty } from '../../../../testHelpers';
import AppLoadingContext from '../../../../AppLoadingContext';

const memoryHistory = createMemoryHistory();
const yearToDate = encodeURIComponent(formatDateRange({ yearToDate: true, forDateTime: true }));

const defaultStatuses = {
  total: 0,
  'Not started': 0,
  'In progress': 0,
  Closed: 0,
  Suspended: 0,
};

describe('Goals and Objectives', () => {
  const goals = [{
    id: 4598,
    goalStatus: 'In Progress',
    createdOn: '2021-06-15',
    goalText: 'This is goal text 1.',
    goalTopics: ['Human Resources', 'Safety Practices', 'Program Planning and Services'],
    objectiveCount: 5,
    goalNumbers: ['G-4598'],
    reasons: ['Monitoring | Deficiency', 'Monitoring | Noncompliance'],
    objectives: [],
    collaborators: [],
    ids: [4598],
  },
  ];

  const noFilterGoals = [{
    id: 4599,
    goalStatus: 'In Progress',
    createdOn: '2021-06-15',
    goalText: 'This is goal text 1.',
    goalTopics: ['Human Resources', 'Safety Practices', 'Program Planning and Services'],
    objectiveCount: 5,
    goalNumbers: ['G-4599'],
    reasons: ['Monitoring | Deficiency', 'Monitoring | Noncompliance'],
    objectives: [],
    collaborators: [],
    ids: [4599],
  },
  {
    id: 4600,
    ids: [4600],
    goalStatus: 'Not Started',
    createdOn: '2021-07-15',
    goalText: 'This is goal text 2.',
    goalTopics: ['Program Planning and Services'],
    objectiveCount: 1,
    goalNumbers: ['G-4600'],
    reasons: ['Monitoring | Deficiency'],
    objectives: [],
    collaborators: [],
  },
  ];

  const filterStatusGoals = [
    {
      id: 4601,
      ids: [4601],
      goalStatus: 'Not Started',
      createdOn: '2021-07-15',
      goalText: 'This is goal text 2.',
      goalTopics: ['Program Planning and Services'],
      objectiveCount: 1,
      goalNumbers: ['G-4601'],
      reasons: ['Monitoring | Deficiency'],
      objectives: [],
      collaborators: [],
    },
  ];

  const recipient = {
    goals: [
      {
        id: 1,
        number: 'number',
      },
    ],
    grants: [],
  };

  const user = {
    name: 'test@test.com',
    homeRegionId: 1,
    permissions: [
      {
        scopeId: SCOPE_IDS.READ_WRITE_ACTIVITY_REPORTS,
        regionId: 1,
      },
    ],
  };

  const renderGoalsAndObjectives = (ids = [], canMergeGoals = false) => {
    const userForContext = {
      ...user,
    };

    render(
      <Router history={memoryHistory}>
<<<<<<< HEAD
        <UserContext.Provider value={{ user }}>
          <AppLoadingContext.Provider value={{ setIsAppLoading: jest.fn() }}>
=======
        <AppLoadingContext.Provider value={{ setIsAppLoading: () => {}, isAppLoading: false }}>
          <UserContext.Provider value={{ user: userForContext }}>
>>>>>>> 7e7c7ee1
            <FilterContext.Provider value={{ filterKey: 'test' }}>
              <GoalsObjectives
                recipientId="401"
                regionId="1"
                recipient={recipient}
                location={{
                  state: { ids }, hash: '', pathname: '', search: '',
                }}
                recipientName="test"
<<<<<<< HEAD
              />
            </FilterContext.Provider>
          </AppLoadingContext.Provider>
        </UserContext.Provider>
=======
                canMergeGoals={canMergeGoals}
              />
            </FilterContext.Provider>
          </UserContext.Provider>
        </AppLoadingContext.Provider>
>>>>>>> 7e7c7ee1
      </Router>,
    );
  };

  mockWindowProperty('sessionStorage', {
    setItem: jest.fn(),
    getItem: jest.fn(),
    removeItem: jest.fn(),
  });

  beforeEach(async () => {
    fetchMock.reset();
    // Default.
    const goalsUrl = `/api/recipient/401/region/1/goals?sortBy=goalStatus&sortDir=asc&offset=0&limit=10&createDate.win=${yearToDate}`;
    fetchMock.get(goalsUrl, {
      count: 1,
      goalRows: goals,
      statuses: defaultStatuses,
      allGoalIds: [
        { id: goals[0].id, goalIds: goals[0].ids },
      ],
    });

    // Filters Status.
    const filterStatusUrl = '/api/recipient/401/region/1/goals?sortBy=goalStatus&sortDir=asc&offset=0&limit=10&status.in[]=Not%20started';
    fetchMock.get(filterStatusUrl, {
      count: 1,
      goalRows: filterStatusGoals,
      statuses: defaultStatuses,
      allGoalIds: [
        { id: filterStatusGoals[0].id, goalIds: filterStatusGoals[0].ids },
      ],
    });

    // No Filters.
    const noFilterUrl = '/api/recipient/401/region/1/goals?sortBy=goalStatus&sortDir=asc&offset=0&limit=10';
    fetchMock.get(noFilterUrl, {
      count: 2,
      goalRows: noFilterGoals,
      statuses: defaultStatuses,
      allGoalIds: [
        { id: noFilterGoals[0].id, goalIds: noFilterGoals[0].ids },
        { id: noFilterGoals[1].id, goalIds: noFilterGoals[1].ids },
      ],
    });

    fetchMock.get(
      '/api/communication-logs/region/1/recipient/401?sortBy=communicationDate&direction=desc&offset=0&limit=5&format=json&purpose.in[]=RTTAPA%20updates&purpose.in[]=RTTAPA%20Initial%20Plan%20%2F%20New%20Recipient',
      { rows: [], count: 0 },
    );
    const similarityResponse = [
      {
        goals: [
          { ids: [1] },
          { ids: [2] },
          { ids: [3] },
          { ids: [4] },
          { ids: [5] },
        ],
        ids: [1, 2, 3, 4, 5],
      },
      {
        goals: [
          { ids: [1] },
          { ids: [2] },
        ],
        ids: [1, 2],
      },
    ];

    fetchMock.get('/api/goals/similar/region/1/recipient/401?cluster=true', similarityResponse);
  });

  afterEach(() => {
    fetchMock.restore();
  });

  it('renders the Goals and Objectives page appropriately', async () => {
    act(() => renderGoalsAndObjectives());
    expect(await screen.findByText('TTA goals and objectives')).toBeVisible();
  });

  it('shows merge goals when prop is passed', async () => {
    act(() => renderGoalsAndObjectives([], true));
    expect(await screen.findByText('TTA goals and objectives')).toBeVisible();
    expect(await screen.findByText(/We found groups of similar goals that might be duplicates/i)).toBeVisible();
  });

  it('renders correctly when filter is changed', async () => {
    // Default with 2 Rows.
    const goalsUrl = `/api/recipient/401/region/1/goals?sortBy=goalStatus&sortDir=asc&offset=0&limit=5&createDate.win=${yearToDate}`;
    fetchMock.get(goalsUrl,
      {
        count: 2,
        goalRows: noFilterGoals,
        statuses: defaultStatuses,
        allGoalIds: [],
      }, { overwriteRoutes: true });
    act(() => renderGoalsAndObjectives());

    expect(await screen.findByText(/1-2 of 2/i)).toBeVisible();

    // Change Filter and Apply.
    userEvent.click(await screen.findByRole('button', { name: /open filters for this page/i }));

    userEvent.selectOptions(await screen.findByRole('combobox', { name: 'topic' }), 'status');
    userEvent.selectOptions(await screen.findByRole('combobox', { name: 'condition' }), 'is');

    const statusSelect = await screen.findByLabelText(/select status to filter by/i);
    await selectEvent.select(statusSelect, ['Not started']);

    const apply = await screen.findByRole('button', { name: /apply filters to goals/i });
    userEvent.click(apply);

    // Expect 1 Row.
    expect(await screen.findByText(/1-1 of 1/i)).toBeVisible();
    const notStartedStatuses = await screen.findAllByText(/not started/i);
    expect(notStartedStatuses.length).toBe(5);
  });

  it('resets the page number when filters change', async () => {
    // CLear all mocks.
    fetchMock.restore();

    // Default with 2 Rows.
    let goalsUrl = '/api/recipient/401/region/1/goals?sortBy=goalStatus&sortDir=asc&offset=0&limit=10&status.in[]=Not%20started';
    fetchMock.get(goalsUrl,
      {
        count: 11,
        allGoalIds: [
          { id: 1 },
          { id: 2 },
          { id: 3 },
          { id: 4 },
          { id: 5 },
          { id: 6 },
          { id: 7 },
          { id: 8 },
          { id: 9 },
          { id: 10 },
          { id: 11 }],
        goalRows: [
          { ...noFilterGoals[0], id: 1 },
          { ...noFilterGoals[0], id: 2 },
          { ...noFilterGoals[0], id: 3 },
          { ...noFilterGoals[0], id: 4 },
          { ...noFilterGoals[0], id: 5 },
          { ...noFilterGoals[0], id: 6 },
          { ...noFilterGoals[0], id: 7 },
          { ...noFilterGoals[0], id: 8 },
          { ...noFilterGoals[0], id: 9 },
          { ...noFilterGoals[0], id: 10 },
          { ...noFilterGoals[0], id: 11 },
        ],
        statuses: defaultStatuses,
      },
      { overwriteRoutes: true });

    act(() => renderGoalsAndObjectives());

    expect(await screen.findByText(/Showing 1-10 of 11 goals/i)).toBeVisible();

    // Go to the next page.
    goalsUrl = '/api/recipient/401/region/1/goals?sortBy=goalStatus&sortDir=asc&offset=10&limit=10&status.in[]=Not%20started';
    fetchMock.get(goalsUrl,
      {
        count: 11,
        allGoalIds: [
          { id: 1 },
          { id: 2 },
          { id: 3 },
          { id: 4 },
          { id: 5 },
          { id: 6 },
          { id: 7 },
          { id: 8 },
          { id: 9 },
          { id: 10 },
          { id: 11 }],
        goalRows: [
          { ...noFilterGoals[0], id: 11 },
        ],
        statuses: defaultStatuses,
      }, { overwriteRoutes: true });

    const pageTwo = await screen.findByRole('link', { name: /go to page number 2/i });
    userEvent.click(pageTwo);

    expect(await screen.findByText(/Showing 11-11 of 11 goals/i)).toBeVisible();

    // Change Filter and Apply.
    userEvent.click(await screen.findByRole('button', { name: /open filters for this page/i }));

    userEvent.selectOptions(await screen.findByRole('combobox', { name: 'topic' }), 'status');
    userEvent.selectOptions(await screen.findByRole('combobox', { name: 'condition' }), 'is');

    const statusSelect = await screen.findByLabelText(/select status to filter by/i);
    await selectEvent.select(statusSelect, ['Draft']);

    goalsUrl = '/api/recipient/401/region/1/goals?sortBy=goalStatus&sortDir=asc&offset=0&limit=10&status.in[]=Not%20started&status.in[]=Draft';
    fetchMock.get(goalsUrl,
      {
        count: 1,
        allGoalIds: [
          { id: 1 },
        ],
        goalRows: [
          { ...noFilterGoals[0], id: 11 },
        ],
        statuses: defaultStatuses,
      }, { overwriteRoutes: true });

    const apply = await screen.findByRole('button', { name: /apply filters to goals/i });
    userEvent.click(apply);

    // Expect the goalsUrl to have been called.
    expect(fetchMock.called(goalsUrl)).toBe(true);

    // Expect 1 Row.
    expect(await screen.findByText(/Showing 1-1 of 1 goals/i)).toBeVisible();
    // Expect go to page number 1 to be visible.
    expect(await screen.findByRole('link', { name: /go to page number 1/i })).toBeVisible();
    // expect go to page number 2 to not be visible.
    expect(screen.queryByRole('link', { name: /go to page number 2/i })).toBeNull();
  });

  it('renders correctly when filter is removed', async () => {
    act(() => renderGoalsAndObjectives());
    const removeFilter = await screen.findByRole('button', { name: /this button removes the filter/i });
    userEvent.click(removeFilter);

    await screen.findByText(/this is goal text 1/i);
    await screen.findByText(/this is goal text 2/i);

    expect(await screen.findByText(/1-2 of 2/i)).toBeVisible();
  });

  it('will update goals status', async () => {
    fetchMock.restore();
    fetchMock.get(
      '/api/communication-logs/region/1/recipient/401?sortBy=communicationDate&direction=desc&offset=0&limit=5&format=json&purpose.in[]=RTTAPA%20updates&purpose.in[]=RTTAPA%20Initial%20Plan%20%2F%20New%20Recipient',
      { rows: [], count: 0, allGoalIds: [] },
    );

    const response = [{
      id: 4598,
      ids: [4598],
      goalStatus: 'Not Started',
      createdOn: '2021-06-15',
      goalText: 'This is goal text 1.',
      goalTopics: ['Human Resources', 'Safety Practices', 'Program Planning and Services'],
      objectiveCount: 5,
      goalNumbers: ['G-4598'],
      reasons: ['Monitoring | Deficiency', 'Monitoring | Noncompliance'],
      objectives: [],
      collaborators: [],
    },
    ];

    const noFilterUrl = '/api/recipient/401/region/1/goals?sortBy=goalStatus&sortDir=asc&offset=0&limit=10';
    fetchMock.get(noFilterUrl, {
      count: 2,
      goalRows: response,
      statuses: defaultStatuses,
      allGoalIds: [{ id: 4598, goalIds: [4598] }],
    });

    act(() => renderGoalsAndObjectives());

    const statusMenuToggle = await screen.findByRole('button', { name: 'Change status for goal 4598' });
    fetchMock.restore();
    expect(fetchMock.called()).toBe(false);
    fetchMock.put('/api/goals/changeStatus', [response[0]]);

    act(() => userEvent.click(statusMenuToggle));
    act(() => userEvent.click(screen.getByRole('button', { name: /Closed/i })));
    act(() => userEvent.click(screen.getByRole('radio', { name: /duplicate/i })));

    const submit = await screen.findByRole('button', { name: /change goal status/i });

    act(() => userEvent.click(submit));

    await waitFor(() => expect(fetchMock.called()).toBeTruthy());
  });

  it('will sort by the dropdown', async () => {
    act(() => renderGoalsAndObjectives());

    fetchMock.restore();

    fetchMock.get('/api/recipient/401/region/1/goals?sortBy=createdOn&sortDir=asc&offset=0&limit=10', { count: 1, goalRows: goals, statuses: defaultStatuses });
    const sortCreated = await screen.findByTestId('sortGoalsBy');
    userEvent.selectOptions(sortCreated, 'createdOn-asc');

    await waitFor(() => expect(fetchMock.called()).toBeTruthy());
  });

  it('sorts by created on desc when new goals are created', async () => {
    // Created New Goal.
    const newGoalsUrl = '/api/recipient/401/region/1/goals?sortBy=createdOn&sortDir=desc&offset=0&limit=10';
    fetchMock.get(newGoalsUrl, {
      count: 3,
      goalRows: [
        { ...goals[0], id: 1 },
        { ...goals[0], id: 2 },
        { ...goals[0], id: 3 },
      ],
      statuses: defaultStatuses,
      allGoalIds: [{
        id: 1,
        goalIds: [1],
      },
      {
        id: 2,
        goalIds: [2],
      },
      {
        id: 3,
        goalIds: [3],
      },
      ],
    });
    act(() => renderGoalsAndObjectives([1]));
    // If api request contains 3 we know it included the desired sort.
    expect(await screen.findByText(/1-3 of 3/i)).toBeVisible();
  });

  it('handles a fetch error', async () => {
    fetchMock.restore();
    // Created New Goal.

    fetchMock.get(
      '/api/communication-logs/region/1/recipient/401?sortBy=communicationDate&direction=desc&offset=0&limit=5&format=json&purpose.in[]=RTTAPA%20updates&purpose.in[]=RTTAPA%20Initial%20Plan%20%2F%20New%20Recipient',
      { rows: [], count: 0 },
    );
    const newGoalsUrl = '/api/recipient/401/region/1/goals?sortBy=createdOn&sortDir=desc&offset=0&limit=10';
    fetchMock.get(newGoalsUrl, 500);
    act(() => renderGoalsAndObjectives([1]));

    expect(await screen.findByText(/Unable to fetch goals/i)).toBeVisible();
  });
  /// 2

  it('adjusts items per page', async () => {
    fetchMock.restore();

    fetchMock.get(
      '/api/communication-logs/region/1/recipient/401?sortBy=communicationDate&direction=desc&offset=0&limit=5&format=json&purpose.in[]=RTTAPA%20updates&purpose.in[]=RTTAPA%20Initial%20Plan%20%2F%20New%20Recipient',
      { rows: [], count: 0, allGoalIds: [] },
    );
    const goalToUse = {
      id: 1,
      ids: [1, 2],
      goalStatus: 'Not Started',
      createdOn: '2021-06-15',
      goalText: '',
      goalTopics: ['Human Resources', 'Safety Practices', 'Program Planning and Services'],
      objectiveCount: 5,
      goalNumbers: ['G-4598'],
      reasons: ['Monitoring | Deficiency', 'Monitoring | Noncompliance'],
      objectives: [],
      collaborators: [],
    };
    const goalCount = 60;
    const goalsToDisplay = [];
    const allGoalIds = [];
    // eslint-disable-next-line no-plusplus
    for (let i = 1; i <= goalCount; i++) {
      const goalText = `This is goal text ${i}.`;
      goalsToDisplay.push({ ...goalToUse, id: i, goalText });
      allGoalIds.push({ id: i, goalIds: [i] });
    }
    const noFilterUrl = '/api/recipient/401/region/1/goals?sortBy=goalStatus&sortDir=asc&offset=0&limit=10';
    fetchMock.get(noFilterUrl,
      {
        count: goalCount,
        goalRows: goalsToDisplay.slice(0, 10),
        statuses: defaultStatuses,
        allGoalIds,
      });

    // Render.
    act(() => renderGoalsAndObjectives());

    // Assert initial.
    expect(await screen.findByText(/1-10 of 60/i)).toBeVisible();
    let goalsPerPage = screen.queryAllByTestId('goalCard');
    expect(goalsPerPage.length).toBe(10);

    // Change per page.
    const noFilterUrlMore = '/api/recipient/401/region/1/goals?sortBy=goalStatus&sortDir=asc&offset=0&limit=25';
    fetchMock.get(noFilterUrlMore,
      {
        count: goalCount,
        goalRows: goalsToDisplay.slice(0, 25),
        statuses: defaultStatuses,
        allGoalIds,
      });
    const perPageDropDown = await screen.findByRole('combobox', { name: /per page/i });
    userEvent.selectOptions(perPageDropDown, '25');

    // Assert per page change.
    expect(await screen.findByText(/1-25 of 60/i)).toBeVisible();
    goalsPerPage = screen.queryAllByTestId('goalCard');
    expect(goalsPerPage.length).toBe(25);
  });

  it('respects select all on a per page basis', async () => {
    const goalUrl = '/api/recipient/401/region/1/goals?sortBy=createdOn&sortDir=desc&offset=0&limit=10';
    fetchMock.get(goalUrl, {
      count: 12,
      goalRows: [
        { ...goals[0], id: 1 },
        { ...goals[0], id: 2 },
        { ...goals[0], id: 3 },
        { ...goals[0], id: 4 },
        { ...goals[0], id: 5 },
        { ...goals[0], id: 6 },
        { ...goals[0], id: 7 },
        { ...goals[0], id: 8 },
        { ...goals[0], id: 9 },
        { ...goals[0], id: 10 },
      ],
      statuses: defaultStatuses,
      allGoalIds: [{
        id: 1,
        goalIds: [1],
      },
      {
        id: 2,
        goalIds: [2],
      },
      {
        id: 3,
        goalIds: [3],
      },
      {
        id: 4,
        goalIds: [4],
      },
      {
        id: 5,
        goalIds: [5],
      },
      {
        id: 6,
        goalIds: [6],
      },
      {
        id: 7,
        goalIds: [7],
      },
      {
        id: 8,
        goalIds: [8],
      },
      {
        id: 9,
        goalIds: [9],
      },
      {
        id: 10,
        goalIds: [10],
      },
      ],
    });
    act(() => renderGoalsAndObjectives([1]));
    expect(await screen.findByText(/1-10 of 12/i)).toBeVisible();

    // Select All.
    const selectAll = await screen.findByRole('checkbox', { name: /select all goals/i });
    userEvent.click(selectAll);

    // Assert all are selected.
    const checkboxes = screen.queryAllByRole('checkbox', { name: /select goal/i });
    expect(checkboxes.length).toBe(10);
    checkboxes.forEach((checkbox) => {
      expect(checkbox).toBeChecked();
    });

    // Shows 10 selected.
    expect(await screen.findByText(/10 selected/i)).toBeVisible();

    // Change per page.
    const goalUrlMore = '/api/recipient/401/region/1/goals?sortBy=createdOn&sortDir=desc&offset=10&limit=10';
    fetchMock.get(goalUrlMore, {
      count: 12,
      goalRows: [
        { ...goals[0], id: 11 },
        { ...goals[0], id: 12 },
      ],
      statuses: defaultStatuses,
      allGoalIds: [{
        id: 11,
        goalIds: [11],
      },
      {
        id: 12,
        goalIds: [12],
      },
      ],
    });

    // Click page 2.
    const pageTwo = await screen.findByRole('link', { name: /go to page number 2/i });
    userEvent.click(pageTwo);

    expect(await screen.findByText(/11-12 of 12/i)).toBeVisible();

    // Shows 10 selected.
    expect(await screen.findByText(/10 selected/i)).toBeVisible();

    // Assert all selected is NOT checked.
    const selectAllNext = await screen.findByRole('checkbox', { name: /select all goals/i });
    expect(selectAllNext).not.toBeChecked();

    // Get all the checkboxes.
    const checkboxesNext = screen.queryAllByRole('checkbox', { name: /select goal/i });
    expect(checkboxesNext.length).toBe(2);

    // Check the second one.
    userEvent.click(checkboxesNext[1]);

    // Shows 11 selected.
    expect(await screen.findByText(/11 selected/i)).toBeVisible();

    // Select All.
    userEvent.click(selectAllNext);

    // Assert all are selected.
    const checkboxesNextAll = screen.queryAllByRole('checkbox', { name: /select goal/i });
    expect(checkboxesNextAll.length).toBe(2);
    checkboxesNextAll.forEach((checkbox) => {
      expect(checkbox).toBeChecked();
    });

    // Shows 12 selected.
    expect(await screen.findByText(/12 selected/i)).toBeVisible();

    // Uncheck the second checkbox.
    userEvent.click(checkboxesNext[1]);

    // Assert the select all check box is not checked.
    expect(selectAllNext).not.toBeChecked();

    // Shows 11 selected.
    expect(await screen.findByText(/11 selected/i)).toBeVisible();
  });
});<|MERGE_RESOLUTION|>--- conflicted
+++ resolved
@@ -115,13 +115,8 @@
 
     render(
       <Router history={memoryHistory}>
-<<<<<<< HEAD
-        <UserContext.Provider value={{ user }}>
-          <AppLoadingContext.Provider value={{ setIsAppLoading: jest.fn() }}>
-=======
         <AppLoadingContext.Provider value={{ setIsAppLoading: () => {}, isAppLoading: false }}>
           <UserContext.Provider value={{ user: userForContext }}>
->>>>>>> 7e7c7ee1
             <FilterContext.Provider value={{ filterKey: 'test' }}>
               <GoalsObjectives
                 recipientId="401"
@@ -131,18 +126,11 @@
                   state: { ids }, hash: '', pathname: '', search: '',
                 }}
                 recipientName="test"
-<<<<<<< HEAD
-              />
-            </FilterContext.Provider>
-          </AppLoadingContext.Provider>
-        </UserContext.Provider>
-=======
                 canMergeGoals={canMergeGoals}
               />
             </FilterContext.Provider>
           </UserContext.Provider>
         </AppLoadingContext.Provider>
->>>>>>> 7e7c7ee1
       </Router>,
     );
   };
