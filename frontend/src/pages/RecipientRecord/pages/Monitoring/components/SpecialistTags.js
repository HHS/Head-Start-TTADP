--- conflicted
+++ resolved
@@ -16,11 +16,7 @@
     }, []).filter(Boolean);
 
     return (
-<<<<<<< HEAD
-      <Tag key={uniqueId('specialist-tag-')} className="text-ink text-normal usa-prose margin-top-0 margin-bottom-1 margin-right-1 bg-base-lightest radius-sm padding-x-1 display-inline-flex flex-align-center flex-justify-between text-decoration-underline">
-=======
       <Tag key={uniqueId('specialist-tag-')} clickable>
->>>>>>> fb18be77
         <Tooltip
           displayText={roleNames.join(', ')}
           screenReadDisplayText={false}
