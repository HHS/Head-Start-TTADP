--- conflicted
+++ resolved
@@ -13,7 +13,6 @@
 export default function GoalsObjectives({ recipientId, regionId, recipient }) {
   const yearToDate = formatDateRange({ yearToDate: true, forDateTime: true });
 
-<<<<<<< HEAD
   const FILTER_KEY = 'goals-objectives-filters';
 
   const [filters, setFilters] = useSessionFiltersAndReflectInUrl(
@@ -21,18 +20,10 @@
     [{
       id: uuidv4(),
       topic: 'createDate',
-      condition: 'Is within',
+      condition: 'is within',
       query: yearToDate,
     }],
   );
-=======
-  const [filters, setFilters] = useUrlFilters([{
-    id: uuidv4(),
-    topic: 'createDate',
-    condition: 'is within',
-    query: yearToDate,
-  }]);
->>>>>>> 90d86231
 
   const possibleGrants = recipient.grants;
 
