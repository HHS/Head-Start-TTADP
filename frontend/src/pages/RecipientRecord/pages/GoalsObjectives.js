import React from 'react';
import { v4 as uuidv4 } from 'uuid';
import useUrlFilters from '../../../hooks/useUrlFilters';
import FilterPanel from '../../../components/filter/FilterPanel';
import { formatDateRange } from '../../../components/DateRangeSelect';

const yearToDate = formatDateRange({ yearToDate: true, forDateTime: true });

export default function GoalsObjectives() {
  const [filters, setFilters] = useUrlFilters([{
    id: uuidv4(),
    topic: 'createDate',
    condition: 'Is within',
    query: yearToDate,
  }]);

  const onRemoveFilter = (id) => {
    const newFilters = [...filters];
    const index = newFilters.findIndex((item) => item.id === id);
    if (index !== -1) {
      newFilters.splice(index, 1);
      setFilters(newFilters);
    }
  };

  return (
<<<<<<< HEAD
    <div className="margin-x-2 maxw-widescreen">
      <div className="display-flex flex-wrap margin-bottom-2" data-testid="filter-panel">
        <FilterPanel
          onRemoveFilter={onRemoveFilter}
          onApplyFilters={setFilters}
          allowedFilters={
          [
            'status',
            'createDate',
            'topic',
            'reason',
          ]
        }
          applyButtonAria="Apply filters to goals"
          filters={filters}
        />
      </div>
    </div>
=======
    <div id="goalsObjectives" />
>>>>>>> 25b92bae
  );
}<|MERGE_RESOLUTION|>--- conflicted
+++ resolved
@@ -2,7 +2,7 @@
 import { v4 as uuidv4 } from 'uuid';
 import useUrlFilters from '../../../hooks/useUrlFilters';
 import FilterPanel from '../../../components/filter/FilterPanel';
-import { formatDateRange } from '../../../components/DateRangeSelect';
+import { formatDateRange } from '../../../utils';
 
 const yearToDate = formatDateRange({ yearToDate: true, forDateTime: true });
 
@@ -24,8 +24,7 @@
   };
 
   return (
-<<<<<<< HEAD
-    <div className="margin-x-2 maxw-widescreen">
+    <div className="margin-x-2 maxw-widescreen" id="goalsObjectives">
       <div className="display-flex flex-wrap margin-bottom-2" data-testid="filter-panel">
         <FilterPanel
           onRemoveFilter={onRemoveFilter}
@@ -43,8 +42,5 @@
         />
       </div>
     </div>
-=======
-    <div id="goalsObjectives" />
->>>>>>> 25b92bae
   );
 }