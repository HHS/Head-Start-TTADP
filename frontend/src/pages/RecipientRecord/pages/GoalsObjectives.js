import React from 'react';
import { v4 as uuidv4 } from 'uuid';
import { Helmet } from 'react-helmet';
import PropTypes from 'prop-types';
import useUrlFilters from '../../../hooks/useUrlFilters';
import FilterPanel from '../../../components/filter/FilterPanel';
import { formatDateRange } from '../../../utils';
import { GOALS_AND_OBJECTIVES_FILTER_CONFIG } from './constants';
import GoalsTable from '../../../components/GoalsTable/GoalsTable';

export default function GoalsObjectives({ recipientId, regionId }) {
  // eslint-disable-next-line no-unused-vars
  const yearToDate = formatDateRange({ yearToDate: true, forDateTime: true });

<<<<<<< HEAD
const FILTER_KEY = 'goals-objectives-filters';

export default function GoalsObjectives() {
  const [filters, setFilters] = useUrlFilters(
    FILTER_KEY,
    [{
      id: uuidv4(),
      topic: 'createDate',
      condition: 'Is within',
      query: yearToDate,
    }],
  );
=======
  const [filters, setFilters] = useUrlFilters([{
    id: uuidv4(),
    topic: 'createDate',
    condition: 'Is within',
    query: yearToDate,
  }]);
>>>>>>> ece2ffab

  const onRemoveFilter = (id) => {
    const newFilters = [...filters];
    const index = newFilters.findIndex((item) => item.id === id);
    if (index !== -1) {
      newFilters.splice(index, 1);
      setFilters(newFilters);
    }
  };

  return (
    <>
      <Helmet>
        <title>
          Goals and Objectives
        </title>
      </Helmet>
      <div className="margin-x-2 maxw-widescreen" id="goalsObjectives">
        <div className="display-flex flex-wrap margin-bottom-2" data-testid="filter-panel">
          <FilterPanel
            onRemoveFilter={onRemoveFilter}
            onApplyFilters={setFilters}
            filterConfig={GOALS_AND_OBJECTIVES_FILTER_CONFIG}
            applyButtonAria="Apply filters to goals"
            filters={filters}
          />
        </div>
        <div id="goalsObjectives">
          <GoalsTable
            recipientId={recipientId}
            regionId={regionId}
            filters={filters}
          />
        </div>
      </div>
    </>
  );
}

GoalsObjectives.propTypes = {
  recipientId: PropTypes.string.isRequired,
  regionId: PropTypes.string.isRequired,
};<|MERGE_RESOLUTION|>--- conflicted
+++ resolved
@@ -12,10 +12,8 @@
   // eslint-disable-next-line no-unused-vars
   const yearToDate = formatDateRange({ yearToDate: true, forDateTime: true });
 
-<<<<<<< HEAD
-const FILTER_KEY = 'goals-objectives-filters';
+  const FILTER_KEY = 'goals-objectives-filters';
 
-export default function GoalsObjectives() {
   const [filters, setFilters] = useUrlFilters(
     FILTER_KEY,
     [{
@@ -25,14 +23,6 @@
       query: yearToDate,
     }],
   );
-=======
-  const [filters, setFilters] = useUrlFilters([{
-    id: uuidv4(),
-    topic: 'createDate',
-    condition: 'Is within',
-    query: yearToDate,
-  }]);
->>>>>>> ece2ffab
 
   const onRemoveFilter = (id) => {
     const newFilters = [...filters];
