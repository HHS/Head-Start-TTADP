--- conflicted
+++ resolved
@@ -48,11 +48,7 @@
         </title>
       </Helmet>
       <div className="maxw-widescreen" id="recipientGoalsObjectives">
-<<<<<<< HEAD
-        <div className="display-flex flex-wrap margin-top-3 margin-bottom-2" data-testid="filter-panel">
-=======
         <div className="display-flex flex-wrap margin-top-3 margin-bottom-3" data-testid="filter-panel">
->>>>>>> 32258706
           <FilterPanel
             onRemoveFilter={onRemoveFilter}
             onApplyFilters={setFilters}
