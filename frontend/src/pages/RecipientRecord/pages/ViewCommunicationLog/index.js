--- conflicted
+++ resolved
@@ -2,8 +2,8 @@
 import moment from 'moment';
 import PropTypes from 'prop-types';
 import { Helmet } from 'react-helmet';
+import { Alert } from '@trussworks/react-uswds';
 import ReactRouterPropTypes from 'react-router-prop-types';
-import { Alert } from '@trussworks/react-uswds';
 import { Link } from 'react-router-dom';
 import Container from '../../../../components/Container';
 import AppLoadingContext from '../../../../AppLoadingContext';
@@ -52,82 +52,15 @@
     return null;
   }
 
+  if (error) {
+    return (
+      <Alert type="error">
+        {error}
+      </Alert>
+    );
+  }
+
   return (
-<<<<<<< HEAD
-    <div className="padding-y-3">
-      <BackLink to={`/recipient-tta-records/${recipientId}/region/${regionId}/communication`}>
-        Back to communication log
-      </BackLink>
-      {error ? (
-        <Alert type="error">
-          {error}
-        </Alert>
-      )
-        : (
-          <>
-            <h1 className="landing">{recipientName}</h1>
-            <LogLine
-              authorName={log.author.name}
-              communicationDate={log.data.communicationDate}
-              duration={log.data.duration}
-              method={log.data.method}
-            />
-            <Container paddingX={4} paddingY={2} className="maxw-tablet-lg" positionRelative>
-              {isAuthor && (
-              <Link
-                className="position-absolute top-0 right-0 margin-top-4 margin-right-4"
-                to={`/recipient-tta-records/${log.recipientId}/region/${regionId}/communication/${log.id}/log`}
-              >
-                Edit
-              </Link>
-              )}
-              <ReadOnlyField
-                label="Purpose"
-              >
-                {log.data.purpose}
-              </ReadOnlyField>
-              <ReadOnlyField
-                label="Notes"
-              >
-                {log.data.notes}
-              </ReadOnlyField>
-              <ReadOnlyField
-                label="Result"
-              >
-                {log.data.result}
-              </ReadOnlyField>
-              <>
-                <p className="usa-prose margin-bottom-0 text-bold">Supporting attachments</p>
-                {log.files.map((file) => (
-                  <p className="usa-prose margin-top-0 margin-bottom-0">
-                    <a href={file.url.url}>
-                      {file.originalFileName}
-                    </a>
-                  </p>
-                ))}
-              </>
-
-              <DisplayNextSteps
-                title="Specialist's next steps"
-                steps={log.data.specialistNextSteps}
-              />
-
-              <DisplayNextSteps
-                title="Recipient's next steps"
-                steps={log.data.recipientNextSteps}
-              />
-
-              <p className="text-bold font-sans-3xs base-dark">
-                Date of entry:
-                {' '}
-                {moment(log.createdAt).format('MMM Do, YYYY')}
-              </p>
-            </Container>
-
-          </>
-        )}
-    </div>
-=======
     <>
       <Helmet>
         <title>Communication Entry</title>
@@ -194,7 +127,6 @@
         </Container>
       </div>
     </>
->>>>>>> 2085b697
   );
 }
 
