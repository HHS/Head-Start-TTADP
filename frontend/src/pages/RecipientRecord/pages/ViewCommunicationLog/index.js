import React, { useEffect, useState, useContext } from 'react';
import moment from 'moment';
import PropTypes from 'prop-types';
import { Helmet } from 'react-helmet';
<<<<<<< HEAD
import { Alert } from '@trussworks/react-uswds';
import { Link, useParams } from 'react-router-dom';
=======
import ReactRouterPropTypes from 'react-router-prop-types';
import { Link } from 'react-router-dom';
>>>>>>> 355e692e
import Container from '../../../../components/Container';
import AppLoadingContext from '../../../../AppLoadingContext';
import { getCommunicationLogById } from '../../../../fetchers/communicationLog';
import ReadOnlyField from '../../../../components/ReadOnlyField';
import BackLink from '../../../../components/BackLink';
import UserContext from '../../../../UserContext';
import DisplayNextSteps from './components/DisplayNextSteps';
import LogLine from './components/LogLine';
import SomethingWentWrongContext from '../../../../SomethingWentWrongContext';

export default function ViewCommunicationLog({ recipientName }) {
  const {
    recipientId,
    regionId,
    communicationLogId,
  } = useParams();

  const { user } = useContext(UserContext);
  const { setErrorResponseCode } = useContext(SomethingWentWrongContext);
  const { setIsAppLoading } = useContext(AppLoadingContext);
  const [log, setLog] = useState();

  const isAuthor = log && log.author && log.author.id === user.id;

  useEffect(() => {
    async function fetchLog() {
      try {
        setIsAppLoading(true);
        const response = await getCommunicationLogById(regionId, communicationLogId);
        setLog(response);
      } catch (err) {
        setErrorResponseCode(err.status);
      } finally {
        setIsAppLoading(false);
      }
    }

    if (!log) {
      fetchLog();
    }
  }, [communicationLogId, log, regionId, setIsAppLoading, setErrorResponseCode]);

  if (!log) {
    return null;
  }

  return (
    <>
      <Helmet>
        <title>Communication Entry</title>
      </Helmet>
      <div className="padding-y-3">
        <BackLink to={`/recipient-tta-records/${recipientId}/region/${regionId}/communication`}>
          Back to communication log
        </BackLink>
        <h1 className="landing">{recipientName}</h1>
        <LogLine
          authorName={log.author.name}
          communicationDate={log.data.communicationDate}
          duration={log.data.duration}
          method={log.data.method}
        />
        <Container paddingX={4} paddingY={2} className="maxw-tablet-lg" positionRelative>
          {isAuthor && (
          <Link
            className="position-absolute top-0 right-0 margin-top-4 margin-right-4"
            to={`/recipient-tta-records/${log.recipientId}/region/${regionId}/communication/${log.id}/log`}
          >
            Edit
          </Link>
          )}
          <ReadOnlyField
            label="Purpose"
          >
            {log.data.purpose}
          </ReadOnlyField>
          <ReadOnlyField
            label="Notes"
          >
            {log.data.notes}
          </ReadOnlyField>
          <ReadOnlyField
            label="Result"
          >
            {log.data.result}
          </ReadOnlyField>
          <p className="usa-prose margin-bottom-0 text-bold">Supporting attachments</p>
          {log.files.map((file) => (
            <p className="usa-prose margin-top-0 margin-bottom-0">
              <a href={file.url.url}>
                {file.originalFileName}
              </a>
            </p>
          ))}

          <DisplayNextSteps
            title="Specialist's next steps"
            steps={log.data.specialistNextSteps}
          />

          <DisplayNextSteps
            title="Recipient's next steps"
            steps={log.data.recipientNextSteps}
          />

          <p className="text-bold font-sans-3xs base-dark">
            Date of entry:
            {' '}
            {moment(log.createdAt).format('MMM Do, YYYY')}
          </p>
        </Container>
      </div>
    </>
  );
}

ViewCommunicationLog.propTypes = {
  recipientName: PropTypes.string.isRequired,
};<|MERGE_RESOLUTION|>--- conflicted
+++ resolved
@@ -2,13 +2,7 @@
 import moment from 'moment';
 import PropTypes from 'prop-types';
 import { Helmet } from 'react-helmet';
-<<<<<<< HEAD
-import { Alert } from '@trussworks/react-uswds';
 import { Link, useParams } from 'react-router-dom';
-=======
-import ReactRouterPropTypes from 'react-router-prop-types';
-import { Link } from 'react-router-dom';
->>>>>>> 355e692e
 import Container from '../../../../components/Container';
 import AppLoadingContext from '../../../../AppLoadingContext';
 import { getCommunicationLogById } from '../../../../fetchers/communicationLog';
