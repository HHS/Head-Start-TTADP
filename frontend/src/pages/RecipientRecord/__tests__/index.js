--- conflicted
+++ resolved
@@ -145,7 +145,6 @@
     fetchMock.get('/api/widgets/goalStatusGraph?region.in[]=45&recipientId.ctn[]=1', 200);
     fetchMock.get('/api/recipient/1/region/45/goals?sortBy=goalStatus&sortDir=asc&offset=0&limit=5', []);
     fetchMock.get('/api/recipient/1/region/45/goals?sortBy=goalStatus&sortDir=asc&offset=0&limit=10', []);
-<<<<<<< HEAD
     fetchMock.get('/api/recipient/1/region/45/merge-permissions', { canMergeGoalsForRecipient: false });
     fetchMock.get('/api/monitoring/class/1/region/45/grant/RECIPIENT_NUMBER',
       {
@@ -163,8 +162,6 @@
       {
         received: '05/01/2023', ES: 6, CO: 0, IS: 0,
       });
-=======
->>>>>>> 4c69f5aa
   });
   afterEach(() => {
     fetchMock.restore();
