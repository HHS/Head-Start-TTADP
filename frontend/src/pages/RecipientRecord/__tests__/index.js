import '@testing-library/jest-dom';
import React from 'react';
import { render, screen, waitFor } from '@testing-library/react';
import userEvent from '@testing-library/user-event';
import { act } from 'react-dom/test-utils';
import fetchMock from 'fetch-mock';
import { Router } from 'react-router';
import { createMemoryHistory } from 'history';
import RecipientRecord from '../index';
import { formatDateRange } from '../../../components/DateRangeSelect';
import UserContext from '../../../UserContext';
import { SCOPE_IDS } from '../../../Constants';

const { ADMIN } = SCOPE_IDS;
const yearToDate = formatDateRange({ yearToDate: true, forDateTime: true });
const memoryHistory = createMemoryHistory();

describe('recipient record page', () => {
  const user = {
    id: 2,
    permissions: [
      {
        scopeId: ADMIN,
      },
      {
        regionId: 45,
        userId: 2,
        scopeId: 1,
      },
      {
        regionId: 45,
        userId: 2,
        scopeId: 2,
      },
      {
        regionId: 45,
        userId: 2,
        scopeId: 3,
      },
    ],
  };

  const theMightyRecipient = {
    name: 'the Mighty Recipient',
    grants: [
      {
        name: 'Grant Name 1',
        number: 'RECIPIENT_NUMBER',
        status: 'Active',
        startDate: null,
        endDate: null,
        id: 10,
        regionId: 45,
        programSpecialistName: 'The Mighty Program Specialist',
        recipientId: 9,
      },
    ],
  };

  function renderRecipientRecord(history = memoryHistory) {
    const match = {
      path: '',
      url: '',
      params: {
        recipientId: '1',
        regionId: '45',
      },
    };

    render(
      <Router history={history}>
<<<<<<< HEAD
        <RecipientRecord user={user} match={match} />
=======
        <UserContext.Provider value={{ user }}>
          <RecipientRecord user={user} match={match} />
        </UserContext.Provider>
>>>>>>> 0ba80c2d
      </Router>,
    );
  }

  const overview = {
    duration: '',
    deliveryMethod: '',
    numberOfParticipants: '',
    inPerson: '',
    sumDuration: '',
    numParticipants: '',
    numReports: '',
    numGrants: '',
  };

  beforeEach(() => {
    fetchMock.get('/api/user', user);
    fetchMock.get('/api/widgets/overview', overview);
    fetchMock.get('/api/widgets/overview?region.in[]=45&recipientId.in[]=1', overview);
    fetchMock.get(`/api/widgets/overview?startDate.win=${yearToDate}&region.in[]=45&recipientId.in[]=1`, overview);
    fetchMock.get('/api/activity-reports?sortBy=updatedAt&sortDir=desc&offset=0&limit=10', { count: 0, rows: [] });
    fetchMock.get(`/api/activity-reports?sortBy=updatedAt&sortDir=desc&offset=0&limit=10&startDate.win=${yearToDate}&region.in[]=45&recipientId.in[]=1`, { count: 0, rows: [] });
    fetchMock.get('/api/activity-reports?sortBy=updatedAt&sortDir=desc&offset=0&limit=10&region.in[]=45&recipientId.in[]=1', { count: 0, rows: [] });
    fetchMock.get(`/api/activity-reports?sortBy=updatedAt&sortDir=desc&offset=0&limit=10&startDate.win=${yearToDate}`, { count: 0, rows: [] });
    fetchMock.get('/api/widgets/frequencyGraph', 200);
    fetchMock.get(`/api/widgets/frequencyGraph?startDate.win=${yearToDate}&region.in[]=45&recipientId.in[]=1`, 200);
    fetchMock.get('/api/widgets/frequencyGraph?region.in[]=45&recipientId.in[]=1', 200);
    fetchMock.get(`/api/widgets/frequencyGraph?startDate.win=${yearToDate}`, 200);
    fetchMock.get('/api/widgets/targetPopulationTable?region.in[]=45&recipientId.in[]=1', 200);
    fetchMock.get(`/api/widgets/targetPopulationTable?startDate.win=${yearToDate}&region.in[]=45&recipientId.in[]=1`, 200);
  });
  afterEach(() => {
    fetchMock.restore();
  });

  it('shows the recipient name', async () => {
    fetchMock.get('/api/recipient/1?region.in[]=45', theMightyRecipient);
    act(() => renderRecipientRecord());

    const recipientName = await screen.findByRole('heading', { level: 1 });
    expect(recipientName.textContent).toEqual('the Mighty Recipient - Region 45');
  });

  it('renders the navigation', async () => {
    fetchMock.get('/api/recipient/1?region.in[]=45', theMightyRecipient);
    act(() => renderRecipientRecord());

    const backToSearch = await screen.findByRole('link', { name: /back to search/i });
    const ttaHistory = await screen.findByRole('link', { name: /tta history/i });
    expect(backToSearch).toBeVisible();
    expect(ttaHistory).toBeVisible();
  });

  it('handles recipient not found', async () => {
    fetchMock.get('/api/recipient/1?region.in[]=45', 404);
    act(() => renderRecipientRecord());
    const error = await screen.findByText('Recipient record not found');
    expect(error).toBeInTheDocument();
  });

  it('handles fetch error', async () => {
    fetchMock.get('/api/recipient/1?region.in[]=45', 500);
    act(() => renderRecipientRecord());
    const error = await screen.findByText('There was an error fetching recipient data');
    expect(error).toBeInTheDocument();
  });

  it('navigates to the profile page', async () => {
    fetchMock.get('/api/recipient/1?region.in[]=45', theMightyRecipient);
    memoryHistory.push('/recipient-tta-records/1/region/45/profile');
<<<<<<< HEAD
    act(() => renderRecipientRecord(memoryHistory));
=======
    act(() => renderRecipientRecord());
>>>>>>> 0ba80c2d
    const heading = await screen.findByRole('heading', { name: /recipient summary/i });
    expect(heading).toBeInTheDocument();
  });

  it('navigates to the tta history page', async () => {
    fetchMock.get('/api/recipient/1?region.in[]=45', theMightyRecipient);
    memoryHistory.push('/recipient-tta-records/1/region/45/tta-history');
<<<<<<< HEAD
    act(() => renderRecipientRecord(memoryHistory));
=======
    act(() => renderRecipientRecord());
>>>>>>> 0ba80c2d
    await waitFor(() => {
      const ar = screen.getByText(/the total number of approved activity reports\. click to visually reveal this information/i);
      expect(ar).toBeInTheDocument();
    });

    const remove = screen.getByRole('button', {
      name: /this button removes the filter: date range is within/i,
    });

    act(() => userEvent.click(remove));
    expect(remove).not.toBeInTheDocument();
  });
});<|MERGE_RESOLUTION|>--- conflicted
+++ resolved
@@ -69,13 +69,9 @@
 
     render(
       <Router history={history}>
-<<<<<<< HEAD
-        <RecipientRecord user={user} match={match} />
-=======
         <UserContext.Provider value={{ user }}>
           <RecipientRecord user={user} match={match} />
         </UserContext.Provider>
->>>>>>> 0ba80c2d
       </Router>,
     );
   }
@@ -146,11 +142,7 @@
   it('navigates to the profile page', async () => {
     fetchMock.get('/api/recipient/1?region.in[]=45', theMightyRecipient);
     memoryHistory.push('/recipient-tta-records/1/region/45/profile');
-<<<<<<< HEAD
-    act(() => renderRecipientRecord(memoryHistory));
-=======
     act(() => renderRecipientRecord());
->>>>>>> 0ba80c2d
     const heading = await screen.findByRole('heading', { name: /recipient summary/i });
     expect(heading).toBeInTheDocument();
   });
@@ -158,11 +150,7 @@
   it('navigates to the tta history page', async () => {
     fetchMock.get('/api/recipient/1?region.in[]=45', theMightyRecipient);
     memoryHistory.push('/recipient-tta-records/1/region/45/tta-history');
-<<<<<<< HEAD
-    act(() => renderRecipientRecord(memoryHistory));
-=======
     act(() => renderRecipientRecord());
->>>>>>> 0ba80c2d
     await waitFor(() => {
       const ar = screen.getByText(/the total number of approved activity reports\. click to visually reveal this information/i);
       expect(ar).toBeInTheDocument();
