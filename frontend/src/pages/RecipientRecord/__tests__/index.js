--- conflicted
+++ resolved
@@ -61,91 +61,34 @@
     ],
   };
 
-<<<<<<< HEAD
-  function renderRecipientRecord(regionId = '45', path = '') {
+  function renderRecipientRecord(regionId = '45', path = '', setErrorResponseCode = jest.fn()) {
     const initialEntries = [`/recipient-tta-records/1/region/${regionId}/${path}`];
     render(
-      <MemoryRouter initialEntries={initialEntries}>
-        <Routes>
-          <Route
-            path="/recipient-tta-records/:recipientId/region/:regionId/*"
-            element={(
-              <UserContext.Provider value={{ user }}>
-                <GrantDataProvider>
-                  <AppLoadingContext.Provider value={
+      <SomethingWentWrongContext.Provider value={{ setErrorResponseCode }}>
+        <MemoryRouter initialEntries={initialEntries}>
+          <Routes>
+            <Route
+              path="/recipient-tta-records/:recipientId/region/:regionId/*"
+              element={(
+                <UserContext.Provider value={{ user }}>
+                  <GrantDataProvider>
+                    <AppLoadingContext.Provider value={
                     {
                       setIsAppLoading: jest.fn(),
                       setAppLoadingText: jest.fn(),
                       isAppLoading: false,
                     }
                   }
-                  >
-                    <RecipientRecord hasAlerts={false} />
-                  </AppLoadingContext.Provider>
-                </GrantDataProvider>
-              </UserContext.Provider>
+                    >
+                      <RecipientRecord hasAlerts={false} />
+                    </AppLoadingContext.Provider>
+                  </GrantDataProvider>
+                </UserContext.Provider>
       )}
-          />
-        </Routes>
-      </MemoryRouter>,
-=======
-  const mockGoal = {
-    name: 'This is a goal name',
-    status: 'In Progress',
-    endDate: '10/08/2021',
-    sources: [],
-    prompts: [],
-    grant: {
-      id: 1,
-      number: '1',
-      programs: [{
-        programType: 'EHS',
-      }],
-      status: 'Active',
-    },
-    objectives: [
-      {
-        id: 1238474,
-        title: 'This is an objective',
-        status: 'Not Started',
-        resources: [],
-        topics: [],
-        activityReports: [],
-        roles: [],
-      },
-    ],
-  };
-
-  function renderRecipientRecord(history = memoryHistory, regionId = '45', setErrorResponseCode = jest.fn()) {
-    const match = {
-      path: '',
-      url: '',
-      params: {
-        recipientId: '1',
-        regionId,
-      },
-    };
-
-    render(
-      <Router history={history}>
-        <SomethingWentWrongContext.Provider value={{ setErrorResponseCode }}>
-          <UserContext.Provider value={{ user }}>
-            <GrantDataProvider>
-              <AppLoadingContext.Provider value={
-            {
-              setIsAppLoading: jest.fn(),
-              setAppLoadingText: jest.fn(),
-              isAppLoading: false,
-            }
-          }
-              >
-                <RecipientRecord match={match} />
-              </AppLoadingContext.Provider>
-            </GrantDataProvider>
-          </UserContext.Provider>
-        </SomethingWentWrongContext.Provider>
-      </Router>,
->>>>>>> 355e692e
+            />
+          </Routes>
+        </MemoryRouter>
+      </SomethingWentWrongContext.Provider>,
     );
   }
 
@@ -223,19 +166,9 @@
     fetchMock.get('/api/recipient/1/region/45/merge-permissions', { canMergeGoalsForRecipient: false });
     fetchMock.get('/api/recipient/1?region.in[]=45', 404);
     const setErrorResponseCode = jest.fn();
-    await act(async () => renderRecipientRecord(memoryHistory, '45', setErrorResponseCode));
+    await act(async () => renderRecipientRecord('45', '', setErrorResponseCode));
     await waitFor(() => {
       expect(setErrorResponseCode).toHaveBeenCalledWith(404);
-    });
-  });
-
-  it('handles fetch error', async () => {
-    fetchMock.get('/api/recipient/1/region/45/merge-permissions', { canMergeGoalsForRecipient: false });
-    fetchMock.get('/api/recipient/1?region.in[]=45', 500);
-    const setErrorResponseCode = jest.fn();
-    act(() => renderRecipientRecord(memoryHistory, '45', setErrorResponseCode));
-    await waitFor(() => {
-      expect(setErrorResponseCode).toHaveBeenCalledWith(500);
     });
   });
 
@@ -273,20 +206,6 @@
     expect(document.querySelector('#recipientGoalsObjectives')).toBeTruthy();
   });
 
-<<<<<<< HEAD
-=======
-  it('navigates to the edit goals page', async () => {
-    fetchMock.get('/api/recipient/1/region/45/merge-permissions', { canMergeGoalsForRecipient: false });
-    fetchMock.get('/api/recipient/1?region.in[]=45', theMightyRecipient);
-    fetchMock.get('/api/goals/12389/recipient/45', mockGoal);
-    fetchMock.get('/api/topic', []);
-    memoryHistory.push('/recipient-tta-records/45/region/1/goals/12389');
-    await act(() => renderRecipientRecord());
-    await waitFor(() => expect(screen.queryByText(/loading.../)).toBeNull());
-    await screen.findByText(/TTA Goals for the Mighty Recipient/i);
-  });
-
->>>>>>> 355e692e
   it('navigates to the print goals page', async () => {
     fetchMock.get('/api/recipient/1/region/45/merge-permissions', { canMergeGoalsForRecipient: false });
     fetchMock.get('/api/recipient/1?region.in[]=45', theMightyRecipient);
@@ -294,21 +213,6 @@
     act(() => renderRecipientRecord('45', 'rttapa/print'));
     await waitFor(() => expect(screen.queryByText(/loading.../)).toBeNull());
     await screen.findByText(/TTA Goals for the Mighty Recipient/i);
-  });
-
-  it('navigates to the communication log page', async () => {
-    fetchMock.get('/api/recipient/1/region/45/merge-permissions', { canMergeGoalsForRecipient: false });
-    fetchMock.get('/api/recipient/1?region.in[]=45', theMightyRecipient);
-    fetchMock.get('/api/communication-logs/region/1/log/1', 404);
-<<<<<<< HEAD
-    act(() => renderRecipientRecord('45', 'communication/1/view'));
-=======
-    memoryHistory.push('/recipient-tta-records/45/region/1/communication/1/view');
-    const setErrorResponseCode = jest.fn();
-    act(() => renderRecipientRecord(memoryHistory, '45', setErrorResponseCode));
->>>>>>> 355e692e
-    await waitFor(() => expect(screen.queryByText(/loading.../)).toBeNull());
-    await waitFor(() => expect(setErrorResponseCode).toHaveBeenCalledWith(404));
   });
 
   it('navigates to the communication log form', async () => {
