--- conflicted
+++ resolved
@@ -158,13 +158,8 @@
       expect(ar).toBeInTheDocument();
     });
 
-<<<<<<< HEAD
     const remove = screen.getByRole('button', {
       name: /this button removes the filter: date started is within/i,
-=======
-    const remove = await screen.findByRole('button', {
-      name: /this button removes the filter: date range is within/i,
->>>>>>> 7430afe8
     });
 
     userEvent.click(remove);
