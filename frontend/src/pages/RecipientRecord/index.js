import React, { useEffect, useState } from 'react';
import PropTypes from 'prop-types';
import ReactRouterPropTypes from 'react-router-prop-types';
import { Helmet } from 'react-helmet';
import { Link } from 'react-router-dom';
import { Switch, Route } from 'react-router';
import { DECIMAL_BASE } from '../../Constants';
import { getRecipient } from '../../fetchers/recipient';
import RecipientTabs from './components/RecipientTabs';
import { HTTPError } from '../../fetchers';
import './index.scss';
import Profile from './pages/Profile';
import TTAHistory from './pages/TTAHistory';
import GoalsObjectives from './pages/GoalsObjectives';
import GoalForm from '../../components/GoalForm';
import PrintGoals from './pages/PrintGoals';
import FilterContext from '../../FilterContext';
import { GOALS_OBJECTIVES_FILTER_KEY } from './pages/constants';
import RTTAPA from './pages/RTTAPA';
import RTTAPAHistory from './pages/RTTAPAHistory';
import FeatureFlag from '../../components/FeatureFlag';

function PageWithHeading({
  children,
  regionId,
  recipientId,
  error,
  recipientNameWithRegion,
  backLink,
  slug,
  hasAlerts,
}) {
<<<<<<< HEAD
  const headerMargin = backLink.props.children ? 'margin-top-0' : 'margin-top-5';
=======
  // This resizes the site nav content's gap to account for the header if there is an alert
  useEffect(() => {
    const appWrapper = document.querySelector('#appWrapper');
    if (hasAlerts && appWrapper) {
      const header = document.querySelector('.smart-hub-header.has-alerts');
      if (header) {
        appWrapper.style.marginTop = `${appWrapper.style.marginTop + header.offsetHeight}px`;
      }
    }
  }, [hasAlerts]);
>>>>>>> b1ae44cb

  return (
    <div>
      <RecipientTabs region={regionId} recipientId={recipientId} backLink={backLink} />
      {
            error ? (
              <div className="usa-alert usa-alert--error" role="alert">
                <div className="usa-alert__body">
                  <p className="usa-alert__text">
                    {error}
                  </p>
                </div>
              </div>
            ) : (
              <>
                <h1 className={`ttahub-recipient-record--heading ${slug} page-heading ${headerMargin} margin-bottom-1 margin-left-2`}>
                  {recipientNameWithRegion}
                </h1>
                {children}
              </>
            )
          }
    </div>
  );
}

PageWithHeading.propTypes = {
  children: PropTypes.node.isRequired,
  regionId: PropTypes.string.isRequired,
  recipientId: PropTypes.string.isRequired,
  error: PropTypes.string,
  recipientNameWithRegion: PropTypes.string.isRequired,
  backLink: PropTypes.node,
  slug: PropTypes.string,
  hasAlerts: PropTypes.bool.isRequired,
};

PageWithHeading.defaultProps = {
  error: '',
  backLink: <Link className="ttahub-recipient-record--tabs_back-to-search margin-top-2 margin-bottom-3 display-inline-block" to="/recipient-tta-records">Back to search</Link>,
  slug: '',
};

export default function RecipientRecord({ match, hasAlerts }) {
  const { recipientId, regionId } = match.params;

  const [loading, setLoading] = useState(true);
  const [recipientData, setRecipientData] = useState({
    'grants.programSpecialistName': '',
    'grants.id': '',
    'grants.startDate': '',
    'grants.endDate': '',
    'grants.number': '',
    'grants.annualFundingMonth': '',
    recipientId,
    regionId,
    recipientName: '',
  });

  const [error, setError] = useState();

  useEffect(() => {
    async function fetchRecipient() {
      try {
        setLoading(true);
        const recipient = await getRecipient(recipientId, regionId);
        if (recipient) {
          setRecipientData({
            ...recipient, recipientId, regionId, recipientName: recipient.name,
          });
        }
      } catch (e) {
        if (e instanceof HTTPError && e.status === 404) {
          setError('Recipient record not found');
        } else {
          setError('There was an error fetching recipient data');
        }
      } finally {
        setLoading(false);
      }
    }

    // if this isn't here, then we refetch each time the URL changes (i.e., going from tab to tab)
    if (recipientData.recipientName) {
      return;
    }

    const id = parseInt(recipientId, DECIMAL_BASE);
    const region = parseInt(regionId, DECIMAL_BASE);
    fetchRecipient(id, region);
  }, [recipientData.recipientName, recipientId, match.params, regionId]);

  const { recipientName } = recipientData;
  const recipientNameWithRegion = `${recipientName} - Region ${regionId}`;

  if (loading) {
    return <div>loading...</div>;
  }

  return (
    <>
      <Helmet>
        <title>
          Recipient Profile -
          {' '}
          {recipientNameWithRegion}
        </title>
      </Helmet>

      <Switch>
        <Route
          path="/recipient-tta-records/:recipientId/region/:regionId/tta-history"
          render={() => (
            <PageWithHeading
              regionId={regionId}
              recipientId={recipientId}
              error={error}
              recipientNameWithRegion={recipientNameWithRegion}
              slug="tta-history"
              hasAlerts={hasAlerts}
            >
              <TTAHistory
                recipientId={recipientId}
                regionId={regionId}
                recipientName={recipientName}
              />
            </PageWithHeading>
          )}
        />
        <Route
          path="/recipient-tta-records/:recipientId/region/:regionId/profile"
          render={() => (
            <PageWithHeading
              regionId={regionId}
              recipientId={recipientId}
              error={error}
              recipientNameWithRegion={recipientNameWithRegion}
              hasAlerts={hasAlerts}
            >
              <Profile
                recipientName={recipientName}
                regionId={regionId}
                recipientSummary={recipientData}
              />
            </PageWithHeading>
          )}
        />
        <Route
          path="/recipient-tta-records/:recipientId/region/:regionId/goals-objectives/print"
          render={({ location }) => (
            <PageWithHeading
              regionId={regionId}
              recipientId={recipientId}
              error={error}
              recipientNameWithRegion={`TTA goals for ${recipientNameWithRegion}`}
              slug="print-goals"
              hasAlerts={hasAlerts}
              backLink={(
                <Link
                  className="ttahub-recipient-record--tabs_back-to-search margin-top-2 margin-bottom-3 display-inline-block"
                  to={`/recipient-tta-records/${recipientId}/region/${regionId}/goals-objectives${window.location.search}`}
                >
                  Back to goals table
                </Link>
              )}
            >
              <FilterContext.Provider value={{ filterKey: GOALS_OBJECTIVES_FILTER_KEY }}>
                <PrintGoals
                  recipientId={recipientId}
                  regionId={regionId}
                  location={location}
                />
              </FilterContext.Provider>

            </PageWithHeading>
          )}
        />
        <Route
          path="/recipient-tta-records/:recipientId/region/:regionId/goals-objectives"
          render={({ location }) => (
            <PageWithHeading
              regionId={regionId}
              recipientId={recipientId}
              error={error}
              recipientNameWithRegion={recipientNameWithRegion}
              hasAlerts={hasAlerts}
            >
              <GoalsObjectives
                location={location}
                recipientId={recipientId}
                regionId={regionId}
                recipient={recipientData}
                recipientName={recipientName}
              />
            </PageWithHeading>
          )}
        />
        <Route
          path="/recipient-tta-records/:recipientId/region/:regionId/goals/new"
          render={() => (
            <>
              <Helmet>
                <title>
                  Create a goal for
                  {' '}
                  {recipientName}
                </title>
              </Helmet>
              <GoalForm
                regionId={regionId}
                recipient={recipientData}
                showRTRnavigation
                isNew
              />
            </>
          )}
        />
        <Route
          path="/recipient-tta-records/:recipientId/region/:regionId/goals"
          render={() => (
            <GoalForm
              regionId={regionId}
              recipient={recipientData}
              showRTRnavigation
            />
          )}
        />
        <Route
          path="/recipient-tta-records/:recipientId/region/:regionId/rttapa/new"
          render={({ location }) => (
            <FeatureFlag renderNotFound flag="rttapa_form">
              <RTTAPA
                regionId={regionId}
                recipientId={recipientId}
                recipientNameWithRegion={recipientNameWithRegion}
                location={location}
              />
            </FeatureFlag>
          )}
        />
        <Route
          path="/recipient-tta-records/:recipientId/region/:regionId/rttapa-history"
          render={() => (
            <FeatureFlag renderNotFound flag="rttapa_form">
              <PageWithHeading
                regionId={regionId}
                recipientId={recipientId}
                error={error}
                recipientNameWithRegion={recipientNameWithRegion}
                backLink={<></>}
                slug="rttapa-history"
              >
                <RTTAPAHistory
                  regionId={regionId}
                  recipientId={recipientId}
                  recipientNameWithRegion={recipientNameWithRegion}
                />
              </PageWithHeading>
            </FeatureFlag>
          )}
        />
        <Route
          render={() => (
            <PageWithHeading
              regionId={regionId}
              recipientId={recipientId}
              error={error}
              recipientNameWithRegion={recipientNameWithRegion}
              hasAlerts={hasAlerts}
            >
              <Profile
                recipientName={recipientName}
                regionId={regionId}
                recipientSummary={recipientData}
              />
            </PageWithHeading>
          )}
        />
      </Switch>
    </>
  );
}

RecipientRecord.propTypes = {
  hasAlerts: PropTypes.bool.isRequired,
  match: ReactRouterPropTypes.match.isRequired,
};<|MERGE_RESOLUTION|>--- conflicted
+++ resolved
@@ -30,9 +30,8 @@
   slug,
   hasAlerts,
 }) {
-<<<<<<< HEAD
   const headerMargin = backLink.props.children ? 'margin-top-0' : 'margin-top-5';
-=======
+
   // This resizes the site nav content's gap to account for the header if there is an alert
   useEffect(() => {
     const appWrapper = document.querySelector('#appWrapper');
@@ -43,7 +42,6 @@
       }
     }
   }, [hasAlerts]);
->>>>>>> b1ae44cb
 
   return (
     <div>
