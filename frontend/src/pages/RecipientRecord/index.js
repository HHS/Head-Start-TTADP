--- conflicted
+++ resolved
@@ -186,22 +186,12 @@
                 </Link>
               )}
             >
-<<<<<<< HEAD
-              <FeatureFlag flag="recipient_goals_objectives" renderNotFound>
-                <PrintGoals
-                  recipientId={recipientId}
-                  regionId={regionId}
-                  location={location}
-                />
-              </FeatureFlag>
-=======
               <PrintGoals
                 recipientId={recipientId}
                 regionId={regionId}
                 location={location}
               />
 
->>>>>>> e2dfae09
             </PageWithHeading>
           )}
         />
