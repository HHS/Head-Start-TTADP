--- conflicted
+++ resolved
@@ -13,11 +13,8 @@
 import RegionPermissionModal from '../../components/RegionPermissionModal';
 import FilterPanel from '../../components/filter/FilterPanel';
 import GoalsPercentage from '../../widgets/RegionalGoalDashboard/GoalsPercentage';
-<<<<<<< HEAD
 import GoalStatusGraph from '../../widgets/GoalStatusGraph';
-=======
 import TotalHrsAndRecipientGraphWidget from '../../widgets/TotalHrsAndRecipientGraph';
->>>>>>> 3811d9aa
 
 const defaultDate = formatDateRange({
   lastThirtyDays: true,
@@ -140,13 +137,11 @@
         />
       </GridContainer>
       <Grid row>
-<<<<<<< HEAD
-        <Grid desktop={{ col: 6 }} tablet={{ col: 12 }} className="margin-top-2">
+        <Grid desktop={{ col: 4 }} tablet={{ col: 12 }} className="margin-top-2">
           <GoalStatusGraph filters={filtersToApply} />
-=======
+        </Grid>
         <Grid desktop={{ col: 8 }} tabletLg={{ col: 12 }}>
           <TotalHrsAndRecipientGraphWidget hideYAxis filters={filtersToApply} />
->>>>>>> 3811d9aa
         </Grid>
       </Grid>
     </div>
