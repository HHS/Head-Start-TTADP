--- conflicted
+++ resolved
@@ -10,11 +10,8 @@
 import Redis from './Redis';
 import NationalCenters from './NationalCenters';
 import Email from './Email';
-<<<<<<< HEAD
 import Goals from './Goals';
-=======
 import TrainingReports from './TrainingReports';
->>>>>>> 9b99f802
 
 function Admin() {
   return (
@@ -46,16 +43,14 @@
         <NavLink activeClassName="usa-button--active" className="usa-button" to="/admin/email">
           Email
         </NavLink>
-<<<<<<< HEAD
         <NavLink activeClassName="usa-button--active" className="usa-button" to="/admin/diag">
           Diag
         </NavLink>
         <NavLink activeClassName="usa-button--active" className="usa-button" to="/admin/redis">
           Redis info
-=======
+        </NavLink>
         <NavLink activeClassName="usa-button--active" className="usa-button" to="/admin/training-reports">
           Training Reports
->>>>>>> 9b99f802
         </NavLink>
       </div>
       <Switch>
@@ -92,13 +87,12 @@
           render={({ match }) => <Email match={match} />}
         />
         <Route
-<<<<<<< HEAD
           path="/admin/goals/"
           render={() => <Goals />}
-=======
+        />
+        <Route
           path="/admin/training-reports/"
           render={({ match }) => <TrainingReports match={match} />}
->>>>>>> 9b99f802
         />
       </Switch>
     </>
