--- conflicted
+++ resolved
@@ -104,26 +104,6 @@
   };
 
   return (
-<<<<<<< HEAD
-    <Container>
-      <h1 className="text-center">User Administration</h1>
-      <Grid row gap>
-        <Grid col={4}>
-          <Label htmlFor="input-filter-users">Filter Users</Label>
-          <TextInput value={userSearch} onChange={onUserSearchChange} id="input-filter-users" name="input-filter-users" type="text" />
-          <div className="overflow-y-scroll maxh-tablet-lg margin-top-3">
-            <SideNav items={renderUserNav(filteredUsers)} />
-          </div>
-        </Grid>
-        <Grid col={8}>
-          {error
-          && (
-          <Alert type="error" role="alert">
-            {error}
-          </Alert>
-          )}
-          {!selectedUser
-=======
     <>
       <Helmet>
         <title>User Administration</title>
@@ -132,7 +112,6 @@
         <h1 className="text-center">User Administration</h1>
         <Grid row gap>
           <Grid col={4}>
-            <Button className="width-full" onClick={() => { history.push('/admin/new'); }}>Create New User</Button>
             <Label htmlFor="input-filter-users">Filter Users</Label>
             <TextInput value={userSearch} onChange={onUserSearchChange} id="input-filter-users" name="input-filter-users" type="text" />
             <div className="overflow-y-scroll maxh-tablet-lg margin-top-3">
@@ -140,18 +119,19 @@
             </div>
           </Grid>
           <Grid col={8}>
-            {!user
->>>>>>> 3339828d
+            {error
+          && (
+          <Alert type="error" role="alert">
+            {error}
+          </Alert>
+          )}
+            {!selectedUser
           && (
             <p className="margin-top-3 text-bold">
               Select a user...
             </p>
           )}
-<<<<<<< HEAD
-          {selectedUser
-=======
-            {user
->>>>>>> 3339828d
+            {selectedUser
           && (
             <UserSection onSave={onSave} user={selectedUser} />
           )}
