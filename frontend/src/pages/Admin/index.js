--- conflicted
+++ resolved
@@ -102,15 +102,11 @@
           path="courses"
           element={<Courses />}
         />
-<<<<<<< HEAD
-      </Routes>
-=======
         <Route
           path="/admin/course/:courseId"
           render={({ match }) => <CourseEdit match={match} />}
         />
-      </Switch>
->>>>>>> b8ac604b
+      </Routes>
     </>
   );
 }
