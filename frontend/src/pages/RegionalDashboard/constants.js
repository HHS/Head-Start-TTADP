/* eslint-disable import/prefer-default-export */
import {
  regionFilter,
  startDateFilter,
  endDateFilter,
  grantNumberFilter,
  programSpecialistFilter,
  programTypeFilter,
  reasonsFilter,
  recipientFilter,
  reportIdFilter,
  specialistRoleFilter,
  stateCodeFilter,
  targetPopulationsFilter,
  singleOrMultiRecipientsFilter,
  topicsFilter,
  participantsFilter,
  myReportsFilter,
  ttaTypeFilter,
  reportTextFilter,
  deliveryMethodFilter,
  resourceAttachmentFilter,
  resourceUrlFilter,
} from '../../components/filter/activityReportFilters';

import { groupsFilter } from '../../components/filter/grantFilters';

const DASHBOARD_FILTER_CONFIG = [
  startDateFilter,
  endDateFilter,
  deliveryMethodFilter,
  grantNumberFilter,
  groupsFilter,
  myReportsFilter,
  participantsFilter,
  programSpecialistFilter,
  programTypeFilter,
  reasonsFilter,
  recipientFilter,
  regionFilter,
  reportIdFilter,
  reportTextFilter,
<<<<<<< HEAD
  resourceAttachmentFilter,
  resourceUrlFilter,
=======
  singleOrMultiRecipientsFilter,
>>>>>>> 0944033e
  specialistRoleFilter,
  stateCodeFilter,
  targetPopulationsFilter,
  topicsFilter,
  ttaTypeFilter,
];

// sort by display prop
DASHBOARD_FILTER_CONFIG.sort((a, b) => a.display.localeCompare(b.display));

export { DASHBOARD_FILTER_CONFIG };<|MERGE_RESOLUTION|>--- conflicted
+++ resolved
@@ -40,12 +40,9 @@
   regionFilter,
   reportIdFilter,
   reportTextFilter,
-<<<<<<< HEAD
   resourceAttachmentFilter,
   resourceUrlFilter,
-=======
   singleOrMultiRecipientsFilter,
->>>>>>> 0944033e
   specialistRoleFilter,
   stateCodeFilter,
   targetPopulationsFilter,
