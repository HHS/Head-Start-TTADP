--- conflicted
+++ resolved
@@ -129,14 +129,8 @@
               />
             </Grid>
             <Grid desktop={{ col: 7 }} tabletLg={{ col: 12 }}>
-<<<<<<< HEAD
-              <TotalHrsAndGrantee
+              <TotalHrsAndRecipient
                 filters={filtersToApply}
-=======
-              <TotalHrsAndRecipient
-                filters={filters}
-                dateTime={dateTime}
->>>>>>> f65e1eed
               />
             </Grid>
           </Grid>
