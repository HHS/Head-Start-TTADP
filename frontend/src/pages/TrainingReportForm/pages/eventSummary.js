--- conflicted
+++ resolved
@@ -385,13 +385,9 @@
         </Label>
         <UswdsSelect required id="trainingType" name="trainingType" inputRef={register({ required: 'Select a training type' })}>
           <option>Series</option>
-<<<<<<< HEAD
-        </UswdsSelect>
-=======
           <option>Multi-Day single event</option>
           <option>1 day or less</option>
-        </Dropdown>
->>>>>>> 16335a45
+        </UswdsSelect>
       </div>
 
       <div className="margin-top-2">
