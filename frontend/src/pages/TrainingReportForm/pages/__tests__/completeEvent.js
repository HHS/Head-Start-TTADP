--- conflicted
+++ resolved
@@ -248,11 +248,7 @@
       fetchMock.getOnce(sessionsUrl, []);
 
       act(() => {
-<<<<<<< HEAD
-        render(<RenderCompleteEvent defaultValues={{ id: 1 }} />);
-=======
         render(<RenderCompleteEvent defaultValues={{ id: 1, pageState: defaultPageState }} />);
->>>>>>> 6afaa100
       });
 
       const statusSelect = await screen.findByRole('combobox', { name: /status/i });
