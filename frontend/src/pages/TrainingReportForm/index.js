--- conflicted
+++ resolved
@@ -16,10 +16,6 @@
   LOCAL_STORAGE_ADDITIONAL_DATA_KEY,
   defaultValues,
 } from './constants';
-<<<<<<< HEAD
-import { COMPLETE } from '../../components/Navigator/constants';
-=======
->>>>>>> 6afaa100
 import { getTrainingReportUsers } from '../../fetchers/users';
 import { eventById, updateEvent } from '../../fetchers/event';
 import NetworkContext, { isOnlineMode } from '../../NetworkContext';
