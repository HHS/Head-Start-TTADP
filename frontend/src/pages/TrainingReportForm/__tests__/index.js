import React from 'react';
import moment from 'moment';
import {
  render, screen, act, waitFor,
} from '@testing-library/react';
import userEvent from '@testing-library/user-event';
import fetchMock from 'fetch-mock';
import { Router } from 'react-router';
import { createMemoryHistory } from 'history';
import TrainingReportForm from '../index';
import UserContext from '../../../UserContext';
import AppLoadingContext from '../../../AppLoadingContext';
import { COMPLETE } from '../../../components/Navigator/constants';

describe('TrainingReportForm', () => {
  const history = createMemoryHistory();
  const sessionsUrl = '/api/session-reports/eventId/1234';

  const renderTrainingReportForm = (trainingReportId, currentPage) => render(
    <Router history={history}>
      <AppLoadingContext.Provider value={{ isAppLoading: false, setIsAppLoading: jest.fn() }}>
        <UserContext.Provider value={{ user: { id: 1, permissions: [], name: 'Ted User' } }}>
          <TrainingReportForm match={{
            params: { currentPage, trainingReportId },
            path: currentPage,
            url: currentPage,
          }}
          />
        </UserContext.Provider>
      </AppLoadingContext.Provider>
    </Router>,
  );

  beforeEach(() => {
    jest.clearAllMocks();
    fetchMock.reset();

    // the basic app before stuff
    fetchMock.get('/api/alerts', []);
    fetchMock.get('/api/users/statistics', {});
    fetchMock.get('/api/users/training-report-users?regionId=1', {
      pointOfContact: [],
      collaborators: [],
      creators: [],
    });
  });

  it('renders training report form', async () => {
    fetchMock.get('/api/events/id/1', {
      id: 1,
      name: 'test event',
      regionId: '1',
      reportId: 1,
      collaboratorIds: [],
      ownerId: 1,
      owner: {
        id: 1, name: 'Ted User', email: 'ted.user@computers.always',
      },
    });

    act(() => {
      renderTrainingReportForm('1', 'event-summary');
    });

    expect(screen.getByText(/Training report - Event/i)).toBeInTheDocument();
  });

  it('redirects to event summary', async () => {
    fetchMock.get('/api/events/id/1', {
      id: 1,
      name: 'test event',
      regionId: '1',
      reportId: 1,
      collaboratorIds: [],
      ownerId: 1,
      owner: {
        id: 1, name: 'Ted User', email: 'ted.user@computers.always',
      },
    });

    act(() => {
      renderTrainingReportForm('1', 'event-summary');
    });

    // this test might not seem too effective, but it fails if the component is not
    // wrapped in a Router

    expect(screen.getByText(/Training report - Event/i)).toBeInTheDocument();
  });

  it('renders training report form if pocId is null', async () => {
    fetchMock.get('/api/events/id/1', {
      id: 1,
      name: 'test event',
      regionId: '1',
      reportId: 1,
      collaboratorIds: [],
      pocIds: null,
      ownerId: 1,
      owner: {
        id: 1, name: 'Ted User', email: 'ted.user@computers.always',
      },
    });

    act(() => {
      renderTrainingReportForm('1', 'event-summary');
    });

    expect(screen.getByText(/Training report - Event/i)).toBeInTheDocument();
  });

  it('displays an error when failing to fetch users', async () => {
    fetchMock.reset();
    fetchMock.get('/api/users/training-report-users?regionId=1', 500);
<<<<<<< HEAD

    fetchMock.get('/api/events/id/123', {
=======
    fetchMock.getOnce('/api/events/id/123', {
      id: 123,
>>>>>>> eb210d22
      regionId: '1',
      reportId: 1,
      collaboratorIds: [],
      ownerId: 1,
      owner: {
        id: 1, name: 'Ted User', email: 'ted.user@computers.always',
      },
    });
    act(() => {
      renderTrainingReportForm('123', 'event-summary');
    });

    await waitFor(() => expect(screen.getByText(/Error fetching collaborators and points of contact/i)).toBeInTheDocument());
  });

  it('fetches event report data', async () => {
    fetchMock.get('/api/events/id/123', {
      regionId: '1',
      reportId: 1,
      collaboratorIds: [],
      ownerId: 1,
      owner: {
        id: 1, name: 'Ted User', email: 'ted.user@computers.always',
      },
    });
    renderTrainingReportForm('123', 'event-summary');

    jest.advanceTimersByTime(30000);
    expect(fetchMock.called('/api/events/id/123')).toBe(true);
  });

  it('displays error when event report fails to load', async () => {
    fetchMock.get('/api/events/id/123', 500);
    act(() => {
      renderTrainingReportForm('123', 'event-summary');
    });

    expect(fetchMock.called('/api/events/id/123')).toBe(true);
    expect(await screen.findByText(/error fetching training report/i)).toBeInTheDocument();
  });

  it('displays "no training report id provided" error', async () => {
    fetchMock.get('/api/events/id/123', {
      regionId: '1',
      reportId: 1,
      data: {},
      collaboratorIds: [],
      ownerId: 1,
      owner: {
        id: 1, name: 'Ted User', email: 'ted.user@computers.always',
      },
    });
    act(() => {
      renderTrainingReportForm('', 'event-summary');
    });

    expect(screen.getByText(/no training report id provided/i)).toBeInTheDocument();
  });

  it('tests the on save & continue button', async () => {
<<<<<<< HEAD
    fetchMock.get('/api/events/id/123', {
=======
    fetchMock.getOnce('/api/events/id/123', {
      id: 123,
>>>>>>> eb210d22
      regionId: '1',
      reportId: 1,
      data: {
        eventId: 'R01-PD-1234',
        eventIntendedAudience: 'recipients',
        eventOrganizer: 'Regional PD Event (with National Centers)',
        targetPopulations: ['Infants and Toddlers (ages birth to 3)'],
        reasons: ['School Readiness Goals'],
        startDate: '01/01/2021',
        endDate: '01/01/2021',
      },
      collaboratorIds: [1],
      ownerId: 1,
      pocIds: [1],
      owner: {
        id: 1, name: 'Ted User', email: 'ted.user@computers.always',
      },
    });

    act(() => {
      renderTrainingReportForm('123', 'event-summary');
    });
    expect(fetchMock.called('/api/events/id/123', { method: 'GET' })).toBe(true);

    await screen.findAllByRole('radio', { checked: true });

    const updatedAt = moment();

    fetchMock.put('/api/events/id/123', {
      regionId: '1',
      reportId: 1,
      data: {},
      updatedAt,
      owner: {
        id: 1, name: 'Ted User', email: 'ted.user@computers.always',
      },
    });
    expect(fetchMock.called('/api/events/id/123', { method: 'PUT' })).toBe(false);
    const onSaveAndContinueButton = screen.getByText(/save and continue/i);
    act(() => {
      userEvent.click(onSaveAndContinueButton);
    });

    // check that fetch mock was called with a put request
    await waitFor(() => expect(fetchMock.called('/api/events/id/123', { method: 'PUT' })).toBe(true));
  });

  it('tests the on save draft event', async () => {
    fetchMock.get('/api/events/id/123', {
      regionId: '1',
      reportId: 1,
      data: {},
      ownerId: 1,
      owner: {
        id: 1, name: 'Ted User', email: 'ted.user@computers.always',
      },
    });
    act(() => {
      renderTrainingReportForm('123', 'event-summary');
    });
    expect(fetchMock.called('/api/events/id/123', { method: 'GET' })).toBe(true);

    fetchMock.put('/api/events/id/123', {
      regionId: '1',
      reportId: 1,
      data: {},
      ownerId: 1,
      owner: {
        id: 1, name: 'Ted User', email: 'ted.user@computers.always',
      },
    });
    const onSaveDraftButton = screen.getByText(/save draft/i);
    act(() => {
      userEvent.click(onSaveDraftButton);
    });

    // check that fetch mock was called with a put request
    await waitFor(() => expect(fetchMock.called('/api/events/id/123', { method: 'PUT' })).toBe(true));
  });

  it('shows an error when failing to save', async () => {
    fetchMock.get('/api/events/id/123', {
      regionId: '1',
      reportId: 1,
      data: {},
      ownerId: 1,
      owner: {
        id: 1, name: 'Ted User', email: 'ted.user@computers.always',
      },
    });
    act(() => {
      renderTrainingReportForm('123', 'event-summary');
    });
    expect(fetchMock.called('/api/events/id/123', { method: 'GET' })).toBe(true);

    fetchMock.put('/api/events/id/123', 500);
    const onSaveDraftButton = screen.getByText(/save draft/i);
    act(() => {
      userEvent.click(onSaveDraftButton);
    });

    await waitFor(() => expect(screen.getByText(/There was an error saving the training report. Please try again later./i)).toBeInTheDocument());
  });

  it('updates the page via the side menu', async () => {
    fetchMock.get('/api/events/id/1', {
      id: 1,
      name: 'test event',
      regionId: '1',
      reportId: 1,
      collaboratorIds: [],
      ownerId: 1,
      owner: {
        id: 1, name: 'Ted User', email: 'ted.user@computers.always',
      },
    });

    fetchMock.put('/api/events/id/1', {
      regionId: '1',
      reportId: 1,
      data: {},
      ownerId: 1,
      owner: {
        id: 1, name: 'Ted User', email: 'ted.user@computers.always',
      },
    });

    act(() => {
      renderTrainingReportForm('1', 'event-summary');
    });

    expect(screen.getByText(/Training report - Event/i)).toBeInTheDocument();

    const visionGoal = await screen.findByRole('button', { name: /vision and goal/i });

    act(() => {
      userEvent.click(visionGoal);
    });

    await waitFor(() => expect(fetchMock.called('/api/events/id/1', { method: 'PUT' })).toBe(true));
  });

  it('will update status on submit if the updated status is not complete', async () => {
    fetchMock.get('/api/events/id/1', {
      id: 1,
      name: 'test event',
      regionId: '1',
      reportId: 1,
      collaboratorIds: [],
      ownerId: 1,
      owner: {
        id: 1, name: 'Ted User', email: 'ted.user@computers.always',
      },
      data: {
        eventId: 'R01-PD-1234',
      },
    });

    fetchMock.put('/api/events/id/1', {
      regionId: '1',
      reportId: 1,
      data: {},
      ownerId: 1,
      owner: {
        id: 1, name: 'Ted User', email: 'ted.user@computers.always',
      },
    });

    fetchMock.get(sessionsUrl, [
      { id: 2, eventId: 1, data: { sessionName: 'Toothbrushing vol 2', status: 'Complete' } },
      { id: 3, eventId: 1, data: { sessionName: 'Toothbrushing vol 3', status: 'Complete' } },
    ]);

    act(() => {
      renderTrainingReportForm('1', 'complete-event');
    });

    expect(screen.getByText(/Training report - Event/i)).toBeInTheDocument();

    const statusSelect = await screen.findByRole('combobox', { name: /status/i });
    expect(statusSelect).toHaveValue('In progress');

    const submitButton = await screen.findByRole('button', { name: /submit/i });
    act(() => {
      userEvent.click(submitButton);
    });

    await waitFor(() => expect(screen.getByText('Event must be complete to submit')).toBeInTheDocument());
    await waitFor(() => expect(fetchMock.called('/api/events/id/1', { method: 'PUT' })).toBe(false));
  });

  it('will not complete the form if the form is not complete', async () => {
    fetchMock.get('/api/events/id/1', {
      id: 1,
      name: 'test event',
      regionId: '1',
      reportId: 1,
      collaboratorIds: [],
      ownerId: 1,
      data: {
        eventId: 'R01-PD-1234',
      },
      owner: {
        id: 1, name: 'Ted User', email: 'ted.user@computers.always',
      },
    });

    fetchMock.put('/api/events/id/1', {
      regionId: '1',
      reportId: 1,
      data: {
        eventId: 'R01-PD-1234',
      },
      ownerId: 1,
      owner: {
        id: 1, name: 'Ted User', email: 'ted.user@computers.always',
      },
    });

    fetchMock.get(sessionsUrl, [
      { id: 2, eventId: 1, data: { sessionName: 'Toothbrushing vol 2', status: 'Complete' } },
      { id: 3, eventId: 1, data: { sessionName: 'Toothbrushing vol 3', status: 'Complete' } },
    ]);

    act(() => {
      renderTrainingReportForm('1', 'complete-event');
    });

    expect(screen.getByText(/Training report - Event/i)).toBeInTheDocument();

    const statusSelect = await screen.findByRole('combobox', { name: /status/i });
    act(() => {
      userEvent.selectOptions(statusSelect, 'Complete');
    });
    expect(statusSelect).toHaveValue('Complete');

    const submitButton = await screen.findByRole('button', { name: /submit/i });
    act(() => {
      userEvent.click(submitButton);
    });

    await waitFor(() => expect(fetchMock.called('/api/events/id/1', { method: 'PUT' })).not.toBe(true));
  });

  it('will complete the form if the form is complete', async () => {
    const completedForm = {
      regionId: '1',
      reportId: 1,
      id: 1,
      collaboratorIds: [1, 2, 3],
      ownerId: 1,
      owner: {
        id: 1, name: 'Ted User', email: 'ted.user@computers.always',
      },
      pocIds: [1],
      data: {
        eventId: 'R01-PD-1234',
        eventOrganizer: 'IST TTA/Visit',
        eventIntendedAudience: 'recipients',
        startDate: '01/01/2021',
        endDate: '01/01/2021',
        trainingType: 'Series',
        reasons: ['Reason'],
        targetPopulations: ['Target'],
        status: 'In progress',
        vision: 'asdf',
        goal: 'afdf',
        eventName: 'E-1 Event',
        pageState: {
          1: COMPLETE,
          2: COMPLETE,
        },
      },
    };

    fetchMock.get('/api/events/id/1', completedForm);
    fetchMock.put('/api/events/id/1', completedForm);
    fetchMock.get(sessionsUrl, [
      { id: 2, eventId: 1, data: { sessionName: 'Toothbrushing vol 2', status: 'Complete' } },
      { id: 3, eventId: 1, data: { sessionName: 'Toothbrushing vol 3', status: 'Complete' } },
    ]);

    act(() => {
      renderTrainingReportForm('1', 'complete-event');
    });

    await waitFor(() => expect(fetchMock.called(sessionsUrl, { method: 'GET' })).toBe(true));
    await waitFor(() => expect(fetchMock.called('/api/events/id/1', { method: 'GET' })).toBe(true));
    await waitFor(async () => expect(await screen.findByRole('button', { name: /Event summary complete/i })).toBeInTheDocument());

    const statusSelect = await screen.findByRole('combobox', { name: /status/i });
    act(() => {
      userEvent.selectOptions(statusSelect, 'Complete');
    });
    expect(statusSelect).toHaveValue('Complete');

    const submitButton = await screen.findByRole('button', { name: /submit/i });
    act(() => {
      userEvent.click(submitButton);
    });

    await waitFor(() => expect(fetchMock.called('/api/events/id/1', { method: 'PUT' })).toBe(true));
    const lastBody = JSON.parse(fetchMock.lastOptions().body);
    expect(lastBody.data.status).toEqual('Complete');
  });

  it('shows an error if saving a draft as complete', async () => {
    const completedForm = {
      regionId: '1',
      reportId: 1,
      id: 1,
      collaboratorIds: [1, 2, 3],
      ownerId: 1,
      owner: {
        id: 1, name: 'Ted User', email: 'ted.user@computers.always',
      },
      pocIds: [1],
      data: {
        eventOrganizer: 'IST TTA/Visit',
        eventIntendedAudience: 'recipients',
        startDate: '01/01/2021',
        endDate: '01/01/2021',
        trainingType: 'Series',
        reasons: ['Reason'],
        targetPopulations: ['Target'],
        status: 'In progress',
        vision: 'asdf',
        goal: 'afdf',
        eventId: 'R01-PD-1234',
        eventName: 'E-1 Event',
        pageState: {
          1: COMPLETE,
          2: COMPLETE,
        },
      },
    };

    fetchMock.get('/api/events/id/1', completedForm);
    fetchMock.put('/api/events/id/1', completedForm);
    fetchMock.get(sessionsUrl, [
      { id: 2, eventId: 1, data: { sessionName: 'Toothbrushing vol 2', status: 'Complete' } },
      { id: 3, eventId: 1, data: { sessionName: 'Toothbrushing vol 3', status: 'Complete' } },
    ]);

    act(() => {
      renderTrainingReportForm('1', 'complete-event');
    });

    await waitFor(() => expect(fetchMock.called(sessionsUrl, { method: 'GET' })).toBe(true));
    await waitFor(() => expect(fetchMock.called('/api/events/id/1', { method: 'GET' })).toBe(true));
    await waitFor(async () => expect(await screen.findByRole('button', { name: /Event summary complete/i })).toBeInTheDocument());

    const statusSelect = await screen.findByRole('combobox', { name: /status/i });
    act(() => {
      userEvent.selectOptions(statusSelect, 'Complete');
    });
    expect(statusSelect).toHaveValue('Complete');

    const submitButton = await screen.findByRole('button', { name: /save draft/i });

    act(() => {
      userEvent.click(submitButton);
    });

    await waitFor(() => expect(screen.getByText('To complete event, submit it')).toBeInTheDocument());
    await waitFor(() => expect(fetchMock.called('/api/events/id/1', { method: 'PUT' })).not.toBe(true));
  });

  it('you can suspend a report', async () => {
    const completedForm = {
      regionId: '1',
      reportId: 1,
      id: 1,
      collaboratorIds: [1, 2, 3],
      ownerId: 1,
      owner: {
        id: 1, name: 'Ted User', email: 'ted.user@computers.always',
      },
      pocIds: [1],
      data: {
        eventOrganizer: 'IST TTA/Visit',
        eventIntendedAudience: 'recipients',
        startDate: '01/01/2021',
        endDate: '01/01/2021',
        trainingType: 'Series',
        reasons: ['Reason'],
        targetPopulations: ['Target'],
        status: 'In progress',
        vision: 'asdf',
        goal: 'afdf',
        eventId: 'R01-PD-1234',
        eventName: 'E-1 Event',
        pageState: {
          1: COMPLETE,
          2: COMPLETE,
        },
      },
    };

    fetchMock.get('/api/events/id/1', completedForm);
    fetchMock.put('/api/events/id/1', completedForm);
    fetchMock.get(sessionsUrl, [
      { id: 2, eventId: 1, data: { sessionName: 'Toothbrushing vol 2', status: 'Complete' } },
      { id: 3, eventId: 1, data: { sessionName: 'Toothbrushing vol 3', status: 'Complete' } },
    ]);

    act(() => {
      renderTrainingReportForm('1', 'complete-event');
    });

    await waitFor(() => expect(fetchMock.called(sessionsUrl, { method: 'GET' })).toBe(true));
    await waitFor(() => expect(fetchMock.called('/api/events/id/1', { method: 'GET' })).toBe(true));
    await waitFor(async () => expect(await screen.findByRole('button', { name: /Event summary complete/i })).toBeInTheDocument());

    const statusSelect = await screen.findByRole('combobox', { name: /status/i });
    act(() => {
      userEvent.selectOptions(statusSelect, 'Suspended');
    });
    expect(statusSelect).toHaveValue('Suspended');

    const submitButton = await screen.findByRole('button', { name: /save draft/i });

    act(() => {
      userEvent.click(submitButton);
    });

    await waitFor(() => expect(fetchMock.called('/api/events/id/1', { method: 'PUT' })).toBe(true));
    const lastBody = JSON.parse(fetchMock.lastOptions().body);
    expect(lastBody.data.status).toEqual('Suspended');
  });

  it('handles an error submitting the form', async () => {
    const completedForm = {
      regionId: '1',
      reportId: 1,
      id: 1,
      collaboratorIds: [1, 2, 3],
      ownerId: 1,
      owner: {
        id: 1, name: 'Ted User', email: 'ted.user@computers.always',
      },
      pocIds: [1],
      data: {
        eventId: 'R01-PD-1234',
        eventOrganizer: 'IST TTA/Visit',
        eventIntendedAudience: 'recipients',
        startDate: '01/01/2021',
        endDate: '01/01/2021',
        trainingType: 'Series',
        reasons: ['Reason'],
        targetPopulations: ['Target'],
        status: 'In progress',
        vision: 'asdf',
        goal: 'afdf',
        eventName: 'E-1 Event',
        pageState: {
          1: COMPLETE,
          2: COMPLETE,
        },
      },
    };

    fetchMock.get('/api/events/id/1', completedForm);

    fetchMock.put('/api/events/id/1', 500);
    fetchMock.get(sessionsUrl, [
      { id: 2, eventId: 1, data: { sessionName: 'Toothbrushing vol 2', status: 'Complete' } },
      { id: 3, eventId: 1, data: { sessionName: 'Toothbrushing vol 3', status: 'Complete' } },
    ]);

    act(() => {
      renderTrainingReportForm('1', 'complete-event');
    });

    await waitFor(() => expect(fetchMock.called(sessionsUrl, { method: 'GET' })).toBe(true));
    await waitFor(() => expect(fetchMock.called('/api/events/id/1', { method: 'GET' })).toBe(true));
    await waitFor(async () => expect(await screen.findByRole('button', { name: /Event summary complete/i })).toBeInTheDocument());

    const statusSelect = await screen.findByRole('combobox', { name: /status/i });
    act(() => {
      userEvent.selectOptions(statusSelect, 'Complete');
    });
    expect(statusSelect).toHaveValue('Complete');

    const submitButton = await screen.findByRole('button', { name: /submit/i });
    act(() => {
      userEvent.click(submitButton);
    });

    await waitFor(() => expect(fetchMock.called('/api/events/id/1', { method: 'PUT' })).toBe(true));
    const lastBody = JSON.parse(fetchMock.lastOptions().body);
    expect(lastBody.data.status).toEqual('Complete');
    await waitFor(() => expect(screen.getByText(/There was an error saving the training report/i)).toBeInTheDocument());
  });
});<|MERGE_RESOLUTION|>--- conflicted
+++ resolved
@@ -112,13 +112,8 @@
   it('displays an error when failing to fetch users', async () => {
     fetchMock.reset();
     fetchMock.get('/api/users/training-report-users?regionId=1', 500);
-<<<<<<< HEAD
 
     fetchMock.get('/api/events/id/123', {
-=======
-    fetchMock.getOnce('/api/events/id/123', {
-      id: 123,
->>>>>>> eb210d22
       regionId: '1',
       reportId: 1,
       collaboratorIds: [],
@@ -179,12 +174,7 @@
   });
 
   it('tests the on save & continue button', async () => {
-<<<<<<< HEAD
     fetchMock.get('/api/events/id/123', {
-=======
-    fetchMock.getOnce('/api/events/id/123', {
-      id: 123,
->>>>>>> eb210d22
       regionId: '1',
       reportId: 1,
       data: {
