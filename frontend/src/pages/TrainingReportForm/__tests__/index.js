--- conflicted
+++ resolved
@@ -15,40 +15,25 @@
 describe('TrainingReportForm', () => {
   const sessionsUrl = '/api/session-reports/eventId/1234';
 
-<<<<<<< HEAD
-  const renderTrainingReportForm = (trainingReportId, currentPage = '') => render(
-    <AppLoadingContext.Provider value={{ isAppLoading: false, setIsAppLoading: jest.fn() }}>
-      <UserContext.Provider value={{ user: { id: 1, permissions: [], name: 'Ted User' } }}>
-        <MemoryRouter initialEntries={[`/training-report/${trainingReportId}/${currentPage}`]}>
-          <Routes>
-            <Route
-              path="/training-report/:trainingReportId/:currentPage"
-              element={<TrainingReportForm />}
-            />
-          </Routes>
-        </MemoryRouter>
-      </UserContext.Provider>
-    </AppLoadingContext.Provider>,
-=======
   const renderTrainingReportForm = (
-    trainingReportId, currentPage,
+    trainingReportId,
+    currentPage = '',
     setErrorResponseCode = jest.fn,
   ) => render(
-    <Router history={history}>
-      <AppLoadingContext.Provider value={{ isAppLoading: false, setIsAppLoading: jest.fn() }}>
+    <AppLoadingContext.Provider value={{ isAppLoading: false, setIsAppLoading: jest.fn() }}>
+      <SomethingWentWrong.Provider value={{ setErrorResponseCode }}>
         <UserContext.Provider value={{ user: { id: 1, permissions: [], name: 'Ted User' } }}>
-          <SomethingWentWrong.Provider value={{ setErrorResponseCode }}>
-            <TrainingReportForm match={{
-              params: { currentPage, trainingReportId },
-              path: currentPage,
-              url: currentPage,
-            }}
-            />
-          </SomethingWentWrong.Provider>
+          <MemoryRouter initialEntries={[`/training-report/${trainingReportId}/${currentPage}`]}>
+            <Routes>
+              <Route
+                path="/training-report/:trainingReportId/:currentPage"
+                element={<TrainingReportForm />}
+              />
+            </Routes>
+          </MemoryRouter>
         </UserContext.Provider>
-      </AppLoadingContext.Provider>
-    </Router>,
->>>>>>> 355e692e
+      </SomethingWentWrong.Provider>
+    </AppLoadingContext.Provider>,
   );
 
   beforeEach(() => {
@@ -172,35 +157,6 @@
 
     jest.advanceTimersByTime(30000);
     expect(fetchMock.called('/api/events/id/123')).toBe(true);
-  });
-
-<<<<<<< HEAD
-  it('displays error when event report fails to load', async () => {
-    fetchMock.get('/api/events/id/123', 500);
-    act(() => {
-      renderTrainingReportForm('123', 'event-summary');
-    });
-
-    expect(fetchMock.called('/api/events/id/123')).toBe(true);
-    expect(await screen.findByText(/error fetching training report/i)).toBeInTheDocument();
-=======
-  it('displays "no training report id provided" error', async () => {
-    fetchMock.get('/api/events/id/123', {
-      regionId: '1',
-      reportId: 1,
-      data: {},
-      collaboratorIds: [],
-      ownerId: 1,
-      owner: {
-        id: 1, name: 'Ted User', email: 'ted.user@computers.always',
-      },
-    });
-    act(() => {
-      renderTrainingReportForm('', 'event-summary');
-    });
-
-    expect(screen.getByText(/no training report id provided/i)).toBeInTheDocument();
->>>>>>> 355e692e
   });
 
   it('tests the on save & continue button', async () => {
