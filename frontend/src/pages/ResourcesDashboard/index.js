--- conflicted
+++ resolved
@@ -17,12 +17,8 @@
 import AriaLiveContext from '../../AriaLiveContext';
 import ResourcesDashboardOverview from '../../widgets/ResourcesDashboardOverview';
 import ResourceUse from '../../widgets/ResourceUse';
-<<<<<<< HEAD
 import ResourcesAssociatedWithTopics from '../../widgets/ResourcesAssociatedWithTopics';
-import { expandFilters, filtersToQueryString } from '../../utils';
-=======
 import { expandFilters, filtersToQueryString, formatDateRange } from '../../utils';
->>>>>>> 93cb624f
 import './index.scss';
 import { fetchResourceData } from '../../fetchers/Resources';
 
@@ -59,7 +55,13 @@
 
   const defaultFilters = useMemo(() => {
     if (hasCentralOffice) {
-      return centralOfficeWithAllRegionFilters;
+      return [...centralOfficeWithAllRegionFilters,
+        {
+          id: uuidv4(),
+          topic: 'startDate',
+          condition: 'is within',
+          query: defaultDate,
+        }];
     }
 
     return [
@@ -69,27 +71,18 @@
         condition: 'is',
         query: defaultRegion,
       },
-<<<<<<< HEAD
-    ];
-  }, [defaultRegion, hasCentralOffice, centralOfficeWithAllRegionFilters]);
-
-  const [filters, setFiltersInHook] = useSessionFiltersAndReflectInUrl(
-    FILTER_KEY,
-    defaultFilters,
-=======
       {
         id: uuidv4(),
         topic: 'startDate',
         condition: 'is within',
         query: defaultDate,
-      }]
-      : [...allRegionsFilters, {
-        id: uuidv4(),
-        topic: 'startDate',
-        condition: 'is within',
-        query: defaultDate,
-      }],
->>>>>>> 93cb624f
+      },
+    ];
+  }, [defaultRegion, hasCentralOffice, centralOfficeWithAllRegionFilters]);
+
+  const [filters, setFiltersInHook] = useSessionFiltersAndReflectInUrl(
+    FILTER_KEY,
+    defaultFilters,
   );
 
   const setFilters = useCallback((newFilters) => {
@@ -140,6 +133,7 @@
         const data = await fetchResourceData(
           filterQuery,
         );
+        console.log('Data: ', data);
         setResourcesData(data);
         updateError('');
       } catch (e) {
