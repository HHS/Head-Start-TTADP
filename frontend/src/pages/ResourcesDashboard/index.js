--- conflicted
+++ resolved
@@ -285,9 +285,9 @@
       </h1>
       <Grid row>
         {error && (
-          <Alert className="margin-bottom-2" type="error" role="alert">
-            {error}
-          </Alert>
+        <Alert className="margin-bottom-2" type="error" role="alert">
+          {error}
+        </Alert>
         )}
       </Grid>
       <Grid className="ttahub-resources-dashboard--filters display-flex flex-wrap flex-align-center flex-gap-1 margin-bottom-2">
@@ -299,64 +299,6 @@
           filterConfig={RESOURCES_DASHBOARD_FILTER_CONFIG}
           allUserRegions={regions}
         />
-<<<<<<< HEAD
-        <h1 className="landing">
-          Resource dashboard
-        </h1>
-        <Grid row>
-          {error && (
-            <Alert className="margin-bottom-2" type="error" role="alert">
-              {error}
-            </Alert>
-          )}
-        </Grid>
-        <Grid className="ttahub-resources-dashboard--filters display-flex flex-wrap flex-align-center flex-gap-1 margin-bottom-2">
-          <FilterPanel
-            applyButtonAria="apply filters for resources dashboard"
-            filters={filters}
-            onApplyFilters={onApplyFilters}
-            onRemoveFilter={onRemoveFilter}
-            filterConfig={RESOURCES_DASHBOARD_FILTER_CONFIG}
-            allUserRegions={regions}
-          />
-        </Grid>
-        <ResourcesDashboardOverview
-          data={resourcesData.resourcesDashboardOverview}
-          loading={isLoading}
-          fields={[
-            'Reports with resources',
-            'ECLKC Resources',
-            'Recipients reached',
-            'Participants reached',
-          ]}
-          showTooltips
-        />
-        <ResourceUse
-          data={resourcesData.resourcesUse}
-          loading={isLoading}
-        />
-        <ResourcesAssociatedWithTopics
-          data={resourcesData.topicUse}
-          loading={isLoading}
-          resetPagination={resetPagination}
-          setResetPagination={setResetPagination}
-        />
-        <ReportsTable
-          loading={areReportsLoading}
-          reports={activityReports.rows}
-          sortConfig={activityReportSortConfig}
-          handleDownloadAllReports={handleDownloadAllReports}
-          handleDownloadClick={handleDownloadClick}
-          setSortConfig={setActivityReportSortConfig}
-          offset={activityReportOffset}
-          setOffset={setActivityReportOffset}
-          tableCaption="Activity Reports"
-          exportIdPrefix="activity-reports"
-          reportsCount={activityReports.count}
-          activePage={activePage}
-        />
-      </>
-=======
       </Grid>
       <ResourcesDashboardOverview
         data={resourcesData.resourcesDashboardOverview}
@@ -379,7 +321,21 @@
         resetPagination={resetPagination}
         setResetPagination={setResetPagination}
       />
->>>>>>> 215de196
+      <ReportsTable
+        loading={areReportsLoading}
+        reports={activityReports.rows}
+        sortConfig={activityReportSortConfig}
+        handleDownloadAllReports={handleDownloadAllReports}
+        handleDownloadClick={handleDownloadClick}
+        setSortConfig={setActivityReportSortConfig}
+        offset={activityReportOffset}
+        setOffset={setActivityReportOffset}
+        tableCaption="Activity Reports"
+        exportIdPrefix="activity-reports"
+        reportsCount={activityReports.count}
+        activePage={activePage}
+      />
+
     </div>
   );
 }
