/* eslint-disable max-len */
import '@testing-library/jest-dom';
import React from 'react';
import moment from 'moment';
import join from 'url-join';
import { SCOPE_IDS } from '@ttahub/common';
import { Router } from 'react-router-dom';
import { createMemoryHistory } from 'history';
import {
  act, render, screen, fireEvent, waitFor, within,
} from '@testing-library/react';
import userEvent from '@testing-library/user-event';
import fetchMock from 'fetch-mock';

import ResourcesDashboard from '../index';

import UserContext from '../../../UserContext';
import AriaLiveContext from '../../../AriaLiveContext';
import { formatDateRange } from '../../../utils';

const history = createMemoryHistory();

const defaultDate = formatDateRange({
  forDateTime: true,
  string: `2022/07/01-${moment().format('YYYY/MM/DD')}`,
  withSpaces: false,
});
const defaultDateParam = `startDate.win=${encodeURIComponent(defaultDate)}`;

const resourcesUrl = join('api', 'resources');

const resourcesDefault = {
  resourcesDashboardOverview: {
    report: {
      numResources: '8,135',
      num: '19,914',
      percentResources: '40.85%',
    },
    resource: {
      numEclkc: '1,819',
      num: '2,365',
      percentEclkc: '79.91%',
    },
    recipient: {
      numResources: '248',
    },
    participant: {
      numParticipants: '765',
    },
  },
  resourcesUse: {
    headers: ['Jan-22'],
    resources: [
      {
        heading: 'https://test1.gov',
        isUrl: true,
        data: [
          {
            title: 'Jan-22',
            value: '177',
          },
          {
            title: 'total',
            value: '262',
          },
        ],
      },
    ],
  },
  topicUse: {
    headers: ['Oct-22', 'Nov-22', 'Dec-22'],
    topics: [{
      heading: 'https://official1.gov',
      isUrl: true,
      data: [
        {
          title: 'Oct-22',
          value: '66',
        },
        {
          title: 'Nov-22',
          value: '773',
        },
        {
          title: 'Dec-22',
          value: '88',
        },
        {
          title: 'total',
          value: '99',
        },
      ],
    },
    ],
  },
};

const resourcesRegion1 = {
  resourcesDashboardOverview: {
    report: {
      numResources: '7,135',
      num: '18,914',
      percentResources: '2.65%',
    },
    resource: {
      numEclkc: '819',
      num: '1,365',
      percentEclkc: '1.66%',
    },
    recipient: {
      numResources: '148',
    },
    participant: {
      numParticipants: '665',
    },
  },
  resourcesUse: {
    headers: ['Jan-22'],
    resources: [
      {
        heading: 'https://test2.gov',
        isUrl: true,
        data: [
          {
            title: 'Jan-22',
            value: '18',
          },
          {
            title: 'total',
            value: '21',
          },
        ],
      },
    ],
  },
  topicUse: {
    headers: ['Oct-22', 'Nov-22', 'Dec-22'],
    topics: [{
      heading: 'https://official2.gov',
      isUrl: true,
      data: [
        {
          title: 'Oct-22',
          value: '111',
        },
        {
          title: 'Nov-22',
          value: '222',
        },
        {
          title: 'Dec-22',
          value: '333',
        },
        {
          title: 'total',
          value: '444',
        },
      ],
    },
    ],
  },
};

const resourcesRegion2 = {
  resourcesDashboardOverview: {
    report: {
      numResources: '6,135',
      num: '17,914',
      percentResources: '1.65%',
    },
    resource: {
      numEclkc: '818',
      num: '365',
      percentEclkc: '.66%',
    },
    recipient: {
      numResources: '148',
    },
    participant: {
      numParticipants: '565',
    },
  },
  resourcesUse: {
    headers: ['Jan-22'],
    resources: [
      {
        heading: 'https://test3.gov',
        isUrl: true,
        data: [
          {
            title: 'Jan-22',
            value: '19',
          },
          {
            title: 'total',
            value: '22',
          },
        ],
      },
    ],
  },
  topicUse: {
    headers: ['Oct-22', 'Nov-22', 'Dec-22'],
    topics: [{
      heading: 'https://official3.gov',
      isUrl: true,
      data: [
        {
          title: 'Oct-22',
          value: '333',
        },
        {
          title: 'Nov-22',
          value: '444',
        },
        {
          title: 'Dec-22',
          value: '555',
        },
        {
          title: 'total',
          value: '666',
        },
      ],
    },
    ],
  },
};

const allRegions = 'region.in[]=1&region.in[]=2';
const mockAnnounce = jest.fn();
const regionInParams = 'region.in[]=1';
const regionTwoInParams = 'region.in[]=2';
const reportIdInParams = 'region.in[]=1&region.in[]=2&reportId.ctn[]=123';

describe('Resources Dashboard page', () => {
  afterEach(() => fetchMock.restore());
  const renderResourcesDashboard = (user) => {
    render(
      <UserContext.Provider value={{ user }}>
        <AriaLiveContext.Provider value={{ announce: mockAnnounce }}>
          <Router history={history}>
            <ResourcesDashboard user={user} />
          </Router>
        </AriaLiveContext.Provider>
      </UserContext.Provider>,
    );
  };

  it('renders correctly', async () => {
    // Page Load.
    fetchMock.get(`${resourcesUrl}?${allRegions}&${defaultDateParam}`, resourcesDefault);
    fetchMock.get(`${resourcesUrl}?${allRegions}`, resourcesDefault);

    // Region 1.
    fetchMock.get(`${resourcesUrl}?${regionInParams}`, resourcesRegion1);

    // Region 2.
    fetchMock.get(`${resourcesUrl}?${regionTwoInParams}`, resourcesRegion2);

    // Report ID (non-region).
    fetchMock.get(`${resourcesUrl}?${reportIdInParams}`, resourcesRegion2);

    const user = {
      homeRegionId: 14,
      permissions: [{
        regionId: 1,
        scopeId: SCOPE_IDS.READ_ACTIVITY_REPORTS,
      }, {
        regionId: 2,
        scopeId: SCOPE_IDS.READ_ACTIVITY_REPORTS,
      }],
    };

    renderResourcesDashboard(user);
    expect(await screen.findByText(/resource dashboard/i)).toBeVisible();

    // Overview (initial).
    expect(screen.getByText(/40.85%/i)).toBeInTheDocument();
    expect(screen.getAllByText(/^[ \t]*reports with resources[ \t]*$/i)[0]).toBeInTheDocument();
    expect(screen.getByText(/8,135 of 19,914/i)).toBeInTheDocument();

    expect(screen.getByText(/79.91%/i)).toBeInTheDocument();
    expect(screen.getAllByText(/^[ \t]*eclkc resources[ \t]*$/i)[0]).toBeInTheDocument();
    expect(screen.getByText(/1,819 of 2,365/i)).toBeInTheDocument();

    expect(await screen.findByText(/248/i)).toBeVisible();
    expect(screen.getAllByText(/^[ \t]*recipients reached[ \t]*$/i)[0]).toBeInTheDocument();
    expect(await screen.findByText(/765/i)).toBeVisible();
    expect(screen.getAllByText(/^[ \t]*participants reached[ \t]*$/i)[0]).toBeInTheDocument();

    // Resource Use (initial).
<<<<<<< HEAD
    let resourceUse = document.querySelector('#resourceUse');
    expect(within(resourceUse).getByText(/Jan-22/i)).toBeInTheDocument();
    expect(within(resourceUse).getByText(/test1.gov/i)).toBeInTheDocument();
    expect(within(resourceUse).getByText(/177/i)).toBeInTheDocument();
    expect(within(resourceUse).getByText(/26/i)).toBeInTheDocument();
=======
    expect(screen.getByText(/Jan-22/i)).toBeInTheDocument();
    expect(screen.getByText(/test1.gov/i)).toBeInTheDocument();
    expect(screen.getByText(/177/i)).toBeInTheDocument();
    expect(screen.getByText(/262/i)).toBeInTheDocument();
>>>>>>> 7b62125b

    // Resources Associated Default.
    expect(screen.getByText(/Resources associated with topics on Activity Reports/i)).toBeInTheDocument();
    await waitFor(() => {
      expect(screen.getByText(/Oct-22/i)).toBeInTheDocument();
      expect(screen.getByText(/Nov-22/i)).toBeInTheDocument();
      expect(screen.getByText(/Dec-22/i)).toBeInTheDocument();

      expect(screen.getByRole('link', { name: /https:\/\/official1\.gov/i })).toBeInTheDocument();
      expect(screen.getByRole('cell', { name: /66/i })).toBeInTheDocument();
      expect(screen.getByRole('cell', { name: /773/i })).toBeInTheDocument();
      expect(screen.getByRole('cell', { name: /88/i })).toBeInTheDocument();
      expect(screen.getByRole('cell', { name: /99/i })).toBeInTheDocument();
    });

    // Add region filter.
    let open = await screen.findByRole('button', { name: /open filters for this page/i });
    act(() => userEvent.click(open));

    // Change first filter to Region 1.
    let [lastTopic] = Array.from(document.querySelectorAll('[name="topic"]')).slice(-1);
    act(() => userEvent.selectOptions(lastTopic, 'region'));

    let [lastCondition] = Array.from(document.querySelectorAll('[name="condition"]')).slice(-1);
    act(() => userEvent.selectOptions(lastCondition, 'is'));

    let select = await screen.findByRole('combobox', { name: 'Select region to filter by' });
    act(() => userEvent.selectOptions(select, 'Region 1'));

    // Apply filter menu with Region 1 filter.
    let apply = await screen.findByRole('button', { name: /apply filters for resources dashboard/i });
    act(() => userEvent.click(apply));

    // Verify page render after apply.
    expect(await screen.findByText(/resource dashboard/i)).toBeVisible();

    // Overview (region filter).
    expect(screen.getByText(/2.65%/i)).toBeInTheDocument();
    expect(screen.getAllByText(/^[ \t]*reports with resources[ \t]*$/i)[0]).toBeInTheDocument();
    expect(screen.getByText(/7,135 of 18,914/i)).toBeInTheDocument();

    expect(screen.getByText(/1.66%/i)).toBeInTheDocument();
    expect(screen.getAllByText(/^[ \t]*eclkc resources[ \t]*$/i)[0]).toBeInTheDocument();
    expect(screen.getByText(/819 of 1,365/i)).toBeInTheDocument();

    expect(await screen.findByText(/148/i)).toBeVisible();
    expect(await screen.getAllByText(/^[ \t]*recipients reached[ \t]*$/i)[0]).toBeInTheDocument();
    expect(await screen.findByText(/665/i)).toBeVisible();
    expect(await screen.getAllByText(/^[ \t]*participants reached[ \t]*$/i)[0]).toBeInTheDocument();

    // Reason Use.
    expect(screen.getByText(/Jan-22/i)).toBeInTheDocument();
    expect(screen.getByText(/test2.gov/i)).toBeInTheDocument();

    // Resources Region 1.
    expect(screen.getByText(/Resources associated with topics on Activity Reports/i)).toBeInTheDocument();
    await waitFor(() => {
      expect(screen.getByText(/Oct-22/i)).toBeInTheDocument();
      expect(screen.getByText(/Nov-22/i)).toBeInTheDocument();
      expect(screen.getByText(/Dec-22/i)).toBeInTheDocument();

      expect(screen.getByRole('link', { name: /https:\/\/official2\.gov/i })).toBeInTheDocument();
      expect(screen.getByRole('cell', { name: /111/i })).toBeInTheDocument();
      expect(screen.getByRole('cell', { name: /222/i })).toBeInTheDocument();
      expect(screen.getByRole('cell', { name: /333/i })).toBeInTheDocument();
      expect(screen.getByRole('cell', { name: /444/i })).toBeInTheDocument();
    });

    // Remove filter.
    open = await screen.findByRole('button', { name: /open filters for this page/i });
    act(() => userEvent.click(open));

    const removeBtn = await screen.findByRole('button', { name: /remove region is 1 filter\. click apply filters to make your changes/i });
    act(() => userEvent.click(removeBtn));

    apply = await screen.findByRole('button', { name: /apply filters for resources dashboard/i });
    act(() => userEvent.click(apply));
    expect(await screen.findByText(/resource dashboard/i)).toBeVisible();

    // Overview reverted after remove.
    expect(screen.getByText(/40.85%/i)).toBeInTheDocument();
    expect(screen.getAllByText(/^[ \t]*reports with resources[ \t]*$/i)[0]).toBeInTheDocument();
    expect(screen.getByText(/8,135 of 19,914/i)).toBeInTheDocument();

    expect(screen.getByText(/79.91%/i)).toBeInTheDocument();
    expect(screen.getAllByText(/^[ \t]*eclkc resources[ \t]*$/i)[0]).toBeInTheDocument();
    expect(screen.getByText(/1,819 of 2,365/i)).toBeInTheDocument();

    expect(await screen.findByText(/248/i)).toBeVisible();
    expect(screen.getAllByText(/^[ \t]*recipients reached[ \t]*$/i)[0]).toBeInTheDocument();
    expect(await screen.findByText(/765/i)).toBeVisible();
    expect(screen.getAllByText(/^[ \t]*participants reached[ \t]*$/i)[0]).toBeInTheDocument();

    // Resource Use (initial).
<<<<<<< HEAD
    resourceUse = document.querySelector('#resourceUse');
    expect(within(resourceUse).getByText(/Jan-22/i)).toBeInTheDocument();
    expect(within(resourceUse).getByText(/test1.gov/i)).toBeInTheDocument();
    expect(within(resourceUse).getByText(/177/i)).toBeInTheDocument();
    expect(within(resourceUse).getByText(/26/i)).toBeInTheDocument();
=======
    expect(screen.getByText(/Jan-22/i)).toBeInTheDocument();
    expect(screen.getByText(/test1.gov/i)).toBeInTheDocument();
    expect(screen.getByText(/177/i)).toBeInTheDocument();
    expect(screen.getByText(/262/i)).toBeInTheDocument();
>>>>>>> 7b62125b

    // Resources Associated Default.
    expect(screen.getByText(/Resources associated with topics on Activity Reports/i)).toBeInTheDocument();
    await waitFor(() => {
      expect(screen.getByText(/Oct-22/i)).toBeInTheDocument();
      expect(screen.getByText(/Nov-22/i)).toBeInTheDocument();
      expect(screen.getByText(/Dec-22/i)).toBeInTheDocument();

      expect(screen.getByRole('link', { name: /https:\/\/official1\.gov/i })).toBeInTheDocument();
      expect(screen.getByRole('cell', { name: /66/i })).toBeInTheDocument();
      expect(screen.getByRole('cell', { name: /773/i })).toBeInTheDocument();
      expect(screen.getByRole('cell', { name: /88/i })).toBeInTheDocument();
      expect(screen.getByRole('cell', { name: /99/i })).toBeInTheDocument();
    });

    // Add region filter test pill remove.
    open = await screen.findByRole('button', { name: /open filters for this page/i });
    act(() => userEvent.click(open));

    [lastTopic] = Array.from(document.querySelectorAll('[name="topic"]')).slice(-1);
    act(() => userEvent.selectOptions(lastTopic, 'region'));

    [lastCondition] = Array.from(document.querySelectorAll('[name="condition"]')).slice(-1);
    act(() => userEvent.selectOptions(lastCondition, 'is'));

    select = await screen.findByRole('combobox', { name: 'Select region to filter by' });
    act(() => userEvent.selectOptions(select, 'Region 2'));

    apply = await screen.findByRole('button', { name: /apply filters for resources dashboard/i });
    act(() => userEvent.click(apply));
    expect(await screen.findByText(/resource dashboard/i)).toBeVisible();

    expect(screen.getByText(/1.65%/i)).toBeInTheDocument();
    expect(screen.getAllByText(/^[ \t]*reports with resources[ \t]*$/i)[0]).toBeInTheDocument();
    expect(screen.getByText(/6,135 of 17,914/i)).toBeInTheDocument();

    expect(screen.getByText(/.66%/i)).toBeInTheDocument();
    expect(screen.getAllByText(/^[ \t]*eclkc resources[ \t]*$/i)[0]).toBeInTheDocument();
    expect(screen.getByText(/818 of 365/i)).toBeInTheDocument();

    expect(await screen.findByText(/148/i)).toBeVisible();
    expect(await screen.getAllByText(/^[ \t]*recipients reached[ \t]*$/i)[0]).toBeInTheDocument();
    expect(await screen.findByText(/565/i)).toBeVisible();
    expect(await screen.getAllByText(/^[ \t]*participants reached[ \t]*$/i)[0]).toBeInTheDocument();

    // Resource Use.
    expect(screen.getByText(/Jan-22/i)).toBeInTheDocument();
    expect(screen.getByText(/test3.gov/i)).toBeInTheDocument();
    expect(screen.getByText(/19/i)).toBeInTheDocument();

    // Resources Region 2.
    expect(screen.getByText(/Resources associated with topics on Activity Reports/i)).toBeInTheDocument();
    await waitFor(() => {
      expect(screen.getByText(/Oct-22/i)).toBeInTheDocument();
      expect(screen.getByText(/Nov-22/i)).toBeInTheDocument();
      expect(screen.getByText(/Dec-22/i)).toBeInTheDocument();

      expect(screen.getByRole('link', { name: /https:\/\/official3\.gov/i })).toBeInTheDocument();
      expect(screen.getByRole('cell', { name: /333/i })).toBeInTheDocument();
      expect(screen.getByRole('cell', { name: /444/i })).toBeInTheDocument();
      expect(screen.getByRole('cell', { name: /555/i })).toBeInTheDocument();
      expect(screen.getByRole('cell', { name: /666/i })).toBeInTheDocument();
    });

    // Test filter updates from region pill remove.
    let removePill = await screen.findByRole('button', { name: /this button removes the filter: region is 2/i });
    act(() => userEvent.click(removePill));
    expect(await screen.findByText(/resource dashboard/i)).toBeVisible();

    // Overview reverted after remove.
    expect(screen.getByText(/40.85%/i)).toBeInTheDocument();
    expect(screen.getAllByText(/^[ \t]*reports with resources[ \t]*$/i)[0]).toBeInTheDocument();
    expect(screen.getByText(/8,135 of 19,914/i)).toBeInTheDocument();

    expect(screen.getByText(/79.91%/i)).toBeInTheDocument();
    expect(screen.getAllByText(/^[ \t]*eclkc resources[ \t]*$/i)[0]).toBeInTheDocument();
    expect(screen.getByText(/1,819 of 2,365/i)).toBeInTheDocument();

    expect(await screen.findByText(/248/i)).toBeVisible();
    expect(screen.getAllByText(/^[ \t]*recipients reached[ \t]*$/i)[0]).toBeInTheDocument();
    expect(await screen.findByText(/765/i)).toBeVisible();
    expect(screen.getAllByText(/^[ \t]*participants reached[ \t]*$/i)[0]).toBeInTheDocument();

    // Resource Use (initial).
<<<<<<< HEAD
    resourceUse = document.querySelector('#resourceUse');
    expect(within(resourceUse).getByText(/Jan-22/i)).toBeInTheDocument();
    expect(within(resourceUse).getByText(/test1.gov/i)).toBeInTheDocument();
    expect(within(resourceUse).getByText(/177/i)).toBeInTheDocument();
    expect(within(resourceUse).getByText(/26/i)).toBeInTheDocument();
=======
    expect(screen.getByText(/Jan-22/i)).toBeInTheDocument();
    expect(screen.getByText(/test1.gov/i)).toBeInTheDocument();
    expect(screen.getByText(/177/i)).toBeInTheDocument();
    expect(screen.getByText(/262/i)).toBeInTheDocument();
>>>>>>> 7b62125b

    // Add non-region filter.
    open = await screen.findByRole('button', { name: /open filters for this page/i });
    act(() => userEvent.click(open));

    [lastTopic] = Array.from(document.querySelectorAll('[name="topic"]')).slice(-1);
    act(() => userEvent.selectOptions(lastTopic, 'Report ID'));

    [lastCondition] = Array.from(document.querySelectorAll('[name="condition"]')).slice(-1);
    act(() => userEvent.selectOptions(lastCondition, 'contains'));

    const reportIdText = await screen.findByRole('textbox', { name: /enter a report id/i });
    act(() => fireEvent.change(reportIdText, { target: { value: '123' } }));

    apply = await screen.findByRole('button', { name: /apply filters for resources dashboard/i });
    act(() => userEvent.click(apply));
    expect(await screen.findByText(/resource dashboard/i)).toBeVisible();

    expect(screen.getByText(/1.65%/i)).toBeInTheDocument();
    expect(screen.getAllByText(/^[ \t]*reports with resources[ \t]*$/i)[0]).toBeInTheDocument();
    expect(screen.getByText(/6,135 of 17,914/i)).toBeInTheDocument();

    expect(screen.getByText(/.66%/i)).toBeInTheDocument();
    expect(screen.getAllByText(/^[ \t]*eclkc resources[ \t]*$/i)[0]).toBeInTheDocument();
    expect(screen.getByText(/818 of 365/i)).toBeInTheDocument();

    expect(await screen.findByText(/148/i)).toBeVisible();
    expect(await screen.getAllByText(/^[ \t]*recipients reached[ \t]*$/i)[0]).toBeInTheDocument();
    expect(await screen.findByText(/565/i)).toBeVisible();
    expect(await screen.getAllByText(/^[ \t]*participants reached[ \t]*$/i)[0]).toBeInTheDocument();

    // Resource Use.
    expect(screen.getByText(/Jan-22/i)).toBeInTheDocument();
    expect(screen.getByText(/test3.gov/i)).toBeInTheDocument();
    expect(screen.getByText(/19/i)).toBeInTheDocument();

    // Resources Region 2.
    expect(screen.getByText(/Resources associated with topics on Activity Reports/i)).toBeInTheDocument();
    await waitFor(() => {
      expect(screen.getByText(/Oct-22/i)).toBeInTheDocument();
      expect(screen.getByText(/Nov-22/i)).toBeInTheDocument();
      expect(screen.getByText(/Dec-22/i)).toBeInTheDocument();

      expect(screen.getByRole('link', { name: /https:\/\/official3\.gov/i })).toBeInTheDocument();
      expect(screen.getByRole('cell', { name: /333/i })).toBeInTheDocument();
      expect(screen.getByRole('cell', { name: /444/i })).toBeInTheDocument();
      expect(screen.getByRole('cell', { name: /555/i })).toBeInTheDocument();
      expect(screen.getByRole('cell', { name: /666/i })).toBeInTheDocument();
    });

    // Test remove non-region filter pill.
    removePill = await screen.findByRole('button', { name: /this button removes the filter: report id contains 123/i });
    act(() => userEvent.click(removePill));
    expect(await screen.findByText(/resource dashboard/i)).toBeVisible();

    // Shows initial.
    expect(screen.getByText(/40.85%/i)).toBeInTheDocument();
    expect(screen.getAllByText(/^[ \t]*reports with resources[ \t]*$/i)[0]).toBeInTheDocument();
    expect(screen.getByText(/8,135 of 19,914/i)).toBeInTheDocument();

    expect(screen.getByText(/79.91%/i)).toBeInTheDocument();
    expect(screen.getAllByText(/^[ \t]*eclkc resources[ \t]*$/i)[0]).toBeInTheDocument();
    expect(screen.getByText(/1,819 of 2,365/i)).toBeInTheDocument();

    expect(await screen.findByText(/248/i)).toBeVisible();
    expect(screen.getAllByText(/^[ \t]*recipients reached[ \t]*$/i)[0]).toBeInTheDocument();
    expect(await screen.findByText(/765/i)).toBeVisible();
    expect(screen.getAllByText(/^[ \t]*participants reached[ \t]*$/i)[0]).toBeInTheDocument();

    // Resource Use (initial).
<<<<<<< HEAD
    resourceUse = document.querySelector('#resourceUse');
    expect(within(resourceUse).getByText(/Jan-22/i)).toBeInTheDocument();
    expect(within(resourceUse).getByText(/test1.gov/i)).toBeInTheDocument();
    expect(within(resourceUse).getByText(/177/i)).toBeInTheDocument();
    expect(within(resourceUse).getByText(/26/i)).toBeInTheDocument();
=======
    expect(screen.getByText(/Jan-22/i)).toBeInTheDocument();
    expect(screen.getByText(/test1.gov/i)).toBeInTheDocument();
    expect(screen.getByText(/177/i)).toBeInTheDocument();
    expect(screen.getByText(/262/i)).toBeInTheDocument();
>>>>>>> 7b62125b

    // Resources Associated Default.
    expect(screen.getByText(/Resources associated with topics on Activity Reports/i)).toBeInTheDocument();
    expect(screen.getByText(/Topics/i)).toBeInTheDocument();
    await waitFor(() => {
      expect(screen.getByText(/Oct-22/i)).toBeInTheDocument();
      expect(screen.getByText(/Nov-22/i)).toBeInTheDocument();
      expect(screen.getByText(/Dec-22/i)).toBeInTheDocument();

      expect(screen.getByRole('link', { name: /https:\/\/official1\.gov/i })).toBeInTheDocument();
      expect(screen.getByRole('cell', { name: /66/i })).toBeInTheDocument();
      expect(screen.getByRole('cell', { name: /773/i })).toBeInTheDocument();
      expect(screen.getByRole('cell', { name: /88/i })).toBeInTheDocument();
      expect(screen.getByRole('cell', { name: /99/i })).toBeInTheDocument();
    });
  });

  it('handles errors by displaying an error message', async () => {
    // Page Load.
    fetchMock.get(`${resourcesUrl}?${allRegions}`, 500, { overwriteRoutes: true });

    const user = {
      homeRegionId: 14,
      permissions: [{
        regionId: 1,
        scopeId: SCOPE_IDS.READ_ACTIVITY_REPORTS,
      }, {
        regionId: 2,
        scopeId: SCOPE_IDS.READ_ACTIVITY_REPORTS,
      }],
    };

    renderResourcesDashboard(user);

    const [alert] = await screen.findAllByRole('alert');
    expect(alert).toBeVisible();
    expect(alert.textContent).toBe('Unable to fetch resources');
  });
});<|MERGE_RESOLUTION|>--- conflicted
+++ resolved
@@ -7,7 +7,7 @@
 import { Router } from 'react-router-dom';
 import { createMemoryHistory } from 'history';
 import {
-  act, render, screen, fireEvent, waitFor, within,
+  act, render, screen, fireEvent, waitFor,
 } from '@testing-library/react';
 import userEvent from '@testing-library/user-event';
 import fetchMock from 'fetch-mock';
@@ -290,18 +290,10 @@
     expect(screen.getAllByText(/^[ \t]*participants reached[ \t]*$/i)[0]).toBeInTheDocument();
 
     // Resource Use (initial).
-<<<<<<< HEAD
-    let resourceUse = document.querySelector('#resourceUse');
-    expect(within(resourceUse).getByText(/Jan-22/i)).toBeInTheDocument();
-    expect(within(resourceUse).getByText(/test1.gov/i)).toBeInTheDocument();
-    expect(within(resourceUse).getByText(/177/i)).toBeInTheDocument();
-    expect(within(resourceUse).getByText(/26/i)).toBeInTheDocument();
-=======
     expect(screen.getByText(/Jan-22/i)).toBeInTheDocument();
     expect(screen.getByText(/test1.gov/i)).toBeInTheDocument();
     expect(screen.getByText(/177/i)).toBeInTheDocument();
     expect(screen.getByText(/262/i)).toBeInTheDocument();
->>>>>>> 7b62125b
 
     // Resources Associated Default.
     expect(screen.getByText(/Resources associated with topics on Activity Reports/i)).toBeInTheDocument();
@@ -396,18 +388,10 @@
     expect(screen.getAllByText(/^[ \t]*participants reached[ \t]*$/i)[0]).toBeInTheDocument();
 
     // Resource Use (initial).
-<<<<<<< HEAD
-    resourceUse = document.querySelector('#resourceUse');
-    expect(within(resourceUse).getByText(/Jan-22/i)).toBeInTheDocument();
-    expect(within(resourceUse).getByText(/test1.gov/i)).toBeInTheDocument();
-    expect(within(resourceUse).getByText(/177/i)).toBeInTheDocument();
-    expect(within(resourceUse).getByText(/26/i)).toBeInTheDocument();
-=======
     expect(screen.getByText(/Jan-22/i)).toBeInTheDocument();
     expect(screen.getByText(/test1.gov/i)).toBeInTheDocument();
     expect(screen.getByText(/177/i)).toBeInTheDocument();
     expect(screen.getByText(/262/i)).toBeInTheDocument();
->>>>>>> 7b62125b
 
     // Resources Associated Default.
     expect(screen.getByText(/Resources associated with topics on Activity Reports/i)).toBeInTheDocument();
@@ -492,18 +476,10 @@
     expect(screen.getAllByText(/^[ \t]*participants reached[ \t]*$/i)[0]).toBeInTheDocument();
 
     // Resource Use (initial).
-<<<<<<< HEAD
-    resourceUse = document.querySelector('#resourceUse');
-    expect(within(resourceUse).getByText(/Jan-22/i)).toBeInTheDocument();
-    expect(within(resourceUse).getByText(/test1.gov/i)).toBeInTheDocument();
-    expect(within(resourceUse).getByText(/177/i)).toBeInTheDocument();
-    expect(within(resourceUse).getByText(/26/i)).toBeInTheDocument();
-=======
     expect(screen.getByText(/Jan-22/i)).toBeInTheDocument();
     expect(screen.getByText(/test1.gov/i)).toBeInTheDocument();
     expect(screen.getByText(/177/i)).toBeInTheDocument();
     expect(screen.getByText(/262/i)).toBeInTheDocument();
->>>>>>> 7b62125b
 
     // Add non-region filter.
     open = await screen.findByRole('button', { name: /open filters for this page/i });
@@ -574,18 +550,10 @@
     expect(screen.getAllByText(/^[ \t]*participants reached[ \t]*$/i)[0]).toBeInTheDocument();
 
     // Resource Use (initial).
-<<<<<<< HEAD
-    resourceUse = document.querySelector('#resourceUse');
-    expect(within(resourceUse).getByText(/Jan-22/i)).toBeInTheDocument();
-    expect(within(resourceUse).getByText(/test1.gov/i)).toBeInTheDocument();
-    expect(within(resourceUse).getByText(/177/i)).toBeInTheDocument();
-    expect(within(resourceUse).getByText(/26/i)).toBeInTheDocument();
-=======
     expect(screen.getByText(/Jan-22/i)).toBeInTheDocument();
     expect(screen.getByText(/test1.gov/i)).toBeInTheDocument();
     expect(screen.getByText(/177/i)).toBeInTheDocument();
     expect(screen.getByText(/262/i)).toBeInTheDocument();
->>>>>>> 7b62125b
 
     // Resources Associated Default.
     expect(screen.getByText(/Resources associated with topics on Activity Reports/i)).toBeInTheDocument();
