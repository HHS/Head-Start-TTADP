--- conflicted
+++ resolved
@@ -15,16 +15,10 @@
 });
 
 describe('decodeQueryParam', () => {
-<<<<<<< HEAD
   it('query contains a comma', () => {
     const param = 'a,b,c';
     const query = decodeQueryParam(param);
     expect(query).toStrictEqual(['a', 'b', 'c']);
-=======
-  it('splits on commas', () => {
-    const q = decodeQueryParam('test,test');
-    expect(q).toStrictEqual(['test', 'test']);
->>>>>>> ca5b9483
   });
 });
 
@@ -48,7 +42,6 @@
     expect(str).toBe(`region.in[]=14&startDate.win=${encodeURIComponent('2021/11/13-2021/12/13')}`);
   });
 
-<<<<<<< HEAD
   it('there is a region param', () => {
     const filters = [
       {
@@ -58,24 +51,14 @@
         query: '14',
       },
       {
-=======
-  it('adds a region if it is not present in the filters but is passed in', () => {
-    const filters = [
-      {
->>>>>>> ca5b9483
         id: '07bc65ed-a4ce-410f-b7be-f685bc8921ed',
         topic: 'startDate',
         condition: 'is within',
         query: '2021/11/13-2021/12/13',
       },
     ];
-<<<<<<< HEAD
-    const str = filtersToQueryString(filters, 11);
-    expect(str).toBe(`region.in[]=14&startDate.win=${encodeURIComponent('2021/11/13-2021/12/13')}&region.in[]=11`);
-=======
     const str = filtersToQueryString(filters, 14);
     expect(str).toBe(`startDate.win=${encodeURIComponent('2021/11/13-2021/12/13')}&region.in[]=14`);
->>>>>>> ca5b9483
   });
 });
 
