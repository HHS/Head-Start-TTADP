{
  "name": "head-start-ttadp",
  "version": "1.0.0",
  "description": "Office of Head Start Training & Technical Assistance Data Platform\r =============================================",
  "main": "index.js",
  "engines": {
    "node": "20.19.3"
  },
  "scripts": {
    "build": "tsc -p src",
    "deps": "yarn global add node-gyp && yarn install --frozen-lockfile && yarn --cwd frontend install --frozen-lockfile",
    "deps:local": "yarn global add node-gyp && yarn install && yarn --cwd frontend install",
    "deps:update-lockfile": "yarn install --mode update-lockfile && cd frontend && yarn install --mode update-lockfile",
    "deps:audit": "./tools/run-yarn-audit.js && cd frontend && ../tools/run-yarn-audit.js",
    "start:local": "concurrently \"yarn server\" \"yarn client\" \"yarn worker\"",
    "start:ci": "cross-env BYPASS_SOCKETS=true POSTGRES_USERNAME=postgres POSTGRES_DB=ttasmarthub TTA_SMART_HUB_URI=http://localhost:3000 'concurrently \"yarn start:web\" \"yarn client\" \"yarn start:testingonly\"'",
    "start:web": "node ./build/server/src/index.js",
    "start:worker": "node ./build/server/src/worker.js",
    "start:testingonly": "node ./build/server/src/testingOnly.js",
    "server": "tsx watch src/index.ts",
    "worker": "tsx watch src/worker.ts",
    "server:debug": "nodemon --inspect=0.0.0.0:9229 src/index.js --exec babel-node",
    "client": "yarn --cwd frontend start",
    "test": "yarn build && jest build/server/src --runInBand",
    "test:ci": "./bin/test-backend-ci",
    "test:all": "yarn test:ci && yarn --cwd frontend test:ci",
    "test:e2e:ui": "npx playwright test --ui tests/e2e",
    "lint": "eslint src",
    "lint:ci": "eslint -f eslint-formatter-multiple src",
    "lint:all": "yarn lint:ci && yarn --cwd frontend lint:ci",
    "lint:fix": "eslint --fix src",
    "lint:fix:single": "eslint --fix",
    "lint:fix:all": "yarn lint:fix && yarn --cwd frontend lint:fix",
    "clean": "rm -rf coverage reports frontend/coverage frontend/reports frontend/build",
    "docs:serve": "npx redoc-cli serve -p 5003 docs/openapi/index.yaml",
    "cucumber": "./node_modules/.bin/cucumber-js --publish ./cucumber/features/*.feature -f json:./reports/cucumber_report.json && node ./cucumber/index.js",
    "cucumber:ci": "cross-env TTA_SMART_HUB_URI=http://localhost:3000 yarn cucumber",
    "e2e": "./node_modules/.bin/playwright test --config=tests/e2e/playwright.config.js",
    "e2e:api": "./node_modules/.bin/playwright test --config=tests/api/playwright.config.js",
    "e2e:utils": "./node_modules/.bin/playwright test --config=tests/utilsTests/playwright.config.js",
    "e2e:ci": "cross-env TTA_SMART_HUB_URI=http://localhost:3000 yarn e2e",
    "migrate:create": "npx sequelize-cli migration:generate --name",
    "db:bootstrap:admin:local": "./node_modules/.bin/babel-node ./src/tools/bootstrapAdminCLI.js",
    "db:bootstrap:admin": "node ./build/server/src/tools/bootstrapAdminCLI.js",
    "db:validation": "node ./build/server/src/tools/dataValidationCLI.js",
    "db:migrate": "node_modules/.bin/sequelize db:migrate && yarn ldm",
    "db:migrate:create": "npx sequelize-cli migration:generate --name",
    "db:migrate:ci": "cross-env POSTGRES_USERNAME=postgres POSTGRES_DB=ttasmarthub node_modules/.bin/sequelize db:migrate  && yarn ldm:ci",
    "db:migrate:prod": "node_modules/.bin/sequelize db:migrate --options-path .production.sequelizerc",
    "db:migrate:undo": "node_modules/.bin/sequelize db:migrate:undo  && yarn ldm",
    "db:migrate:undo:prod:last": "node_modules/.bin/sequelize db:migrate:undo --options-path .production.sequelizerc",
    "db:migrate:undo:prod:all": "node_modules/.bin/sequelize db:migrate:undo:all --options-path .production.sequelizerc",
    "db:seed": "node_modules/.bin/sequelize db:seed:all",
    "db:seed:ci": "cross-env POSTGRES_USERNAME=postgres POSTGRES_DB=ttasmarthub node_modules/.bin/sequelize db:seed:all",
    "db:seed:prod": "node_modules/.bin/sequelize db:seed:all --options-path .production.sequelizerc",
    "db:seed:undo": "node_modules/.bin/sequelize db:seed:undo:all",
    "db:seed:undo:prod": "node_modules/.bin/sequelize db:seed:undo:all --options-path .production.sequelizerc",
    "docker:clear": "docker images | grep head-start | awk '{print $3}' | while read x; do docker image rm -f $x; done",
    "docker:deps": "docker compose --profile minimal_required_postgres --profile minimal_required_redis run --rm backend yarn install && docker compose --profile minimal_required_postgres --profile minimal_required_redis run --rm frontend yarn install && docker compose --profile minimal_required_postgres --profile minimal_required_redis run --rm worker yarn install",
    "docker:reset": "./bin/reset-all",
    "docker:start": "docker compose --profile minimal_required_node --profile minimal_required_postgres --profile minimal_required_redis --profile minimal_required_python up --build",
    "docker:start:native": "docker compose --profile full_stack --profile minimal_required_postgres --profile minimal_required_redis --profile minimal_required_python up & sleep 1 && docker compose -f docker-compose.yml stop db",
    "docker:start:full": "docker compose --profile full_stack --profile full_stack_zap  --profile minimal_required_node --profile minimal_required_postgres --profile minimal_required_redis --profile minimal_required_python up",
    "docker:start:debug": "docker compose --compatibility -f docker-compose.yml -f docker-compose.debug.yml up",
    "docker:stop": "docker compose --profile full_stack --profile full_stack_zap --profile minimal_required_node --profile minimal_required_postgres --profile minimal_required_redis --profile minimal_required_python down",
    "docker:dbs:start": "docker compose -f 'docker-compose.yml' --profile full_stack --profile minimal_required_redis --profile minimal_required_python up",
    "docker:dbs:stop": "yarn docker:stop",
    "docker:test": "./bin/run-tests",
    "docker:test:be": "yarn docker:yarn:be test",
    "docker:lint": "yarn docker:yarn:be lint:ci && yarn docker:yarn:fe lint:ci",
    "docker:lint:fix": "yarn docker:yarn:be lint:fix && yarn docker:yarn:fe lint:fix",
    "docker:shell:frontend": "docker compose run --rm frontend /bin/bash",
    "docker:shell:backend": "yarn docker:yarn:be /bin/bash",
    "docker:db:migrate": "yarn docker:yarn:be db:migrate && yarn docker:ldm",
    "docker:db:migrate:undo": "yarn docker:yarn:be db:migrate:undo",
    "docker:db:seed": "yarn docker:yarn:be db:seed",
    "docker:db:seed:undo": "yarn docker:yarn:be db:seed:undo",
    "docker:import:system": "yarn docker:yarn:be import:system",
    "docker:ldm": "yarn docker:yarn:be ldm",
    "docker:makecolors": "yarn docker:yarn:fe makecolors",
    "docker:yarn": "docker compose run yarn",
    "docker:yarn:fe": "docker compose run --rm frontend yarn",
    "docker:yarn:be": "docker compose --profile minimal_required_postgres --profile minimal_required_redis run -T --rm backend yarn",
    "import:reports:local": "./node_modules/.bin/babel-node ./src/tools/importSSActivityReports.js",
    "import:reports": "node ./build/server/src/tools/importSSActivityReports.js",
    "import:goals:local": "./node_modules/.bin/babel-node ./src/tools/importTTAPlanGoals.js",
    "create:goals": "node ./build/server/src/tools/goalPilotCLI.js",
    "create:goals:local": "./node_modules/.bin/babel-node ./src/tools/goalPilotCLI.js",
    "import:goals": "node ./build/server/src/tools/importTTAPlanGoals.js",
    "import:hses:local": "./node_modules/.bin/babel-node ./src/tools/importGrantRecipientsCLI.js --skipdownload",
    "import:hses": "node ./build/server/src/tools/importGrantRecipientsCLI.js",
    "import:system": "cross-env POSTGRES_USERNAME=postgres POSTGRES_DB=ttasmarthub tsx src/tools/importSystemCLI.ts",
    "reconcile:legacy": "node ./build/server/src/tools/reconcileLegacyReports.js",
    "reconcile:legacy:local": "./node_modules/.bin/babel-node ./src/tools/reconcileLegacyReports.js",
    "processData:local": "tsx ./src/tools/processDataCLI.js",
    "ldm:ci": "cross-env POSTGRES_USERNAME=postgres POSTGRES_DB=ttasmarthub tsx ./src/tools/logicalDataModelCLI.ts",
    "ldm": "tsx ./src/tools/logicalDataModelCLI.ts",
    "changeReportStatus": "node ./build/server/src/tools/changeReportStatusCLI.js",
    "changeReportStatus:local": "./node_modules/.bin/babel-node ./src/tools/changeReportStatusCLI.js",
    "makecolors": "node ./src/makecolors.js",
    "restoreTopics": "node ./build/server/src/tools/restoreTopicsCLI.js",
    "restoreTopics:local": "./node_modules/.bin/babel-node ./src/tools/restoreTopicsCLI.js",
    "coverage:backend": "./bin/build-coverage-report",
    "docker:coverage:backend": "docker compose --profile minimal_required_postgres --profile minimal_required_redis run --rm backend chmod 744 ./bin/build-coverage-report && ./bin/build-coverage-report",
    "populateLegacyResourceTitles": "node ./build/server/src/tools/populateLegacyResourceTitlesCli.js",
    "populateLegacyResourceTitles:local": "./node_modules/.bin/babel-node ./src/tools/populateLegacyResourceTitlesCli.js",
    "updateCompletedEventReportPilots": "node ./build/server/src/tools/updateCompletedEventReportPilotsCLI.js",
    "updateCompletedEventReportPilots:local": "./node_modules/.bin/babel-node ./src/tools/updateCompletedEventReportPilotsCLI.js",
    "publish:common": "yarn --cwd ./packages/common publish",
    "merge-coverage": "node ./src/tools/merge-coverage.js",
    "check-coverage": "node -r esm ./src/tools/check-coverage.js --fail-on-uncovered=true",
    "createMonitoringGoalsCLI": "node ./build/server/src/tools/createMonitoringGoalsCLI.js",
    "createMonitoringGoalsCLI:local": "tsx ./src/tools/createMonitoringGoalsCLI.js"
  },
  "repository": {
    "type": "git",
    "url": "git+https://github.com/adhocteam/Head-Start-TTADP.git"
  },
  "resolutions": {
    "axe-core": "4.6.3",
    "@axe-core/webdriverjs": "4.6.0",
    "ansi-regex": "^5.0.1",
    "body-parser": "^1.20.3",
    "colors": "1.4.0",
    "follow-redirects": "^1.15.6",
    "json-pointer": "0.6.2",
    "marked": "^4.0.10",
    "minimist": "^1.2.7",
    "moment": "^2.29.2",
    "nanoid": "^3.2.0",
    "node-fetch": "^2.6.7",
    "protobufjs": "^7.2.4",
    "got": "^11.8.5",
    "undici": "^5.10.0",
    "selenium-webdriver": "4.3.0",
    "json5": "^2.2.3",
    "luxon": "^1.23.1",
    "qs": "^6.9.7",
    "cookie": "^0.7.0",
    "cookiejar": "^2.1.4",
    "http-cache-semantics": "^4.1.1",
    "path-to-regexp": "^0.1.12",
    "serve-static": "^1.16.0",
    "send": "^0.19.0",
    "xml2js": "^0.5.0",
    "semver": "^7.5.3",
    "tough-cookie": "^4.1.4",
    "micromatch": "^4.0.7",
    "axios": "^1.12.0",
    "fast-xml-parser": "^4.4.1",
    "ws": "^8.17.1",
    "tar-fs": "^2.1.3",
    "jest": "29.7.0",
    "babel-jest": "29.7.0",
    "form-data": "^4.0.0"
  },
  "eslintConfig": {
    "extends": [
      "airbnb-base",
      "airbnb-typescript/base",
      "plugin:jest/recommended",
      "plugin:@typescript-eslint/recommended"
    ],
    "parser": "@typescript-eslint/parser",
    "parserOptions": {
      "ecmaVersion": 2020,
      "project": "./src/tsconfig.json"
    },
    "plugins": [
      "@typescript-eslint"
    ],
    "ignorePatterns": [
      "node_modules/*",
      "playwright.config.js",
      "tests/*",
      "packages/*",
      "frontend/public/*",
      "ops/*",
      "cucumber/*"
    ],
    "rules": {
      "linebreak-style": 0,
      "@typescript-eslint/no-var-requires": 0,
      "@typescript-eslint/no-unused-vars": 0,
      "@typescript-eslint/no-empty-function": 0,
      "@typescript-eslint/ban-ts-comment": 0
    }
  },
  "eslint-formatter-multiple": {
    "formatters": [
      {
        "name": "stylish",
        "output": "console"
      },
      {
        "name": "junit",
        "output": "file",
        "path": "reports/lint.xml"
      }
    ]
  },
  "jest": {
    "modulePathIgnorePatterns": [
      "<rootDir>/build/"
    ],
    "testPathIgnorePatterns": [
      "<rootDir>/frontend/",
      "<rootDir>/node_modules/",
      "<rootDir>/build/",
      "<rootDir>/src/makecolors.js",
      "<rootDir>/src/newrelic.js",
      "<rootDir>/src/testUtils.js",
      "<rootDir>/src/logger.js",
      "<rootDir>/src/*/coverage/",
      "<rootDir>/packages/",
      "<rootDir>/src/coverage/",
      "<rootDir>/src/index.js",
      "<rootDir>/src/worker.ts",
      "<rootDir>/src/app.js",
      "<rootDir>/src/tools/*CLI.js",
      "<rootDir>/src/tools/*Cli.js",
      "<rootDir>/src/tools/populateLegacyResourceTitlesCLI.js",
      "<rootDir>/src/tools/importTTAPlanGoals.js"
    ],
    "testTimeout": 30000,
    "coveragePathIgnorePatterns": [
      "<rootDir>/src/middleware/newRelicMiddleware.js",
      "<rootDir>/frontend/",
      "<rootDir>/node_modules",
      "<rootDir>/build/",
      "<rootDir>/packages/",
      "<rootDir>/src/makecolors.js",
      "<rootDir>/src/newrelic.js",
      "<rootDir>/src/testUtils.js",
      "<rootDir>/src/logger.js",
      "<rootDir>/src/*/coverage/",
      "<rootDir>/src/coverage/",
      "<rootDir>/src/index.ts",
      "<rootDir>/src/worker.ts",
      "<rootDir>/src/app.js",
      "<rootDir>/src/tools/*CLI.js",
      "<rootDir>/src/tools/*Cli.js",
      "<rootDir>/src/tools/populateLegacyResourceTitlesCli.js",
      "<rootDir>/src/tools/importTTAPlanGoals.js"
    ],
    "coverageReporters": [
      "json",
      "lcov",
      "text",
      "clover"
    ],
    "coverageThreshold": {
      "global": {
        "statements": 90,
        "functions": 88,
        "branches": 80,
        "lines": 90
      }
    },
    "setupFiles": [
      "./src/setupTest.js",
      "./src/envParser.js"
    ]
  },
  "keywords": [],
  "author": "",
  "license": "ISC",
  "bugs": {
    "url": "https://github.com/adhocteam/Head-Start-TTADP/issues"
  },
  "homepage": "https://github.com/adhocteam/Head-Start-TTADP#readme",
  "nodemonConfig": {
    "ignore": [
      "./reports/",
      "./cucumber/",
      "./frontend/",
      "./tests/",
      "./playwright/",
      "./playwright-report/",
      "./test-results/",
      "./playwright.config.js"
    ]
  },
  "devDependencies": {
    "@axe-core/cli": "4.6.0",
    "@axe-core/playwright": "^4.6.0",
    "@babel/cli": "^7.11.6",
    "@babel/core": "^7.11.6",
    "@babel/node": "^7.10.5",
    "@babel/plugin-transform-runtime": "^7.11.0",
    "@babel/preset-env": "^7.11.5",
    "@babel/preset-typescript": "^7.18.6",
    "@cucumber/cucumber": "^7.0.0",
    "@hapi/joi": "^17.1.1",
    "@playwright/test": "^1.28.0",
    "@types/hapi__joi": "^17.1.14",
    "@types/jest": "^29.5.12",
    "@typescript-eslint/eslint-plugin": "^5.13.0",
    "@typescript-eslint/parser": "^5.0.0",
    "babel-jest": "29.7.0",
    "concurrently": "^7.0.0",
    "cross-env": "^7.0.2",
    "depcheck": "^1.2.0",
    "eslint": "^7.20.0",
    "eslint-config-airbnb-base": "^15.0.0",
    "eslint-config-airbnb-typescript": "^17.0.0",
    "eslint-formatter-multiple": "^1.0.0",
    "eslint-plugin-import": "^2.22.0",
    "eslint-plugin-jest": "^25.3.4",
    "eslint-plugin-jsx-a11y": "^6.3.1",
    "eslint-plugin-react": "^7.20.6",
    "esm": "^3.2.25",
    "ioredis-mock": "^8.9.0",
    "istanbul-lib-coverage": "^3.2.2",
    "istanbul-lib-report": "^3.0.1",
    "jest": "29.7.0",
    "jest-junit": "^12.0.0",
    "markdown-table": "^3.0.4",
    "mock-fs": "^5.4.1",
    "nodemon": "^2.0.4",
    "nyc": "^17.1.0",
    "playwright": "^1.46.0",
    "puppeteer": "^13.1.1",
    "puppeteer-select": "^1.0.3",
    "redoc-cli": "^0.13.2",
    "selenium-webdriver": "4.3.0",
    "sinon": "^15.0.0",
    "supertest": "^6.1.3",
    "tsx": "^3.12.2",
    "typescript": "^5.8.0",
    "umzug": "^3.2.1"
  },
  "dependencies": {
    "@babel/runtime": "^7.26.10",
    "@faker-js/faker": "^6.0.0",
    "@mesh-kit/core": "^1.0.0",
    "@opensearch-project/opensearch": "^1.1.0",
    "@ttahub/common": "2.2.14",
    "adm-zip": "^0.5.1",
    "aws-sdk": "^2.826.0",
    "aws4": "^1.11.0",
    "axios": "^1.12.0",
    "bull": "^4.2.0",
    "chardet": "^2.0.0",
    "cheerio": "^1.0.0-rc.10",
    "client-oauth2": "^4.3.3",
    "cls-hooked": "^4.2.2",
    "connect-redis": "6",
    "cookie-session": "^2.0.0",
    "cron": "1.8.3",
    "csv-parse": "^4.14.1",
    "csv-stringify": "^5.6.2",
    "cucumber-html-reporter": "^5.2.0",
    "deepmerge": "^4.3.1",
    "dompurify": "^3.2.4",
    "dot-wild": "^3.0.1",
    "dotenv": "^16.4.1",
    "email-templates": "^8.0.4",
    "express": "^4.20.0",
    "express-http-context": "^1.2.4",
    "express-session": "^1.18.2",
    "express-unless": "^1.0.0",
    "express-winston": "^4.0.5",
    "file-type": "^16.5.4",
    "form-data": "^4.0.4",
    "he": "^1.2.0",
    "helmet": "^5.0.1",
    "html-to-text": "^8.1.0",
    "http-codes": "^1.0.0",
    "http-status-codes": "^2.3.0",
    "ioredis": "^5.3.2",
    "jose": "^6.0.13",
    "jsdom": "^24.0.0",
    "jsonwebtoken": "^9.0.0",
    "lodash": "^4.17.20",
    "md5": "^2.3.0",
    "moment": "^2.29.4",
    "moment-timezone": "^0.5.45",
    "multiparty": "^4.2.2",
    "mz": "^2.7.0",
    "newrelic": "^12.16.1",
<<<<<<< HEAD
    "nodemailer": "^6.9.9",
    "openid-client": "^6.6.4",
=======
    "nodemailer": "^7.0.7",
>>>>>>> b5f27600
    "pg": "^8.3.3",
    "plantuml-encoder": "^1.4.0",
    "pug": "^3.0.3",
    "redis": "^4.0.6",
    "sax": "^1.3.0",
    "sequelize": "^6.29.0",
    "sequelize-cli": "^6.2.0",
    "simple-git": "3.19.1",
    "smartsheet": "^4.3.0",
    "ssh2": "^1.15.0",
    "throng": "^5.0.0",
    "through2": "^4.0.2",
    "unzipper": "^0.10.14",
    "url-join": "^4.0.1",
    "uuid": "^8.3.2",
    "validator": "^13.7.0",
    "wait-for-expect": "^3.0.2",
    "winston": "^3.3.3",
    "ws": "^8.17.1",
    "xml2js": "^0.6.2",
    "yargs": "^17.7.2",
    "yayson": "^2.1.0"
  }
}<|MERGE_RESOLUTION|>--- conflicted
+++ resolved
@@ -379,12 +379,8 @@
     "multiparty": "^4.2.2",
     "mz": "^2.7.0",
     "newrelic": "^12.16.1",
-<<<<<<< HEAD
-    "nodemailer": "^6.9.9",
+    "nodemailer": "^7.0.7",
     "openid-client": "^6.6.4",
-=======
-    "nodemailer": "^7.0.7",
->>>>>>> b5f27600
     "pg": "^8.3.3",
     "plantuml-encoder": "^1.4.0",
     "pug": "^3.0.3",
