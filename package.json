--- conflicted
+++ resolved
@@ -7,20 +7,8 @@
     "node": "^12.18"
   },
   "scripts": {
-<<<<<<< HEAD
-    "axe:fail": "axe https://www.deque.com --exit; EXIT_CODE=$?; echo $EXIT_CODE",
-    "axe:aa": "axe https://www.deque.com --tags wcag21aa --exit; EXIT_CODE=$?; echo $EXIT_CODE",
-    "axe:best": "axe https://www.deque.com --tags best-practice --exit; EXIT_CODE=$?; echo $EXIT_CODE",
-    "axe": "rm -r ./reports/ && mkdir ./reports && axe https://www.deque.com --dir ./reports/  --verbose",
-    "axe:ci:main": "axe http://localhost:3000 --dir ./reports/ --verbose",
     "axe:ci": "axe http://localhost:3000, http://localhost:3000/activity-reports, http://localhost:3000/admin --dir ./reports/ --verbose --exit",
-    "axe:example": "axe https://www.deque.com --dir ./reports/ --verbose",
-    "axe:sand": "axe https://tta-smarthub-sandbox.app.cloud.gov --verbose",
-    "axe:1": "axe https://www.dunkman.me",
-    "build": "./node_modules/.bin/babel src -d ./build/server",
-=======
     "build": "./node_modules/.bin/babel src -d ./build/server  && ./node_modules/.bin/babel config -d build/config",
->>>>>>> 26e88ba5
     "deps:local": "yarn install && yarn --cwd frontend install",
     "deps": "yarn install --frozen-lockfile && yarn --cwd frontend install --frozen-lockfile",
     "start:local": "concurrently \"yarn server\" \"yarn client\"",
