--- conflicted
+++ resolved
@@ -22,13 +22,9 @@
     "test:all": "yarn test:ci && yarn --cwd frontend test:ci && yarn --cwd worker test:ci",
     "lint": "eslint src",
     "lint:ci": "eslint -f eslint-formatter-multiple src",
-<<<<<<< HEAD
     "lint:all": "yarn lint:ci && yarn --cwd frontend lint:ci && yarn --cwd worker lint:ci",
-=======
     "lint:fix": "eslint --fix src",
-    "lint:fix:all": "yarn lint:fix && yarn --cwd frontend lint:fix",
-    "lint:all": "yarn lint:ci && yarn --cwd frontend lint:ci",
->>>>>>> c8a2f948
+    "lint:fix:all": "yarn lint:fix && yarn --cwd frontend lint:fix && yarn --cwd workder lint:fix",
     "clean": "rm -rf coverage reports frontend/coverage frontend/reports frontend/build",
     "docs:serve": "npx redoc-cli serve -p 5000 docs/openapi/index.yaml",
     "cucumber": "./node_modules/.bin/cucumber-js --publish ./cucumber/features/*.feature -f json:./reports/cucumber_report.json && node ./cucumber/index.js",
@@ -51,12 +47,8 @@
     "docker:stop": "docker-compose down",
     "docker:test": "./bin/run-tests",
     "docker:test:be": "docker-compose run --rm backend yarn test",
-<<<<<<< HEAD
     "docker:lint": "docker-compose run --rm backend yarn lint:ci && docker-compose run --rm frontend yarn lint:ci && docker-compose run --rm worker lint:ci",
-=======
-    "docker:lint": "docker-compose run --rm backend yarn lint:ci && docker-compose run --rm frontend yarn lint:ci",
-    "docker:lint:fix": "docker-compose run --rm backend yarn lint:fix && docker-compose run --rm frontend yarn lint:fix",
->>>>>>> c8a2f948
+    "docker:lint:fix": "docker-compose run --rm backend yarn lint:fix && docker-compose run --rm frontend yarn lint:fix && docker-compose run --rm worker lint:fix",
     "docker:shell:frontend": "docker-compose run --rm frontend /bin/bash",
     "docker:shell:backend": "docker-compose run --rm backend /bin/bash",
     "docker:shell:worker": "docker-compose run --rm worker /bin/bash",
