{
  "name": "head-start-ttadp",
  "version": "1.0.0",
  "description": "Office of Head Start Training & Technical Assistance Data Platform\r =============================================",
  "main": "index.js",
  "engines": {
    "node": "16.13.1"
  },
  "scripts": {
    "axe:ci": "axe --exit --show-errors --load-delay 1000 `cat axe-urls` --dir ./reports/",
    "build": "./node_modules/.bin/babel src -d ./build/server && ./node_modules/.bin/babel config -d build/config",
    "deps:local": "yarn install && yarn --cwd frontend install",
    "deps": "yarn install --frozen-lockfile && yarn --cwd frontend install --frozen-lockfile",
    "start:local": "concurrently \"yarn server\" \"yarn client\" \"yarn worker\"",
    "start:ci": "cross-env POSTGRES_USERNAME=postgres POSTGRES_DB=ttasmarthub TTA_SMART_HUB_URI=http://localhost:3000 concurrently \"yarn start:web\" \"yarn client\"",
    "start:web": "node ./build/server/index.js",
    "start:worker": "node ./build/server/worker.js",
    "server": "nodemon src/index.js --exec babel-node",
    "worker": "nodemon src/worker.js --exec babel-node",
    "server:debug": "nodemon --inspect=0.0.0.0:9229 src/index.js --exec babel-node",
    "client": "yarn --cwd frontend start",
    "test": "jest src --runInBand",
    "test:ci": "cross-env JEST_JUNIT_OUTPUT_DIR=reports JEST_JUNIT_OUTPUT_NAME=unit.xml POSTGRES_USERNAME=postgres POSTGRES_DB=ttasmarthub CURRENT_USER_ID=5 CI=true jest src --coverage --reporters=default --reporters=jest-junit --runInBand",
    "test:all": "yarn test:ci && yarn --cwd frontend test:ci",
    "lint": "eslint src",
    "lint:ci": "eslint -f eslint-formatter-multiple src",
    "lint:all": "yarn lint:ci && yarn --cwd frontend lint:ci",
    "lint:fix": "eslint --fix src",
    "lint:fix:single": "eslint --fix",
    "lint:fix:all": "yarn lint:fix && yarn --cwd frontend lint:fix",
    "clean": "rm -rf coverage reports frontend/coverage frontend/reports frontend/build",
    "docs:serve": "npx redoc-cli serve -p 5000 docs/openapi/index.yaml",
    "cucumber": "./node_modules/.bin/cucumber-js --publish ./cucumber/features/*.feature -f json:./reports/cucumber_report.json && node ./cucumber/index.js",
    "cucumber:ci": "cross-env TTA_SMART_HUB_URI=http://localhost:3000 yarn cucumber",
    "migrate:create": "npx sequelize-cli migration:generate --name",
    "db:bootstrap:admin:local": "./node_modules/.bin/babel-node ./src/tools/bootstrapAdminCLI.js",
    "db:bootstrap:admin": "node ./build/server/tools/bootstrapAdminCLI.js",
    "db:validation": "node ./build/server/tools/dataValidationCLI.js",
    "db:migrate": "node_modules/.bin/sequelize db:migrate",
    "db:migrate:ci": "cross-env POSTGRES_USERNAME=postgres POSTGRES_DB=ttasmarthub node_modules/.bin/sequelize db:migrate",
    "db:migrate:prod": "node_modules/.bin/sequelize db:migrate --options-path .production.sequelizerc",
    "db:migrate:undo": "node_modules/.bin/sequelize db:migrate:undo",
    "db:migrate:undo:prod:last": "node_modules/.bin/sequelize db:migrate:undo --options-path .production.sequelizerc",
    "db:migrate:undo:prod:all": "node_modules/.bin/sequelize db:migrate:undo:all --options-path .production.sequelizerc",
    "db:seed": "node_modules/.bin/sequelize db:seed:all",
    "db:seed:ci": "cross-env POSTGRES_USERNAME=postgres POSTGRES_DB=ttasmarthub node_modules/.bin/sequelize db:seed:all",
    "db:seed:prod": "node_modules/.bin/sequelize db:seed:all --options-path .production.sequelizerc",
    "db:seed:undo": "node_modules/.bin/sequelize db:seed:undo:all",
    "db:seed:undo:prod": "node_modules/.bin/sequelize db:seed:undo:all --options-path .production.sequelizerc",
    "docker:deps": "docker-compose run --rm backend yarn install && docker-compose run --rm frontend yarn install",
    "docker:reset": "./bin/reset-all",
    "docker:start": "docker-compose up",
    "docker:start:debug": "docker-compose --compatibility -f docker-compose.yml -f docker-compose.debug.yml up",
    "docker:stop": "docker-compose down",
    "docker:dbs:start": "docker-compose -f 'docker-compose.yml' up",
    "docker:dbs:stop": "docker-compose -f 'docker-compose.yml' down",
    "docker:test": "./bin/run-tests",
    "docker:test:be": "docker-compose run --rm backend yarn test",
    "docker:exportFileMetadata": "docker-compose run --rm backend yarn exportFileMetadata:local",
    "docker:lint": "docker-compose run --rm backend yarn lint:ci && docker-compose run --rm frontend yarn lint:ci",
    "docker:lint:fix": "docker-compose run --rm backend yarn lint:fix && docker-compose run --rm frontend yarn lint:fix",
    "docker:shell:frontend": "docker-compose run --rm frontend /bin/bash",
    "docker:shell:backend": "docker-compose run --rm backend /bin/bash",
    "docker:db:migrate": "docker-compose run --rm backend node_modules/.bin/sequelize db:migrate",
    "docker:db:migrate:undo": "docker-compose run --rm backend node_modules/.bin/sequelize db:migrate:undo",
    "docker:db:seed": "docker-compose run --rm backend yarn db:seed",
    "docker:db:seed:undo": "docker-compose run --rm backend yarn db:seed:undo",
    "import:reports:local": "./node_modules/.bin/babel-node ./src/tools/importSSActivityReports.js",
    "import:reports": "node ./build/server/tools/importSSActivityReports.js",
    "import:goals:local": "./node_modules/.bin/babel-node ./src/tools/importTTAPlanGoals.js",
    "import:goals": "node ./build/server/tools/importTTAPlanGoals.js",
    "import:hses:local": "./node_modules/.bin/babel-node ./src/tools/importGrantRecipientsCLI.js --skipdownload",
    "import:hses": "node ./build/server/tools/importGrantRecipientsCLI.js",
    "reconcile:legacy": "node ./build/server/tools/reconcileLegacyReports.js",
    "reconcile:legacy:local": "./node_modules/.bin/babel-node ./src/tools/reconcileLegacyReports.js",
    "exportFileMetadata": "node ./build/server/tools/exportFileMetadataCLI.js",
    "exportFileMetadata:local": "./node_modules/.bin/babel-node ./src/tools/exportFileMetadataCLI.js",
    "processData:local": "./node_modules/.bin/babel-node ./src/tools/processDataCLI.js",
    "changeReportStatus": "node ./build/server/tools/changeReportStatusCLI.js",
    "changeReportStatus:local": "./node_modules/.bin/babel-node ./src/tools/changeReportStatusCLI.js",
    "updateChildInvolvementTargetPopulation": "node ./build/server/tools/updateChildInvolvementTargetPopulationCLI.js",
    "updateChildInvolvementTargetPopulation:local": "./node_modules/.bin/babel-node ./src/tools/updateChildInvolvementTargetPopulationCLI.js",
    "updateChildInvolvementLegacyTargetPopulation": "node ./build/server/tools/updateChildInvolvementLegacyTargetPopulationCLI.js",
    "updateChildInvolvementLegacyTargetPopulation:local": "./node_modules/.bin/babel-node ./src/tools/updateChildInvolvementLegacyTargetPopulationCLI.js"
  },
  "repository": {
    "type": "git",
    "url": "git+https://github.com/adhocteam/Head-Start-TTADP.git"
  },
  "resolutions": {
    "ansi-regex": "^5.0.1",
    "colors": "1.4.0",
    "follow-redirects": "^1.14.8",
    "json-pointer": "0.6.2",
    "marked": "^4.0.10",
    "nanoid": "^3.2.0",
    "node-fetch": "^2.6.7"
  },
  "eslintConfig": {
    "extends": [
      "airbnb-base",
      "plugin:jest/recommended"
    ],
    "ignorePatterns": [
      "node_modules/*"
    ],
    "rules": {
      "linebreak-style": 0
    }
  },
  "eslint-formatter-multiple": {
    "formatters": [
      {
        "name": "stylish",
        "output": "console"
      },
      {
        "name": "junit",
        "output": "file",
        "path": "reports/lint.xml"
      }
    ]
  },
  "jest": {
    "testPathIgnorePatterns": [
      "<rootDir>/frontend/"
    ],
    "testTimeout": 30000,
    "coveragePathIgnorePatterns": [
      "<rootDir>/src/middleware/newRelicMiddleware.js"
    ],
    "coverageThreshold": {
      "global": {
        "statements": 90,
        "functions": 90,
        "branches": 80,
        "lines": 90
      }
    }
  },
  "keywords": [],
  "author": "",
  "license": "ISC",
  "bugs": {
    "url": "https://github.com/adhocteam/Head-Start-TTADP/issues"
  },
  "homepage": "https://github.com/adhocteam/Head-Start-TTADP#readme",
  "nodemonConfig": {
    "ignore": [
      "./reports/",
      "./cucumber/",
      "./frontend/"
    ]
  },
  "devDependencies": {
    "@axe-core/cli": "4.3.1",
    "@babel/cli": "^7.11.6",
    "@babel/core": "^7.11.6",
    "@babel/node": "^7.10.5",
    "@babel/plugin-transform-runtime": "^7.11.0",
    "@babel/preset-env": "^7.11.5",
    "@cucumber/cucumber": "^7.0.0",
    "concurrently": "^7.0.0",
    "cross-env": "^7.0.2",
    "depcheck": "^1.2.0",
    "eslint": "^7.20.0",
    "eslint-config-airbnb-base": "^15.0.0",
    "eslint-formatter-multiple": "^1.0.0",
    "eslint-plugin-import": "^2.22.0",
    "eslint-plugin-jest": "^25.3.4",
    "eslint-plugin-jsx-a11y": "^6.3.1",
    "eslint-plugin-react": "^7.20.6",
    "jest": "26.6.0",
    "jest-cli": "^26.4.2",
    "jest-junit": "^12.0.0",
    "nodemon": "^2.0.4",
    "puppeteer": "^13.1.1",
    "puppeteer-select": "^1.0.3",
    "redoc-cli": "^0.13.2",
    "selenium-webdriver": "4.0.0",
    "supertest": "^6.1.3"
  },
  "dependencies": {
    "@babel/runtime": "^7.12.1",
<<<<<<< HEAD
    "@elastic/elasticsearch": "^8.1.0",
=======
    "@faker-js/faker": "^6.0.0",
>>>>>>> 5c967e45
    "adm-zip": "^0.5.1",
    "aws-sdk": "^2.826.0",
    "axios": "^0.24.0",
    "bull": "^4.2.0",
    "cheerio": "^1.0.0-rc.10",
    "client-oauth2": "^4.3.3",
    "cookie-session": "^2.0.0",
    "cron": "^1.8.2",
    "csv-parse": "^4.14.1",
    "csv-stringify": "^5.6.2",
    "cucumber-html-reporter": "^5.2.0",
    "dotenv": "^10.0.0",
    "email-templates": "^8.0.4",
    "exiftool-vendored": "^15.12.1",
    "express": "^4.17.1",
    "express-http-context": "^1.2.4",
    "express-unless": "^1.0.0",
    "express-winston": "^4.0.5",
    "file-type": "^16.1.0",
    "form-data": "^4.0.0",
    "helmet": "^5.0.1",
    "html-to-text": "^8.1.0",
    "http-codes": "^1.0.0",
    "lodash": "^4.17.20",
    "md5-file": "^5.0.0",
    "moment": "^2.29.1",
    "multiparty": "^4.2.2",
    "mz": "^2.7.0",
    "newrelic": "^8.7.0",
    "nodemailer": "^6.5.0",
    "pg": "^8.3.3",
    "sequelize": "^6.12.5",
    "sequelize-cli": "^6.2.0",
    "sha256-file": "^1.0.0",
    "throng": "^5.0.0",
    "url-join": "^4.0.1",
    "uuid": "^8.3.2",
    "validator": "^13.7.0",
    "winston": "^3.3.3",
    "xml2json": "^0.12.0",
    "yargs": "^17.3.1",
    "yayson": "^2.1.0"
  }
}<|MERGE_RESOLUTION|>--- conflicted
+++ resolved
@@ -182,11 +182,8 @@
   },
   "dependencies": {
     "@babel/runtime": "^7.12.1",
-<<<<<<< HEAD
     "@elastic/elasticsearch": "^8.1.0",
-=======
     "@faker-js/faker": "^6.0.0",
->>>>>>> 5c967e45
     "adm-zip": "^0.5.1",
     "aws-sdk": "^2.826.0",
     "axios": "^0.24.0",
