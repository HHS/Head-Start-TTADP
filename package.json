--- conflicted
+++ resolved
@@ -151,11 +151,8 @@
     "http-codes": "^1.0.0",
     "lodash": "^4.17.20",
     "memorystore": "^1.6.2",
-<<<<<<< HEAD
     "multiparty": "^4.2.2",
-=======
     "moment": "^2.29.1",
->>>>>>> 270b8b20
     "mz": "^2.7.0",
     "newrelic": "^7.0.1",
     "pg": "^8.3.3",
