{
  "name": "head-start-ttadp",
  "version": "1.0.0",
  "description": "Office of Head Start Training & Technical Assistance Data Platform\r =============================================",
  "main": "index.js",
  "engines": {
    "node": "12.20.0"
  },
  "scripts": {
    "axe:ci": "axe --exit --load-delay 1000 `cat axe-urls` --dir ./reports/ --chromedriver-path=\"node_modules/chromedriver/bin/chromedriver\"",
    "build": "./node_modules/.bin/babel src -d ./build/server  && ./node_modules/.bin/babel config -d build/config",
    "deps:local": "yarn install && yarn --cwd frontend install",
    "deps": "yarn install --frozen-lockfile && yarn --cwd frontend install --frozen-lockfile",
    "start:local": "concurrently \"yarn server\" \"yarn client\"",
    "start:ci": "cross-env POSTGRES_USERNAME=postgres POSTGRES_DB=ttasmarthub TTA_SMART_HUB_URI=http://localhost:3000 concurrently \"yarn start\" \"yarn client\"",
    "start": "node ./build/server/index.js",
    "server": "nodemon src/index.js --exec babel-node",
    "server:debug": "nodemon src/index.js --exec babel-node --inspect",
    "client": "yarn --cwd frontend start",
    "test": "jest src",
    "test:ci": "cross-env JEST_JUNIT_OUTPUT_DIR=reports JEST_JUNIT_OUTPUT_NAME=unit.xml POSTGRES_USERNAME=postgres POSTGRES_DB=ttasmarthub CI=true jest src tools --coverage --reporters=default --reporters=jest-junit",
    "test:all": "yarn test:ci && yarn --cwd frontend test:ci",
    "lint": "eslint src",
    "lint:ci": "eslint -f eslint-formatter-multiple src",
    "lint:all": "yarn lint:ci && yarn --cwd frontend lint:ci",
    "clean": "rm -rf coverage reports frontend/coverage frontend/reports frontend/build",
    "docs:serve": "npx redoc-cli serve -p 5000 docs/openapi/index.yaml",
    "cucumber": "./node_modules/.bin/cucumber-js --publish ./cucumber/features/*.feature -f json:./reports/cucumber_report.json && node ./cucumber/index.js",
    "cucumber:ci": "cross-env TTA_SMART_HUB_URI=http://localhost:3000 CUCUMBER_USER_ID=999999 yarn cucumber",
    "db:migrate": "node_modules/.bin/sequelize db:migrate",
    "db:migrate:ci": "cross-env POSTGRES_USERNAME=postgres POSTGRES_DB=ttasmarthub node_modules/.bin/sequelize db:migrate",
    "db:migrate:prod": "node_modules/.bin/sequelize db:migrate --options-path .production.sequelizerc",
    "db:migrate:undo": "node_modules/.bin/sequelize db:migrate:undo",
<<<<<<< HEAD
    "db:seed": "node_modules/.bin/sequelize db:seed:all",
    "db:seed:undo": "node_modules/.bin/sequelize db:seed:undo:all",
=======
    "db:migrate:undo:prod": "node_modules/.bin/sequelize db:migrate:undo:all --options-path .production.sequelizerc",
    "db:seed": "node_modules/.bin/sequelize db:seed:all",
    "db:seed:ci": "cross-env POSTGRES_USERNAME=postgres POSTGRES_DB=ttasmarthub node_modules/.bin/sequelize db:seed:all",
    "db:seed:prod": "node_modules/.bin/sequelize db:seed:all --options-path .production.sequelizerc",
    "db:seed:undo": "node_modules/.bin/sequelize db:seed:undo:all",
    "db:seed:undo:prod": "node_modules/.bin/sequelize db:seed:undo:all --options-path .production.sequelizerc",
>>>>>>> 37c9b084
    "docker:deps": "docker-compose run --rm backend yarn install && docker-compose run --rm frontend yarn install",
    "docker:start": "docker-compose up",
    "docker:stop": "docker-compose down",
    "docker:test": "docker-compose run --rm backend yarn test:ci && docker-compose run --rm frontend yarn test:ci",
    "docker:test:be": "docker-compose run --rm backend yarn test",
    "docker:lint": "docker-compose run --rm backend yarn lint:ci && docker-compose run --rm frontend yarn lint:ci",
    "docker:shell:frontend": "docker-compose run --rm frontend /bin/bash",
    "docker:shell:backend": "docker-compose run --rm backend /bin/bash",
    "docker:db:migrate": "docker-compose run --rm backend node_modules/.bin/sequelize db:migrate",
    "docker:db:migrate:undo": "docker-compose run --rm backend node_modules/.bin/sequelize db:migrate:undo",
<<<<<<< HEAD
    "import:goals": "./node_modules/.bin/babel-node ./tools/importTTAPlanGoals.js",
    "docker:db:seed": "docker-compose run --rm backend yarn db:seed",
    "docker:db:seed:undo": "docker-compose run --rm backend yarn db:seed:undo"
=======
    "docker:db:seed": "docker-compose run --rm backend yarn db:seed",
    "docker:db:seed:undo": "docker-compose run --rm backend yarn db:seed:undo",
    "import:goals": "./node_modules/.bin/babel-node ./tools/importTTAPlanGoals.js"
>>>>>>> 37c9b084
  },
  "repository": {
    "type": "git",
    "url": "git+https://github.com/adhocteam/Head-Start-TTADP.git"
  },
  "eslintConfig": {
    "extends": [
      "airbnb-base",
      "plugin:jest/recommended"
    ],
    "ignorePatterns": [
      "node_modules/*"
    ],
    "rules": {
      "linebreak-style": 0
    }
  },
  "eslint-formatter-multiple": {
    "formatters": [
      {
        "name": "stylish",
        "output": "console"
      },
      {
        "name": "junit",
        "output": "file",
        "path": "reports/lint.xml"
      }
    ]
  },
  "jest": {
    "testPathIgnorePatterns": [
      "<rootDir>/frontend/"
    ],
    "coverageThreshold": {
      "global": {
        "branches": 70
      }
    }
  },
  "keywords": [],
  "author": "",
  "license": "ISC",
  "bugs": {
    "url": "https://github.com/adhocteam/Head-Start-TTADP/issues"
  },
  "homepage": "https://github.com/adhocteam/Head-Start-TTADP#readme",
  "nodemonConfig": {
    "ignore": [
      "./reports/",
      "./cucumber/",
      "./frontend/"
    ]
  },
  "devDependencies": {
    "@axe-core/cli": "^4.0.0",
    "@babel/cli": "^7.11.6",
    "@babel/core": "^7.11.6",
    "@babel/node": "^7.10.5",
    "@babel/plugin-transform-runtime": "^7.11.0",
    "@babel/preset-env": "^7.11.5",
    "concurrently": "^5.3.0",
    "cross-env": "^7.0.2",
    "depcheck": "^1.2.0",
    "eslint": "^6.6.0",
    "eslint-config-airbnb-base": "^14.2.0",
    "eslint-formatter-multiple": "^1.0.0",
    "eslint-plugin-import": "^2.22.0",
    "eslint-plugin-jest": "^23.20.0",
    "eslint-plugin-jsx-a11y": "^6.3.1",
    "eslint-plugin-react": "^7.20.6",
    "jest": "^24.9.0",
    "jest-cli": "^26.4.2",
    "jest-junit": "^11.1.0",
    "nodemon": "^2.0.4",
    "redoc-cli": "^0.9.12",
    "selenium-webdriver": "^4.0.0-alpha.7",
    "supertest": "^4.0.2"
  },
  "dependencies": {
    "@babel/runtime": "^7.12.1",
    "@cucumber/cucumber": "^7.0.0-rc.0",
    "axios": "^0.20.0",
    "chromedriver": "^86.0.0",
    "client-oauth2": "^4.3.3",
    "csv-parse": "^4.14.1",
    "cucumber-html-reporter": "^5.2.0",
    "dotenv": "^8.2.0",
    "express": "^4.17.1",
    "express-session": "^1.17.1",
    "express-unless": "^0.5.0",
    "express-winston": "^4.0.5",
    "helmet": "^4.1.0",
    "http-codes": "^1.0.0",
    "lodash": "^4.17.20",
    "memorystore": "^1.6.2",
    "newrelic": "^7.0.1",
    "pg": "^8.3.3",
    "puppeteer": "^5.3.1",
    "puppeteer-select": "^1.0.3",
    "sequelize": "^5.22.3",
    "sequelize-cli": "^6.2.0",
    "url-join": "^4.0.1",
    "winston": "^3.3.3",
    "yargs": "^16.1.1"
  }
}<|MERGE_RESOLUTION|>--- conflicted
+++ resolved
@@ -31,17 +31,12 @@
     "db:migrate:ci": "cross-env POSTGRES_USERNAME=postgres POSTGRES_DB=ttasmarthub node_modules/.bin/sequelize db:migrate",
     "db:migrate:prod": "node_modules/.bin/sequelize db:migrate --options-path .production.sequelizerc",
     "db:migrate:undo": "node_modules/.bin/sequelize db:migrate:undo",
-<<<<<<< HEAD
-    "db:seed": "node_modules/.bin/sequelize db:seed:all",
-    "db:seed:undo": "node_modules/.bin/sequelize db:seed:undo:all",
-=======
     "db:migrate:undo:prod": "node_modules/.bin/sequelize db:migrate:undo:all --options-path .production.sequelizerc",
     "db:seed": "node_modules/.bin/sequelize db:seed:all",
     "db:seed:ci": "cross-env POSTGRES_USERNAME=postgres POSTGRES_DB=ttasmarthub node_modules/.bin/sequelize db:seed:all",
     "db:seed:prod": "node_modules/.bin/sequelize db:seed:all --options-path .production.sequelizerc",
     "db:seed:undo": "node_modules/.bin/sequelize db:seed:undo:all",
     "db:seed:undo:prod": "node_modules/.bin/sequelize db:seed:undo:all --options-path .production.sequelizerc",
->>>>>>> 37c9b084
     "docker:deps": "docker-compose run --rm backend yarn install && docker-compose run --rm frontend yarn install",
     "docker:start": "docker-compose up",
     "docker:stop": "docker-compose down",
@@ -52,15 +47,9 @@
     "docker:shell:backend": "docker-compose run --rm backend /bin/bash",
     "docker:db:migrate": "docker-compose run --rm backend node_modules/.bin/sequelize db:migrate",
     "docker:db:migrate:undo": "docker-compose run --rm backend node_modules/.bin/sequelize db:migrate:undo",
-<<<<<<< HEAD
-    "import:goals": "./node_modules/.bin/babel-node ./tools/importTTAPlanGoals.js",
-    "docker:db:seed": "docker-compose run --rm backend yarn db:seed",
-    "docker:db:seed:undo": "docker-compose run --rm backend yarn db:seed:undo"
-=======
     "docker:db:seed": "docker-compose run --rm backend yarn db:seed",
     "docker:db:seed:undo": "docker-compose run --rm backend yarn db:seed:undo",
     "import:goals": "./node_modules/.bin/babel-node ./tools/importTTAPlanGoals.js"
->>>>>>> 37c9b084
   },
   "repository": {
     "type": "git",
