--- conflicted
+++ resolved
@@ -212,11 +212,7 @@
     "express-http-context": "^1.2.4",
     "express-unless": "^1.0.0",
     "express-winston": "^4.0.5",
-<<<<<<< HEAD
-    "file-type": "^16.5.3",
-=======
     "file-type": "^16.5.4",
->>>>>>> 3044fde9
     "form-data": "^4.0.0",
     "helmet": "^5.1.0",
     "html-to-text": "^8.1.0",
