{
  "name": "head-start-ttadp",
  "version": "1.0.0",
  "description": "Office of Head Start Training & Technical Assistance Data Platform\r =============================================",
  "main": "index.js",
  "engines": {
    "node": "12.20.0"
  },
  "scripts": {
    "axe:ci": "axe --exit --load-delay 1000 `cat axe-urls` --dir ./reports/ --chromedriver-path=\"node_modules/chromedriver/bin/chromedriver\"",
    "build": "./node_modules/.bin/babel src -d ./build/server  && ./node_modules/.bin/babel config -d build/config",
    "deps:local": "yarn install && yarn --cwd frontend install",
    "deps": "yarn install --frozen-lockfile && yarn --cwd frontend install --frozen-lockfile",
    "start:local": "concurrently \"yarn server\" \"yarn client\"",
    "start:ci": "cross-env POSTGRES_USERNAME=postgres POSTGRES_DB=ttasmarthub TTA_SMART_HUB_URI=http://localhost:3000 concurrently \"yarn start\" \"yarn client\"",
    "start": "node ./build/server/index.js",
    "server": "nodemon src/index.js --exec babel-node",
    "server:debug": "nodemon src/index.js --exec babel-node --inspect",
    "client": "yarn --cwd frontend start",
    "test": "jest src",
    "test:ci": "cross-env JEST_JUNIT_OUTPUT_DIR=reports JEST_JUNIT_OUTPUT_NAME=unit.xml POSTGRES_USERNAME=postgres POSTGRES_DB=ttasmarthub CURRENT_USER_ID=5 CI=true jest src tools --runInBand --coverage --reporters=default --reporters=jest-junit",
    "test:all": "yarn test:ci && yarn --cwd frontend test:ci",
    "lint": "eslint src",
    "lint:ci": "eslint -f eslint-formatter-multiple src",
    "lint:all": "yarn lint:ci && yarn --cwd frontend lint:ci",
    "clean": "rm -rf coverage reports frontend/coverage frontend/reports frontend/build",
    "docs:serve": "npx redoc-cli serve -p 5000 docs/openapi/index.yaml",
    "cucumber": "./node_modules/.bin/cucumber-js --publish ./cucumber/features/*.feature -f json:./reports/cucumber_report.json && node ./cucumber/index.js",
    "cucumber:ci": "cross-env TTA_SMART_HUB_URI=http://localhost:3000 yarn cucumber",
    "db:migrate": "node_modules/.bin/sequelize db:migrate",
    "db:migrate:ci": "cross-env POSTGRES_USERNAME=postgres POSTGRES_DB=ttasmarthub node_modules/.bin/sequelize db:migrate",
    "db:migrate:prod": "node_modules/.bin/sequelize db:migrate --options-path .production.sequelizerc",
    "db:migrate:undo": "node_modules/.bin/sequelize db:migrate:undo",
    "db:migrate:undo:prod": "node_modules/.bin/sequelize db:migrate:undo:all --options-path .production.sequelizerc",
    "db:seed": "node_modules/.bin/sequelize db:seed:all",
    "db:seed:ci": "cross-env POSTGRES_USERNAME=postgres POSTGRES_DB=ttasmarthub node_modules/.bin/sequelize db:seed:all",
    "db:seed:prod": "node_modules/.bin/sequelize db:seed:all --options-path .production.sequelizerc",
    "db:seed:undo": "node_modules/.bin/sequelize db:seed:undo:all",
    "db:seed:undo:prod": "node_modules/.bin/sequelize db:seed:undo:all --options-path .production.sequelizerc",
    "docker:deps": "docker-compose run --rm backend yarn install && docker-compose run --rm frontend yarn install",
    "docker:start": "docker-compose up",
    "docker:stop": "docker-compose down",
    "docker:test": "docker-compose run --rm backend yarn test:ci && docker-compose run --rm frontend yarn test:ci",
    "docker:test:be": "docker-compose run --rm backend yarn test",
    "docker:lint": "docker-compose run --rm backend yarn lint:ci && docker-compose run --rm frontend yarn lint:ci",
    "docker:shell:frontend": "docker-compose run --rm frontend /bin/bash",
    "docker:shell:backend": "docker-compose run --rm backend /bin/bash",
    "docker:db:migrate": "docker-compose run --rm backend node_modules/.bin/sequelize db:migrate",
    "docker:db:migrate:undo": "docker-compose run --rm backend node_modules/.bin/sequelize db:migrate:undo",
    "docker:db:seed": "docker-compose run --rm backend yarn db:seed",
    "docker:db:seed:undo": "docker-compose run --rm backend yarn db:seed:undo",
    "import:goals": "./node_modules/.bin/babel-node ./tools/importTTAPlanGoals.js"
  },
  "repository": {
    "type": "git",
    "url": "git+https://github.com/adhocteam/Head-Start-TTADP.git"
  },
  "eslintConfig": {
    "extends": [
      "airbnb-base",
      "plugin:jest/recommended"
    ],
    "ignorePatterns": [
      "node_modules/*"
    ],
    "rules": {
      "linebreak-style": 0
    }
  },
  "eslint-formatter-multiple": {
    "formatters": [
      {
        "name": "stylish",
        "output": "console"
      },
      {
        "name": "junit",
        "output": "file",
        "path": "reports/lint.xml"
      }
    ]
  },
  "jest": {
    "testPathIgnorePatterns": [
      "<rootDir>/frontend/"
    ],
    "coverageThreshold": {
      "global": {
        "branches": 70
      }
    }
  },
  "keywords": [],
  "author": "",
  "license": "ISC",
  "bugs": {
    "url": "https://github.com/adhocteam/Head-Start-TTADP/issues"
  },
  "homepage": "https://github.com/adhocteam/Head-Start-TTADP#readme",
  "nodemonConfig": {
    "ignore": [
      "./reports/",
      "./cucumber/",
      "./frontend/"
    ]
  },
  "devDependencies": {
    "@axe-core/cli": "^4.0.0",
    "@babel/cli": "^7.11.6",
    "@babel/core": "^7.11.6",
    "@babel/node": "^7.10.5",
    "@babel/plugin-transform-runtime": "^7.11.0",
    "@babel/preset-env": "^7.11.5",
    "concurrently": "^5.3.0",
    "cross-env": "^7.0.2",
    "depcheck": "^1.2.0",
    "eslint": "^6.6.0",
    "eslint-config-airbnb-base": "^14.2.0",
    "eslint-formatter-multiple": "^1.0.0",
    "eslint-plugin-import": "^2.22.0",
    "eslint-plugin-jest": "^23.20.0",
    "eslint-plugin-jsx-a11y": "^6.3.1",
    "eslint-plugin-react": "^7.20.6",
    "jest": "^24.9.0",
    "jest-cli": "^26.4.2",
    "jest-junit": "^11.1.0",
    "nodemon": "^2.0.4",
    "redoc-cli": "^0.9.12",
    "selenium-webdriver": "^4.0.0-alpha.7",
    "supertest": "^4.0.2"
  },
  "dependencies": {
    "@babel/runtime": "^7.12.1",
    "@cucumber/cucumber": "^7.0.0-rc.0",
    "adm-zip": "^0.5.1",
    "aws-sdk": "^2.826.0",
    "axios": "^0.21.1",
    "chromedriver": "^87.0.0",
    "client-oauth2": "^4.3.3",
    "cookie-session": "^1.4.0",
    "cron": "^1.8.2",
    "csv-parse": "^4.14.1",
    "cucumber-html-reporter": "^5.2.0",
    "dotenv": "^8.2.0",
    "express": "^4.17.1",
<<<<<<< HEAD
    "express-fileupload": "^1.2.1",
    "express-session": "^1.17.1",
=======
>>>>>>> 53e58d7c
    "express-unless": "^0.5.0",
    "express-winston": "^4.0.5",
    "file-type": "^16.1.0",
    "helmet": "^4.1.0",
    "http-codes": "^1.0.0",
    "lodash": "^4.17.20",
<<<<<<< HEAD
    "memorystore": "^1.6.2",
    "multiparty": "^4.2.2",
=======
>>>>>>> 53e58d7c
    "moment": "^2.29.1",
    "mz": "^2.7.0",
    "newrelic": "^7.0.1",
    "pg": "^8.3.3",
    "puppeteer": "^5.3.1",
    "puppeteer-select": "^1.0.3",
    "sequelize": "^5.22.3",
    "sequelize-cli": "^6.2.0",
    "url-join": "^4.0.1",
    "uuid": "^8.3.2",
    "winston": "^3.3.3",
    "xml2json": "^0.12.0",
    "yargs": "^16.1.1"
  }
}<|MERGE_RESOLUTION|>--- conflicted
+++ resolved
@@ -143,22 +143,13 @@
     "cucumber-html-reporter": "^5.2.0",
     "dotenv": "^8.2.0",
     "express": "^4.17.1",
-<<<<<<< HEAD
-    "express-fileupload": "^1.2.1",
-    "express-session": "^1.17.1",
-=======
->>>>>>> 53e58d7c
     "express-unless": "^0.5.0",
     "express-winston": "^4.0.5",
     "file-type": "^16.1.0",
     "helmet": "^4.1.0",
     "http-codes": "^1.0.0",
     "lodash": "^4.17.20",
-<<<<<<< HEAD
-    "memorystore": "^1.6.2",
     "multiparty": "^4.2.2",
-=======
->>>>>>> 53e58d7c
     "moment": "^2.29.1",
     "mz": "^2.7.0",
     "newrelic": "^7.0.1",
