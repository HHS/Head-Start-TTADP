--- conflicted
+++ resolved
@@ -42,12 +42,9 @@
     "docker:shell:backend": "docker-compose run --rm backend /bin/bash",
     "docker:db:migrate": "docker-compose run --rm backend node_modules/.bin/sequelize db:migrate",
     "docker:db:migrate:undo": "docker-compose run --rm backend node_modules/.bin/sequelize db:migrate:undo",
-<<<<<<< HEAD
     "docker:db:seed": "docker-compose run --rm backend yarn db:seed",
-    "docker:db:seed:undo": "docker-compose run --rm backend yarn db:seed:undo"
-=======
+    "docker:db:seed:undo": "docker-compose run --rm backend yarn db:seed:undo",
     "import:goals": "./node_modules/.bin/babel-node ./tools/importTTAPlanGoals.js"
->>>>>>> 673aee22
   },
   "repository": {
     "type": "git",
