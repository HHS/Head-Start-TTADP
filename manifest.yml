--- conflicted
+++ resolved
@@ -58,25 +58,4 @@
       - type: worker
         instances: ((worker_instances))
         command: yarn start:worker
-<<<<<<< HEAD
-        memory: ((worker_memory))
-=======
-        memory: ((worker_memory))
-  - name: tta-similarity-api-((env))
-    strategy: rolling
-    stack: cflinuxfs4
-    buildpacks:
-      - python_buildpack
-    path: similarity_api/src
-    services:
-      - ttahub-((env))
-    env:
-      NEW_RELIC_APP_NAME: tta-similarity-api-((env))
-      NEW_RELIC_LICENSE_KEY: ((NEW_RELIC_LICENSE_KEY))
-    processes:
-      - type: web
-        instances: ((similarity_api_instances))
-        command: gunicorn -w 4 -b 0.0.0.0:8080 app:app --preload
-        memory: ((similarity_api_memory))
-        disk_quota: ((similarity_api_disk_quota))
->>>>>>> 2bdee3c5
+        memory: ((worker_memory))