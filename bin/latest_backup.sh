--- conflicted
+++ resolved
@@ -380,13 +380,6 @@
 
 check_cf_version
 
-# Main execution block
-<<<<<<< HEAD
-if [ "$#" -gt 3 ]; then
-    echo "Usage: $0 [<CF_S3_SERVICE_NAME> [<s3_folder> [<DELETION_ALLOWED>]]]"
-    exit 12
-fi
-=======
 while [[ "$#" -gt 0 ]]; do
     case $1 in
         -n|--service-name) cf_s3_service_name="$2"; shift ;;
@@ -398,11 +391,10 @@
         -e|--erase-file) erase_file="$2"; shift ;;
         -k|--delete-old-keys) delete_old_keys="yes" ;;
         -h|--help) echo "Usage: $0 [-n | --service-name <CF_S3_SERVICE_NAME>] [-s | --s3-folder <s3_folder>] [-a | --allow-deletion] [-l | --list-zip-files] [-f | --specific-file <file_name>] [-d | --download-and-verify] [-e | --erase-file <zip_file>] [-k | --delete-old-keys]"; exit 0 ;;
-        *) echo "Unknown parameter passed: $1"; exit 1 ;;
+        *) echo "Unknown parameter passed: $1"; exit 12 ;;
     esac
     shift
 done
->>>>>>> b7ef64ea
 
 # Check for required dependencies (cf CLI and AWS CLI)
 if ! type cf >/dev/null 2>&1 || ! type aws >/dev/null 2>&1; then
