--- conflicted
+++ resolved
@@ -42,23 +42,9 @@
       esac
     done
 
-<<<<<<< HEAD
-    echo
-    log "Cleaning up test containers"
     docker-compose \
         -f 'docker-compose.test.yml' \
         down --volumes --remove-orphans
-    check_exit "$?"
-
-    if [[ $exit_code -ne 0 ]]; then
-        echo
-        log "Errors occurred during script execution"
-    fi
-=======
-    docker-compose \
-        -f 'docker-compose.test.yml' \
-        down --volumes --remove-orphans
->>>>>>> dccfecec
 
     log "Running tests in using test config 'docker-compose.test.yml'"
     # Start containers
