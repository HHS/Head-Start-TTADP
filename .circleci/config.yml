--- conflicted
+++ resolved
@@ -208,11 +208,7 @@
     type: string
   dev_git_branch: # change to feature branch to test deployment
     description: "Name of github branch that will deploy to dev"
-<<<<<<< HEAD
     default: "TTAHUB-1340/kw-class-pilot"
-=======
-    default: "jp/typescript"
->>>>>>> 6382c4cc
     type: string
   sandbox_git_branch:  # change to feature branch to test deployment
     default: "TTAHUB-1245/fix-date-filters-graph"
