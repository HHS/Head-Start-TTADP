version: 2.1
orbs:
  node: circleci/node@5.0.2
executors:
  docker-executor:
    # for docker you must specify an image to use for the primary container
    docker:
      - image: cimg/node:18.20.3-browsers
  docker-postgres-executor:
    docker:
      - image: cimg/node:18.20.3-browsers
        environment:
          DATABASE_URL: postgresql://postgres@localhost/ttasmarthub
      - image: cimg/postgres:15.6
        environment:
          POSTGRES_USER: postgres
          POSTGRES_PASSWORD: secretpass
          POSTGRES_DB: ttasmarthub
  docker-python-executor:
    docker:
      - image: cimg/python:3.9.19
  docker-postgres-elasticsearch-executor:
    docker:
      - image: cimg/node:18.20.3-browsers
        environment:
          DATABASE_URL: postgresql://postgres@localhost/ttasmarthub
      - image: cimg/postgres:15.6
        environment:
          POSTGRES_USER: postgres
          POSTGRES_PASSWORD: secretpass
          POSTGRES_DB: ttasmarthub
      - image: opensearchproject/opensearch:1.3.2
        name: opensearch
        environment:
          transport.host: 0.0.0.0
          network.host: 0.0.0.0
          http.port: 9200
          cluster.name: opensearch-cluster
          node.name: opensearch-node1
          discovery.type: single-node
          DISABLE_SECURITY_PLUGIN: true
          ES_JAVA_OPTS: "-Xms256m -Xmx256m"
  machine-executor:
    machine:
      image: ubuntu-2204:current
  aws-executor:
    docker:
      - image: cimg/aws:2024.03
commands:
  sparse_checkout:
    description: "Checkout a sparse directory from a specific branch."
    parameters:
      directory:
        type: string
        description: "Directory to checkout sparsely"
      branch:
        type: string
        description: "Branch to checkout"
    steps:
      - run:
          name: Install Git
          command: |
            sudo apt-get update && sudo apt-get install -y git
      - run:
          name: Clone Repository
          command: |
            git clone --no-checkout --filter=blob:none << pipeline.project.git_url >>.git .
      - run:
          name: Setup Sparse Checkout
          command: |
            git config core.sparseCheckout true
            echo "<< parameters.directory >>/*" >> .git/info/sparse-checkout
      - run:
          name: Checkout Branch
          command: |
            git checkout << parameters.branch >>
  create_combined_yarnlock:
    description: "Concatenate all yarn.json files into single file.
      File is used as checksum source for part of caching key."
    parameters:
      filename:
        type: string
        default: "combined-yarnlock.txt"
    steps:
      - run:
          name: Combine package-lock.json files to single file
          command: cat yarn.lock frontend/yarn.lock packages/common/yarn.lock > << parameters.filename >>
  create_combined_pipfreeze:
    description: "Concatenate all requirements.txt files into a single file. File is used as checksum source for part of caching key."
    parameters:
      filename:
        type: string
        default: "combined-requirements.txt"
    steps:
      - run:
          name: Combine requirements.txt files to single file
          command: cat similarity_api/src/requirements.txt > << parameters.filename >>
  notify_new_relic:
    description: "Notify new relic of a deploy"
    parameters:
      env_name:
        description: "Name of the environment. Ex. sandbox, dev, staging, prod"
        type: string
      new_relic_app_id:
        description: "App ID used in New Relic"
        type: string
      new_relic_api_key:
        description: "API key from New Relic"
        type: string
    steps:
      - run:
          name: Notify New Relic
          command: |
            curl -X POST "https://api.newrelic.com/v2/applications/<< parameters.new_relic_app_id >>/deployments.json" \
            -H "X-Api-Key: << parameters.new_relic_api_key >>" -i \
            -H "Content-Type: application/json" \
            -d \
            "{
              \"deployment\": {
                \"revision\": \"<< pipeline.git.revision >>\",
                \"description\": \"<< parameters.env_name >> Successfully Deployed\"
              }
            }"
  notify_slack:
    description: "Notify slack of a deploy to production"
    parameters:
      slack_bot_token:
        description: "Slack bot token"
        type: string
      slack_channel:
        description: "Slack channel name to post the message to"
        type: string
    steps:
    - run:
        name: Notify Slack of Deployment
        command: |
          # Check if the CIRCLE_PULL_REQUEST variable is set and extract the PR number from it
          if [ ! -z "$CIRCLE_PULL_REQUEST" ]; then
            PR_NUMBER=${CIRCLE_PULL_REQUEST##*/}
            MESSAGE_TEXT=":rocket: Deployment of PR <$CIRCLE_PULL_REQUEST|$PR_NUMBER> to production was successful!"
          else
            MESSAGE_TEXT=":rocket: Deployment to production was successful!"
          fi

          curl -X POST -H "Authorization: Bearer << parameters.slack_bot_token >>" \
          -H 'Content-type: application/json;charset=utf-8' \
          --data "{
            \"channel\": \"<< parameters.slack_channel >>\",
            \"text\": \"$MESSAGE_TEXT\"
          }" https://slack.com/api/chat.postMessage

  cf_deploy:
    description: "Login to cloud foundry space with service account credentials
      and push application using deployment configuration file."
    parameters:
      app_name:
        description: "Name of Cloud Foundry cloud.gov application; must match
          application name specified in manifest"
        type: string
      auth_client_id:
        description: "Name of CircleCi project environment variable that
          holds authentication client id, a required application variable"
        type: env_var_name
      auth_client_secret:
        description: "Name of CircleCi project environment variable that
          holds authentication client secret, a required application variable"
        type: env_var_name
      cloudgov_username:
        description: "Name of CircleCi project environment variable that
          holds deployer username for cloudgov space"
        type: env_var_name
      cloudgov_password:
        description: "Name of CircleCi project environment variable that
          holds deployer password for cloudgov space"
        type: env_var_name
      cloudgov_space:
        description: "Name of CircleCi project environment variable that
          holds name of cloudgov space to target for application deployment"
        type: env_var_name
      deploy_config_file:
        description: "Path to deployment configuration file"
        type: string
      session_secret:
        description: "Name of CircleCi project environment variable that
          holds session secret, a required application variable"
        type: env_var_name
      jwt_secret:
        description: "CircleCi project environment variable used by the backend
          token service for the email verification flow."
        type: env_var_name
      new_relic_license:
        description: "Name of CircleCI project environment variable that
          holds the New Relic License key, a required application variable"
        type: env_var_name
      hses_data_file_url:
        description: "Url to download HSES grants and recipient data from"
        type: env_var_name
      hses_data_username:
        description: "Username used to access the HSES grants and recipient data"
        type: env_var_name
      hses_data_password:
        description: "Password used to access the HSES grants and recipient data"
        type: env_var_name
      smtp_host:
        description: "SMTP server"
        type: env_var_name
      smtp_port:
        description: "SMTP port"
        type: env_var_name
      smtp_host_test:
        description: "SMTP server test"
        type: env_var_name
      smtp_port_test:
        description: "SMTP port test"
        type: env_var_name
      smtp_secure:
        description: "SMTP secure transport"
        type: env_var_name
      smtp_ignore_tls:
        description: "SMTP specifies whether to negotiate TLS"
        type: env_var_name
      from_email_address:
        description: "From email address"
        type: env_var_name
      smtp_user:
        description: "SMTP user"
        type: env_var_name
      smtp_password:
        description: "SMTP password"
        type: env_var_name
      suppress_error_logging:
        description: "Stop logging of non-sequelize errors to the db"
        type: env_var_name
      itams_md_host:
        description: "host url for itams monitoring data"
        type: env_var_name
      itams_md_port:
        description: "port for itams monitoring data"
        type: env_var_name
      itams_md_username:
        description: "username for itams monitoring data"
        type: env_var_name
      itams_md_password:
        description: "password for itams monitoring data"
        type: env_var_name
      smartsheet_access_token:
        description: "non-production smartsheet access token"
        type: env_var_name
    steps:
      - run:
          name: Login with service account
          command: |
            cf login -a << pipeline.parameters.cg_api >> \
              -u ${<< parameters.cloudgov_username >>} \
              -p ${<< parameters.cloudgov_password >>} \
              -o << pipeline.parameters.cg_org >> \
              -s ${<< parameters.cloudgov_space >>}
      - run:
          name: Push application with deployment vars
          command: |
            cf push \
              --vars-file << parameters.deploy_config_file >> \
              --var AUTH_CLIENT_ID=${<< parameters.auth_client_id >>} \
              --var AUTH_CLIENT_SECRET=${<< parameters.auth_client_secret >>} \
              --var NEW_RELIC_LICENSE_KEY=${<< parameters.new_relic_license >>} \
              --var SESSION_SECRET=${<< parameters.session_secret >>} \
              --var JWT_SECRET=${<< parameters.jwt_secret >>} \
              --var HSES_DATA_FILE_URL=${<< parameters.hses_data_file_url >>} \
              --var HSES_DATA_USERNAME=${<< parameters.hses_data_username >>} \
              --var HSES_DATA_PASSWORD=${<< parameters.hses_data_password >>} \
              --var SMTP_HOST=${<< parameters.smtp_host >>} \
              --var SMTP_PORT=${<< parameters.smtp_port >>} \
              --var SMTP_HOST_TEST=${<< parameters.smtp_host_test >>} \
              --var SMTP_PORT_TEST=${<< parameters.smtp_port_test >>} \
              --var SMTP_USER=${<< parameters.smtp_user >>} \
              --var SMTP_PASSWORD=${<< parameters.smtp_password >>} \
              --var SMTP_SECURE=${<< parameters.smtp_secure >>} \
              --var SMTP_IGNORE_TLS=${<< parameters.smtp_ignore_tls >>} \
              --var FROM_EMAIL_ADDRESS=${<< parameters.from_email_address >>} \
              --var SUPPRESS_ERROR_LOGGING=${<< parameters.suppress_error_logging >>} \
              --var ITAMS_MD_HOST=${<< parameters.itams_md_host >>} \
              --var ITAMS_MD_PORT=${<< parameters.itams_md_port >>} \
              --var ITAMS_MD_USERNAME=${<< parameters.itams_md_username >>} \
              --var ITAMS_MD_PASSWORD=${<< parameters.itams_md_password >>} \
              --var SMARTSHEET_ACCESS_TOKEN=${<< parameters.smartsheet_access_token >>}
      # - run:
      #     name: Push maintenance application
      #     command: |
      #       cd maintenance_page && cf push -s cflinuxfs4 --vars-file ../<<parameters.deploy_config_file >>
  cf_backup:
    description: "Login to cloud foundry space with service account credentials, Connect to DB & S3, backup DB to S3"
    parameters:
      auth_client_secret:
        description: "Name of CircleCi project environment variable that
          holds authentication client secret, a required application variable"
        type: env_var_name
      cloudgov_username:
        description: "Name of CircleCi project environment variable that
          holds deployer username for cloudgov space"
        type: env_var_name
      cloudgov_password:
        description: "Name of CircleCi project environment variable that
          holds deployer password for cloudgov space"
        type: env_var_name
      cloudgov_space:
        description: "Name of CircleCi project environment variable that
          holds name of cloudgov space to target for application deployment"
        type: env_var_name
      rds_service_name:
        description: "Name of the rds service to backup"
        type: string
      s3_service_name:
        description: "Name of the s3 service access"
        type: string
      backup_prefix:
        description: "prefix name to use for backups"
        type: string
    steps:
      - run:
          name: Install Dependencies
          command: |
            set -e
            set -u
            set -o pipefail
            set -o noglob
            set -o noclobber

            # update
            sudo apt-get update
            # Install uuid-runtime to have access to uuidgen
            # Install pv wget
            sudo apt-get install pv uuid-runtime wget
            # Install Cloud Foundry CLI
            wget -q -O - https://packages.cloudfoundry.org/debian/cli.cloudfoundry.org.key | sudo apt-key add -
            echo "deb https://packages.cloudfoundry.org/debian stable main" | sudo tee /etc/apt/sources.list.d/cloudfoundry-cli.list
            sudo apt-get update
            sudo apt-get install cf8-cli
            # Install plugin needed for connect-to-service
            cf install-plugin -f https://github.com/cloud-gov/cf-service-connect/releases/download/v1.1.3/cf-service-connect_linux_amd64

            # The line you want to ensure exists in the /etc/hosts file
            line="127.0.0.1        localhost"

            # Check if the line already exists
            if ! grep -qF "$line" /etc/hosts; then
                # If the line does not exist, append it
                echo "$line" | sudo tee -a /etc/hosts > /dev/null
                echo "Line added to /etc/hosts"
            else
                echo "Line already exists in /etc/hosts"
            fi

            # cleanup
            sudo rm -rf /var/lib/apt/lists/*
      - run:
          name: Login with service account
          command: |
            cf login -a << pipeline.parameters.cg_api >> \
              -u ${<< parameters.cloudgov_username >>} \
              -p ${<< parameters.cloudgov_password >>} \
              -o << pipeline.parameters.cg_org >> \
              -s ${<< parameters.cloudgov_space >>}
      - run:
          name: cf_lambda - script to trigger backup
          command: |
            set -x
            json_data=$(jq -n \
              --arg automation_dir "./automation" \
              --arg manifest "manifest.yml" \
              --arg task_name "backup" \
              --arg command "cd /home/vcap/app/db-backup/scripts; bash ./db_backup.sh" \
              --argjson args '["<< parameters.backup_prefix >>", "<< parameters.rds_service_name >>", "<< parameters.s3_service_name >>"]' \
              '{
                automation_dir: $automation_dir,
                manifest: $manifest,
                task_name: $task_name,
                command: $command,
                args: $args
              }')

            # Set execute permission
            find ./automation -name "*.sh" -exec chmod +x {} \;

            ./automation/ci/scripts/cf_lambda.sh "$json_data"
          environment:
            CF_RDS_SERVICE_NAME: ttahub-prod
            CF_S3_SERVICE_NAME: ttahub-db-backups
      - run:
          name: Logout of service account
          command: |
            cf logout
parameters:
  cg_org:
    description: "Cloud Foundry cloud.gov organization name"
    default: "hhs-acf-ohs-tta"
    type: string
  cg_api:
    description: "URL of Cloud Controller in Cloud Foundry cloud.gov instance"
    default: "https://api.fr.cloud.gov"
    type: string
  prod_git_url:
    description: "URL of github repo that will deploy to prod"
    default: "https://github.com/HHS/Head-Start-TTADP"
    type: string
  staging_git_url:
    description: "URL of github repo that will deploy to staging"
    default: "https://github.com/HHS/Head-Start-TTADP"
    type: string
  dev_git_url:
    description: "URL of github repo that will deploy to dev"
    default: "https://github.com/HHS/Head-Start-TTADP"
    type: string
  sandbox_git_url:
    description: "URL of github repo that will deploy to sandbox"
    default: "https://github.com/HHS/Head-Start-TTADP"
    type: string
  prod_git_branch:
    description: "Name of github branch that will deploy to prod"
    default: "production"
    type: string
  staging_git_branch:
    description: "Name of github branch that will deploy to staging"
    default: "main"
    type: string
  dev_git_branch: # change to feature branch to test deployment
    description: "Name of github branch that will deploy to dev"
    default: "mb/TTAHUB-2943/remove-models"
    type: string
  sandbox_git_branch:  # change to feature branch to test deployment
<<<<<<< HEAD
    default: "al-ttahub-2726-goals-and-objectives-review-redesign"
=======
    default: "kw-smartsheet"
>>>>>>> 50600313
    type: string
  prod_new_relic_app_id:
    default: "877570491"
    type: string
  staging_new_relic_app_id:
    default: "868729138"
    type: string
  dev_new_relic_app_id:
    default: "867221900"
    type: string
  sandbox_new_relic_app_id:
    default: "867346799"
    type: string
  manual-trigger:
    type: boolean
    default: false
jobs:
  build_and_lint:
    executor: docker-executor
    steps:
      - checkout
      - create_combined_yarnlock
      - restore_cache:
          keys:
            # To manually bust the cache, increment the version e.g. v7-yarn...
            - v14-yarn-deps-{{ checksum "combined-yarnlock.txt" }}
            # If checksum is new, restore partial cache
            - v14-yarn-deps-
      - run: yarn deps
      - save_cache:
          paths:
            - node_modules
            - frontend/node_modules
            - packages/common/node_modules
          key: v11-yarn-deps-{{ checksum "combined-yarnlock.txt" }}
      - run:
          name: Lint backend
          command: yarn lint:ci
      - run:
          name: Audit vulnerability of backend node_modules
          command: |
            chmod 744 ./run-yarn-audit.sh
            ./run-yarn-audit.sh;
      - run:
          name: Lint frontend
          command: yarn --cwd frontend lint:ci
      - run:
          name: Audit vulnerability of frontend node_modules
          command: |
            cd frontend
            chmod 744 ./run-yarn-audit.sh
            ./run-yarn-audit.sh;
      - run:
          name: Check nodejs version compatibility with buildpack
          command: |
            chmod +x ./bin/check_node_version_compatibility.sh
            ./bin/check_node_version_compatibility.sh
      - store_artifacts:  # store backend lint reports
          path: reports
      - store_artifacts:  # store frontend lint reports
          path: frontend/reports
      - run:
          name: Remove similarity api data
          command: rm -rf similarity_api
      - persist_to_workspace:
          root: .
          paths:
            - .
    # The resource_class feature allows configuring CPU and RAM resources for each job. Different resource classes are available for different executors. https://circleci.com/docs/2.0/configuration-reference/#resourceclass
    resource_class: large
  build_and_lint_similarity_api:
    executor: docker-python-executor
    steps:
      - checkout
      - create_combined_pipfreeze
      - restore_cache:
          keys:
            # To manually bust the cache, increment the version e.g. v7-pip...
            - v2-pip-deps-{{ checksum "combined-requirements.txt" }}
            # If checksum is new, restore partial cache
            - v2-pip-deps-
      - run:
          name: Install python dependencies
          command: |
            cd similarity_api/src
            python3 -m venv venv
            source venv/bin/activate
            pip install -U pip setuptools wheel
            pip install -U -r requirements.txt
      - run:
          name: Check python version compatibility  with buildpack
          command: |
            chmod +x ./bin/check_python_version_compatibility.sh
            ./bin/check_python_version_compatibility.sh
      - save_cache:
          paths:
            - similarity_api/src/venv
          key: v1-pip-deps-{{ checksum "combined-requirements.txt" }}
      - store_artifacts:  # store backend lint reports
          path: reports
      - store_artifacts:  # store frontend lint reports
          path: similarity_api/reports
      - persist_to_workspace:
          root: .
          paths:
            - similarity_api
    resource_class: large
  test_backend:
    executor: docker-postgres-elasticsearch-executor
    environment:
        AWS_ELASTICSEARCH_ENDPOINT: http://opensearch:9200
        AWS_ELASTICSEARCH_ACCESS_KEY: admin
        AWS_ELASTICSEARCH_SECRET_KEY: admin
        SFTP_EXPOSED_PORT: 2222
    steps:
      - attach_workspace:
          at: .
      - setup_remote_docker:
          version: default
      - run:
          name: Run migrations ci
          command: yarn db:migrate:ci
      - run:
          name: Run seeders
          command: yarn db:seed:ci
      - run:
          name: Monitor database
          command: |
            docker attach  $(docker ps | grep postgres | awk '{print $1}')
          background: true
      - run:
          name: Test backend
          command:  |
            chmod 744 ./bin/test-backend-ci
            ./bin/test-backend-ci
      - run:
          name: Compress coverage artifacts
          command: tar -cvzf backend-coverage-artifacts.tar coverage/
      - store_artifacts:
          path: coverage/
      - store_artifacts:
          path: backend-coverage-artifacts.tar
      - store_test_results:
          path: reports/
    resource_class: large
  test_similarity_api:
    executor: docker-python-executor
    steps:
      - attach_workspace:
          at: .
      - setup_remote_docker:
          version: default
      - run:
          name: Syft SBOM
          environment:
            SYFT_VERSION: v1.5.0
            IMAGE_NAME: ghcr.io/kcirtapfromspace/cloudfoundry_circleci:latest
            OUTPUT_FORMAT: json
            OUTPUT_FILE:  reports/syft_sbom.json
          command: |
            mkdir -p reports/
            curl -sSfL https://raw.githubusercontent.com/anchore/syft/main/install.sh | sh -s -- -b . "$SYFT_VERSION"
            ./syft similarity_api/src -vv --scope AllLayers -o "$OUTPUT_FORMAT" > "$OUTPUT_FILE"
            echo "scan results saved in $OUTPUT_FILE"
          # echo $GITHUB_PAT | ./syft login ghcr.io -u $GITHUB_USERNAME --password-stdin  -vv
          # echo $GITHUB_PAT | docker login ghcr.io -u $GITHUB_USERNAME --password-stdin
      - run:
          name: Grype Docker image
          environment:
            GRYPE_VERSION: v0.78.0
            OUTPUT_FORMAT: sarif
            OUTPUT_FILE: reports/grype.json
          command: |
            curl -sSfL https://raw.githubusercontent.com/anchore/grype/main/install.sh | sh -s -- -b . "$GRYPE_VERSION"
            ./grype sbom:reports/syft_sbom.json -v -o "$OUTPUT_FORMAT" > "$OUTPUT_FILE"
            echo "scan results saved in $OUTPUT_FILE"
      - run:
          name: Test similarity
          command: |
            mkdir -p coverage/similarity
            cd similarity_api/src
            source venv/bin/activate
            pip install pytest pytest-cov
            pytest -rpP --cov=similarity --cov=. --junitxml=~/project/reports/junit.xml
            coverage report --show-missing --skip-covered
            coverage html -d ~/project/coverage/similarity --skip-covered
      - store_artifacts:
          path: reports/
    resource_class: large
  test_frontend:
    executor: docker-executor
    steps:
      - attach_workspace:
          at: .
      - run:
          name: Audit checksums of color files
          command: |
            chmod 744 ./checkcolorhash.sh
            ./checkcolorhash.sh;
      - run:
          name: Test frontend
          command: yarn --cwd frontend run test:ci --maxWorkers=50%
      - store_test_results:
          path: frontend/reports/
      - store_artifacts:
          path: frontend/coverage/
    resource_class: large
  test_e2e:
    executor: docker-postgres-elasticsearch-executor
    environment:
        AWS_ELASTICSEARCH_ENDPOINT: http://opensearch:9200
        AWS_ELASTICSEARCH_ACCESS_KEY: admin
        AWS_ELASTICSEARCH_SECRET_KEY: admin
    steps:
      - attach_workspace:
          at: .
      - setup_remote_docker:
          version: default
      - run:
          name: Start server
          command: |
            yarn build
            BYPASS_AUTH=true CURRENT_USER_ID=5 yarn start:ci
          background: true
      - run:
          name: Run migrations ci
          command: yarn db:migrate:ci
      - run:
          name: Seed database
          command: yarn db:seed:ci
      - run:
          name: Wait for server to start
          command: ./bin/ping-server 3000
      - run:
          name: Install playwright dependencies
          command: |
            npx playwright install
      - run:
          name: Monitor database
          command: |
            docker attach  $(docker ps | grep postgres | awk '{print $1}')
          background: true
      - run:
          name: Run playwright tests
          command: yarn e2e:ci
      - store_artifacts:
          path: playwright/e2e
    resource_class: large
  test_api:
    executor: docker-postgres-elasticsearch-executor
    environment:
        AWS_ELASTICSEARCH_ENDPOINT: http://opensearch:9200
        AWS_ELASTICSEARCH_ACCESS_KEY: admin
        AWS_ELASTICSEARCH_SECRET_KEY: admin
    steps:
      - attach_workspace:
          at: .
      - setup_remote_docker:
          version: default
      - run:
          name: Start server
          command: |
            yarn build
            BYPASS_AUTH=true CURRENT_USER_ID=5 yarn start:ci
          background: true
      - run:
          name: Run migrations ci
          command: yarn db:migrate:ci
      - run:
          name: Seed database
          command: yarn db:seed:ci
      - run:
          name: Wait for server to start
          command: ./bin/ping-server 3000
      - run:
          name: Monitor database
          command: |
            docker attach  $(docker ps | grep postgres | awk '{print $1}')
          background: true
      - run:
          name: Install playwright dependencies
          command: |
            npx playwright install
      - run:
          name: Run playwright tests
          command: yarn e2e:api
      - store_artifacts:
          path: playwright/api
    resource_class: large
  test_utils:
    executor: docker-postgres-elasticsearch-executor
    environment:
        AWS_ELASTICSEARCH_ENDPOINT: http://opensearch:9200
        AWS_ELASTICSEARCH_ACCESS_KEY: admin
        AWS_ELASTICSEARCH_SECRET_KEY: admin
    steps:
      - attach_workspace:
          at: .
      - setup_remote_docker:
          version: default
      - run:
          name: Start server
          command: |
            yarn build
            BYPASS_AUTH=true CURRENT_USER_ID=5 yarn start:ci
          background: true
      - run:
          name: Run migrations ci
          command: yarn db:migrate:ci
      - run:
          name: Seed database
          command: yarn db:seed:ci
      - run:
          name: Wait for server to start
          command: ./bin/ping-server 3000
      - run:
          name: Install playwright dependencies
          command: |
            npx playwright install
      - run:
          name: Run playwright tests
          command: yarn e2e:utils
      - store_artifacts:
          path: playwright/utilsTests
    resource_class: large
  cucumber_test:
    executor: docker-postgres-executor
    steps:
      - attach_workspace:
          at: .
      - run:
          name: Start server
          command: |
            yarn build
            BYPASS_AUTH=true CURRENT_USER_ID=5 yarn start:ci
          background: true
      - run:
          name: Run migrations ci
          command: yarn db:migrate:ci
      - run:
          name: Seed database
          command: yarn db:seed:ci
      - run:
          name: Wait for server to start
          command: ./bin/ping-server 3000
      - run:
          name: Run cucumber
          command: |
            yarn cucumber:ci
      - store_artifacts:
          path: reports/
    resource_class: large
  dynamic_security_scan:
    executor: machine-executor
    steps:
      - attach_workspace:
          at: .
      - run:
          name: Start up local server
          command: ./bin/prod-style-server
      - run:
          name: Wait for server to start
          command: ./bin/ping-server 8080
      - run:
          name: Pull OWASP ZAP docker image
          command: docker pull softwaresecurityproject/zap-stable:latest
      - run:
          name: Make reports directory group writeable
          command: chmod g+w reports
      - run:
          name: Run OWASP ZAP
          command: ./bin/run-owasp-scan
      - store_artifacts:
          path: reports/owasp_report.html
    resource_class: large
  deploy:
    executor: docker-executor
    steps:
      - attach_workspace:
          at: .
      - run:
          name: Build backend assets
          command: yarn build
      - when:
          condition:
            and:
              - equal: [<< pipeline.project.git_url >>, << pipeline.parameters.prod_git_url >>]
              - equal: [<< pipeline.git.branch >>, << pipeline.parameters.prod_git_branch >>]
          steps:
          - run:
              name: Create production robot
              command: ./bin/robot-factory
      - run:
          name: Install Cloud Foundry
          command: |
            curl -v -L -o cf-cli_amd64.deb 'https://packages.cloudfoundry.org/stable?release=debian64&version=v7&source=github'
            sudo dpkg -i cf-cli_amd64.deb
      - when:  # sandbox: for short-term feature development, see README.md
          condition:
            and:
              - equal: [<< pipeline.project.git_url >>, << pipeline.parameters.sandbox_git_url >>]
              - equal: [<< pipeline.git.branch >>, << pipeline.parameters.sandbox_git_branch >>]
          steps:
            - run:
                name: Build frontend assets
                command: yarn --cwd frontend run build
                environment:
                  REACT_APP_GTM_ENABLED: $SANDBOX_GTM_ENABLED
                  REACT_APP_GTM_ID: $GLOBAL_GTM_ID
                  REACT_APP_GTM_AUTH: $SANDBOX_GTM_AUTH
                  REACT_APP_GTM_PREVIEW: $SANDBOX_GTM_PREVIEW
                  REACT_APP_WEBSOCKET_URL: wss://tta-smarthub-sandbox.app.cloud.gov
            - cf_deploy:
                app_name: tta-smarthub-sandbox
                auth_client_id: SANDBOX_AUTH_CLIENT_ID
                auth_client_secret: SANDBOX_AUTH_CLIENT_SECRET
                cloudgov_username: CLOUDGOV_SANDBOX_USERNAME
                cloudgov_password: CLOUDGOV_SANDBOX_PASSWORD
                cloudgov_space: CLOUDGOV_SANDBOX_SPACE
                deploy_config_file: deployment_config/sandbox_vars.yml
                new_relic_license: NEW_RELIC_LICENSE_KEY
                session_secret: SANDBOX_SESSION_SECRET
                jwt_secret: SANDBOX_JWT_SECRET
                hses_data_file_url: HSES_DATA_FILE_URL
                hses_data_username: HSES_DATA_USERNAME
                hses_data_password: HSES_DATA_PASSWORD
                smtp_host: STAGING_SMTP_HOST
                smtp_port: STAGING_SMTP_PORT
                smtp_host_test: SMTP_HOST_TEST
                smtp_port_test: SMTP_PORT_TEST
                smtp_secure: SMTP_SECURE
                smtp_ignore_tls: STAGING_SMTP_IGNORE_TLS
                from_email_address: FROM_EMAIL_ADDRESS
                smtp_user: SMTP_USER
                suppress_error_logging: SUPPRESS_ERROR_LOGGING
                smtp_password: SMTP_PASSWORD
                itams_md_host: ITAMS_MD_HOST
                itams_md_port: ITAMS_MD_PORT
                itams_md_username: ITAMS_MD_USERNAME
                itams_md_password: ITAMS_MD_PASSWORD
                smartsheet_access_token: SMARTSHEET_ACCESS_TOKEN
            - run:
                name: Migrate database
                command: |
                  cf run-task tta-smarthub-sandbox \
                    --command "yarn db:migrate:prod" \
                    --name "Reset DB"
            - notify_new_relic:
                env_name: sandbox
                new_relic_app_id: << pipeline.parameters.sandbox_new_relic_app_id >>
                new_relic_api_key: $NEW_RELIC_REST_API_KEY
      - when:  # dev
          condition:
            and:
              - equal: [<< pipeline.project.git_url >>, << pipeline.parameters.dev_git_url >>]
              - equal: [<< pipeline.git.branch >>, << pipeline.parameters.dev_git_branch >>]
          steps:
            - run:
                name: Build frontend assets
                command: yarn --cwd frontend run build
                environment:
                  REACT_APP_GTM_ENABLED: $DEV_GTM_ENABLED
                  REACT_APP_GTM_ID: $GLOBAL_GTM_ID
                  REACT_APP_GTM_AUTH: $DEV_GTM_AUTH
                  REACT_APP_GTM_PREVIEW: $DEV_GTM_PREVIEW
                  REACT_APP_WEBSOCKET_URL: wss://tta-smarthub-dev.app.cloud.gov
            - cf_deploy:
                app_name: tta-smarthub-dev
                auth_client_id: DEV_AUTH_CLIENT_ID
                auth_client_secret: DEV_AUTH_CLIENT_SECRET
                cloudgov_username: CLOUDGOV_DEV_USERNAME
                cloudgov_password: CLOUDGOV_DEV_PASSWORD
                cloudgov_space: CLOUDGOV_DEV_SPACE
                deploy_config_file: deployment_config/dev_vars.yml
                new_relic_license: NEW_RELIC_LICENSE_KEY
                session_secret: DEV_SESSION_SECRET
                jwt_secret: DEV_JWT_SECRET
                hses_data_file_url: HSES_DATA_FILE_URL
                hses_data_username: HSES_DATA_USERNAME
                hses_data_password: HSES_DATA_PASSWORD
                smtp_host: STAGING_SMTP_HOST
                smtp_port: STAGING_SMTP_PORT
                smtp_host_test: SMTP_HOST_TEST
                smtp_port_test: SMTP_PORT_TEST
                smtp_secure: SMTP_SECURE
                smtp_ignore_tls: STAGING_SMTP_IGNORE_TLS
                from_email_address: FROM_EMAIL_ADDRESS
                smtp_user: SMTP_USER
                smtp_password: SMTP_PASSWORD
                suppress_error_logging: SUPPRESS_ERROR_LOGGING
                itams_md_host: ITAMS_MD_HOST
                itams_md_port: ITAMS_MD_PORT
                itams_md_username: ITAMS_MD_USERNAME
                itams_md_password: ITAMS_MD_PASSWORD
                smartsheet_access_token: SMARTSHEET_ACCESS_TOKEN
            - run:
                name: Migrate database
                command: |
                  cf run-task tta-smarthub-dev \
                    --command "yarn db:migrate:prod" \
                    --name "Reset DB"
            - notify_new_relic:
                env_name: dev
                new_relic_app_id: << pipeline.parameters.dev_new_relic_app_id >>
                new_relic_api_key: $NEW_RELIC_REST_API_KEY
      - when:  # staging
          condition:
            and:
              - equal: [<< pipeline.project.git_url >>, << pipeline.parameters.staging_git_url >>]
              - equal: [<< pipeline.git.branch >>, << pipeline.parameters.staging_git_branch >>]
          steps:
            - run:
                name: Build frontend assets
                command: yarn --cwd frontend run build
                environment:
                  REACT_APP_GTM_ENABLED: $STAGING_GTM_ENABLED
                  REACT_APP_GTM_ID: $GLOBAL_GTM_ID
                  REACT_APP_GTM_AUTH: $STAGING_GTM_AUTH
                  REACT_APP_GTM_PREVIEW: $STAGING_GTM_PREVIEW
                  REACT_APP_WEBSOCKET_URL: wss://tta-smarthub-staging.app.cloud.gov
            - cf_deploy:
                app_name: tta-smarthub-staging
                auth_client_id: STAGING_AUTH_CLIENT_ID
                auth_client_secret: STAGING_AUTH_CLIENT_SECRET
                cloudgov_username: CLOUDGOV_STAGING_USERNAME
                cloudgov_password: CLOUDGOV_STAGING_PASSWORD
                cloudgov_space: CLOUDGOV_STAGING_SPACE
                deploy_config_file: deployment_config/staging_vars.yml
                new_relic_license: NEW_RELIC_LICENSE_KEY
                session_secret: STAGING_SESSION_SECRET
                jwt_secret: STAGING_JWT_SECRET
                hses_data_file_url: HSES_DATA_FILE_URL
                hses_data_username: HSES_DATA_USERNAME
                hses_data_password: HSES_DATA_PASSWORD
                smtp_host: STAGING_SMTP_HOST
                smtp_port: STAGING_SMTP_PORT
                smtp_host_test: SMTP_HOST_TEST
                smtp_port_test: SMTP_PORT_TEST
                smtp_secure: SMTP_SECURE
                smtp_ignore_tls: STAGING_SMTP_IGNORE_TLS
                from_email_address: FROM_EMAIL_ADDRESS
                smtp_user: SMTP_USER
                smtp_password: SMTP_PASSWORD
                suppress_error_logging: SUPPRESS_ERROR_LOGGING
                itams_md_host: ITAMS_MD_HOST
                itams_md_port: ITAMS_MD_PORT
                itams_md_username: ITAMS_MD_USERNAME
                itams_md_password: ITAMS_MD_PASSWORD
                smartsheet_access_token: SMARTSHEET_ACCESS_TOKEN
            - run:
                name: Run database migrations
                command: |
                  cf run-task tta-smarthub-staging --command "yarn db:migrate:prod" --name migrate
            - notify_new_relic:
                env_name: staging
                new_relic_app_id: << pipeline.parameters.staging_new_relic_app_id >>
                new_relic_api_key: $NEW_RELIC_REST_API_KEY
      - when:  # prod
          condition:
            and:
              - equal: [<< pipeline.project.git_url >>, << pipeline.parameters.prod_git_url >>]
              - equal: [<< pipeline.git.branch >>, << pipeline.parameters.prod_git_branch >>]
          steps:
            - run:
                name: Build frontend assets
                command: yarn --cwd frontend run build
                environment:
                  REACT_APP_GTM_ENABLED: $PROD_GTM_ENABLED
                  REACT_APP_GTM_ID: $GLOBAL_GTM_ID
                  REACT_APP_GTM_AUTH: $PROD_GTM_AUTH
                  REACT_APP_GTM_PREVIEW: $PROD_GTM_PREVIEW
                  REACT_APP_WEBSOCKET_URL: wss://ttahub.ohs.acf.hhs.gov
            - cf_deploy:
                app_name: tta-smarthub-prod
                auth_client_id: PROD_AUTH_CLIENT_ID
                auth_client_secret: PROD_AUTH_CLIENT_SECRET
                cloudgov_username: CLOUDGOV_PROD_USERNAME
                cloudgov_password: CLOUDGOV_PROD_PASSWORD
                cloudgov_space: CLOUDGOV_PROD_SPACE
                deploy_config_file: deployment_config/prod_vars.yml
                new_relic_license: NEW_RELIC_LICENSE_KEY
                session_secret: PROD_SESSION_SECRET
                jwt_secret: PROD_JWT_SECRET
                hses_data_file_url: PROD_HSES_DATA_FILE_URL
                hses_data_username: PROD_HSES_DATA_USERNAME
                hses_data_password: PROD_HSES_DATA_PASSWORD
                smtp_host: SMTP_HOST
                smtp_port: SMTP_PORT
                smtp_host_test: SMTP_HOST_TEST
                smtp_port_test: SMTP_PORT_TEST
                smtp_secure: SMTP_SECURE
                smtp_ignore_tls: SMTP_IGNORE_TLS
                from_email_address: FROM_EMAIL_ADDRESS
                smtp_user: SMTP_USER
                smtp_password: SMTP_PASSWORD
                suppress_error_logging: SUPPRESS_ERROR_LOGGING
                itams_md_host: ITAMS_MD_HOST
                itams_md_port: ITAMS_MD_PORT
                itams_md_username: ITAMS_MD_USERNAME
                itams_md_password: ITAMS_MD_PASSWORD
                smartsheet_access_token: SMARTSHEET_ACCESS_TOKEN
            - run:
                name: Run database migrations
                command: |
                  cf run-task tta-smarthub-prod --command "yarn db:migrate:prod" --name migrate
            - notify_new_relic:
                env_name: prod
                new_relic_app_id: << pipeline.parameters.prod_new_relic_app_id >>
                new_relic_api_key: $NEW_RELIC_REST_API_KEY
            - notify_slack:
                slack_bot_token: $SLACK_BOT_TOKEN
                slack_channel: "acf-ohs-ttahub--contractor-customer-team"
    resource_class: large
  backup_upload_production:
    docker:
      - image: cimg/base:2024.05
    steps:
    - sparse_checkout:
          directory: 'automation'
          branch: << pipeline.git.branch >>
    - cf_backup:
          auth_client_secret: PROD_AUTH_CLIENT_SECRET
          cloudgov_username: CLOUDGOV_PROD_USERNAME
          cloudgov_password: CLOUDGOV_PROD_PASSWORD
          cloudgov_space: CLOUDGOV_PROD_SPACE
          rds_service_name: ttahub-prod
          s3_service_name: ttahub-db-backups
          backup_prefix: production
workflows:
  build_test_deploy:
    when:
      equal: [false, << pipeline.parameters.manual-trigger >>]
    jobs:
      - build_and_lint
      - build_and_lint_similarity_api
      - test_backend:
          requires:
            - build_and_lint
      - test_frontend:
          requires:
            - build_and_lint
      - test_e2e:
          requires:
            - build_and_lint
      - test_api:
          requires:
            - build_and_lint
      - test_similarity_api:
          requires:
            - build_and_lint_similarity_api
      - test_utils:
          requires:
            - build_and_lint
      - cucumber_test:
          requires:
            - build_and_lint
      - dynamic_security_scan:
          requires:
            - build_and_lint
      - backup_upload_production:
          requires:
            - test_backend
            - test_frontend
            - test_e2e
            - test_api
            - test_similarity_api
            - test_utils
            - cucumber_test
            - dynamic_security_scan
          filters:
            branches:
              only:
                - << pipeline.parameters.prod_git_branch >>
      - deploy:
          requires:
            - test_backend
            - test_frontend
            - test_e2e
            - test_api
            - test_similarity_api
            - test_utils
            - cucumber_test
            - dynamic_security_scan
          filters:
            branches:
              only:
                - << pipeline.parameters.sandbox_git_branch >>
                - << pipeline.parameters.dev_git_branch >>
                - << pipeline.parameters.staging_git_branch >>
                - << pipeline.parameters.prod_git_branch >>
  daily_scan:
    triggers:
      - schedule:
          cron: "0 12 * * 1-5"
          filters:
            branches:
              only:
                - << pipeline.parameters.dev_git_branch >>
                - << pipeline.parameters.staging_git_branch >>
                - << pipeline.parameters.prod_git_branch >>
    jobs:
      - build_and_lint
      - build_and_lint_similarity_api
      - test_backend:
          requires:
            - build_and_lint
      - test_frontend:
          requires:
            - build_and_lint
      - test_e2e:
          requires:
            - build_and_lint
      - test_api:
          requires:
            - build_and_lint
      - test_similarity_api:
          requires:
            - build_and_lint_similarity_api
      - test_utils:
          requires:
            - build_and_lint
      - dynamic_security_scan:
          requires:
            - build_and_lint
  daily_backup_upload_production:
    triggers:
      - schedule:
          cron: "0 10 * * 1-5"
          filters:
            branches:
              only:
                - << pipeline.parameters.prod_git_branch >>
    jobs:
      - backup_upload_production
  manual_backup_upload_production:
    when:
      equal: [true, << pipeline.parameters.manual-trigger >>]
    jobs:
      - backup_upload_production<|MERGE_RESOLUTION|>--- conflicted
+++ resolved
@@ -427,11 +427,7 @@
     default: "mb/TTAHUB-2943/remove-models"
     type: string
   sandbox_git_branch:  # change to feature branch to test deployment
-<<<<<<< HEAD
     default: "al-ttahub-2726-goals-and-objectives-review-redesign"
-=======
-    default: "kw-smartsheet"
->>>>>>> 50600313
     type: string
   prod_new_relic_app_id:
     default: "877570491"
