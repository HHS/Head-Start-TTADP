version: 2.1
orbs:
  node: circleci/node@5.0.2
  browser-tools: circleci/browser-tools@1.2.3
executors:
  docker-executor:
    # for docker you must specify an image to use for the primary container
    docker:
      - image: cimg/node:16.14.2-browsers
  docker-postgres-executor:
    docker:
      - image: cimg/node:16.14.2-browsers
        environment:
          DATABASE_URL: postgresql://postgres@localhost/ttasmarthub
      - image: circleci/postgres:12.4-ram
        environment:
          POSTGRES_USER: postgres
          POSTGRES_PASSWORD: secretpass
          POSTGRES_DB: ttasmarthub
  machine-executor:
    machine:
      image: ubuntu-2004:current
commands:
  create_combined_yarnlock:
    description: "Concatenate all yarn.json files into single file.
      File is used as checksum source for part of caching key."
    parameters:
      filename:
        type: string
        default: "combined-yarnlock.txt"
    steps:
      - run:
          name: Combine package-lock.json files to single file
          command: cat yarn.lock frontend/yarn.lock > << parameters.filename >>
  notify_new_relic:
    description: "Notify new relic of a deploy"
    parameters:
      env_name:
        description: "Name of the environment. Ex. sandbox, dev, staging, prod"
        type: string
      new_relic_app_id:
        description: "App ID used in New Relic"
        type: string
      new_relic_api_key:
        description: "API key from New Relic"
        type: string
    steps:
      - run:
          name: Notify New Relic
          command: |
            curl -X POST "https://api.newrelic.com/v2/applications/<< parameters.new_relic_app_id >>/deployments.json" \
            -H "X-Api-Key: << parameters.new_relic_api_key >>" -i \
            -H "Content-Type: application/json" \
            -d \
            "{
              \"deployment\": {
                \"revision\": \"<< pipeline.git.revision >>\",
                \"description\": \"<< parameters.env_name >> Successfully Deployed\"
              }
            }"
  cf_deploy:
    description: "Login to cloud foundry space with service account credentials
      and push application using deployment configuration file."
    parameters:
      app_name:
        description: "Name of Cloud Foundry cloud.gov application; must match
          application name specified in manifest"
        type: string
      auth_client_id:
        description: "Name of CircleCi project environment variable that
          holds authentication client id, a required application variable"
        type: env_var_name
      auth_client_secret:
        description: "Name of CircleCi project environment variable that
          holds authentication client secret, a required application variable"
        type: env_var_name
      cloudgov_username:
        description: "Name of CircleCi project environment variable that
          holds deployer username for cloudgov space"
        type: env_var_name
      cloudgov_password:
        description: "Name of CircleCi project environment variable that
          holds deployer password for cloudgov space"
        type: env_var_name
      cloudgov_space:
        description: "Name of CircleCi project environment variable that
          holds name of cloudgov space to target for application deployment"
        type: env_var_name
      deploy_config_file:
        description: "Path to deployment configuration file"
        type: string
      session_secret:
        description: "Name of CircleCi project environment variable that
          holds session secret, a required application variable"
        type: env_var_name
      new_relic_license:
        description: "Name of CircleCI project environment variable that
          holds the New Relic License key, a required application variable"
        type: env_var_name
      hses_data_file_url:
        description: "Url to download HSES grants and recipient data from"
        type: env_var_name
      hses_data_username:
        description: "Username used to access the HSES grants and recipient data"
        type: env_var_name
      hses_data_password:
        description: "Password used to access the HSES grants and recipient data"
        type: env_var_name
      smtp_host:
        description: "SMTP server"
        type: env_var_name
      smtp_port:
        description: "SMTP port"
        type: env_var_name
      smtp_secure:
        description: "SMTP secure transport"
        type: env_var_name
      from_email_address:
        description: "From email address"
        type: env_var_name
    steps:
      - run:
          name: Login with service account
          command: |
            cf login -a << pipeline.parameters.cg_api >> \
              -u ${<< parameters.cloudgov_username >>} \
              -p ${<< parameters.cloudgov_password >>} \
              -o << pipeline.parameters.cg_org >> \
              -s ${<< parameters.cloudgov_space >>}
      - run:
          name: Push application with deployment vars
          command: |
            cf push --strategy rolling \
              --vars-file << parameters.deploy_config_file >> \
              --var AUTH_CLIENT_ID=${<< parameters.auth_client_id >>} \
              --var AUTH_CLIENT_SECRET=${<< parameters.auth_client_secret >>} \
              --var NEW_RELIC_LICENSE_KEY=${<< parameters.new_relic_license >>} \
              --var SESSION_SECRET=${<< parameters.session_secret >>} \
              --var HSES_DATA_FILE_URL=${<< parameters.hses_data_file_url >>} \
              --var HSES_DATA_USERNAME=${<< parameters.hses_data_username >>} \
              --var HSES_DATA_PASSWORD=${<< parameters.hses_data_password >>} \
              --var SMTP_HOST=${<< parameters.smtp_host >>} \
              --var SMTP_PORT=${<< parameters.smtp_port >>} \
              --var SMTP_SECURE=${<< parameters.smtp_secure >>} \
              --var FROM_EMAIL_ADDRESS=${<< parameters.from_email_address >>}
      - run:
          name: Push maintenance application
          command: |
            cd maintenance_page && cf push --vars-file ../<<parameters.deploy_config_file >>
parameters:
  cg_org:
    description: "Cloud Foundry cloud.gov organization name"
    default: "hhs-acf-ohs-tta"
    type: string
  cg_api:
    description: "URL of Cloud Controller in Cloud Foundry cloud.gov instance"
    default: "https://api.fr.cloud.gov"
    type: string
  prod_git_url:
    description: "URL of github repo that will deploy to prod"
    default: "https://github.com/HHS/Head-Start-TTADP"
    type: string
  staging_git_url:
    description: "URL of github repo that will deploy to staging"
    default: "https://github.com/HHS/Head-Start-TTADP"
    type: string
  dev_git_url:
    description: "URL of github repo that will deploy to dev"
    default: "https://github.com/HHS/Head-Start-TTADP"
    type: string
  sandbox_git_url:
    description: "URL of github repo that will deploy to sandbox"
    default: "https://github.com/HHS/Head-Start-TTADP"
    type: string
  prod_git_branch:
    description: "Name of github branch that will deploy to prod"
    default: "production"
    type: string
  staging_git_branch:
    description: "Name of github branch that will deploy to staging"
    default: "main"
    type: string
  dev_git_branch: # change to feature branch to test deployment
    description: "Name of github branch that will deploy to dev"
    default: "TTAHUB-467/apply-color-palette"
    type: string
  sandbox_git_branch:  # change to feature branch to test deployment
<<<<<<< HEAD
    default: "prepare-for-view-goals"
=======
    default: "TTAHUB-785/update-job-image"
>>>>>>> 0e0dccbc
    type: string
  prod_new_relic_app_id:
    default: "877570491"
    type: string
  staging_new_relic_app_id:
    default: "868729138"
    type: string
  dev_new_relic_app_id:
    default: "867221900"
    type: string
  sandbox_new_relic_app_id:
    default: "867346799"
    type: string
jobs:
  build_and_lint:
    executor: docker-executor
    steps:
      - checkout
      - create_combined_yarnlock
      - restore_cache:
          keys:
            # To manually bust the cache, increment the version e.g. v6-yarn...
            - v6-yarn-deps-{{ checksum "combined-yarnlock.txt" }}
            # If checksum is new, restore partial cache
            - v6-yarn-deps-
      - run: yarn deps
      - save_cache:
          paths:
            - node_modules
            - frontend/node_modules
          key: v6-yarn-deps-{{ checksum "combined-yarnlock.txt" }}
      - run:
          name: Lint backend
          command: yarn lint:ci
      - run:
          name: Lint frontend
          command: yarn --cwd frontend lint:ci
      - store_artifacts:  # store backend lint reports
          path: reports
      - store_artifacts:  # store frontend lint reports
          path: frontend/reports
      - persist_to_workspace:
          root: .
          paths:
            - .
  test_backend:
    executor: docker-postgres-executor
    steps:
      - attach_workspace:
          at: .
      - run:
          name: Audit vulnerability of backend node_modules
          command: |
            chmod 744 ./run-yarn-audit.sh
            ./run-yarn-audit.sh;
      - run:
          name: Run migrations ci
          command: yarn db:migrate:ci
      - run:
          name: Run seeders
          command: yarn db:seed:ci
      - run:
          name: Test backend
          command: yarn test:ci
      - store_test_results:
          path: reports/
      - store_artifacts:
          path: coverage/

  test_frontend:
    executor: docker-executor
    steps:
      - attach_workspace:
          at: .
      - run:
          name: Audit checksums of color files
          command: |
            chmod 744 ./checkcolorhash.sh
            ./checkcolorhash.sh;
      - run:
          name: Audit vulnerability of frontend node_modules
          command: |
            cd frontend
            chmod 744 ./run-yarn-audit.sh
            ./run-yarn-audit.sh;
      - run:
          name: Test frontend
          command: yarn --cwd frontend run test:ci --maxWorkers=50%
      - store_test_results:
          path: frontend/reports/
      - store_artifacts:
          path: frontend/coverage/
  cucumber_test:
    executor: docker-postgres-executor
    steps:
      - attach_workspace:
          at: .
      - run:
          name: Start server
          command: |
            yarn build
            BYPASS_AUTH=true CURRENT_USER_ID=5 yarn start:ci
          background: true
      - run:
          name: Run migrations ci
          command: yarn db:migrate:ci
      - run:
          name: Seed database
          command: yarn db:seed:ci
      - run:
          name: Wait for server to start
          command: ./bin/ping-server
      - run:
          name: Run cucumber
          command: |
            yarn cucumber:ci
      - store_artifacts:
          path: reports/
  dynamic_security_scan:
    executor: machine-executor
    steps:
      - attach_workspace:
          at: .
      - run:
          name: Start up local server
          command: ./bin/prod-style-server
      - run:
          name: Pull OWASP ZAP docker image
          command: docker pull owasp/zap2docker-weekly
      - run:
          name: Make reports directory group writeable
          command: chmod g+w reports
      - run:
          name: Run OWASP ZAP
          command: ./bin/run-owasp-scan
      - store_artifacts:
          path: reports/owasp_report.html
  accessibility_scan:
    executor: docker-postgres-executor
    steps:
      - attach_workspace:
          at: .
      - browser-tools/install-chrome:
          chrome-version: 93.0.4577.63
          replace-existing: true
      - browser-tools/install-chromedriver
      - run:
          name: Run migrations ci
          command: yarn db:migrate:ci
      - run:
          name: Build
          command: yarn build
      - run:
          name: Seed database
          command: yarn db:seed:ci
      - run:
          name: Start server
          command: BYPASS_AUTH=true CURRENT_USER_ID=1 yarn start:ci
          background: true
      - run:
          name: Run axe
          command: |
            sleep 10
            yarn axe:ci
      - store_artifacts:
          path: reports/
  deploy:
    executor: docker-executor
    steps:
      - attach_workspace:
          at: .
      - run:
          name: Build backend assets
          command: yarn build
      - when:
          condition:
            and:
              - equal: [<< pipeline.project.git_url >>, << pipeline.parameters.prod_git_url >>]
              - equal: [<< pipeline.git.branch >>, << pipeline.parameters.prod_git_branch >>]
          steps:
          - run:
              name: Create production robot
              command: ./bin/robot-factory
      - run:
          name: Build frontend assets
          command: yarn --cwd frontend run build
      - run:
          name: Install Cloud Foundry
          command: |
            curl -v -L -o cf-cli_amd64.deb 'https://packages.cloudfoundry.org/stable?release=debian64&version=v7&source=github'
            sudo dpkg -i cf-cli_amd64.deb
      - when:  # sandbox: for short-term feature development, see README.md
          condition:
            and:
              - equal: [<< pipeline.project.git_url >>, << pipeline.parameters.sandbox_git_url >>]
              - equal: [<< pipeline.git.branch >>, << pipeline.parameters.sandbox_git_branch >>]
          steps:
            - cf_deploy:
                app_name: tta-smarthub-sandbox
                auth_client_id: SANDBOX_AUTH_CLIENT_ID
                auth_client_secret: SANDBOX_AUTH_CLIENT_SECRET
                cloudgov_username: CLOUDGOV_SANDBOX_USERNAME
                cloudgov_password: CLOUDGOV_SANDBOX_PASSWORD
                cloudgov_space: CLOUDGOV_SANDBOX_SPACE
                deploy_config_file: deployment_config/sandbox_vars.yml
                new_relic_license: NEW_RELIC_LICENSE_KEY
                session_secret: SANDBOX_SESSION_SECRET
                hses_data_file_url: HSES_DATA_FILE_URL
                hses_data_username: HSES_DATA_USERNAME
                hses_data_password: HSES_DATA_PASSWORD
                smtp_host: SMTP_HOST
                smtp_port: SMTP_PORT
                smtp_secure: SMTP_SECURE
                from_email_address: FROM_EMAIL_ADDRESS
            - run:
                name: Migrate database
                command: |
                  cf run-task tta-smarthub-sandbox \
                    --command "yarn db:migrate:prod" \
                    --name "Reset DB"
            - notify_new_relic:
                env_name: sandbox
                new_relic_app_id: << pipeline.parameters.sandbox_new_relic_app_id >>
                new_relic_api_key: $NEW_RELIC_REST_API_KEY
      - when:  # dev
          condition:
            and:
              - equal: [<< pipeline.project.git_url >>, << pipeline.parameters.dev_git_url >>]
              - equal: [<< pipeline.git.branch >>, << pipeline.parameters.dev_git_branch >>]
          steps:
            - cf_deploy:
                app_name: tta-smarthub-dev
                auth_client_id: DEV_AUTH_CLIENT_ID
                auth_client_secret: DEV_AUTH_CLIENT_SECRET
                cloudgov_username: CLOUDGOV_DEV_USERNAME
                cloudgov_password: CLOUDGOV_DEV_PASSWORD
                cloudgov_space: CLOUDGOV_DEV_SPACE
                deploy_config_file: deployment_config/dev_vars.yml
                new_relic_license: NEW_RELIC_LICENSE_KEY
                session_secret: DEV_SESSION_SECRET
                hses_data_file_url: HSES_DATA_FILE_URL
                hses_data_username: HSES_DATA_USERNAME
                hses_data_password: HSES_DATA_PASSWORD
                smtp_host: SMTP_HOST
                smtp_port: SMTP_PORT
                smtp_secure: SMTP_SECURE
                from_email_address: FROM_EMAIL_ADDRESS
            - run:
                name: Migrate database
                command: |
                  cf run-task tta-smarthub-dev \
                    --command "yarn db:migrate:prod" \
                    --name "Reset DB"
            - notify_new_relic:
                env_name: dev
                new_relic_app_id: << pipeline.parameters.dev_new_relic_app_id >>
                new_relic_api_key: $NEW_RELIC_REST_API_KEY
      - when:  # staging
          condition:
            and:
              - equal: [<< pipeline.project.git_url >>, << pipeline.parameters.staging_git_url >>]
              - equal: [<< pipeline.git.branch >>, << pipeline.parameters.staging_git_branch >>]
          steps:
            - cf_deploy:
                app_name: tta-smarthub-staging
                auth_client_id: STAGING_AUTH_CLIENT_ID
                auth_client_secret: STAGING_AUTH_CLIENT_SECRET
                cloudgov_username: CLOUDGOV_STAGING_USERNAME
                cloudgov_password: CLOUDGOV_STAGING_PASSWORD
                cloudgov_space: CLOUDGOV_STAGING_SPACE
                deploy_config_file: deployment_config/staging_vars.yml
                new_relic_license: NEW_RELIC_LICENSE_KEY
                session_secret: STAGING_SESSION_SECRET
                hses_data_file_url: HSES_DATA_FILE_URL
                hses_data_username: HSES_DATA_USERNAME
                hses_data_password: HSES_DATA_PASSWORD
                smtp_host: SMTP_HOST
                smtp_port: SMTP_PORT
                smtp_secure: SMTP_SECURE
                from_email_address: FROM_EMAIL_ADDRESS
            - run:
                name: Run database migrations
                command: |
                  cf run-task tta-smarthub-staging --command "yarn db:migrate:prod" --name migrate
            - notify_new_relic:
                env_name: staging
                new_relic_app_id: << pipeline.parameters.staging_new_relic_app_id >>
                new_relic_api_key: $NEW_RELIC_REST_API_KEY
      - when:  # prod
          condition:
            and:
              - equal: [<< pipeline.project.git_url >>, << pipeline.parameters.prod_git_url >>]
              - equal: [<< pipeline.git.branch >>, << pipeline.parameters.prod_git_branch >>]
          steps:
            - cf_deploy:
                app_name: tta-smarthub-prod
                auth_client_id: PROD_AUTH_CLIENT_ID
                auth_client_secret: PROD_AUTH_CLIENT_SECRET
                cloudgov_username: CLOUDGOV_PROD_USERNAME
                cloudgov_password: CLOUDGOV_PROD_PASSWORD
                cloudgov_space: CLOUDGOV_PROD_SPACE
                deploy_config_file: deployment_config/prod_vars.yml
                new_relic_license: NEW_RELIC_LICENSE_KEY
                session_secret: PROD_SESSION_SECRET
                hses_data_file_url: PROD_HSES_DATA_FILE_URL
                hses_data_username: PROD_HSES_DATA_USERNAME
                hses_data_password: PROD_HSES_DATA_PASSWORD
                smtp_host: SMTP_HOST
                smtp_port: SMTP_PORT
                smtp_secure: SMTP_SECURE
                from_email_address: FROM_EMAIL_ADDRESS
            - run:
                name: Run database migrations
                command: |
                  cf run-task tta-smarthub-prod --command "yarn db:migrate:prod" --name migrate
            - notify_new_relic:
                env_name: prod
                new_relic_app_id: << pipeline.parameters.prod_new_relic_app_id >>
                new_relic_api_key: $NEW_RELIC_REST_API_KEY
workflows:
  build_test_deploy:
    jobs:
      - build_and_lint
      - test_backend:
          requires:
            - build_and_lint
      - test_frontend:
          requires:
            - build_and_lint
      - cucumber_test:
          requires:
            - build_and_lint
      - dynamic_security_scan:
          requires:
            - build_and_lint
      - accessibility_scan:
          requires:
            - build_and_lint
      - deploy:
          requires:
            - test_backend
            - test_frontend
            - cucumber_test
            - dynamic_security_scan
            - accessibility_scan
          filters:
            branches:
              only:
                - << pipeline.parameters.sandbox_git_branch >>
                - << pipeline.parameters.dev_git_branch >>
                - << pipeline.parameters.staging_git_branch >>
                - << pipeline.parameters.prod_git_branch >>
  daily_scan:
    triggers:
      - schedule:
          cron: "0 12 * * 1-5"
          filters:
            branches:
              only:
                - << pipeline.parameters.dev_git_branch >>
                - << pipeline.parameters.staging_git_branch >>
                - << pipeline.parameters.prod_git_branch >>
    jobs:
      - build_and_lint
      - test_backend:
          requires:
            - build_and_lint
      - test_frontend:
          requires:
            - build_and_lint
      - dynamic_security_scan:
          requires:
            - build_and_lint<|MERGE_RESOLUTION|>--- conflicted
+++ resolved
@@ -185,11 +185,7 @@
     default: "TTAHUB-467/apply-color-palette"
     type: string
   sandbox_git_branch:  # change to feature branch to test deployment
-<<<<<<< HEAD
-    default: "prepare-for-view-goals"
-=======
     default: "TTAHUB-785/update-job-image"
->>>>>>> 0e0dccbc
     type: string
   prod_new_relic_app_id:
     default: "877570491"
