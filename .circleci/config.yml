--- conflicted
+++ resolved
@@ -884,14 +884,11 @@
             cd frontend
             chmod 744 ./run-yarn-audit.sh
             ./run-yarn-audit.sh;
-<<<<<<< HEAD
-=======
       # - run:
       #     name: Check nodejs version compatibility with buildpack
       #     command: |
       #       chmod +x ./bin/check_node_version_compatibility.sh
       #       ./bin/check_node_version_compatibility.sh
->>>>>>> 7579cee6
       - store_artifacts: # store backend lint reports
           path: reports
       - store_artifacts: # store frontend lint reports
