--- conflicted
+++ resolved
@@ -560,11 +560,7 @@
     type: string
   dev_git_branch: # change to feature branch to test deployment
     description: "Name of github branch that will deploy to dev"
-<<<<<<< HEAD
-    default: "al-unwind-goals-on-rtr"
-=======
     default: "kw-unsafe-inline"
->>>>>>> 92ffef7e
     type: string
   sandbox_git_branch: # change to feature branch to test deployment
     default: "mb/TTAHUB-3483/checkbox-to-activity-reports"
