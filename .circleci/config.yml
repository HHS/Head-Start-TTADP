--- conflicted
+++ resolved
@@ -227,11 +227,7 @@
     type: string
   dev_git_branch: # change to feature branch to test deployment
     description: "Name of github branch that will deploy to dev"
-<<<<<<< HEAD
-    default: "deploy-force-ssl-to-dev"
-=======
     default: "switch-cflinuxfs4"
->>>>>>> 05f37bc6
     type: string
   sandbox_git_branch:  # change to feature branch to test deployment
     default: "switch-cflinuxfs4"
