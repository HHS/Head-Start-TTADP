version: 2.1
orbs:
  node: circleci/node@4.1.0
executors:
  docker-executor:
    # for docker you must specify an image to use for the primary container
    docker:
      - image: circleci/node:14.16.0-browsers
  docker-postgres-executor:
    docker:
      - image: circleci/node:14.16.0-browsers
        environment:
          DATABASE_URL: postgresql://postgres@localhost/ttasmarthub
      - image: circleci/postgres:12.4-ram
        environment:
          POSTGRES_USER: postgres
          POSTGRES_PASSWORD: secretpass
          POSTGRES_DB: ttasmarthub
  machine-executor:
    machine:
      image: circleci/classic:latest
commands:
  create_combined_yarnlock:
    description: "Concatenate all yarn.json files into single file.
      File is used as checksum source for part of caching key."
    parameters:
      filename:
        type: string
        default: "combined-yarnlock.txt"
    steps:
      - run:
          name: Combine package-lock.json files to single file
          command: cat yarn.lock frontend/yarn.lock > << parameters.filename >>
  notify_new_relic:
    description: "Notify new relic of a deploy"
    parameters:
      env_name:
        description: "Name of the environment. Ex. sandbox, dev, staging, prod"
        type: string
      new_relic_app_id:
        description: "App ID used in New Relic"
        type: string
      new_relic_api_key:
        description: "API key from New Relic"
        type: string
    steps:
      - run:
          name: Notify New Relic
          command: |
            curl -X POST "https://api.newrelic.com/v2/applications/<< parameters.new_relic_app_id >>/deployments.json" \
            -H "X-Api-Key: << parameters.new_relic_api_key >>" -i \
            -H "Content-Type: application/json" \
            -d \
            "{
              \"deployment\": {
                \"revision\": \"<< pipeline.git.revision >>\",
                \"description\": \"<< parameters.env_name >> Successfully Deployed\"
              }
            }"
  cf_deploy:
    description: "Login to cloud foundry space with service account credentials
      and push application using deployment configuration file."
    parameters:
      app_name:
        description: "Name of Cloud Foundry cloud.gov application; must match
          application name specified in manifest"
        type: string
      auth_client_id:
        description: "Name of CircleCi project environment variable that
          holds authentication client id, a required application variable"
        type: env_var_name
      auth_client_secret:
        description: "Name of CircleCi project environment variable that
          holds authentication client secret, a required application variable"
        type: env_var_name
      cloudgov_username:
        description: "Name of CircleCi project environment variable that
          holds deployer username for cloudgov space"
        type: env_var_name
      cloudgov_password:
        description: "Name of CircleCi project environment variable that
          holds deployer password for cloudgov space"
        type: env_var_name
      cloudgov_space:
        description: "Name of CircleCi project environment variable that
          holds name of cloudgov space to target for application deployment"
        type: env_var_name
      deploy_config_file:
        description: "Path to deployment configuration file"
        type: string
      session_secret:
        description: "Name of CircleCi project environment variable that
          holds session secret, a required application variable"
        type: env_var_name
      new_relic_license:
        description: "Name of CircleCI project environment variable that
          holds the New Relic License key, a required application variable"
        type: env_var_name
      hses_data_file_url:
        description: "Url to download HSES grants and grantee data from"
        type: env_var_name
      hses_data_username:
        description: "Username used to access the HSES grants and grantee data"
        type: env_var_name
      hses_data_password:
        description: "Password used to access the HSES grants and grantee data"
        type: env_var_name
    steps:
      - run:
          name: Login with service account
          command: |
            cf login -a << pipeline.parameters.cg_api >> \
              -u ${<< parameters.cloudgov_username >>} \
              -p ${<< parameters.cloudgov_password >>} \
              -o << pipeline.parameters.cg_org >> \
              -s ${<< parameters.cloudgov_space >>}
      - run:
          name: Push application with deployment vars
          command: |
            cf push --strategy rolling \
              --vars-file << parameters.deploy_config_file >> \
              --var AUTH_CLIENT_ID=${<< parameters.auth_client_id >>} \
              --var AUTH_CLIENT_SECRET=${<< parameters.auth_client_secret >>} \
              --var NEW_RELIC_LICENSE_KEY=${<< parameters.new_relic_license >>} \
              --var SESSION_SECRET=${<< parameters.session_secret >>} \
              --var HSES_DATA_FILE_URL=${<< parameters.hses_data_file_url >>} \
              --var HSES_DATA_USERNAME=${<< parameters.hses_data_username >>} \
              --var HSES_DATA_PASSWORD=${<< parameters.hses_data_password >>}
      - run:
          name: Push maintenance application
          command: |
            cd maintenance_page && cf push --vars-file ../<<parameters.deploy_config_file >>
parameters:
  cg_org:
    description: "Cloud Foundry cloud.gov organization name"
    default: "hhs-acf-ohs-tta"
    type: string
  cg_api:
    description: "URL of Cloud Controller in Cloud Foundry cloud.gov instance"
    default: "https://api.fr.cloud.gov"
    type: string
  prod_git_url:
    description: "URL of github repo that will deploy to prod"
    default: "https://github.com/HHS/Head-Start-TTADP"
    type: string
  staging_git_url:
    description: "URL of github repo that will deploy to staging"
    default: "https://github.com/HHS/Head-Start-TTADP"
    type: string
  dev_git_url:
    description: "URL of github repo that will deploy to dev"
    default: "https://github.com/adhocteam/Head-Start-TTADP"
    type: string
  prod_git_branch:
    description: "Name of github branch that will deploy to prod"
    default: "production"
    type: string
  staging_git_branch:
    description: "Name of github branch that will deploy to staging"
    default: "main"
    type: string
  dev_git_branch:
    description: "Name of github branch that will deploy to dev"
    default: "main"
    type: string
  sandbox_git_branch:  # change to feature branch to test deployment
<<<<<<< HEAD
    default: "js-392-small-fixes"
=======
    default: "rolling-deploys"
>>>>>>> 81e876fc
    type: string
  prod_new_relic_app_id:
    default: "877570491"
    type: string
  staging_new_relic_app_id:
    default: "868729138"
    type: string
  dev_new_relic_app_id:
    default: "867221900"
    type: string
  sandbox_new_relic_app_id:
    default: "867346799"
    type: string
jobs:
  build_and_lint:
    executor: docker-executor
    steps:
      - checkout
      - create_combined_yarnlock
      - restore_cache:
          keys:
            # To manually bust the cache, increment the version e.g. v4-yarn...
            - v4-yarn-deps-{{ checksum "combined-yarnlock.txt" }}
            # If checksum is new, restore partial cache
            - v4-yarn-deps-
      - run: yarn deps
      - save_cache:
          paths:
            - node_modules
            - frontend/node_modules
          key: v4-yarn-deps-{{ checksum "combined-yarnlock.txt" }}
      - run:
          name: Lint backend
          command: yarn lint:ci
      - run:
          name: Lint frontend
          command: yarn --cwd frontend lint:ci
      - store_artifacts:  # store backend lint reports
          path: reports
      - store_artifacts:  # store frontend lint reports
          path: frontend/reports
      - persist_to_workspace:
          root: .
          paths:
            - .
  test_backend:
    executor: docker-postgres-executor
    steps:
      - attach_workspace:
          at: .
      - run:
          name: Audit vulnerability of backend node_modules
          command: |
            chmod 744 ./run-yarn-audit.sh
            ./run-yarn-audit.sh;
      - run:
          name: Run migrations ci
          command: yarn db:migrate:ci
      - run:
          name: Run seeders
          command: yarn db:seed:ci
      - run:
          name: Test backend
          command: yarn test:ci
      - store_test_results:
          path: reports/
      - store_artifacts:
          path: coverage/
  test_frontend:
    executor: docker-postgres-executor
    steps:
      - attach_workspace:
          at: .
      - run:
          name: Audit vulnerability of frontend node_modules
          command: |
            cd frontend
            chmod 744 ./run-yarn-audit.sh
            ./run-yarn-audit.sh;
      - run:
          name: Test frontend
          command: yarn --cwd frontend run test:ci --maxWorkers=50%
      - store_test_results:
          path: frontend/reports/
      - store_artifacts:
          path: frontend/coverage/
  cucumber_test:
    executor: docker-postgres-executor
    steps:
      - attach_workspace:
          at: .
      - run:
          name: Start server
          command: |
            yarn build
            BYPASS_AUTH=true CURRENT_USER_ID=5 yarn start:ci
          background: true
      - run:
          name: Run migrations ci
          command: yarn db:migrate:ci
      - run:
          name: Seed database
          command: yarn db:seed:ci
      - run:
          name: Wait for server to start
          command: ./bin/ping-server
      - run:
          name: Run cucumber
          command: |
            yarn cucumber:ci
      - store_artifacts:
          path: reports/
  dynamic_security_scan:
    executor: machine-executor
    steps:
      - attach_workspace:
          at: .
      - run:
          name: Start up local server
          command: ./bin/prod-style-server
      - run:
          name: Pull OWASP ZAP docker image
          command: docker pull owasp/zap2docker-weekly
      - run:
          name: Make reports directory group writeable
          command: chmod g+w reports
      - run:
          name: Run OWASP ZAP
          command: ./bin/run-owasp-scan
      - store_artifacts:
          path: reports/owasp_report.html
  accessibility_scan:
    executor: docker-postgres-executor
    steps:
      - attach_workspace:
          at: .
      - run:
          name: Run migrations ci
          command: yarn db:migrate:ci
      - run:
          name: Build
          command: yarn build
      - run:
          name: Seed database
          command: yarn db:seed:ci
      - run:
          name: Start server
          command: BYPASS_AUTH=true CURRENT_USER_ID=1 yarn start:ci
          background: true
      - run:
          name: Run axe
          command: |
            sleep 5
            yarn axe:ci
      - store_artifacts:
          path: reports/
  deploy:
    executor: docker-executor
    steps:
      - attach_workspace:
          at: .
      - run:
          name: Build backend assets
          command: yarn build
      - run:
          name: Build frontend assets
          command: yarn --cwd frontend run build
      - run:
          name: Install Cloud Foundry
          command: |
            curl -v -L -o cf-cli_amd64.deb 'https://packages.cloudfoundry.org/stable?release=debian64&version=v7&source=github'
            sudo dpkg -i cf-cli_amd64.deb
      - when:  # sandbox: for short-term feature development, see README.md
          condition:
            and:
              - equal: [<< pipeline.project.git_url >>, << pipeline.parameters.dev_git_url >>]
              - equal: [<< pipeline.git.branch >>, << pipeline.parameters.sandbox_git_branch >>]
          steps:
            - cf_deploy:
                app_name: tta-smarthub-sandbox
                auth_client_id: SANDBOX_AUTH_CLIENT_ID
                auth_client_secret: SANDBOX_AUTH_CLIENT_SECRET
                cloudgov_username: CLOUDGOV_SANDBOX_USERNAME
                cloudgov_password: CLOUDGOV_SANDBOX_PASSWORD
                cloudgov_space: CLOUDGOV_SANDBOX_SPACE
                deploy_config_file: deployment_config/sandbox_vars.yml
                new_relic_license: NEW_RELIC_LICENSE_KEY
                session_secret: SANDBOX_SESSION_SECRET
                hses_data_file_url: HSES_DATA_FILE_URL
                hses_data_username: HSES_DATA_USERNAME
                hses_data_password: HSES_DATA_PASSWORD
            - run:
                name: Migrate database
                command: |
                  cf run-task tta-smarthub-sandbox \
                    --command "yarn db:migrate:prod" \
                    --name "Reset DB"
            - notify_new_relic:
                env_name: sandbox
                new_relic_app_id: << pipeline.parameters.sandbox_new_relic_app_id >>
                new_relic_api_key: $NEW_RELIC_REST_API_KEY
      - when:  # dev
          condition:
            and:
              - equal: [<< pipeline.project.git_url >>, << pipeline.parameters.dev_git_url >>]
              - equal: [<< pipeline.git.branch >>, << pipeline.parameters.dev_git_branch >>]
          steps:
            - cf_deploy:
                app_name: tta-smarthub-dev
                auth_client_id: DEV_AUTH_CLIENT_ID
                auth_client_secret: DEV_AUTH_CLIENT_SECRET
                cloudgov_username: CLOUDGOV_DEV_USERNAME
                cloudgov_password: CLOUDGOV_DEV_PASSWORD
                cloudgov_space: CLOUDGOV_DEV_SPACE
                deploy_config_file: deployment_config/dev_vars.yml
                new_relic_license: NEW_RELIC_LICENSE_KEY
                session_secret: DEV_SESSION_SECRET
                hses_data_file_url: HSES_DATA_FILE_URL
                hses_data_username: HSES_DATA_USERNAME
                hses_data_password: HSES_DATA_PASSWORD
            - run:
                name: Migrate database
                command: |
                  cf run-task tta-smarthub-dev \
                    --command "yarn db:migrate:prod" \
                    --name "Reset DB"
            - notify_new_relic:
                env_name: dev
                new_relic_app_id: << pipeline.parameters.dev_new_relic_app_id >>
                new_relic_api_key: $NEW_RELIC_REST_API_KEY
      - when:  # staging
          condition:
            and:
              - equal: [<< pipeline.project.git_url >>, << pipeline.parameters.staging_git_url >>]
              - equal: [<< pipeline.git.branch >>, << pipeline.parameters.staging_git_branch >>]
          steps:
            - cf_deploy:
                app_name: tta-smarthub-staging
                auth_client_id: STAGING_AUTH_CLIENT_ID
                auth_client_secret: STAGING_AUTH_CLIENT_SECRET
                cloudgov_username: CLOUDGOV_STAGING_USERNAME
                cloudgov_password: CLOUDGOV_STAGING_PASSWORD
                cloudgov_space: CLOUDGOV_STAGING_SPACE
                deploy_config_file: deployment_config/staging_vars.yml
                new_relic_license: NEW_RELIC_LICENSE_KEY
                session_secret: STAGING_SESSION_SECRET
                hses_data_file_url: HSES_DATA_FILE_URL
                hses_data_username: HSES_DATA_USERNAME
                hses_data_password: HSES_DATA_PASSWORD
            - run:
                name: Run database migrations
                command: |
                  cf run-task tta-smarthub-staging --command "yarn db:migrate:prod" --name migrate
            - notify_new_relic:
                env_name: staging
                new_relic_app_id: << pipeline.parameters.staging_new_relic_app_id >>
                new_relic_api_key: $NEW_RELIC_REST_API_KEY
      - when:  # prod
          condition:
            and:
              - equal: [<< pipeline.project.git_url >>, << pipeline.parameters.prod_git_url >>]
              - equal: [<< pipeline.git.branch >>, << pipeline.parameters.prod_git_branch >>]
          steps:
            - cf_deploy:
                app_name: tta-smarthub-prod
                auth_client_id: PROD_AUTH_CLIENT_ID
                auth_client_secret: PROD_AUTH_CLIENT_SECRET
                cloudgov_username: CLOUDGOV_PROD_USERNAME
                cloudgov_password: CLOUDGOV_PROD_PASSWORD
                cloudgov_space: CLOUDGOV_PROD_SPACE
                deploy_config_file: deployment_config/prod_vars.yml
                new_relic_license: NEW_RELIC_LICENSE_KEY
                session_secret: PROD_SESSION_SECRET
                hses_data_file_url: PROD_HSES_DATA_FILE_URL
                hses_data_username: PROD_HSES_DATA_USERNAME
                hses_data_password: PROD_HSES_DATA_PASSWORD
            - run:
                name: Run database migrations
                command: |
                  cf run-task tta-smarthub-prod --command "yarn db:migrate:prod" --name migrate
            - notify_new_relic:
                env_name: prod
                new_relic_app_id: << pipeline.parameters.prod_new_relic_app_id >>
                new_relic_api_key: $NEW_RELIC_REST_API_KEY
workflows:
  build_test_deploy:
    jobs:
      - build_and_lint
      - test_backend:
          requires:
            - build_and_lint
      - test_frontend:
          requires:
            - build_and_lint
      - cucumber_test:
          requires:
            - build_and_lint
      - dynamic_security_scan:
          requires:
            - build_and_lint
      - accessibility_scan:
          requires:
            - build_and_lint
      - deploy:
          requires:
            - test_backend
            - test_frontend
            - cucumber_test
            - dynamic_security_scan
            - accessibility_scan
          filters:
            branches:
              only:
                - << pipeline.parameters.sandbox_git_branch >>
                - << pipeline.parameters.dev_git_branch >>
                - << pipeline.parameters.staging_git_branch >>
                - << pipeline.parameters.prod_git_branch >>
  daily_scan:
    triggers:
      - schedule:
          cron: "0 13 * * 1-5"
          filters:
            branches:
              only:
                - << pipeline.parameters.dev_git_branch >>
                - << pipeline.parameters.staging_git_branch >>
                - << pipeline.parameters.prod_git_branch >>
    jobs:
      - build_and_lint
      - test_backend:
          requires:
            - build_and_lint
      - test_frontend:
          requires:
            - build_and_lint
      - dynamic_security_scan:
          requires:
            - build_and_lint<|MERGE_RESOLUTION|>--- conflicted
+++ resolved
@@ -164,11 +164,7 @@
     default: "main"
     type: string
   sandbox_git_branch:  # change to feature branch to test deployment
-<<<<<<< HEAD
     default: "js-392-small-fixes"
-=======
-    default: "rolling-deploys"
->>>>>>> 81e876fc
     type: string
   prod_new_relic_app_id:
     default: "877570491"
