version: 2.1
orbs:
  node: circleci/node@5.0.2
  browser-tools: circleci/browser-tools@1.2.3
executors:
  docker-executor:
    # for docker you must specify an image to use for the primary container
    docker:
      - image: cimg/node:16.14.2-browsers
  docker-postgres-executor:
    docker:
      - image: cimg/node:16.14.2-browsers
        environment:
          DATABASE_URL: postgresql://postgres@localhost/ttasmarthub
      - image: circleci/postgres:12.4-ram
        environment:
          POSTGRES_USER: postgres
          POSTGRES_PASSWORD: secretpass
          POSTGRES_DB: ttasmarthub
  machine-executor:
    machine:
      image: circleci/classic:latest
commands:
  create_combined_yarnlock:
    description: "Concatenate all yarn.json files into single file.
      File is used as checksum source for part of caching key."
    parameters:
      filename:
        type: string
        default: "combined-yarnlock.txt"
    steps:
      - run:
          name: Combine package-lock.json files to single file
          command: cat yarn.lock frontend/yarn.lock > << parameters.filename >>
  notify_new_relic:
    description: "Notify new relic of a deploy"
    parameters:
      env_name:
        description: "Name of the environment. Ex. sandbox, dev, staging, prod"
        type: string
      new_relic_app_id:
        description: "App ID used in New Relic"
        type: string
      new_relic_api_key:
        description: "API key from New Relic"
        type: string
    steps:
      - run:
          name: Notify New Relic
          command: |
            curl -X POST "https://api.newrelic.com/v2/applications/<< parameters.new_relic_app_id >>/deployments.json" \
            -H "X-Api-Key: << parameters.new_relic_api_key >>" -i \
            -H "Content-Type: application/json" \
            -d \
            "{
              \"deployment\": {
                \"revision\": \"<< pipeline.git.revision >>\",
                \"description\": \"<< parameters.env_name >> Successfully Deployed\"
              }
            }"
  cf_deploy:
    description: "Login to cloud foundry space with service account credentials
      and push application using deployment configuration file."
    parameters:
      app_name:
        description: "Name of Cloud Foundry cloud.gov application; must match
          application name specified in manifest"
        type: string
      auth_client_id:
        description: "Name of CircleCi project environment variable that
          holds authentication client id, a required application variable"
        type: env_var_name
      auth_client_secret:
        description: "Name of CircleCi project environment variable that
          holds authentication client secret, a required application variable"
        type: env_var_name
      cloudgov_username:
        description: "Name of CircleCi project environment variable that
          holds deployer username for cloudgov space"
        type: env_var_name
      cloudgov_password:
        description: "Name of CircleCi project environment variable that
          holds deployer password for cloudgov space"
        type: env_var_name
      cloudgov_space:
        description: "Name of CircleCi project environment variable that
          holds name of cloudgov space to target for application deployment"
        type: env_var_name
      deploy_config_file:
        description: "Path to deployment configuration file"
        type: string
      session_secret:
        description: "Name of CircleCi project environment variable that
          holds session secret, a required application variable"
        type: env_var_name
      new_relic_license:
        description: "Name of CircleCI project environment variable that
          holds the New Relic License key, a required application variable"
        type: env_var_name
      hses_data_file_url:
        description: "Url to download HSES grants and recipient data from"
        type: env_var_name
      hses_data_username:
        description: "Username used to access the HSES grants and recipient data"
        type: env_var_name
      hses_data_password:
        description: "Password used to access the HSES grants and recipient data"
        type: env_var_name
      smtp_host:
        description: "SMTP server"
        type: env_var_name
      smtp_port:
        description: "SMTP port"
        type: env_var_name
      smtp_secure:
        description: "SMTP secure transport"
        type: env_var_name
      from_email_address:
        description: "From email address"
        type: env_var_name
    steps:
      - run:
          name: Login with service account
          command: |
            cf login -a << pipeline.parameters.cg_api >> \
              -u ${<< parameters.cloudgov_username >>} \
              -p ${<< parameters.cloudgov_password >>} \
              -o << pipeline.parameters.cg_org >> \
              -s ${<< parameters.cloudgov_space >>}
      - run:
          name: Push application with deployment vars
          command: |
            cf push --strategy rolling \
              --vars-file << parameters.deploy_config_file >> \
              --var AUTH_CLIENT_ID=${<< parameters.auth_client_id >>} \
              --var AUTH_CLIENT_SECRET=${<< parameters.auth_client_secret >>} \
              --var NEW_RELIC_LICENSE_KEY=${<< parameters.new_relic_license >>} \
              --var SESSION_SECRET=${<< parameters.session_secret >>} \
              --var HSES_DATA_FILE_URL=${<< parameters.hses_data_file_url >>} \
              --var HSES_DATA_USERNAME=${<< parameters.hses_data_username >>} \
              --var HSES_DATA_PASSWORD=${<< parameters.hses_data_password >>} \
              --var SMTP_HOST=${<< parameters.smtp_host >>} \
              --var SMTP_PORT=${<< parameters.smtp_port >>} \
              --var SMTP_SECURE=${<< parameters.smtp_secure >>} \
              --var FROM_EMAIL_ADDRESS=${<< parameters.from_email_address >>}
      - run:
          name: Push maintenance application
          command: |
            cd maintenance_page && cf push --vars-file ../<<parameters.deploy_config_file >>
parameters:
  cg_org:
    description: "Cloud Foundry cloud.gov organization name"
    default: "hhs-acf-ohs-tta"
    type: string
  cg_api:
    description: "URL of Cloud Controller in Cloud Foundry cloud.gov instance"
    default: "https://api.fr.cloud.gov"
    type: string
  prod_git_url:
    description: "URL of github repo that will deploy to prod"
    default: "https://github.com/HHS/Head-Start-TTADP"
    type: string
  staging_git_url:
    description: "URL of github repo that will deploy to staging"
    default: "https://github.com/HHS/Head-Start-TTADP"
    type: string
  dev_git_url:
    description: "URL of github repo that will deploy to dev"
    default: "https://github.com/HHS/Head-Start-TTADP"
    type: string
  sandbox_git_url:
    description: "URL of github repo that will deploy to sandbox"
    default: "https://github.com/HHS/Head-Start-TTADP"
    type: string
  prod_git_branch:
    description: "Name of github branch that will deploy to prod"
    default: "production"
    type: string
  staging_git_branch:
    description: "Name of github branch that will deploy to staging"
    default: "main"
    type: string
  dev_git_branch: # change to feature branch to test deployment
    description: "Name of github branch that will deploy to dev"
<<<<<<< HEAD
    default: "websocket-demo"
=======
    default: "update-node-to-16.14.2"
>>>>>>> e5398ac8
    type: string
  sandbox_git_branch:  # change to feature branch to test deployment
    default: "websocket-demo"
    type: string
  prod_new_relic_app_id:
    default: "877570491"
    type: string
  staging_new_relic_app_id:
    default: "868729138"
    type: string
  dev_new_relic_app_id:
    default: "867221900"
    type: string
  sandbox_new_relic_app_id:
    default: "867346799"
    type: string
jobs:
  build_and_lint:
    executor: docker-executor
    steps:
      - checkout
      - create_combined_yarnlock
      - restore_cache:
          keys:
            # To manually bust the cache, increment the version e.g. v6-yarn...
            - v6-yarn-deps-{{ checksum "combined-yarnlock.txt" }}
            # If checksum is new, restore partial cache
            - v6-yarn-deps-
      - run: yarn deps
      - save_cache:
          paths:
            - node_modules
            - frontend/node_modules
          key: v6-yarn-deps-{{ checksum "combined-yarnlock.txt" }}
      - run:
          name: Lint backend
          command: yarn lint:ci
      - run:
          name: Lint frontend
          command: yarn --cwd frontend lint:ci
      - store_artifacts:  # store backend lint reports
          path: reports
      - store_artifacts:  # store frontend lint reports
          path: frontend/reports
      - persist_to_workspace:
          root: .
          paths:
            - .
  test_backend:
    executor: docker-postgres-executor
    steps:
      - attach_workspace:
          at: .
      - run:
          name: Audit vulnerability of backend node_modules
          command: |
            chmod 744 ./run-yarn-audit.sh
            ./run-yarn-audit.sh;
      - run:
          name: Run migrations ci
          command: yarn db:migrate:ci
      - run:
          name: Run seeders
          command: yarn db:seed:ci
      - run:
          name: Test backend
          command: yarn test:ci
      - store_test_results:
          path: reports/
      - store_artifacts:
          path: coverage/

  test_frontend:
    executor: docker-executor
    steps:
      - attach_workspace:
          at: .
      - run:
          name: Audit vulnerability of frontend node_modules
          command: |
            cd frontend
            chmod 744 ./run-yarn-audit.sh
            ./run-yarn-audit.sh;
      - run:
          name: Test frontend
          command: yarn --cwd frontend run test:ci --maxWorkers=50%
      - store_test_results:
          path: frontend/reports/
      - store_artifacts:
          path: frontend/coverage/
  cucumber_test:
    executor: docker-postgres-executor
    steps:
      - attach_workspace:
          at: .
      - run:
          name: Start server
          command: |
            yarn build
            BYPASS_AUTH=true CURRENT_USER_ID=5 yarn start:ci
          background: true
      - run:
          name: Run migrations ci
          command: yarn db:migrate:ci
      - run:
          name: Seed database
          command: yarn db:seed:ci
      - run:
          name: Wait for server to start
          command: ./bin/ping-server
      - run:
          name: Run cucumber
          command: |
            yarn cucumber:ci
      - store_artifacts:
          path: reports/
  dynamic_security_scan:
    executor: machine-executor
    steps:
      - attach_workspace:
          at: .
      - run:
          name: Start up local server
          command: ./bin/prod-style-server
      - run:
          name: Pull OWASP ZAP docker image
          command: docker pull owasp/zap2docker-weekly
      - run:
          name: Make reports directory group writeable
          command: chmod g+w reports
      - run:
          name: Run OWASP ZAP
          command: ./bin/run-owasp-scan
      - store_artifacts:
          path: reports/owasp_report.html
  accessibility_scan:
    executor: docker-postgres-executor
    steps:
      - attach_workspace:
          at: .
      - browser-tools/install-chrome:
          chrome-version: 93.0.4577.63
          replace-existing: true
      - browser-tools/install-chromedriver
      - run:
          name: Run migrations ci
          command: yarn db:migrate:ci
      - run:
          name: Build
          command: yarn build
      - run:
          name: Seed database
          command: yarn db:seed:ci
      - run:
          name: Start server
          command: BYPASS_AUTH=true CURRENT_USER_ID=1 yarn start:ci
          background: true
      - run:
          name: Run axe
          command: |
            sleep 10
            yarn axe:ci
      - store_artifacts:
          path: reports/
  deploy:
    executor: docker-executor
    steps:
      - attach_workspace:
          at: .
      - run:
          name: Build backend assets
          command: yarn build
      - when:
          condition:
            and:
              - equal: [<< pipeline.project.git_url >>, << pipeline.parameters.prod_git_url >>]
              - equal: [<< pipeline.git.branch >>, << pipeline.parameters.prod_git_branch >>]
          steps:
          - run:
              name: Create production robot
              command: ./bin/robot-factory
      - run:
          name: Build frontend assets
          command: yarn --cwd frontend run build
      - run:
          name: Install Cloud Foundry
          command: |
            curl -v -L -o cf-cli_amd64.deb 'https://packages.cloudfoundry.org/stable?release=debian64&version=v7&source=github'
            sudo dpkg -i cf-cli_amd64.deb
      - when:  # sandbox: for short-term feature development, see README.md
          condition:
            and:
              - equal: [<< pipeline.project.git_url >>, << pipeline.parameters.sandbox_git_url >>]
              - equal: [<< pipeline.git.branch >>, << pipeline.parameters.sandbox_git_branch >>]
          steps:
            - cf_deploy:
                app_name: tta-smarthub-sandbox
                auth_client_id: SANDBOX_AUTH_CLIENT_ID
                auth_client_secret: SANDBOX_AUTH_CLIENT_SECRET
                cloudgov_username: CLOUDGOV_SANDBOX_USERNAME
                cloudgov_password: CLOUDGOV_SANDBOX_PASSWORD
                cloudgov_space: CLOUDGOV_SANDBOX_SPACE
                deploy_config_file: deployment_config/sandbox_vars.yml
                new_relic_license: NEW_RELIC_LICENSE_KEY
                session_secret: SANDBOX_SESSION_SECRET
                hses_data_file_url: HSES_DATA_FILE_URL
                hses_data_username: HSES_DATA_USERNAME
                hses_data_password: HSES_DATA_PASSWORD
                smtp_host: SMTP_HOST
                smtp_port: SMTP_PORT
                smtp_secure: SMTP_SECURE
                from_email_address: FROM_EMAIL_ADDRESS
            - run:
                name: Migrate database
                command: |
                  cf run-task tta-smarthub-sandbox \
                    --command "yarn db:migrate:prod" \
                    --name "Reset DB"
            - notify_new_relic:
                env_name: sandbox
                new_relic_app_id: << pipeline.parameters.sandbox_new_relic_app_id >>
                new_relic_api_key: $NEW_RELIC_REST_API_KEY
      - when:  # dev
          condition:
            and:
              - equal: [<< pipeline.project.git_url >>, << pipeline.parameters.dev_git_url >>]
              - equal: [<< pipeline.git.branch >>, << pipeline.parameters.dev_git_branch >>]
          steps:
            - cf_deploy:
                app_name: tta-smarthub-dev
                auth_client_id: DEV_AUTH_CLIENT_ID
                auth_client_secret: DEV_AUTH_CLIENT_SECRET
                cloudgov_username: CLOUDGOV_DEV_USERNAME
                cloudgov_password: CLOUDGOV_DEV_PASSWORD
                cloudgov_space: CLOUDGOV_DEV_SPACE
                deploy_config_file: deployment_config/dev_vars.yml
                new_relic_license: NEW_RELIC_LICENSE_KEY
                session_secret: DEV_SESSION_SECRET
                hses_data_file_url: HSES_DATA_FILE_URL
                hses_data_username: HSES_DATA_USERNAME
                hses_data_password: HSES_DATA_PASSWORD
                smtp_host: SMTP_HOST
                smtp_port: SMTP_PORT
                smtp_secure: SMTP_SECURE
                from_email_address: FROM_EMAIL_ADDRESS
            - run:
                name: Migrate database
                command: |
                  cf run-task tta-smarthub-dev \
                    --command "yarn db:migrate:prod" \
                    --name "Reset DB"
            - notify_new_relic:
                env_name: dev
                new_relic_app_id: << pipeline.parameters.dev_new_relic_app_id >>
                new_relic_api_key: $NEW_RELIC_REST_API_KEY
      - when:  # staging
          condition:
            and:
              - equal: [<< pipeline.project.git_url >>, << pipeline.parameters.staging_git_url >>]
              - equal: [<< pipeline.git.branch >>, << pipeline.parameters.staging_git_branch >>]
          steps:
            - cf_deploy:
                app_name: tta-smarthub-staging
                auth_client_id: STAGING_AUTH_CLIENT_ID
                auth_client_secret: STAGING_AUTH_CLIENT_SECRET
                cloudgov_username: CLOUDGOV_STAGING_USERNAME
                cloudgov_password: CLOUDGOV_STAGING_PASSWORD
                cloudgov_space: CLOUDGOV_STAGING_SPACE
                deploy_config_file: deployment_config/staging_vars.yml
                new_relic_license: NEW_RELIC_LICENSE_KEY
                session_secret: STAGING_SESSION_SECRET
                hses_data_file_url: HSES_DATA_FILE_URL
                hses_data_username: HSES_DATA_USERNAME
                hses_data_password: HSES_DATA_PASSWORD
                smtp_host: SMTP_HOST
                smtp_port: SMTP_PORT
                smtp_secure: SMTP_SECURE
                from_email_address: FROM_EMAIL_ADDRESS
            - run:
                name: Run database migrations
                command: |
                  cf run-task tta-smarthub-staging --command "yarn db:migrate:prod" --name migrate
            - notify_new_relic:
                env_name: staging
                new_relic_app_id: << pipeline.parameters.staging_new_relic_app_id >>
                new_relic_api_key: $NEW_RELIC_REST_API_KEY
      - when:  # prod
          condition:
            and:
              - equal: [<< pipeline.project.git_url >>, << pipeline.parameters.prod_git_url >>]
              - equal: [<< pipeline.git.branch >>, << pipeline.parameters.prod_git_branch >>]
          steps:
            - cf_deploy:
                app_name: tta-smarthub-prod
                auth_client_id: PROD_AUTH_CLIENT_ID
                auth_client_secret: PROD_AUTH_CLIENT_SECRET
                cloudgov_username: CLOUDGOV_PROD_USERNAME
                cloudgov_password: CLOUDGOV_PROD_PASSWORD
                cloudgov_space: CLOUDGOV_PROD_SPACE
                deploy_config_file: deployment_config/prod_vars.yml
                new_relic_license: NEW_RELIC_LICENSE_KEY
                session_secret: PROD_SESSION_SECRET
                hses_data_file_url: PROD_HSES_DATA_FILE_URL
                hses_data_username: PROD_HSES_DATA_USERNAME
                hses_data_password: PROD_HSES_DATA_PASSWORD
                smtp_host: SMTP_HOST
                smtp_port: SMTP_PORT
                smtp_secure: SMTP_SECURE
                from_email_address: FROM_EMAIL_ADDRESS
            - run:
                name: Run database migrations
                command: |
                  cf run-task tta-smarthub-prod --command "yarn db:migrate:prod" --name migrate
            - notify_new_relic:
                env_name: prod
                new_relic_app_id: << pipeline.parameters.prod_new_relic_app_id >>
                new_relic_api_key: $NEW_RELIC_REST_API_KEY
workflows:
  build_test_deploy:
    jobs:
      - build_and_lint
      - test_backend:
          requires:
            - build_and_lint
      - test_frontend:
          requires:
            - build_and_lint
      - cucumber_test:
          requires:
            - build_and_lint
      - dynamic_security_scan:
          requires:
            - build_and_lint
      - accessibility_scan:
          requires:
            - build_and_lint
      - deploy:
          requires:
            - test_backend
            - test_frontend
            - cucumber_test
            - dynamic_security_scan
            - accessibility_scan
          filters:
            branches:
              only:
                - << pipeline.parameters.sandbox_git_branch >>
                - << pipeline.parameters.dev_git_branch >>
                - << pipeline.parameters.staging_git_branch >>
                - << pipeline.parameters.prod_git_branch >>
  daily_scan:
    triggers:
      - schedule:
          cron: "0 12 * * 1-5"
          filters:
            branches:
              only:
                - << pipeline.parameters.dev_git_branch >>
                - << pipeline.parameters.staging_git_branch >>
                - << pipeline.parameters.prod_git_branch >>
    jobs:
      - build_and_lint
      - test_backend:
          requires:
            - build_and_lint
      - test_frontend:
          requires:
            - build_and_lint
      - dynamic_security_scan:
          requires:
            - build_and_lint<|MERGE_RESOLUTION|>--- conflicted
+++ resolved
@@ -182,11 +182,7 @@
     type: string
   dev_git_branch: # change to feature branch to test deployment
     description: "Name of github branch that will deploy to dev"
-<<<<<<< HEAD
-    default: "websocket-demo"
-=======
     default: "update-node-to-16.14.2"
->>>>>>> e5398ac8
     type: string
   sandbox_git_branch:  # change to feature branch to test deployment
     default: "websocket-demo"
