--- conflicted
+++ resolved
@@ -182,11 +182,7 @@
       - run:
           name: Push application with deployment vars
           command: |
-<<<<<<< HEAD
-            cf push \
-=======
             cf push --strategy rolling -s cflinuxfs4 \
->>>>>>> 33592377
               --vars-file << parameters.deploy_config_file >> \
               --var AUTH_CLIENT_ID=${<< parameters.auth_client_id >>} \
               --var AUTH_CLIENT_SECRET=${<< parameters.auth_client_secret >>} \
@@ -205,17 +201,10 @@
               --var SMTP_SECURE=${<< parameters.smtp_secure >>} \
               --var SMTP_IGNORE_TLS=${<< parameters.smtp_ignore_tls >>} \
               --var FROM_EMAIL_ADDRESS=${<< parameters.from_email_address >>}
-<<<<<<< HEAD
       # - run:
       #     name: Push maintenance application
       #     command: |
-      #       cd maintenance_page && cf push --vars-file ../<<parameters.deploy_config_file >>
-=======
-      - run:
-          name: Push maintenance application
-          command: |
-            cd maintenance_page && cf push -s cflinuxfs4 --vars-file ../<<parameters.deploy_config_file >>
->>>>>>> 33592377
+      #       cd maintenance_page && cf push -s cflinuxfs4 --vars-file ../<<parameters.deploy_config_file >>
 parameters:
   cg_org:
     description: "Cloud Foundry cloud.gov organization name"
@@ -254,11 +243,7 @@
     default: "switch-cflinuxfs4"
     type: string
   sandbox_git_branch:  # change to feature branch to test deployment
-<<<<<<< HEAD
     default: "jp/similarity"
-=======
-    default: "switch-cflinuxfs4"
->>>>>>> 33592377
     type: string
   prod_new_relic_app_id:
     default: "877570491"
