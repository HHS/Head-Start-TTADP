version: 2.1
orbs:
  node: circleci/node@5.0.2
executors:
  docker-executor:
    # for docker you must specify an image to use for the primary container
    docker:
      - image: cimg/node:18.20.6-browsers
  docker-postgres-executor:
    docker:
      - image: cimg/node:18.20.6-browsers
        environment:
          DATABASE_URL: postgresql://postgres@localhost/ttasmarthub
      - image: cimg/postgres:15.6
        environment:
          POSTGRES_USER: postgres
          POSTGRES_PASSWORD: secretpass
          POSTGRES_DB: ttasmarthub
  docker-python-executor:
    docker:
      - image: cimg/python:3.9.21
  machine-executor:
    machine:
      image: ubuntu-2204:current
  aws-executor:
    docker:
      - image: cimg/aws:2024.03
commands:
  install_cf_tools:
    description: "Install Cloud Foundry CLI"
    steps:
      - run:
          name: Install CF tools
          command: |
            # Install Cloud Foundry CLI
            wget -q -O - https://packages.cloudfoundry.org/debian/cli.cloudfoundry.org.key | sudo apt-key add -
            echo "deb https://packages.cloudfoundry.org/debian stable main" | sudo tee /etc/apt/sources.list.d/cloudfoundry-cli.list
            sudo apt-get update
            sudo apt-get install -y cf8-cli
            # Install plugin needed for connect-to-service
            cf install-plugin -f https://github.com/cloud-gov/cf-service-connect/releases/download/v1.1.3/cf-service-connect_linux_amd64
  sparse_checkout:
    description: "Checkout sparse directories from a specific branch."
    parameters:
      directories:
        type: string
        description: "Comma-separated list of directories to checkout sparsely"
      branch:
        type: string
        description: "Branch to checkout"
    steps:
      - run:
          name: Install Git
          command: |
            sudo apt-get update && sudo apt-get install -y git
      - run:
          name: Clone Repository
          command: |
            git clone --no-checkout --filter=blob:none << pipeline.project.git_url >>.git .
      - run:
          name: Sparse Checkout
          environment:
            DIRECTORIES: "<< parameters.directories >>"
          command: |
            git config core.sparseCheckout true
            echo $DIRECTORIES | tr ',' '\n' | while read dir; do
              echo "$dir" | tee -a .git/info/sparse-checkout
            done
      - run:
          name: Checkout Branch
          command: |
            git checkout << parameters.branch >>
  create_combined_yarnlock:
    description: "Concatenate all yarn.json files into single file.
      File is used as checksum source for part of caching key."
    parameters:
      filename:
        type: string
        default: "combined-yarnlock.txt"
    steps:
      - run:
          name: Combine package-lock.json files to single file
          command: cat yarn.lock frontend/yarn.lock packages/common/yarn.lock > << parameters.filename >>
  create_combined_pipfreeze:
    description: "Concatenate all requirements.txt files into a single file. File is used as checksum source for part of caching key."
    parameters:
      filename:
        type: string
        default: "combined-requirements.txt"
    steps:
      - run:
          name: Combine requirements.txt files to single file
          command: cat similarity_api/src/requirements.txt > << parameters.filename >>
  notify_new_relic:
    description: "Notify new relic of a deploy"
    parameters:
      env_name:
        description: "Name of the environment. Ex. prod, staging, and dev-*"
        type: string
      new_relic_app_id:
        description: "App ID used in New Relic"
        type: string
      new_relic_api_key:
        description: "API key from New Relic"
        type: string
    steps:
      - run:
          name: Notify New Relic
          command: |
            curl -X POST "https://api.newrelic.com/v2/applications/<< parameters.new_relic_app_id >>/deployments.json" \
            -H "X-Api-Key: << parameters.new_relic_api_key >>" -i \
            -H "Content-Type: application/json" \
            -d \
            "{
              \"deployment\": {
                \"revision\": \"<< pipeline.git.revision >>\",
                \"description\": \"<< parameters.env_name >> Successfully Deployed\"
              }
            }"
  notify_slack:
    description: "Notify Slack with message"
    parameters:
      slack_bot_token:
        description: "Slack bot token"
        type: string
      slack_channel:
        description: "Slack channel name to post the message to"
        type: string
      message_text:
        description: "Message text to post to Slack"
        type: string
        default: ""
      message_text_file:
        description: "message text_file"
        type: string
        default: ""
    steps:
      - run:
          name: Notify Slack
          command: |
            set -x
            # Ensure the $BASH_ENV file exists
            if [ ! -f $BASH_ENV ]; then
              touch $BASH_ENV
            fi

            source $BASH_ENV
            cat $BASH_ENV

            # Evaluate message_text_script if provided
            if [ -n "<< parameters.message_text_file >>" ]; then
              MESSAGE_TEXT=$(cat "<< parameters.message_text_file >>")
            else
              MESSAGE_TEXT="<< parameters.message_text >>"
            fi

            echo $MESSAGE_TEXT

            # Ensure all parameters are provided
            if [ -z "<< parameters.slack_bot_token >>" ] || [ -z "<< parameters.slack_channel >>" ] || [ -z "$MESSAGE_TEXT" ]; then
              echo "Missing required parameters. Notification will not be sent."
              exit 1
            fi

            response=$(curl -s -X POST \
              -H "Authorization: Bearer << parameters.slack_bot_token >>" \
              -H 'Content-type: application/json;charset=utf-8' \
              --data "{
                \"channel\": \"<< parameters.slack_channel >>\",
                \"text\": \"$MESSAGE_TEXT\"
              }" \
              https://slack.com/api/chat.postMessage)

            ok=$(echo $response | jq -r '.ok')
            error=$(echo $response | jq -r '.error')

            if [ "$ok" != "true" ]; then
              echo "Slack notification failed: $error"
              exit 1
            else
              echo "Slack notification sent successfully"
            fi
  notify_slack_deploy:
    parameters:
      slack_bot_token:
        description: "Slack bot token"
        type: string
      slack_channel:
        description: "Slack channel name to post the message to"
        type: string
      environment_name:
        description: "Name of environment"
        type: string
    steps:
      - checkout
      - run:
          name: Generate Message
          command: |
            # Determine the environment URL
            case "<< parameters.environment_name >>" in
                dev-nimbus)
                    ENV_URL="https://tta-smarthub-dev-nimbus.app.cloud.gov/"
                    ;;
                dev-cirrus)
                    ENV_URL="https://tta-smarthub-dev-cirrus.app.cloud.gov/"
                    ;;
                dev-stratus)
                    ENV_URL="https://tta-smarthub-dev-stratus.app.cloud.gov/"
                    ;;
                dev-cumulus)
                    ENV_URL="https://tta-smarthub-dev-cumulus.app.cloud.gov/"
                    ;;
                dev-lenticular)
                    ENV_URL="https://tta-smarthub-dev-lenticular.app.cloud.gov/"
                    ;;
                dev-fog)
                    ENV_URL="https://tta-smarthub-dev-fog.app.cloud.gov/"
                    ;;
                dev-clear)
                    ENV_URL="https://tta-smarthub-dev-clear.app.cloud.gov/"
                    ;;
                staging)
                    ENV_URL="https://tta-smarthub-staging.app.cloud.gov/"
                    ;;
                production)
                    ENV_URL="https://ttahub.ohs.acf.hhs.gov"
                    ;;
                *)
                    ENV_URL="#"
                    ;;
            esac

            env_name="<< parameters.environment_name >>"

            if [ -n "${CIRCLE_PULL_REQUEST}" ]; then
                PR_NUMBER=${CIRCLE_PULL_REQUEST##*/}

                PR_TITLE=$(curl -s "${CIRCLE_PULL_REQUEST}" | sed -e :a -e "N; s/\n/ /g; ta" | grep -oP "<bdi class=\"js-issue-title markdown-title\">[^<]+</bdi>" | sed -re "s~<[^>]+>~~g" | sed -e 's/"/\\"/g')

                if [ ! -z "${PR_TITLE}" ]; then
                    JIRA_URLS=$(curl -s "${CIRCLE_PULL_REQUEST}" | sed -e :a -e "N; s/\n/ /g; ta" | grep -oP "Issue[(]s[)]</h2>.*Checklists</h2>" | grep -oP "\"https[^\"]+\"" | sed -e "s~\"~~g" | grep -o "https://jira.acf.gov/browse/[A-Z0-9-]*")

                    MESSAGE_TEXT=":rocket: Deployment of PR <${CIRCLE_PULL_REQUEST}|${PR_NUMBER}> (${PR_TITLE}) to <${ENV_URL}|${env_name}> was successful!"
                    if [ -n "${JIRA_URLS}" ]; then
                        MESSAGE_TEXT="${MESSAGE_TEXT}\nJIRA URLs in the PR:\n${JIRA_URLS}"
                    fi
                else
                    MESSAGE_TEXT=":rocket: Deployment of PR <${CIRCLE_PULL_REQUEST}|${PR_NUMBER}> to <${ENV_URL}|${env_name}> was successful!"
                fi
            else
                COMMIT_MESSAGE=$(git log -1 --pretty=%B)
                if echo "$COMMIT_MESSAGE" | grep -q "Merge pull request #"; then
                    PR_NUMBER=$(git log -1 --pretty=%B | grep -oP '(?<=Merge pull request #)\d+')
                    PR_LINK="https://github.com/HHS/Head-Start-TTADP/pull/${PR_NUMBER}"
                    MESSAGE_TEXT=":rocket: Deployment of PR <${PR_LINK}|${PR_NUMBER}> to <${ENV_URL}|${env_name}> was successful!"
                    if [ ! -z "${JIRA_URLS}" ]; then
                        MESSAGE_TEXT="${MESSAGE_TEXT}\nJIRA URLs in the PR:\n${JIRA_URLS}"
                    fi
                else
                    MESSAGE_TEXT=":rocket: Deployment to <${ENV_URL}|${env_name}> was successful!"
                fi
            fi

            echo -e "${MESSAGE_TEXT}" > /tmp/message_file

      - notify_slack:
          slack_bot_token: << parameters.slack_bot_token >>
          slack_channel: << parameters.slack_channel >>
          message_text_file: "/tmp/message_file"

  cf_deploy:
    description: "Login to cloud foundry space with service account credentials
      and push application using deployment configuration file."
    parameters:
      app_name:
        description: "Name of Cloud Foundry cloud.gov application; must match
          application name specified in manifest"
        type: string
      build_branch:
        description: "The branch of the build being deployed"
        type: string
        default: << pipeline.git.branch >>
      build_commit:
        description: "The commit of the build being deployed"
        type: string
        default: << pipeline.git.revision >>
      auth_client_id:
        description: "Name of CircleCi project environment variable that
          holds authentication client id, a required application variable"
        type: env_var_name
      auth_client_secret:
        description: "Name of CircleCi project environment variable that
          holds authentication client secret, a required application variable"
        type: env_var_name
      cloudgov_username:
        description: "Name of CircleCi project environment variable that
          holds deployer username for cloudgov space"
        type: env_var_name
      cloudgov_password:
        description: "Name of CircleCi project environment variable that
          holds deployer password for cloudgov space"
        type: env_var_name
      cloudgov_space:
        description: "Name of CircleCi project environment variable that
          holds name of cloudgov space to target for application deployment"
        type: env_var_name
      deploy_config_file:
        description: "Path to deployment configuration file"
        type: string
      session_secret:
        description: "Name of CircleCi project environment variable that
          holds session secret, a required application variable"
        type: env_var_name
      jwt_secret:
        description: "CircleCi project environment variable used by the backend
          token service for the email verification flow."
        type: env_var_name
      new_relic_license:
        description: "Name of CircleCI project environment variable that
          holds the New Relic License key, a required application variable"
        type: env_var_name
      hses_data_file_url:
        description: "Url to download HSES grants and recipient data from"
        type: env_var_name
      hses_data_username:
        description: "Username used to access the HSES grants and recipient data"
        type: env_var_name
      hses_data_password:
        description: "Password used to access the HSES grants and recipient data"
        type: env_var_name
      smtp_host:
        description: "SMTP server"
        type: env_var_name
      smtp_port:
        description: "SMTP port"
        type: env_var_name
      smtp_host_test:
        description: "SMTP server test"
        type: env_var_name
      smtp_port_test:
        description: "SMTP port test"
        type: env_var_name
      smtp_secure:
        description: "SMTP secure transport"
        type: env_var_name
      smtp_ignore_tls:
        description: "SMTP specifies whether to negotiate TLS"
        type: env_var_name
      from_email_address:
        description: "From email address"
        type: env_var_name
      smtp_user:
        description: "SMTP user"
        type: env_var_name
      smtp_password:
        description: "SMTP password"
        type: env_var_name
      suppress_error_logging:
        description: "Stop logging of non-sequelize errors to the db"
        type: env_var_name
      itams_md_host:
        description: "host url for itams monitoring data"
        type: env_var_name
      itams_md_port:
        description: "port for itams monitoring data"
        type: env_var_name
      itams_md_username:
        description: "username for itams monitoring data"
        type: env_var_name
      itams_md_password:
        description: "password for itams monitoring data"
        type: env_var_name
      smartsheet_access_token:
        description: "non-production smartsheet access token"
        type: env_var_name
    steps:
      - run:
          name: Login with service account
          command: |
            cf login -a << pipeline.parameters.cg_api >> \
              -u ${<< parameters.cloudgov_username >>} \
              -p ${<< parameters.cloudgov_password >>} \
              -o << pipeline.parameters.cg_org >> \
              -s ${<< parameters.cloudgov_space >>}
      - run:
          name: Acquire Lock
          command: |
            chmod +x ./automation/ci/scripts/*-lock.sh
            ./automation/ci/scripts/acquire-lock.sh \
              "<< parameters.app_name >>" \
              "<< parameters.build_branch >>" \
              "<< pipeline.number >>" \
              "$CIRCLE_JOB"
      - run:
          name: Push application with deployment vars
          command: |
            set -x
            cf push \
              --vars-file << parameters.deploy_config_file >> \
              --var AUTH_CLIENT_ID=${<< parameters.auth_client_id >>} \
              --var AUTH_CLIENT_SECRET=${<< parameters.auth_client_secret >>} \
              --var NEW_RELIC_LICENSE_KEY=${<< parameters.new_relic_license >>} \
              --var SESSION_SECRET=${<< parameters.session_secret >>} \
              --var JWT_SECRET=${<< parameters.jwt_secret >>} \
              --var HSES_DATA_FILE_URL=${<< parameters.hses_data_file_url >>} \
              --var HSES_DATA_USERNAME=${<< parameters.hses_data_username >>} \
              --var HSES_DATA_PASSWORD=${<< parameters.hses_data_password >>} \
              --var SMTP_HOST=${<< parameters.smtp_host >>} \
              --var SMTP_PORT=${<< parameters.smtp_port >>} \
              --var SMTP_HOST_TEST=${<< parameters.smtp_host_test >>} \
              --var SMTP_PORT_TEST=${<< parameters.smtp_port_test >>} \
              --var SMTP_USER=${<< parameters.smtp_user >>} \
              --var SMTP_PASSWORD=${<< parameters.smtp_password >>} \
              --var SMTP_SECURE=${<< parameters.smtp_secure >>} \
              --var SMTP_IGNORE_TLS=${<< parameters.smtp_ignore_tls >>} \
              --var FROM_EMAIL_ADDRESS=${<< parameters.from_email_address >>} \
              --var SUPPRESS_ERROR_LOGGING=${<< parameters.suppress_error_logging >>} \
              --var ITAMS_MD_HOST=${<< parameters.itams_md_host >>} \
              --var ITAMS_MD_PORT=${<< parameters.itams_md_port >>} \
              --var ITAMS_MD_USERNAME=${<< parameters.itams_md_username >>} \
              --var ITAMS_MD_PASSWORD=${<< parameters.itams_md_password >>} \
              --var SMARTSHEET_ACCESS_TOKEN=${<< parameters.smartsheet_access_token >>} \
              --var BUILD_BRANCH=<< parameters.build_branch >> \
              --var BUILD_COMMIT=<< parameters.build_commit >> \
              --var BUILD_NUMBER=<< pipeline.number >> \
              --var BUILD_TIMESTAMP="$(date +"%Y-%m-%d %H:%M:%S")"
      - run:
          name: Release Lock
          command: |
            chmod +x ./automation/ci/scripts/*-lock.sh
            ./automation/ci/scripts/release-lock.sh \
              "<< parameters.app_name >>" \
              "<< parameters.build_branch >>" \
              "<< pipeline.number >>" \
              "$CIRCLE_JOB"
          when: always
      # - run:
      #     name: Push maintenance application
      #     command: |
      #       cd maintenance_page && cf push -s cflinuxfs4 --vars-file ../<<parameters.deploy_config_file >>
  cf_migrate:
    description: "Login to Cloud Foundry space, run migration"
    parameters:
      app_name:
        description: "Name of Cloud Foundry cloud.gov application; must match
          application name specified in manifest"
        type: string
      cloudgov_username:
        description: "Name of CircleCi project environment variable that
          holds deployer username for cloudgov space"
        type: env_var_name
      cloudgov_password:
        description: "Name of CircleCi project environment variable that
          holds deployer password for cloudgov space"
        type: env_var_name
      cloudgov_space:
        description: "Name of CircleCi project environment variable that
          holds name of cloudgov space to target for application deployment"
        type: env_var_name
    steps:
      - run:
          name: Login with service account
          command: |
            cf login -a << pipeline.parameters.cg_api >> \
              -u ${<< parameters.cloudgov_username >>} \
              -p ${<< parameters.cloudgov_password >>} \
              -o << pipeline.parameters.cg_org >> \
              -s ${<< parameters.cloudgov_space >>}
      - run:
          name: Acquire Lock
          command: |
            chmod +x ./automation/ci/scripts/*-lock.sh
            ./automation/ci/scripts/acquire-lock.sh \
              "<< parameters.app_name >>" \
              "<< pipeline.git.branch >>" \
              "<< pipeline.number >>" \
              "$CIRCLE_JOB"
      - run:
          name: Migrate database
          command: |
            cf run-task << parameters.app_name >> \
              --command "yarn db:migrate:prod" \
              --name "migrate"
      - run:
          name: Release Lock
          command: |
            chmod +x ./automation/ci/scripts/*-lock.sh
            ./automation/ci/scripts/release-lock.sh \
              "<< parameters.app_name >>" \
              "<< pipeline.git.branch >>" \
              "<< pipeline.number >>" \
              "$CIRCLE_JOB"
  cf_automation_task:
    description: "Login to Cloud Foundry space, run automation task, and send notification"
    parameters:
      auth_client_secret:
        description: "Name of CircleCi project environment variable that holds authentication client secret"
        type: env_var_name
      cloudgov_username:
        description: "Name of CircleCi project environment variable that holds deployer username for Cloud Foundry space"
        type: env_var_name
      cloudgov_password:
        description: "Name of CircleCi project environment variable that holds deployer password for Cloud Foundry space"
        type: env_var_name
      cloudgov_space:
        description: "Name of CircleCi project environment variable that holds name of Cloud Foundry space to target for application deployment"
        type: env_var_name
      task_name:
        description: "Name of the automation task to run"
        type: string
      task_command:
        description: "Command to run for the automation task"
        type: string
      task_args:
        description: "Arguments for the automation task"
        type: string
      config:
        description: "Config prefix for the automation task"
        type: string
      success_message:
        description: "Success message for Slack notification"
        type: string
      timeout:
        description: "Max duration allowed for task"
        type: string
        default: "300"
      directory:
        description: 'directory to root to push'
        type: string
        default: "./automation"
    steps:
      - run:
          name: Install Dependencies
          command: |
            set -e
            set -u
            set -o pipefail
            set -o noglob
            set -o noclobber

            # update
            sudo apt-get update
            # Install uuid-runtime to have access to uuidgen
            # Install pv wget
            sudo apt-get install -y pv uuid-runtime wget coreutils jq

            # Install Cloud Foundry CLI
            wget -q -O - https://packages.cloudfoundry.org/debian/cli.cloudfoundry.org.key | sudo apt-key add -
            echo "deb https://packages.cloudfoundry.org/debian stable main" | sudo tee /etc/apt/sources.list.d/cloudfoundry-cli.list
            sudo apt-get update
            sudo apt-get install -y cf8-cli
            # Install plugin needed for connect-to-service
            cf install-plugin -f https://github.com/cloud-gov/cf-service-connect/releases/download/v1.1.3/cf-service-connect_linux_amd64

            # The line you want to ensure exists in the /etc/hosts file
            line="127.0.0.1        localhost"

            # Check if the line already exists
            if ! grep -qF "$line" /etc/hosts; then
                # If the line does not exist, append it
                echo "$line" | sudo tee -a /etc/hosts > /dev/null
                echo "Line added to /etc/hosts"
            else
                echo "Line already exists in /etc/hosts"
            fi

            # cleanup
            sudo rm -rf /var/lib/apt/lists/*
      - run:
          name: Login with service account
          command: |
            cf login -a << pipeline.parameters.cg_api >> \
              -u ${<< parameters.cloudgov_username >>} \
              -p ${<< parameters.cloudgov_password >>} \
              -o << pipeline.parameters.cg_org >> \
              -s ${<< parameters.cloudgov_space >>}
      - run:
          name: Acquire Lock
          command: |
            chmod +x ./automation/ci/scripts/*-lock.sh
            ./automation/ci/scripts/acquire-lock.sh \
              "tta-automation" \
              "<< pipeline.git.branch >>" \
              "<< pipeline.number >>" \
              "$CIRCLE_JOB"
      - run:
          name: Start Log Monitoring
          command: |
            #!/bin/bash

            CONTROL_FILE="/tmp/stop_tail"
            rm -f $CONTROL_FILE

            # Function to start tailing logs
            start_log_tailing() {
                echo "Starting cf logs for tta-automation..."
                cf logs tta-automation &
                TAIL_PID=$!
            }

            # Start tailing logs for the first time
            start_log_tailing

            # Monitor the cf logs process
            while [ ! -f $CONTROL_FILE ]; do
                # Check if the cf logs process is still running
                if ! kill -0 $TAIL_PID 2>/dev/null; then
                    echo "cf logs command has stopped unexpectedly. Restarting..."
                    start_log_tailing
                fi
                sleep 1
            done

            # Kill the cf logs command
            kill -9 $TAIL_PID
            echo "cf logs command for tta-automation has been terminated."
          background: true
      - run:
          name: cf_lambda - script to trigger task
          command: |
            set -x
            json_data=$(jq -n \
              --arg directory "<< parameters.directory >>" \
              --arg config "<< parameters.config >>" \
              --arg task_name "<< parameters.task_name >>" \
              --arg command "<< parameters.task_command >>" \
              --arg timeout_active_tasks "<< parameters.timeout >>" \
              --arg timeout_ensure_app_stopped "<< parameters.timeout >>" \
              --argjson args '<< parameters.task_args >>' \
              '{
                directory: $directory,
                config: $config,
                task_name: $task_name,
                command: $command,
                timeout_active_tasks: $timeout_active_tasks,
                timeout_ensure_app_stopped: $timeout_ensure_app_stopped,
                args: $args
              }')

            # Set execute permission
            find ./automation -name "*.sh" -exec chmod +x {} \;

            ./automation/ci/scripts/cf_lambda.sh "$json_data"
      - run:
          name: Generate Message
          command: |
            if [ ! -z "$CIRCLE_PULL_REQUEST" ]; then
              PR_NUMBER=${CIRCLE_PULL_REQUEST##*/}
              echo "<< parameters.success_message >> before PR <$CIRCLE_PULL_REQUEST|$PR_NUMBER> successful!" > /tmp/message_file
            else
              echo "<< parameters.success_message >> successful!" > /tmp/message_file
            fi
      - notify_slack:
          slack_bot_token: $SLACK_BOT_TOKEN
          slack_channel: "acf-head-start-eng"
          message_text_file: "/tmp/message_file"
      - run:
          name: Release Lock
          command: |
            chmod +x ./automation/ci/scripts/*-lock.sh
            ./automation/ci/scripts/release-lock.sh \
              "tta-automation" \
              "<< pipeline.git.branch >>" \
              "<< pipeline.number >>" \
              "$CIRCLE_JOB"
      - run:
          name: Logout of service account
          command: |
            # Signal the log monitoring to stop
            CONTROL_FILE="/tmp/stop_tail"
            touch $CONTROL_FILE

            # Wait for the log monitoring process to terminate
            sleep 5

            # Logout from Cloud Foundry
            cf logout
  cf_backup:
    description: "Backup database to S3"
    parameters:
      auth_client_secret: { type: env_var_name }
      cloudgov_username: { type: env_var_name }
      cloudgov_password: { type: env_var_name }
      cloudgov_space: { type: env_var_name }
      rds_service_name: { type: string }
      s3_service_name: { type: string }
      backup_prefix: { type: string }
    steps:
      - cf_automation_task:
          auth_client_secret: << parameters.auth_client_secret >>
          cloudgov_username: << parameters.cloudgov_username >>
          cloudgov_password: << parameters.cloudgov_password >>
          cloudgov_space: << parameters.cloudgov_space >>
          task_name: "backup"
          task_command: "cd /home/vcap/app/db-backup/scripts; bash ./db_backup.sh"
          task_args: '["<< parameters.backup_prefix >>", "<< parameters.rds_service_name >>", "<< parameters.s3_service_name >>"]'
          config: "<< parameters.backup_prefix >>-backup"
          success_message: ':download::database: "<< parameters.backup_prefix >>" backup'
  cf_restore:
    description: "Restore backup database from S3"
    parameters:
      auth_client_secret: { type: env_var_name }
      cloudgov_username: { type: env_var_name }
      cloudgov_password: { type: env_var_name }
      cloudgov_space: { type: env_var_name }
      rds_service_name: { type: string }
      s3_service_name: { type: string }
      backup_prefix: { type: string }
    steps:
      - run:
          name: Validate Parameters
          command: |
            if [ "<< parameters.rds_service_name >>" = "ttahub-prod" ]; then
              echo "Error: rds_service_name cannot be 'ttahub-prod'"
              exit 1
            fi
      - cf_automation_task:
          auth_client_secret: << parameters.auth_client_secret >>
          cloudgov_username: << parameters.cloudgov_username >>
          cloudgov_password: << parameters.cloudgov_password >>
          cloudgov_space: << parameters.cloudgov_space >>
          task_name: "restore"
          task_command: "cd /home/vcap/app/db-backup/scripts; bash ./db_restore.sh"
          task_args: '["<< parameters.backup_prefix >>", "<< parameters.rds_service_name >>", "<< parameters.s3_service_name >>"]'
          config: "<< parameters.backup_prefix >>-restore"
          success_message: ':database: "<< parameters.backup_prefix >>" Restored to "<< parameters.rds_service_name >>"'
          timeout: "900"
  cf_process:
    description: "Process database from S3"
    parameters:
      auth_client_secret: { type: env_var_name }
      cloudgov_username: { type: env_var_name }
      cloudgov_password: { type: env_var_name }
      cloudgov_space: { type: env_var_name }
    steps:
      - cf_automation_task:
          auth_client_secret: << parameters.auth_client_secret >>
          cloudgov_username: << parameters.cloudgov_username >>
          cloudgov_password: << parameters.cloudgov_password >>
          cloudgov_space: << parameters.cloudgov_space >>
          task_name: "process"
          task_command: "cd /home/vcap/app/automation/nodejs/scripts; bash ./run.sh"
          task_args: '["/home/vcap/app/build/server/src/tools/processDataCLI.js"]'
          config: "process"
          success_message: ':database: Restored data processed'
          directory: "./"
          timeout: "3000"
  cf_retention:
    description: "Delete Backup from S3 based on retention"
    parameters:
      auth_client_secret: { type: env_var_name }
      cloudgov_username: { type: env_var_name }
      cloudgov_password: { type: env_var_name }
      cloudgov_space: { type: env_var_name }
      s3_service_name: { type: string }
      backup_prefix: { type: string }
    steps:
      - cf_automation_task:
          auth_client_secret: << parameters.auth_client_secret >>
          cloudgov_username: << parameters.cloudgov_username >>
          cloudgov_password: << parameters.cloudgov_password >>
          cloudgov_space: << parameters.cloudgov_space >>
          task_name: "retention"
          task_command: "cd /home/vcap/app/db-backup/scripts; bash ./db_retention.sh"
          task_args: '["<< parameters.backup_prefix >>", "<< parameters.s3_service_name >>"]'
          config: "<< parameters.backup_prefix >>-backup"
          success_message: ':database: "<< parameters.backup_prefix >>" retention processed'
parameters:
  cg_org:
    description: "Cloud Foundry cloud.gov organization name"
    default: "hhs-acf-ohs-tta"
    type: string
  cg_api:
    description: "URL of Cloud Controller in Cloud Foundry cloud.gov instance"
    default: "https://api.fr.cloud.gov"
    type: string
  git_url:
    description: "URL of github repo"
    default: "https://github.com/HHS/Head-Start-TTADP"
    type: string
  prod_git_branch:
    description: "Name of github branch that will deploy to prod"
    default: "production"
    type: string
  staging_git_branch:
    description: "Name of github branch that will deploy to staging"
    default: "main"
    type: string
  dev_git_branch: # change to feature branch to test deployment
    description: "Name of github branch that will deploy to dev"
    default: "all-eclkc-to-headstart-resource-updates"
    type: string
<<<<<<< HEAD
  # TODO: need to figure out how to make/get more new relic ids
=======
  sandbox_git_branch: # change to feature branch to test deployment
    default: "TTAHUB-3772/TTAHUB-3773/TTAHUB-3774/TTAHUB-3775/commlog"
    type: string
>>>>>>> 8936ca9c
  prod_new_relic_app_id:
    default: "877570491"
    type: string
  staging_new_relic_app_id:
    default: "868729138"
    type: string
  dev_new_relic_app_id:
    default: "867221900"
    type: string
  sandbox_new_relic_app_id:
    default: "867346799"
    type: string
  manual-trigger:
    type: boolean
    default: false
  env_list:
    description: "List of environments to manage (start/stop)"
    type: string
    default: "DEV,SANDBOX"
  space_list:
    description: "List of Cloud Foundry spaces corresponding to each environment"
    type: string
    default: ""
  env_state:
    description: "State of the environment to change (start, stop, restart, restage)"
    type: string
    default: "none"
  manual-manage-env:
    type: boolean
    default: false
  manual-restore:
    type: boolean
    default: false
  manual-process:
    type: boolean
    default: false
  manual-backup:
    type: boolean
    default: false
  manual-full-process:
    type: boolean
    default: false
  manual-restore-staging:
    type: boolean
    default: false
  manual-restore-dev-nimbus:
    type: boolean
    default: false
  manual-restore-dev-cirrus:
    type: boolean
    default: false
  manual-restore-dev-stratus:
    type: boolean
    default: false
  manual-restore-dev-cumulus:
    type: boolean
    default: false
  manual-restore-dev-lenticular:
    type: boolean
    default: false
  manual-restore-dev-fog:
    type: boolean
    default: false
  manual-restore-dev-clear:
    type: boolean
    default: false
  fail-on-modified-lines:
    type: boolean
    default: false
  manual-retention-production:
    type: boolean
    default: false
  manual-retention-processed:
    type: boolean
    default: false
jobs:
  build_and_lint:
    executor: docker-executor
    steps:
      - checkout
      - create_combined_yarnlock
      - restore_cache:
          keys:
            # To manually bust the cache, increment the version e.g. v7-yarn...
            - v14-yarn-deps-{{ checksum "combined-yarnlock.txt" }}
            # If checksum is new, restore partial cache
            - v14-yarn-deps-
      - run: yarn deps
      - save_cache:
          paths:
            - node_modules
            - frontend/node_modules
            - packages/common/node_modules
          key: v11-yarn-deps-{{ checksum "combined-yarnlock.txt" }}
      - run:
          name: Lint backend
          command: yarn lint:ci
      - run:
          name: Audit vulnerability of backend node_modules
          command: |
            chmod 744 ./run-yarn-audit.sh
            ./run-yarn-audit.sh;
      - run:
          name: Lint frontend
          command: yarn --cwd frontend lint:ci
      - run:
          name: Audit vulnerability of frontend node_modules
          command: |
            cd frontend
            chmod 744 ./run-yarn-audit.sh
            ./run-yarn-audit.sh;
      - run:
          name: Check nodejs version compatibility with buildpack
          command: |
            chmod +x ./bin/check_node_version_compatibility.sh
            ./bin/check_node_version_compatibility.sh
      - store_artifacts: # store backend lint reports
          path: reports
      - store_artifacts: # store frontend lint reports
          path: frontend/reports
      - run:
          name: Remove similarity api data
          command: rm -rf similarity_api
      - persist_to_workspace:
          root: .
          paths:
            - .
    # The resource_class feature allows configuring CPU and RAM resources for each job. Different resource classes are available for different executors. https://circleci.com/docs/2.0/configuration-reference/#resourceclass
    resource_class: large
  build_and_lint_similarity_api:
    executor: docker-python-executor
    steps:
      - checkout
      - create_combined_pipfreeze
      - restore_cache:
          keys:
            # To manually bust the cache, increment the version e.g. v7-pip...
            - v2-pip-deps-{{ checksum "combined-requirements.txt" }}
            # If checksum is new, restore partial cache
            - v2-pip-deps-
      - run:
          name: Install python dependencies
          command: |
            cd similarity_api/src
            python3 -m venv venv
            source venv/bin/activate
            pip install -U pip setuptools wheel
            pip install -U --use-pep517 -r requirements.txt
      - run:
          name: Check python version compatibility  with buildpack
          command: |
            chmod +x ./bin/check_python_version_compatibility.sh
            ./bin/check_python_version_compatibility.sh
      - save_cache:
          paths:
            - similarity_api/src/venv
          key: v1-pip-deps-{{ checksum "combined-requirements.txt" }}
      - store_artifacts: # store backend lint reports
          path: reports
      - store_artifacts: # store frontend lint reports
          path: similarity_api/reports
      - persist_to_workspace:
          root: .
          paths:
            - similarity_api
    resource_class: large
  test_backend:
    executor: docker-postgres-executor
    environment:
      SFTP_EXPOSED_PORT: 2222
    steps:
      - attach_workspace:
          at: .
      - setup_remote_docker:
          version: default
      - run:
          name: Add GitHub to known_hosts
          command: ssh-keyscan -H github.com >> ~/.ssh/known_hosts
      - run:
          name: Run migrations ci
          command: yarn db:migrate:ci
      - run:
          name: Run seeders
          command: yarn db:seed:ci
      - run:
          name: Monitor database
          command: |
            docker attach  $(docker ps | grep postgres | awk '{print $1}')
          background: true
      - run:
          name: Test backend
          command: |
            chmod 744 ./bin/test-backend-ci
            ./bin/test-backend-ci
      # Run coverage check script
      - run:
          name: Check coverage for modified lines
          command: |
            if [ -n "${CIRCLE_PULL_REQUEST}" ]; then
              chmod +x ./tools/check-coverage.js
              node -r esm ./tools/check-coverage.js \
                --directory-filter=src/,tools/ \
                --fail-on-uncovered=<< pipeline.parameters.fail-on-modified-lines >> \
                --output-format=json,html
            else
              echo "Not a PR build. Skipping coverage check."
            fi
          when: always
      - run:
          name: Summarize coverage
          command: |
            chmod +x ./tools/summarize-coverageCLI.js
            node ./tools/summarize-coverageCLI.js \
              ./coverage/coverage-final.json \
              90
          when: always
      - run:
          name: Compress coverage artifacts
          command: tar -cvzf backend-coverage-artifacts.tar coverage/
      - store_artifacts:
          path: coverage/
      - store_artifacts:
          path: backend-coverage-artifacts.tar
      - store_test_results:
          path: reports/
      # Store uncovered lines artifact if exists
      - store_artifacts:
          path: coverage-artifacts/
          destination: uncovered-lines
    resource_class: large
  test_similarity_api:
    executor: docker-python-executor
    steps:
      - attach_workspace:
          at: .
      - setup_remote_docker:
          version: default
      - run:
          name: Syft SBOM
          environment:
            SYFT_VERSION: v1.5.0
            IMAGE_NAME: ghcr.io/kcirtapfromspace/cloudfoundry_circleci:latest
            OUTPUT_FORMAT: json
            OUTPUT_FILE: reports/syft_sbom.json
          command: |
            mkdir -p reports/
            curl -sSfL https://raw.githubusercontent.com/anchore/syft/main/install.sh | sh -s -- -b . "$SYFT_VERSION"
            ./syft similarity_api/src -vv --scope AllLayers -o "$OUTPUT_FORMAT" > "$OUTPUT_FILE"
            echo "scan results saved in $OUTPUT_FILE"
          # echo $GITHUB_PAT | ./syft login ghcr.io -u $GITHUB_USERNAME --password-stdin  -vv
          # echo $GITHUB_PAT | docker login ghcr.io -u $GITHUB_USERNAME --password-stdin
      - run:
          name: Grype Docker image
          environment:
            GRYPE_VERSION: v0.78.0
            OUTPUT_FORMAT: sarif
            OUTPUT_FILE: reports/grype.json
          command: |
            curl -sSfL https://raw.githubusercontent.com/anchore/grype/main/install.sh | sh -s -- -b . "$GRYPE_VERSION"
            ./grype sbom:reports/syft_sbom.json -v -o "$OUTPUT_FORMAT" > "$OUTPUT_FILE"
            echo "scan results saved in $OUTPUT_FILE"
      - run:
          name: Test similarity
          command: |
            mkdir -p coverage/similarity
            cd similarity_api/src
            source venv/bin/activate
            pip install pytest pytest-cov
            pytest -rpP --cov=similarity --cov=. --junitxml=~/project/reports/junit.xml
            coverage report --show-missing --skip-covered
            coverage html -d ~/project/coverage/similarity --skip-covered
      - store_artifacts:
          path: reports/
    resource_class: large
  test_frontend:
    executor: docker-executor
    steps:
      - attach_workspace:
          at: .
      - run:
          name: Audit checksums of color files
          command: |
            chmod 744 ./checkcolorhash.sh
            ./checkcolorhash.sh;
      - run:
          name: Add GitHub to known_hosts
          command: |
            mkdir -p /home/circleci/.ssh
            ssh-keyscan -H github.com >> /home/circleci/.ssh/known_hosts

      - run:
          name: Test frontend
          command: yarn --cwd frontend run test:ci --maxWorkers=50%
      - run:
          name: Check coverage for modified lines
          command: |
            if [ -n "${CIRCLE_PULL_REQUEST}" ]; then
              chmod +x ./tools/check-coverage.js
              node -r esm ./tools/check-coverage.js \
                --coverage-file=../frontend/coverage/coverage-final.json \
                --artifact-dir=../frontend/coverage-artifacts \
                --directory-filter=frontend/ \
                --fail-on-uncovered=<< pipeline.parameters.fail-on-modified-lines >> \
                --output-format=json,html
            else
              echo "Not a PR build. Skipping coverage check."
            fi
          when: always
      - store_test_results:
          path: frontend/reports/
      - store_artifacts:
          path: frontend/coverage/
      - store_artifacts:
          path: frontend/coverage-artifacts/
          destination: uncovered-lines
    resource_class: large
  test_e2e:
    executor: docker-postgres-executor
    steps:
      - attach_workspace:
          at: .
      - setup_remote_docker:
          version: default
      - run:
          name: Start server
          command: |
            yarn build
            BYPASS_AUTH=true CURRENT_USER_ID=5 yarn start:ci
          background: true
      - run:
          name: Run migrations ci
          command: yarn db:migrate:ci
      - run:
          name: Seed database
          command: yarn db:seed:ci
      - run:
          name: Wait for server to start
          command: ./bin/ping-server 3000
      - run:
          name: Monitor database
          command: |
            docker attach  $(docker ps | grep postgres | awk '{print $1}')
          background: true
      - run:
          name: Install playwright dependencies
          command: |
            npx playwright install
      - run:
          name: Monitor database
          command: |
            docker attach  $(docker ps | grep postgres | awk '{print $1}')
          background: true
      - run:
          name: Run playwright tests
          command: yarn e2e:ci
      - store_artifacts:
          path: tests/e2e
    resource_class: large
  test_api:
    executor: docker-postgres-executor
    steps:
      - attach_workspace:
          at: .
      - setup_remote_docker:
          version: default
      - run:
          name: Start server
          command: |
            yarn build
            BYPASS_AUTH=true CURRENT_USER_ID=5 yarn start:ci
          background: true
      - run:
          name: Run migrations ci
          command: yarn db:migrate:ci
      - run:
          name: Seed database
          command: yarn db:seed:ci
      - run:
          name: Wait for server to start
          command: ./bin/ping-server 3000
      - run:
          name: Monitor database
          command: |
            docker attach  $(docker ps | grep postgres | awk '{print $1}')
          background: true
      - run:
          name: Install playwright dependencies
          command: |
            npx playwright install
      - run:
          name: Run playwright tests
          command: yarn e2e:api
      - store_artifacts:
          path: tests/api
    resource_class: large
  test_utils:
    executor: docker-postgres-executor
    steps:
      - attach_workspace:
          at: .
      - setup_remote_docker:
          version: default
      - run:
          name: Start server
          command: |
            yarn build
            BYPASS_AUTH=true CURRENT_USER_ID=5 yarn start:ci
          background: true
      - run:
          name: Run migrations ci
          command: yarn db:migrate:ci
      - run:
          name: Seed database
          command: yarn db:seed:ci
      - run:
          name: Wait for server to start
          command: ./bin/ping-server 3000
      - run:
          name: Install playwright dependencies
          command: |
            npx playwright install
      - run:
          name: Run playwright tests
          command: yarn e2e:utils
      - store_artifacts:
          path: tests/utilsTests
    resource_class: large
  cucumber_test:
    executor: docker-postgres-executor
    steps:
      - attach_workspace:
          at: .
      - run:
          name: Start server
          command: |
            yarn build
            BYPASS_AUTH=true CURRENT_USER_ID=5 yarn start:ci
          background: true
      - run:
          name: Run migrations ci
          command: yarn db:migrate:ci
      - run:
          name: Seed database
          command: yarn db:seed:ci
      - run:
          name: Wait for server to start
          command: ./bin/ping-server 3000
      - run:
          name: Run cucumber
          command: |
            yarn cucumber:ci
      - store_artifacts:
          path: reports/
    resource_class: large
  dynamic_security_scan:
    executor: machine-executor
    steps:
      - attach_workspace:
          at: .
      - run:
          name: Clean previous reports
          command: |
            rm -rf reports/server/*
            rm -rf reports/similarity_api/*
      - run:
          name: Start up local services
          command: ./bin/prod-style-server
      - run:
          name: Wait for Node.js server to start
          command: ./bin/ping-server 8080
      - run:
          name: Wait for similarity_api to start
          command: ./bin/ping-server 9100 localhost /openapi.json
      - run:
          name: Pull OWASP ZAP docker image
          command: docker pull softwaresecurityproject/zap-stable:latest
      - run:
          name: Run OWASP ZAP scan for Node.js server
          command: ./bin/run-owasp-scan --target http://server:8080 --full
      - run:
          name: Run OWASP ZAP scan for similarity_api
          command: ./bin/run-owasp-scan --target http://similarity_api:8080 --api
      - store_artifacts:
          path: reports
          when: always
    resource_class: large
  deploy:
    executor: docker-executor
    steps:
      - attach_workspace:
          at: .
      - run:
          name: Build backend assets
          command: yarn build
      - when:
          condition:
            and:
              - equal:
                  [
                    << pipeline.project.git_url >>,
                    << pipeline.parameters.git_url >>,
                  ]
              - equal:
                  [
                    << pipeline.git.branch >>,
                    << pipeline.parameters.prod_git_branch >>,
                  ]
          steps:
            - run:
                name: Create production robot
                command: ./bin/robot-factory
      - run:
          name: Install Cloud Foundry
          command: |
            # Install Cloud Foundry CLI
            wget -q -O - https://packages.cloudfoundry.org/debian/cli.cloudfoundry.org.key | sudo apt-key add -
            echo "deb https://packages.cloudfoundry.org/debian stable main" | sudo tee /etc/apt/sources.list.d/cloudfoundry-cli.list
            sudo apt-get update
            sudo apt-get install -y cf8-cli
            # Install plugin needed for connect-to-service
            cf install-plugin -f https://github.com/cloud-gov/cf-service-connect/releases/download/v1.1.3/cf-service-connect_linux_amd64

      - when: # dev
          condition:
            and:
              - equal:
                  [
                    << pipeline.project.git_url >>,
                    << pipeline.parameters.git_url >>,
                  ]
              - equal:
                  [
                    << pipeline.git.branch >>,
                    << pipeline.parameters.dev_git_branch >>,
                  ]
          steps:
            - run:
                name: Determine target app for deployment
                command: |
                  TARGET_APP=""
                  FALLBACK_APP=""
                  LEAST_RECENTLY_DEPLOYED=""
                  APPS=$(cf apps | awk 'NR>4 {print $1}')

                  # Check for an app with matching BUILD_BRANCH
                  for APP in $APPS; do
                    echo "Checking $APP..."
                    BUILD_BRANCH=$(cf env "$APP" | grep "BUILD_BRANCH" | awk -F'"' '{print $2}')
                    if [ "$BUILD_BRANCH" == "<< pipeline.git.branch >>" ]; then
                      echo "Match found: $APP"
                      TARGET_APP=$APP
                      break
                    fi
                  done

                  # If no app matches, find a suitable fallback app
                  if [ -z "$TARGET_APP" ]; then
                    echo "No app found with BUILD_BRANCH matching << pipeline.git.branch >>"
                    echo "Looking for a fallback app..."
                    
                    for APP in $APPS; do
                      APP_STATE=$(cf app "$APP" | grep "state:" | awk '{print $2}')
                      if [ "$APP_STATE" == "stopped" ]; then
                        LAST_DEPLOYED=$(cf events "$APP" | grep "audit.app.create" -B 1 | head -n 1 | awk '{print $1}')
                        if [ -z "$LEAST_RECENTLY_DEPLOYED" ] || [ "$LAST_DEPLOYED" -lt "$LEAST_RECENTLY_DEPLOYED" ]; then
                          LEAST_RECENTLY_DEPLOYED="$LAST_DEPLOYED"
                          FALLBACK_APP="$APP"
                        fi
                      fi
                    done

                    if [ -n "$FALLBACK_APP" ]; then
                      echo "Using fallback app: $FALLBACK_APP"
                      TARGET_APP="$FALLBACK_APP"
                    else
                      echo "No suitable fallback app found. Exiting."
                      exit 1
                    fi
                  fi

                  echo "Deploying to $TARGET_APP"
                  echo "TARGET_APP=$TARGET_APP" >> target_app.env
                  ENVIRONMENT=$(echo "$TARGET_APP" | sed -E 's/^tta-smarthub-(dev-.*)$/\1/')
                   echo "ENVIRONMENT=$ENVIRONMENT" >> target_app.env
            - run:
                name: Build frontend assets
                command: yarn --cwd frontend run build
                environment:
                  REACT_APP_GTM_ENABLED: $DEV_GTM_ENABLED
                  REACT_APP_GTM_ID: $GLOBAL_GTM_ID
                  REACT_APP_GTM_AUTH: $DEV_GTM_AUTH
                  REACT_APP_GTM_PREVIEW: $DEV_GTM_PREVIEW
                  REACT_APP_WEBSOCKET_URL: wss://tta-smarthub-dev.app.cloud.gov
                  REACT_APP_INCLUDE_ACCESSIBILITY_CSS: 'false'
            - run:
                name: Deploy application
                command: |
                  source target_app.env
                  cf push "$TARGET_APP" -f deployment_config/dev_vars.yml
            - run:
                name: Migrate database
                command: |
                  source target_app.env
                  cf run-task "$TARGET_APP" \
                    --command "yarn db:migrate:prod" \
                    --name "Reset DB"
            - notify_new_relic:
                env_name: dev
                new_relic_app_id: << pipeline.parameters.dev_new_relic_app_id >>
                new_relic_api_key: $NEW_RELIC_REST_API_KEY
            - notify_slack_deploy:
                slack_bot_token: $SLACK_BOT_TOKEN
                slack_channel: "acf-head-start-github"
                environment_name: "dev"

      - when: # staging
          condition:
            and:
              - equal:
                  [
                    << pipeline.project.git_url >>,
                    << pipeline.parameters.git_url >>,
                  ]
              - equal:
                  [
                    << pipeline.git.branch >>,
                    << pipeline.parameters.staging_git_branch >>,
                  ]
          steps:
            - run:
                name: Build frontend assets
                command: yarn --cwd frontend run build
                environment:
                  REACT_APP_GTM_ENABLED: $STAGING_GTM_ENABLED
                  REACT_APP_GTM_ID: $GLOBAL_GTM_ID
                  REACT_APP_GTM_AUTH: $STAGING_GTM_AUTH
                  REACT_APP_GTM_PREVIEW: $STAGING_GTM_PREVIEW
                  REACT_APP_WEBSOCKET_URL: wss://tta-smarthub-staging.app.cloud.gov
                  REACT_APP_INCLUDE_ACCESSIBILITY_CSS: 'false'
            - cf_deploy:
                app_name: tta-smarthub-staging
                auth_client_id: STAGING_AUTH_CLIENT_ID
                auth_client_secret: STAGING_AUTH_CLIENT_SECRET
                cloudgov_username: CLOUDGOV_STAGING_USERNAME
                cloudgov_password: CLOUDGOV_STAGING_PASSWORD
                cloudgov_space: CLOUDGOV_STAGING_SPACE
                deploy_config_file: deployment_config/staging_vars.yml
                new_relic_license: NEW_RELIC_LICENSE_KEY
                session_secret: STAGING_SESSION_SECRET
                jwt_secret: STAGING_JWT_SECRET
                hses_data_file_url: HSES_DATA_FILE_URL
                hses_data_username: HSES_DATA_USERNAME
                hses_data_password: HSES_DATA_PASSWORD
                smtp_host: STAGING_SMTP_HOST
                smtp_port: STAGING_SMTP_PORT
                smtp_host_test: SMTP_HOST_TEST
                smtp_port_test: SMTP_PORT_TEST
                smtp_secure: SMTP_SECURE
                smtp_ignore_tls: STAGING_SMTP_IGNORE_TLS
                from_email_address: FROM_EMAIL_ADDRESS
                smtp_user: SMTP_USER
                smtp_password: SMTP_PASSWORD
                suppress_error_logging: SUPPRESS_ERROR_LOGGING
                itams_md_host: ITAMS_MD_HOST
                itams_md_port: ITAMS_MD_PORT
                itams_md_username: ITAMS_MD_USERNAME
                itams_md_password: ITAMS_MD_PASSWORD
                smartsheet_access_token: SMARTSHEET_ACCESS_TOKEN
            - run:
                name: Run database migrations
                command: |
                  cf run-task tta-smarthub-staging --command "yarn db:migrate:prod" --name migrate
            - notify_new_relic:
                env_name: staging
                new_relic_app_id: << pipeline.parameters.staging_new_relic_app_id >>
                new_relic_api_key: $NEW_RELIC_REST_API_KEY
            - notify_slack_deploy:
                slack_bot_token: $SLACK_BOT_TOKEN
                slack_channel: "acf-head-start-github"
                environment_name: "staging"

      - when: # prod
          condition:
            and:
              - equal:
                  [
                    << pipeline.project.git_url >>,
                    << pipeline.parameters.git_url >>,
                  ]
              - equal:
                  [
                    << pipeline.git.branch >>,
                    << pipeline.parameters.prod_git_branch >>,
                  ]
          steps:
            - run:
                name: Build frontend assets
                command: yarn --cwd frontend run build
                environment:
                  REACT_APP_GTM_ENABLED: $PROD_GTM_ENABLED
                  REACT_APP_GTM_ID: $GLOBAL_GTM_ID
                  REACT_APP_GTM_AUTH: $PROD_GTM_AUTH
                  REACT_APP_GTM_PREVIEW: $PROD_GTM_PREVIEW
                  REACT_APP_WEBSOCKET_URL: wss://ttahub.ohs.acf.hhs.gov
                  REACT_APP_INCLUDE_ACCESSIBILITY_CSS: 'false'
            - cf_deploy:
                app_name: tta-smarthub-prod
                auth_client_id: PROD_AUTH_CLIENT_ID
                auth_client_secret: PROD_AUTH_CLIENT_SECRET
                cloudgov_username: CLOUDGOV_PROD_USERNAME
                cloudgov_password: CLOUDGOV_PROD_PASSWORD
                cloudgov_space: CLOUDGOV_PROD_SPACE
                deploy_config_file: deployment_config/prod_vars.yml
                new_relic_license: NEW_RELIC_LICENSE_KEY
                session_secret: PROD_SESSION_SECRET
                jwt_secret: PROD_JWT_SECRET
                hses_data_file_url: PROD_HSES_DATA_FILE_URL
                hses_data_username: PROD_HSES_DATA_USERNAME
                hses_data_password: PROD_HSES_DATA_PASSWORD
                smtp_host: SMTP_HOST
                smtp_port: SMTP_PORT
                smtp_host_test: SMTP_HOST_TEST
                smtp_port_test: SMTP_PORT_TEST
                smtp_secure: SMTP_SECURE
                smtp_ignore_tls: SMTP_IGNORE_TLS
                from_email_address: FROM_EMAIL_ADDRESS
                smtp_user: SMTP_USER
                smtp_password: SMTP_PASSWORD
                suppress_error_logging: SUPPRESS_ERROR_LOGGING
                itams_md_host: ITAMS_MD_HOST
                itams_md_port: ITAMS_MD_PORT
                itams_md_username: ITAMS_MD_USERNAME
                itams_md_password: ITAMS_MD_PASSWORD
                smartsheet_access_token: SMARTSHEET_ACCESS_TOKEN
            - run:
                name: Run database migrations
                command: |
                  cf run-task tta-smarthub-prod --command "yarn db:migrate:prod" --name migrate
            - notify_new_relic:
                env_name: prod
                new_relic_app_id: << pipeline.parameters.prod_new_relic_app_id >>
                new_relic_api_key: $NEW_RELIC_REST_API_KEY
            - notify_slack_deploy:
                slack_bot_token: $SLACK_BOT_TOKEN
                slack_channel: "acf-ohs-ttahub--contractor-customer-team"
                environment_name: "production"

    resource_class: large
  backup_upload_production:
    docker:
      - image: cimg/base:2024.05
    steps:
      - sparse_checkout:
          directories: "automation"
          branch: << pipeline.git.branch >>
      - cf_backup:
          auth_client_secret: PROD_AUTH_CLIENT_SECRET
          cloudgov_username: CLOUDGOV_PROD_USERNAME
          cloudgov_password: CLOUDGOV_PROD_PASSWORD
          cloudgov_space: CLOUDGOV_PROD_SPACE
          rds_service_name: ttahub-prod
          s3_service_name: ttahub-db-backups
          backup_prefix: production
  manage_env_apps:
    executor: docker-executor
    parameters:
      env_list:
        type: string
        description: "Comma-separated list of environments to manage (both smarthub and similarity-api)"
        default: "<< pipeline.parameters.env_list >>"
      env_state:
        type: string
        description: "Action to perform on apps (start, stop, restart, restage)"
        default: "<< pipeline.parameters.env_state >>"
      check_activity:
        type: boolean
        description: "If true, only stop apps if inactive for more than activity_timeout minutes"
        default: false
      activity_timeout:
        type: string
        description: "number of minutes considered for inactivity"
        default: "60"
    steps:
      - install_cf_tools
      # Sparse checkout the automation scripts
      - sparse_checkout:
          directories: "automation/ci/scripts"
          branch: "<< pipeline.git.branch >>"
      # Perform the desired action on environments
      - run:
          name: Manage Apps
          command: |
            chmod +x ./automation/ci/scripts/*-lock.sh
            chmod +x ./automation/ci/scripts/manage_apps.sh
            ./automation/ci/scripts/manage_apps.sh \
              --env_list "<< parameters.env_list >>" \
              --env_state "<< parameters.env_state >>" \
              --check_activity "<< parameters.check_activity >>" \
              --activity_timeout << parameters.activity_timeout >> \
              --cg_api "<< pipeline.parameters.cg_api >>" \
              --cg_org "<< pipeline.parameters.cg_org >>" \
              --branch "<< pipeline.git.branch >>" \
              --build "<< pipeline.number >>" \
              --job "${CIRCLE_JOB}"
  restore_production_for_processing:
    docker:
      - image: cimg/base:2024.05
    steps:
    - sparse_checkout:
          directories: 'automation'
          branch: << pipeline.git.branch >>
    - cf_restore:
          auth_client_secret: PROD_AUTH_CLIENT_SECRET
          cloudgov_username: CLOUDGOV_PROD_USERNAME
          cloudgov_password: CLOUDGOV_PROD_PASSWORD
          cloudgov_space: CLOUDGOV_PROD_SPACE
          rds_service_name: ttahub-process
          s3_service_name: ttahub-db-backups
          backup_prefix: production
  process_production:
    executor: docker-executor
    steps:
      - checkout
      - create_combined_yarnlock
      - restore_cache:
          keys:
            # To manually bust the cache, increment the version e.g. v7-yarn...
            - v14-yarn-deps-{{ checksum "combined-yarnlock.txt" }}
            # If checksum is new, restore partial cache
            - v14-yarn-deps-
      - run: yarn deps
      - run:
          name: Build backend assets
          command: yarn build
      - cf_process:
            auth_client_secret: PROD_AUTH_CLIENT_SECRET
            cloudgov_username: CLOUDGOV_PROD_USERNAME
            cloudgov_password: CLOUDGOV_PROD_PASSWORD
            cloudgov_space: CLOUDGOV_PROD_SPACE
  process_backup:
    docker:
      - image: cimg/base:2024.05
    steps:
    - sparse_checkout:
          directories: 'automation'
          branch: << pipeline.git.branch >>
    - cf_backup:
          auth_client_secret: PROD_AUTH_CLIENT_SECRET
          cloudgov_username: CLOUDGOV_PROD_USERNAME
          cloudgov_password: CLOUDGOV_PROD_PASSWORD
          cloudgov_space: CLOUDGOV_PROD_SPACE
          rds_service_name: ttahub-process
          s3_service_name: ttahub-db-backups
          backup_prefix: processed
  restore_processed_to_staging:
    docker:
      - image: cimg/base:2024.05
    steps:
    - sparse_checkout:
          directories: 'automation'
          branch: << pipeline.git.branch >>
    - cf_restore:
          auth_client_secret: PROD_AUTH_CLIENT_SECRET
          cloudgov_username: CLOUDGOV_PROD_USERNAME
          cloudgov_password: CLOUDGOV_PROD_PASSWORD
          cloudgov_space: CLOUDGOV_PROD_SPACE
          rds_service_name: ttahub-staging
          s3_service_name: ttahub-db-backups
          backup_prefix: processed
    - cf_migrate:
          app_name: tta-smarthub-staging
          cloudgov_username: CLOUDGOV_STAGING_USERNAME
          cloudgov_password: CLOUDGOV_STAGING_PASSWORD
          cloudgov_space: CLOUDGOV_STAGING_SPACE
  restore_processed_to_sandbox:
    docker:
      - image: cimg/base:2024.05
    steps:
    - sparse_checkout:
          directories: 'automation'
          branch: << pipeline.git.branch >>
    - cf_restore:
          auth_client_secret: PROD_AUTH_CLIENT_SECRET
          cloudgov_username: CLOUDGOV_PROD_USERNAME
          cloudgov_password: CLOUDGOV_PROD_PASSWORD
          cloudgov_space: CLOUDGOV_PROD_SPACE
          rds_service_name: ttahub-sandbox
          s3_service_name: ttahub-db-backups
          backup_prefix: processed
    - cf_migrate:
          app_name: tta-smarthub-sandbox
          cloudgov_username: CLOUDGOV_SANDBOX_USERNAME
          cloudgov_password: CLOUDGOV_SANDBOX_PASSWORD
          cloudgov_space: CLOUDGOV_SANDBOX_SPACE
  restore_processed_to_dev:
    docker:
      - image: cimg/base:2024.05
    steps:
    - sparse_checkout:
          directories: 'automation'
          branch: << pipeline.git.branch >>
    - cf_restore:
          auth_client_secret: PROD_AUTH_CLIENT_SECRET
          cloudgov_username: CLOUDGOV_PROD_USERNAME
          cloudgov_password: CLOUDGOV_PROD_PASSWORD
          cloudgov_space: CLOUDGOV_PROD_SPACE
          rds_service_name: ttahub-dev
          s3_service_name: ttahub-db-backups
          backup_prefix: processed
    - cf_migrate:
          app_name: tta-smarthub-dev
          cloudgov_username: CLOUDGOV_DEV_USERNAME
          cloudgov_password: CLOUDGOV_DEV_PASSWORD
          cloudgov_space: CLOUDGOV_DEV_SPACE
  retention_production:
    docker:
      - image: cimg/base:2024.05
    steps:
    - sparse_checkout:
          directories: 'automation'
          branch: << pipeline.git.branch >>
    - cf_retention:
          auth_client_secret: PROD_AUTH_CLIENT_SECRET
          cloudgov_username: CLOUDGOV_PROD_USERNAME
          cloudgov_password: CLOUDGOV_PROD_PASSWORD
          cloudgov_space: CLOUDGOV_PROD_SPACE
          s3_service_name: ttahub-db-backups
          backup_prefix: production
  retention_processed:
    docker:
      - image: cimg/base:2024.05
    steps:
    - sparse_checkout:
          directories: 'automation'
          branch: << pipeline.git.branch >>
    - cf_retention:
          auth_client_secret: PROD_AUTH_CLIENT_SECRET
          cloudgov_username: CLOUDGOV_PROD_USERNAME
          cloudgov_password: CLOUDGOV_PROD_PASSWORD
          cloudgov_space: CLOUDGOV_PROD_SPACE
          s3_service_name: ttahub-db-backups
          backup_prefix: processed
workflows:
  build_test_deploy:
    when:
      and:
        # Ensure the workflow is only triggered when `manual-trigger` is false
        # and `env_state` is empty (i.e., it's not for starting/stopping environments)
        - equal: [false, << pipeline.parameters.manual-trigger >>]
        - equal: [false, << pipeline.parameters.manual-restore >>]
        - equal: [false, << pipeline.parameters.manual-process >>]
        - equal: [false, << pipeline.parameters.manual-backup >>]
        - equal: [false, << pipeline.parameters.manual-full-process >>]
        - equal: [false, << pipeline.parameters.manual-manage-env >>]
        - equal: [false, << pipeline.parameters.manual-restore-staging >>]
        - equal: [false, << pipeline.parameters.manual-restore-sandbox >>]
        - equal: [false, << pipeline.parameters.manual-restore-dev-nimbus >>]
        - equal: [false, << pipeline.parameters.manual-restore-dev-cirrus >>]
        - equal: [false, << pipeline.parameters.manual-restore-dev-stratus >>]
        - equal: [false, << pipeline.parameters.manual-restore-dev-cumulus >>]
        - equal: [false, << pipeline.parameters.manual-restore-dev-lenticular >>]
        - equal: [false, << pipeline.parameters.manual-restore-dev-fog >>]
        - equal: [false, << pipeline.parameters.manual-restore-dev-clear >>]
        - equal: [false, << pipeline.parameters.manual-retention-production >>]
        - equal: [false, << pipeline.parameters.manual-retention-processed >>]
    jobs:
      - build_and_lint
      - build_and_lint_similarity_api
      - test_backend:
          requires:
            - build_and_lint
      - test_frontend:
          requires:
            - build_and_lint
      - test_e2e:
          requires:
            - build_and_lint
      - test_api:
          requires:
            - build_and_lint
      - test_similarity_api:
          requires:
            - build_and_lint_similarity_api
      - test_utils:
          requires:
            - build_and_lint
      - cucumber_test:
          requires:
            - build_and_lint
      - dynamic_security_scan:
          requires:
            - build_and_lint
            - build_and_lint_similarity_api
      - backup_upload_production:
          requires:
            - test_backend
            - test_frontend
            - test_e2e
            - test_api
            - test_similarity_api
            - test_utils
            - cucumber_test
            - dynamic_security_scan
          filters:
            branches:
              only:
                - << pipeline.parameters.prod_git_branch >>
      - deploy:
          requires:
            - test_backend
            - test_frontend
            - test_e2e
            - test_api
            - test_similarity_api
            - test_utils
            - cucumber_test
            - dynamic_security_scan
          filters:
            branches:
              only:
                - << pipeline.parameters.dev_git_branch >>
                - << pipeline.parameters.staging_git_branch >>
                - << pipeline.parameters.prod_git_branch >>
  daily_scan:
    triggers:
      - schedule:
          cron: "0 12 * * 1-5"
          filters:
            branches:
              only:
                - << pipeline.parameters.dev_git_branch >>
                - << pipeline.parameters.staging_git_branch >>
                - << pipeline.parameters.prod_git_branch >>
    jobs:
      - build_and_lint
      - build_and_lint_similarity_api
      - test_backend:
          requires:
            - build_and_lint
      - test_frontend:
          requires:
            - build_and_lint
      - test_e2e:
          requires:
            - build_and_lint
      - test_api:
          requires:
            - build_and_lint
      - test_similarity_api:
          requires:
            - build_and_lint_similarity_api
      - test_utils:
          requires:
            - build_and_lint
      - dynamic_security_scan:
          requires:
            - build_and_lint
            - build_and_lint_similarity_api
  daily_backup_upload_production:
    triggers:
      - schedule:
          cron: "0 10 * * 1-5"
          filters:
            branches:
              only:
                - << pipeline.parameters.prod_git_branch >>
    jobs:
      - backup_upload_production
      - restore_production_for_processing:
          requires:
            - backup_upload_production
      - process_production:
          requires:
            - restore_production_for_processing
      - process_backup:
          requires:
            - process_production
      - restore_processed_to_staging:
          requires:
            - process_backup
      - restore_processed_to_dev_nimbus:
          requires:
            - restore_processed_to_staging
      - restore_processed_to_dev_cirrus:
          requires:
            - restore_processed_to_dev_nimbus
      - restore_processed_to_dev_stratus:
          requires:
            - restore_processed_to_dev_cirrus
      - restore_processed_to_dev_cumulus:
          requires:
            - restore_processed_to_dev_stratus
      - restore_processed_to_dev_lenticular:
          requires:
            - restore_processed_to_dev_cumulus
      - restore_processed_to_dev_fog:
          requires:
            - restore_processed_to_dev_lenticular
      - restore_processed_to_dev_clear:
          requires:
            - restore_processed_to_dev_fog
      - retention_production:
          requires:
            - restore_processed_to_dev_clear
      - retention_processed:
          requires:
            - retention_production
  manual_backup_upload_production:
    when:
      equal: [true, << pipeline.parameters.manual-trigger >>]
    jobs:
      - backup_upload_production
  stop_lower_env_workflow:
    triggers:
      - schedule:
          cron: "0 1 * * 2-6"  # Runs at 6 PM PST M-F (1 AM UTC next day)
          filters:
            branches:
              only:
                - main
    jobs:
      - manage_env_apps:
          env_state: "stop"
          env_list: "<< pipeline.parameters.env_list >>"
  start_lower_env_workflow:
    triggers:
      - schedule:
          cron: "0 11 * * 1-5"  # Runs at 6 AM EST M-F(11 AM UTC)
          filters:
            branches:
              only:
                - main
    jobs:
      - manage_env_apps:
          env_state: "start"
          env_list: "<< pipeline.parameters.env_list >>"
  manual_manage_env_workflow:
    when:
      equal: [true, << pipeline.parameters.manual-manage-env >>]
    jobs:
      - manage_env_apps:
          env_state: "<< pipeline.parameters.env_state >>"
          env_list: "<< pipeline.parameters.env_list >>"
  monitor_and_shutdown_envs:
    triggers:
      # Every 15 minutes from 11 AM to 11:59 PM UTC (6 AM to 6:59 PM EST, 3 AM to 3:59 PM PST), Monday to Friday
      - schedule:
          cron: "0,15,30,45 11-23 * * 1-5"
          filters:
            branches:
              only:
                - main
                - TTAHUB-3071/shutdown-unutilized-envs

      # Every 15 minutes from 12 AM to 12:45 AM UTC (7 PM to 8:45 PM EST, 4 PM to 5:45 PM PST), Monday to Friday
      - schedule:
          cron: "0,15,30,45 0-3 * * 2-6"
          filters:
            branches:
              only:
                - main
                - TTAHUB-3071/shutdown-unutilized-envs
    jobs:
      - manage_env_apps:
          env_state: "stop"
          env_list: "<< pipeline.parameters.env_list >>"
          check_activity: true
  manual_restore_production:
    when:
      equal: [true, << pipeline.parameters.manual-restore >>]
    jobs:
      - restore_production_for_processing
  manual_process_production:
    when:
      equal: [true, << pipeline.parameters.manual-process >>]
    jobs:
      - process_production
  manual_process_backup:
    when:
      equal: [true, << pipeline.parameters.manual-backup >>]
    jobs:
      - process_backup
  manual_production_to_processed:
    when:
      equal: [true, << pipeline.parameters.manual-full-process >>]
    jobs:
      - backup_upload_production
      - restore_production_for_processing:
          requires:
            - backup_upload_production
      - process_production:
          requires:
            - restore_production_for_processing
      - process_backup:
          requires:
            - process_production
  manual_restore_staging:
    when:
      equal: [true, << pipeline.parameters.manual-restore-staging >>]
    jobs:
      - restore_processed_to_staging
  manual_restore_dev_nimbus:
    when:
      equal: [true, << pipeline.parameters.manual-restore-dev-nimbus >>]
    jobs:
      - restore_processed_to_dev_nimbus
  manual_restore_dev_cirrus:
    when:
      equal: [true, << pipeline.parameters.manual-restore-dev-cirrus >>]
    jobs:
      - restore_processed_to_dev_cirrus
  manual_restore_dev_stratus:
    when:
      equal: [true, << pipeline.parameters.manual-restore-dev-stratus >>]
    jobs:
      - restore_processed_to_dev_stratus
  manual_restore_dev_cumulus:
    when:
      equal: [true, << pipeline.parameters.manual-restore-dev-cumulus >>]
    jobs:
      - restore_processed_to_dev_cumulus
  manual_restore_dev_lenticular:
    when:
      equal: [true, << pipeline.parameters.manual-restore-dev-lenticular >>]
    jobs:
      - restore_processed_to_dev_lenticular
  manual_restore_dev_fog:
    when:
      equal: [true, << pipeline.parameters.manual-restore-dev-fog >>]
    jobs:
      - restore_processed_to_dev_fog
  manual_restore_dev_clear:
    when:
      equal: [true, << pipeline.parameters.manual-restore-dev-clear >>]
    jobs:
      - restore_processed_to_dev_clear
  manual_retention_production:
    when:
      equal: [true, << pipeline.parameters.manual-retention-production >>]
    jobs:
      - retention_production
  manual_retention_processed:
    when:
      equal: [true, << pipeline.parameters.manual-retention-processed >>]
    jobs:
      - retention_processed<|MERGE_RESOLUTION|>--- conflicted
+++ resolved
@@ -790,13 +790,7 @@
     description: "Name of github branch that will deploy to dev"
     default: "all-eclkc-to-headstart-resource-updates"
     type: string
-<<<<<<< HEAD
   # TODO: need to figure out how to make/get more new relic ids
-=======
-  sandbox_git_branch: # change to feature branch to test deployment
-    default: "TTAHUB-3772/TTAHUB-3773/TTAHUB-3774/TTAHUB-3775/commlog"
-    type: string
->>>>>>> 8936ca9c
   prod_new_relic_app_id:
     default: "877570491"
     type: string
