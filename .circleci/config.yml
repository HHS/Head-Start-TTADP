--- conflicted
+++ resolved
@@ -182,14 +182,10 @@
     type: string
   dev_git_branch: # change to feature branch to test deployment
     description: "Name of github branch that will deploy to dev"
-<<<<<<< HEAD
-    default: "kw-add-ga"
-=======
-    default: "TTAHUB-926/kw-remove-extra-data"
->>>>>>> 3044fde9
+    default: "main"
     type: string
   sandbox_git_branch:  # change to feature branch to test deployment
-    default: "TTAHUB-747/initial_db_migration"
+    default: "websocket-demo"
     type: string
   prod_new_relic_app_id:
     default: "877570491"
