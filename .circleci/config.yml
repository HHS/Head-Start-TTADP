--- conflicted
+++ resolved
@@ -554,11 +554,7 @@
     default: "TTAHUB-3097/transactions-for-workers-round-2"
     type: string
   sandbox_git_branch:  # change to feature branch to test deployment
-<<<<<<< HEAD
-    default: "main"
-=======
     default: "mb/TTAHUB-3198/training-report-alerts"
->>>>>>> 95ca6e34
     type: string
   prod_new_relic_app_id:
     default: "877570491"
