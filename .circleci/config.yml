version: 2.1
orbs:
  node: circleci/node@5.0.2
executors:
  docker-executor:
    # for docker you must specify an image to use for the primary container
    docker:
      - image: cimg/node:18.17.1-browsers
  docker-postgres-executor:
    docker:
      - image: cimg/node:18.17.1-browsers
        environment:
          DATABASE_URL: postgresql://postgres@localhost/ttasmarthub
      - image: circleci/postgres:12.4-ram
        environment:
          POSTGRES_USER: postgres
          POSTGRES_PASSWORD: secretpass
          POSTGRES_DB: ttasmarthub
  docker-postgres-elasticsearch-executor:
    docker:
      - image: cimg/node:18.17.1-browsers
        environment:
          DATABASE_URL: postgresql://postgres@localhost/ttasmarthub
      - image: circleci/postgres:12.4-ram
        environment:
          POSTGRES_USER: postgres
          POSTGRES_PASSWORD: secretpass
          POSTGRES_DB: ttasmarthub
      - image: opensearchproject/opensearch:1.3.2
        name: opensearch
        environment:
          transport.host: 0.0.0.0
          network.host: 0.0.0.0
          http.port: 9200
          cluster.name: opensearch-cluster
          node.name: opensearch-node1
          discovery.type: single-node
          DISABLE_SECURITY_PLUGIN: true
          ES_JAVA_OPTS: "-Xms256m -Xmx256m"
  machine-executor:
    machine:
      image: ubuntu-2204:current
commands:
  create_combined_yarnlock:
    description: "Concatenate all yarn.json files into single file.
      File is used as checksum source for part of caching key."
    parameters:
      filename:
        type: string
        default: "combined-yarnlock.txt"
    steps:
      - run:
          name: Combine package-lock.json files to single file
          command: cat yarn.lock frontend/yarn.lock packages/common/yarn.lock > << parameters.filename >>
  notify_new_relic:
    description: "Notify new relic of a deploy"
    parameters:
      env_name:
        description: "Name of the environment. Ex. sandbox, dev, staging, prod"
        type: string
      new_relic_app_id:
        description: "App ID used in New Relic"
        type: string
      new_relic_api_key:
        description: "API key from New Relic"
        type: string
    steps:
      - run:
          name: Notify New Relic
          command: |
            curl -X POST "https://api.newrelic.com/v2/applications/<< parameters.new_relic_app_id >>/deployments.json" \
            -H "X-Api-Key: << parameters.new_relic_api_key >>" -i \
            -H "Content-Type: application/json" \
            -d \
            "{
              \"deployment\": {
                \"revision\": \"<< pipeline.git.revision >>\",
                \"description\": \"<< parameters.env_name >> Successfully Deployed\"
              }
            }"
  cf_deploy:
    description: "Login to cloud foundry space with service account credentials
      and push application using deployment configuration file."
    parameters:
      app_name:
        description: "Name of Cloud Foundry cloud.gov application; must match
          application name specified in manifest"
        type: string
      auth_client_id:
        description: "Name of CircleCi project environment variable that
          holds authentication client id, a required application variable"
        type: env_var_name
      auth_client_secret:
        description: "Name of CircleCi project environment variable that
          holds authentication client secret, a required application variable"
        type: env_var_name
      cloudgov_username:
        description: "Name of CircleCi project environment variable that
          holds deployer username for cloudgov space"
        type: env_var_name
      cloudgov_password:
        description: "Name of CircleCi project environment variable that
          holds deployer password for cloudgov space"
        type: env_var_name
      cloudgov_space:
        description: "Name of CircleCi project environment variable that
          holds name of cloudgov space to target for application deployment"
        type: env_var_name
      deploy_config_file:
        description: "Path to deployment configuration file"
        type: string
      session_secret:
        description: "Name of CircleCi project environment variable that
          holds session secret, a required application variable"
        type: env_var_name
      jwt_secret:
        description: "CircleCi project environment variable used by the backend
          token service for the email verification flow."
        type: env_var_name
      new_relic_license:
        description: "Name of CircleCI project environment variable that
          holds the New Relic License key, a required application variable"
        type: env_var_name
      hses_data_file_url:
        description: "Url to download HSES grants and recipient data from"
        type: env_var_name
      hses_data_username:
        description: "Username used to access the HSES grants and recipient data"
        type: env_var_name
      hses_data_password:
        description: "Password used to access the HSES grants and recipient data"
        type: env_var_name
      smtp_host:
        description: "SMTP server"
        type: env_var_name
      smtp_port:
        description: "SMTP port"
        type: env_var_name
      smtp_host_test:
        description: "SMTP server test"
        type: env_var_name
      smtp_port_test:
        description: "SMTP port test"
        type: env_var_name
      smtp_secure:
        description: "SMTP secure transport"
        type: env_var_name
      smtp_ignore_tls:
        description: "SMTP specifies whether to negotiate TLS"
        type: env_var_name
      from_email_address:
        description: "From email address"
        type: env_var_name
      smtp_user:
        description: "SMTP user"
        type: env_var_name
      smtp_password:
        description: "SMTP password"
        type: env_var_name
    steps:
      - run:
          name: Login with service account
          command: |
            cf login -a << pipeline.parameters.cg_api >> \
              -u ${<< parameters.cloudgov_username >>} \
              -p ${<< parameters.cloudgov_password >>} \
              -o << pipeline.parameters.cg_org >> \
              -s ${<< parameters.cloudgov_space >>}
      - run:
          name: Push application with deployment vars
          command: |
            cf push --strategy rolling -s cflinuxfs4 \
              --vars-file << parameters.deploy_config_file >> \
              --var AUTH_CLIENT_ID=${<< parameters.auth_client_id >>} \
              --var AUTH_CLIENT_SECRET=${<< parameters.auth_client_secret >>} \
              --var NEW_RELIC_LICENSE_KEY=${<< parameters.new_relic_license >>} \
              --var SESSION_SECRET=${<< parameters.session_secret >>} \
              --var JWT_SECRET=${<< parameters.jwt_secret >>} \
              --var HSES_DATA_FILE_URL=${<< parameters.hses_data_file_url >>} \
              --var HSES_DATA_USERNAME=${<< parameters.hses_data_username >>} \
              --var HSES_DATA_PASSWORD=${<< parameters.hses_data_password >>} \
              --var SMTP_HOST=${<< parameters.smtp_host >>} \
              --var SMTP_PORT=${<< parameters.smtp_port >>} \
              --var SMTP_HOST_TEST=${<< parameters.smtp_host_test >>} \
              --var SMTP_PORT_TEST=${<< parameters.smtp_port_test >>} \
              --var SMTP_USER=${<< parameters.smtp_user >>} \
              --var SMTP_PASSWORD=${<< parameters.smtp_password >>} \
              --var SMTP_SECURE=${<< parameters.smtp_secure >>} \
              --var SMTP_IGNORE_TLS=${<< parameters.smtp_ignore_tls >>} \
              --var FROM_EMAIL_ADDRESS=${<< parameters.from_email_address >>}
      - run:
          name: Push maintenance application
          command: |
            cd maintenance_page && cf push -s cflinuxfs4 --vars-file ../<<parameters.deploy_config_file >>
parameters:
  cg_org:
    description: "Cloud Foundry cloud.gov organization name"
    default: "hhs-acf-ohs-tta"
    type: string
  cg_api:
    description: "URL of Cloud Controller in Cloud Foundry cloud.gov instance"
    default: "https://api.fr.cloud.gov"
    type: string
  prod_git_url:
    description: "URL of github repo that will deploy to prod"
    default: "https://github.com/HHS/Head-Start-TTADP"
    type: string
  staging_git_url:
    description: "URL of github repo that will deploy to staging"
    default: "https://github.com/HHS/Head-Start-TTADP"
    type: string
  dev_git_url:
    description: "URL of github repo that will deploy to dev"
    default: "https://github.com/HHS/Head-Start-TTADP"
    type: string
  sandbox_git_url:
    description: "URL of github repo that will deploy to sandbox"
    default: "https://github.com/HHS/Head-Start-TTADP"
    type: string
  prod_git_branch:
    description: "Name of github branch that will deploy to prod"
    default: "production"
    type: string
  staging_git_branch:
    description: "Name of github branch that will deploy to staging"
    default: "main"
    type: string
  dev_git_branch: # change to feature branch to test deployment
    description: "Name of github branch that will deploy to dev"
<<<<<<< HEAD
    default: "kw-move-staging-to-ses"
=======
    default: "switch-cflinuxfs4"
>>>>>>> 33592377
    type: string
  sandbox_git_branch:  # change to feature branch to test deployment
    default: "switch-cflinuxfs4"
    type: string
  prod_new_relic_app_id:
    default: "877570491"
    type: string
  staging_new_relic_app_id:
    default: "868729138"
    type: string
  dev_new_relic_app_id:
    default: "867221900"
    type: string
  sandbox_new_relic_app_id:
    default: "867346799"
    type: string
jobs:
  build_and_lint:
    executor: docker-executor
    steps:
      - checkout
      - create_combined_yarnlock
      - restore_cache:
          keys:
            # To manually bust the cache, increment the version e.g. v7-yarn...
            - v14-yarn-deps-{{ checksum "combined-yarnlock.txt" }}
            # If checksum is new, restore partial cache
            - v14-yarn-deps-
      - run: yarn deps
      - save_cache:
          paths:
            - node_modules
            - frontend/node_modules
            - packages/common/node_modules
          key: v11-yarn-deps-{{ checksum "combined-yarnlock.txt" }}
      - run:
          name: Lint backend
          command: yarn lint:ci
      - run:
          name: Lint frontend
          command: yarn --cwd frontend lint:ci
      - store_artifacts:  # store backend lint reports
          path: reports
      - store_artifacts:  # store frontend lint reports
          path: frontend/reports
      - persist_to_workspace:
          root: .
          paths:
            - .
    # The resource_class feature allows configuring CPU and RAM resources for each job. Different resource classes are available for different executors. https://circleci.com/docs/2.0/configuration-reference/#resourceclass
    resource_class: large
  test_backend:
    executor: docker-postgres-elasticsearch-executor
    environment:
        AWS_ELASTICSEARCH_ENDPOINT: http://opensearch:9200
        AWS_ELASTICSEARCH_ACCESS_KEY: admin
        AWS_ELASTICSEARCH_SECRET_KEY: admin
    steps:
      - attach_workspace:
          at: .
      - setup_remote_docker:
          version: 20.10.14
      - run:
          name: Audit vulnerability of backend node_modules
          command: |
            chmod 744 ./run-yarn-audit.sh
            ./run-yarn-audit.sh;
      - run:
          name: Run migrations ci
          command: yarn db:migrate:ci
      - run:
          name: Run seeders
          command: yarn db:seed:ci
      - run:
          name: Test backend
          command:  |
            chmod 744 ./bin/test-backend-ci
            ./bin/test-backend-ci
      - run:
          name: Compress coverage artifacts
          command: tar -cvzf backend-coverage-artifacts.tar coverage/
      - store_artifacts:
          path: coverage/
      - store_artifacts:
          path: backend-coverage-artifacts.tar
      - store_test_results:
          path: reports/
    resource_class: large
  test_frontend:
    executor: docker-executor
    steps:
      - attach_workspace:
          at: .
      - run:
          name: Audit checksums of color files
          command: |
            chmod 744 ./checkcolorhash.sh
            ./checkcolorhash.sh;
      - run:
          name: Audit vulnerability of frontend node_modules
          command: |
            cd frontend
            chmod 744 ./run-yarn-audit.sh
            ./run-yarn-audit.sh;
      - run:
          name: Test frontend
          command: yarn --cwd frontend run test:ci --maxWorkers=50%
      - store_test_results:
          path: frontend/reports/
      - store_artifacts:
          path: frontend/coverage/
    resource_class: large
  test_e2e:
    executor: docker-postgres-elasticsearch-executor
    environment:
        AWS_ELASTICSEARCH_ENDPOINT: http://opensearch:9200
        AWS_ELASTICSEARCH_ACCESS_KEY: admin
        AWS_ELASTICSEARCH_SECRET_KEY: admin
    steps:
      - attach_workspace:
          at: .
      - setup_remote_docker:
          version: 20.10.14
      - run:
          name: Start server
          command: |
            yarn build
            BYPASS_AUTH=true CURRENT_USER_ID=5 yarn start:ci
          background: true
      - run:
          name: Run migrations ci
          command: yarn db:migrate:ci
      - run:
          name: Seed database
          command: yarn db:seed:ci
      - run:
          name: Wait for server to start
          command: ./bin/ping-server 3000
      - run:
          name: Install playwright dependencies
          command: |
            npx playwright install
      - run:
          name: Run playwright tests
          command: yarn e2e:ci
      - store_artifacts:
          path: playwright/e2e
    resource_class: large
  test_api:
    executor: docker-postgres-elasticsearch-executor
    environment:
        AWS_ELASTICSEARCH_ENDPOINT: http://opensearch:9200
        AWS_ELASTICSEARCH_ACCESS_KEY: admin
        AWS_ELASTICSEARCH_SECRET_KEY: admin
    steps:
      - attach_workspace:
          at: .
      - setup_remote_docker:
          version: 20.10.14
      - run:
          name: Start server
          command: |
            yarn build
            BYPASS_AUTH=true CURRENT_USER_ID=5 yarn start:ci
          background: true
      - run:
          name: Run migrations ci
          command: yarn db:migrate:ci
      - run:
          name: Seed database
          command: yarn db:seed:ci
      - run:
          name: Wait for server to start
          command: ./bin/ping-server 3000
      - run:
          name: Install playwright dependencies
          command: |
            npx playwright install
      - run:
          name: Run playwright tests
          command: yarn e2e:api
      - store_artifacts:
          path: playwright/api
    resource_class: large
  test_utils:
    executor: docker-postgres-elasticsearch-executor
    environment:
        AWS_ELASTICSEARCH_ENDPOINT: http://opensearch:9200
        AWS_ELASTICSEARCH_ACCESS_KEY: admin
        AWS_ELASTICSEARCH_SECRET_KEY: admin
    steps:
      - attach_workspace:
          at: .
      - setup_remote_docker:
          version: 20.10.14
      - run:
          name: Start server
          command: |
            yarn build
            BYPASS_AUTH=true CURRENT_USER_ID=5 yarn start:ci
          background: true
      - run:
          name: Run migrations ci
          command: yarn db:migrate:ci
      - run:
          name: Seed database
          command: yarn db:seed:ci
      - run:
          name: Wait for server to start
          command: ./bin/ping-server 3000
      - run:
          name: Install playwright dependencies
          command: |
            npx playwright install
      - run:
          name: Run playwright tests
          command: yarn e2e:utils
      - store_artifacts:
          path: playwright/utilsTests
    resource_class: large
  cucumber_test:
    executor: docker-postgres-executor
    steps:
      - attach_workspace:
          at: .
      - run:
          name: Start server
          command: |
            yarn build
            BYPASS_AUTH=true CURRENT_USER_ID=5 yarn start:ci
          background: true
      - run:
          name: Run migrations ci
          command: yarn db:migrate:ci
      - run:
          name: Seed database
          command: yarn db:seed:ci
      - run:
          name: Wait for server to start
          command: ./bin/ping-server 3000
      - run:
          name: Run cucumber
          command: |
            yarn cucumber:ci
      - store_artifacts:
          path: reports/
    resource_class: large
  dynamic_security_scan:
    executor: machine-executor
    steps:
      - attach_workspace:
          at: .
      - run:
          name: Start up local server
          command: ./bin/prod-style-server
      - run:
          name: Wait for server to start
          command: ./bin/ping-server 8080
      - run:
          name: Pull OWASP ZAP docker image
          command: docker pull owasp/zap2docker-stable:latest
      - run:
          name: Make reports directory group writeable
          command: chmod g+w reports
      - run:
          name: Run OWASP ZAP
          command: ./bin/run-owasp-scan
      - store_artifacts:
          path: reports/owasp_report.html
    resource_class: large
  deploy:
    executor: docker-executor
    steps:
      - attach_workspace:
          at: .
      - run:
          name: Build backend assets
          command: yarn build
      - when:
          condition:
            and:
              - equal: [<< pipeline.project.git_url >>, << pipeline.parameters.prod_git_url >>]
              - equal: [<< pipeline.git.branch >>, << pipeline.parameters.prod_git_branch >>]
          steps:
          - run:
              name: Create production robot
              command: ./bin/robot-factory
      - run:
          name: Install Cloud Foundry
          command: |
            curl -v -L -o cf-cli_amd64.deb 'https://packages.cloudfoundry.org/stable?release=debian64&version=v7&source=github'
            sudo dpkg -i cf-cli_amd64.deb
      - when:  # sandbox: for short-term feature development, see README.md
          condition:
            and:
              - equal: [<< pipeline.project.git_url >>, << pipeline.parameters.sandbox_git_url >>]
              - equal: [<< pipeline.git.branch >>, << pipeline.parameters.sandbox_git_branch >>]
          steps:
            - run:
                name: Build frontend assets
                command: yarn --cwd frontend run build
                environment:
                  REACT_APP_GTM_ENABLED: $SANDBOX_GTM_ENABLED
                  REACT_APP_GTM_ID: $GLOBAL_GTM_ID
                  REACT_APP_GTM_AUTH: $SANDBOX_GTM_AUTH
                  REACT_APP_GTM_PREVIEW: $SANDBOX_GTM_PREVIEW
                  REACT_APP_WEBSOCKET_URL: wss://tta-smarthub-sandbox.app.cloud.gov
            - cf_deploy:
                app_name: tta-smarthub-sandbox
                auth_client_id: SANDBOX_AUTH_CLIENT_ID
                auth_client_secret: SANDBOX_AUTH_CLIENT_SECRET
                cloudgov_username: CLOUDGOV_SANDBOX_USERNAME
                cloudgov_password: CLOUDGOV_SANDBOX_PASSWORD
                cloudgov_space: CLOUDGOV_SANDBOX_SPACE
                deploy_config_file: deployment_config/sandbox_vars.yml
                new_relic_license: NEW_RELIC_LICENSE_KEY
                session_secret: SANDBOX_SESSION_SECRET
                jwt_secret: SANDBOX_JWT_SECRET
                hses_data_file_url: HSES_DATA_FILE_URL
                hses_data_username: HSES_DATA_USERNAME
                hses_data_password: HSES_DATA_PASSWORD
                smtp_host: STAGING_SMTP_HOST
                smtp_port: STAGING_SMTP_PORT
                smtp_host_test: SMTP_HOST_TEST
                smtp_port_test: SMTP_PORT_TEST
                smtp_secure: SMTP_SECURE
                smtp_ignore_tls: STAGING_SMTP_IGNORE_TLS
                from_email_address: FROM_EMAIL_ADDRESS
                smtp_user: SMTP_USER
                smtp_password: SMTP_PASSWORD
            - run:
                name: Migrate database
                command: |
                  cf run-task tta-smarthub-sandbox \
                    --command "yarn db:migrate:prod" \
                    --name "Reset DB"
            - notify_new_relic:
                env_name: sandbox
                new_relic_app_id: << pipeline.parameters.sandbox_new_relic_app_id >>
                new_relic_api_key: $NEW_RELIC_REST_API_KEY
      - when:  # dev
          condition:
            and:
              - equal: [<< pipeline.project.git_url >>, << pipeline.parameters.dev_git_url >>]
              - equal: [<< pipeline.git.branch >>, << pipeline.parameters.dev_git_branch >>]
          steps:
            - run:
                name: Build frontend assets
                command: yarn --cwd frontend run build
                environment:
                  REACT_APP_GTM_ENABLED: $DEV_GTM_ENABLED
                  REACT_APP_GTM_ID: $GLOBAL_GTM_ID
                  REACT_APP_GTM_AUTH: $DEV_GTM_AUTH
                  REACT_APP_GTM_PREVIEW: $DEV_GTM_PREVIEW
                  REACT_APP_WEBSOCKET_URL: wss://tta-smarthub-dev.app.cloud.gov
            - cf_deploy:
                app_name: tta-smarthub-dev
                auth_client_id: DEV_AUTH_CLIENT_ID
                auth_client_secret: DEV_AUTH_CLIENT_SECRET
                cloudgov_username: CLOUDGOV_DEV_USERNAME
                cloudgov_password: CLOUDGOV_DEV_PASSWORD
                cloudgov_space: CLOUDGOV_DEV_SPACE
                deploy_config_file: deployment_config/dev_vars.yml
                new_relic_license: NEW_RELIC_LICENSE_KEY
                session_secret: DEV_SESSION_SECRET
                jwt_secret: DEV_JWT_SECRET
                hses_data_file_url: HSES_DATA_FILE_URL
                hses_data_username: HSES_DATA_USERNAME
                hses_data_password: HSES_DATA_PASSWORD
                smtp_host: STAGING_SMTP_HOST
                smtp_port: STAGING_SMTP_PORT
                smtp_host_test: SMTP_HOST_TEST
                smtp_port_test: SMTP_PORT_TEST
                smtp_secure: SMTP_SECURE
                smtp_ignore_tls: STAGING_SMTP_IGNORE_TLS
                from_email_address: FROM_EMAIL_ADDRESS
                smtp_user: SMTP_USER
                smtp_password: SMTP_PASSWORD
            - run:
                name: Migrate database
                command: |
                  cf run-task tta-smarthub-dev \
                    --command "yarn db:migrate:prod" \
                    --name "Reset DB"
            - notify_new_relic:
                env_name: dev
                new_relic_app_id: << pipeline.parameters.dev_new_relic_app_id >>
                new_relic_api_key: $NEW_RELIC_REST_API_KEY
      - when:  # staging
          condition:
            and:
              - equal: [<< pipeline.project.git_url >>, << pipeline.parameters.staging_git_url >>]
              - equal: [<< pipeline.git.branch >>, << pipeline.parameters.staging_git_branch >>]
          steps:
            - run:
                name: Build frontend assets
                command: yarn --cwd frontend run build
                environment:
                  REACT_APP_GTM_ENABLED: $STAGING_GTM_ENABLED
                  REACT_APP_GTM_ID: $GLOBAL_GTM_ID
                  REACT_APP_GTM_AUTH: $STAGING_GTM_AUTH
                  REACT_APP_GTM_PREVIEW: $STAGING_GTM_PREVIEW
                  REACT_APP_WEBSOCKET_URL: wss://tta-smarthub-staging.app.cloud.gov
            - cf_deploy:
                app_name: tta-smarthub-staging
                auth_client_id: STAGING_AUTH_CLIENT_ID
                auth_client_secret: STAGING_AUTH_CLIENT_SECRET
                cloudgov_username: CLOUDGOV_STAGING_USERNAME
                cloudgov_password: CLOUDGOV_STAGING_PASSWORD
                cloudgov_space: CLOUDGOV_STAGING_SPACE
                deploy_config_file: deployment_config/staging_vars.yml
                new_relic_license: NEW_RELIC_LICENSE_KEY
                session_secret: STAGING_SESSION_SECRET
                jwt_secret: STAGING_JWT_SECRET
                hses_data_file_url: HSES_DATA_FILE_URL
                hses_data_username: HSES_DATA_USERNAME
                hses_data_password: HSES_DATA_PASSWORD
                smtp_host: STAGING_SMTP_HOST
                smtp_port: STAGING_SMTP_PORT
                smtp_host_test: SMTP_HOST_TEST
                smtp_port_test: SMTP_PORT_TEST
                smtp_secure: SMTP_SECURE
                smtp_ignore_tls: STAGING_SMTP_IGNORE_TLS
                from_email_address: FROM_EMAIL_ADDRESS
                smtp_user: SMTP_USER
                smtp_password: SMTP_PASSWORD
            - run:
                name: Run database migrations
                command: |
                  cf run-task tta-smarthub-staging --command "yarn db:migrate:prod" --name migrate
            - notify_new_relic:
                env_name: staging
                new_relic_app_id: << pipeline.parameters.staging_new_relic_app_id >>
                new_relic_api_key: $NEW_RELIC_REST_API_KEY
      - when:  # prod
          condition:
            and:
              - equal: [<< pipeline.project.git_url >>, << pipeline.parameters.prod_git_url >>]
              - equal: [<< pipeline.git.branch >>, << pipeline.parameters.prod_git_branch >>]
          steps:
            - run:
                name: Build frontend assets
                command: yarn --cwd frontend run build
                environment:
                  REACT_APP_GTM_ENABLED: $PROD_GTM_ENABLED
                  REACT_APP_GTM_ID: $GLOBAL_GTM_ID
                  REACT_APP_GTM_AUTH: $PROD_GTM_AUTH
                  REACT_APP_GTM_PREVIEW: $PROD_GTM_PREVIEW
                  REACT_APP_WEBSOCKET_URL: wss://ttahub.ohs.acf.hhs.gov
            - cf_deploy:
                app_name: tta-smarthub-prod
                auth_client_id: PROD_AUTH_CLIENT_ID
                auth_client_secret: PROD_AUTH_CLIENT_SECRET
                cloudgov_username: CLOUDGOV_PROD_USERNAME
                cloudgov_password: CLOUDGOV_PROD_PASSWORD
                cloudgov_space: CLOUDGOV_PROD_SPACE
                deploy_config_file: deployment_config/prod_vars.yml
                new_relic_license: NEW_RELIC_LICENSE_KEY
                session_secret: PROD_SESSION_SECRET
                jwt_secret: PROD_JWT_SECRET
                hses_data_file_url: PROD_HSES_DATA_FILE_URL
                hses_data_username: PROD_HSES_DATA_USERNAME
                hses_data_password: PROD_HSES_DATA_PASSWORD
                smtp_host: SMTP_HOST
                smtp_port: SMTP_PORT
                smtp_host_test: SMTP_HOST_TEST
                smtp_port_test: SMTP_PORT_TEST
                smtp_secure: SMTP_SECURE
                smtp_ignore_tls: SMTP_IGNORE_TLS
                from_email_address: FROM_EMAIL_ADDRESS
                smtp_user: SMTP_USER
                smtp_password: SMTP_PASSWORD
            - run:
                name: Run database migrations
                command: |
                  cf run-task tta-smarthub-prod --command "yarn db:migrate:prod" --name migrate
            - notify_new_relic:
                env_name: prod
                new_relic_app_id: << pipeline.parameters.prod_new_relic_app_id >>
                new_relic_api_key: $NEW_RELIC_REST_API_KEY
    resource_class: large
workflows:
  build_test_deploy:
    jobs:
      - build_and_lint
      - test_backend:
          requires:
            - build_and_lint
      - test_frontend:
          requires:
            - build_and_lint
      - test_e2e:
          requires:
            - build_and_lint
      - test_api:
          requires:
            - build_and_lint
      - test_utils:
          requires:
            - build_and_lint
      - cucumber_test:
          requires:
            - build_and_lint
      - dynamic_security_scan:
          requires:
            - build_and_lint
      - deploy:
          requires:
            - test_backend
            - test_frontend
            - test_e2e
            - test_api
            - test_utils
            - cucumber_test
            - dynamic_security_scan
          filters:
            branches:
              only:
                - << pipeline.parameters.sandbox_git_branch >>
                - << pipeline.parameters.dev_git_branch >>
                - << pipeline.parameters.staging_git_branch >>
                - << pipeline.parameters.prod_git_branch >>
  daily_scan:
    triggers:
      - schedule:
          cron: "0 12 * * 1-5"
          filters:
            branches:
              only:
                - << pipeline.parameters.dev_git_branch >>
                - << pipeline.parameters.staging_git_branch >>
                - << pipeline.parameters.prod_git_branch >>
    jobs:
      - build_and_lint
      - test_backend:
          requires:
            - build_and_lint
      - test_frontend:
          requires:
            - build_and_lint
      - test_e2e:
          requires:
            - build_and_lint
      - test_api:
          requires:
            - build_and_lint
      - test_utils:
          requires:
            - build_and_lint
      - dynamic_security_scan:
          requires:
            - build_and_lint<|MERGE_RESOLUTION|>--- conflicted
+++ resolved
@@ -227,11 +227,7 @@
     type: string
   dev_git_branch: # change to feature branch to test deployment
     description: "Name of github branch that will deploy to dev"
-<<<<<<< HEAD
     default: "kw-move-staging-to-ses"
-=======
-    default: "switch-cflinuxfs4"
->>>>>>> 33592377
     type: string
   sandbox_git_branch:  # change to feature branch to test deployment
     default: "switch-cflinuxfs4"
