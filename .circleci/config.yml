--- conflicted
+++ resolved
@@ -786,15 +786,7 @@
     default: "mb/node-20-upgrade"
     type: string
   sandbox_git_branch: # change to feature branch to test deployment
-<<<<<<< HEAD
-<<<<<<< HEAD
     default: "al-await-zip-in-monitoring-job"
-=======
-    default: "mb/TTAHUB-3820/headings-within-headings-worlds-within-worlds"
->>>>>>> main
-=======
-    default: "al-await-zip-in-monitoring-job"
->>>>>>> a04dab08
     type: string
   prod_new_relic_app_id:
     default: "877570491"
