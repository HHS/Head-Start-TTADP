--- conflicted
+++ resolved
@@ -240,11 +240,7 @@
     type: string
   dev_git_branch: # change to feature branch to test deployment
     description: "Name of github branch that will deploy to dev"
-<<<<<<< HEAD
     default: "mb/TTAHUB-2147/ga-userdata"
-=======
-    default: "al-ttahub-2146-queue-rate-limiter"
->>>>>>> e83d43a0
     type: string
   sandbox_git_branch:  # change to feature branch to test deployment
     default: "jp/similarity"
