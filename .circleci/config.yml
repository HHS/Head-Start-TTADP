version: 2.1
executors:
  docker-executor:
    docker:
      - image: cimg/node:20.18.2-browsers
  docker-postgres-executor:
    docker:
      - image: cimg/node:20.18.2-browsers
        environment:
          DATABASE_URL: postgresql://postgres@localhost/ttasmarthub
      - image: cimg/postgres:15.6
        environment:
          POSTGRES_USER: postgres
          POSTGRES_PASSWORD: secretpass
          POSTGRES_DB: ttasmarthub
  docker-python-executor:
    docker:
      - image: cimg/python:3.9.21
  machine-executor:
    machine:
      image: ubuntu-2204:current
  aws-executor:
    docker:
      - image: cimg/aws:2024.03

parameters:
  action:
    description: "Desired job to run"
    enum: ["build_test", "deploy"]
    default: "build_test"
    type: enum
  env: 
      description: "Target environment"
      default: "dev"
      type: enum
      enum: ["blue", "green", "red", "dev", "sandbox", "staging", "prod"]
  input:
    description: "Additional data for the job.  Leave blank if not sure"
    default: ""
    type: string

# ----------------- workflows ----------------- 
workflows:
  build_test_deploy:
    when:
      or:
        - equal: [ build_test, << pipeline.parameters.action >> ]
        - equal: [ deploy, << pipeline.parameters.action  >> ]  
    jobs:
      - build_and_lint
      - build_and_lint_similarity_api
      - test_backend:
          requires:
            - build_and_lint
      - test_frontend:
          requires:
            - build_and_lint
      - test_e2e:
          requires:
            - build_and_lint
      - test_api:
          requires:
            - build_and_lint
      - test_similarity_api:
          requires:
            - build_and_lint_similarity_api
      - test_utils:
          requires:
            - build_and_lint
      - cucumber_test:
          requires:
            - build_and_lint
      - dynamic_security_scan:
          requires:
            - build_and_lint
            - build_and_lint_similarity_api
      - deploy:
          serial-group: << pipeline.id >>/<< pipeline.parameters.env >>/deploy-lock
          requires:
            - test_backend
            - test_frontend
            - test_e2e
            - test_api
            - test_similarity_api
            - test_utils
            - cucumber_test
            - dynamic_security_scan
  app_deploy:
    when: pipeline.parameters.action == "deploy"
    jobs:
      - build_and_lint
      - build_and_lint_similarity_api
      - deploy:
          serial-group: << pipeline.id >>/<< pipeline.parameters.env >>/deploy-lock
          requires:
            - build_and_lint
            - build_and_lint_similarity_api

# ----------------- jobs ----------------- 
jobs:
  build_and_lint:
    executor: docker-executor
    resource_class: large
    parameters:
      APP_VARS_FILE: 
        default: ./deployment_config/<< pipeline.parameters.env >>_vars.yml
        type: string
      CI_VARS_FILE: 
        default: ./deployment_config/<< pipeline.parameters.env >>_vars_ci.yml
        type: string
    steps:
      - checkout
      - create_combined_yarnlock
      - restore_cache:
          keys:
            # To manually bust the cache, increment the version e.g. v7-yarn...
            - v15-yarn-deps-{{ checksum "combined-yarnlock.txt" }}
            # If checksum is new, restore partial cache
            - v15-yarn-deps-
      - run: yarn deps
      - save_cache:
          paths:
            - node_modules
            - frontend/node_modules
            - packages/common/node_modules
          key: v15-yarn-deps-{{ checksum "combined-yarnlock.txt" }}
      - run:
          name: Lint backend
          command: yarn lint:ci
      - run:
          name: Audit vulnerability of backend node_modules
          command: |
            chmod 744 ./run-yarn-audit.sh
            ./run-yarn-audit.sh;
      - run:
          name: Lint frontend
          command: yarn --cwd frontend lint:ci
      - run:
          name: Audit vulnerability of frontend node_modules
          command: |
            cd frontend
            chmod 744 ./run-yarn-audit.sh
            ./run-yarn-audit.sh;
      - run:
          name: Check nodejs version compatibility with buildpack
          command: |
            chmod +x ./bin/check_node_version_compatibility.sh
            ./bin/check_node_version_compatibility.sh
      - store_artifacts: # store backend lint reports
          path: reports
      - store_artifacts: # store frontend lint reports
          path: frontend/reports
      - run:
          name: Remove similarity api data
          command: rm -rf similarity_api
      - persist_to_workspace:
          root: .
          paths:
            - .
    
  build_and_lint_similarity_api:
    executor: docker-python-executor
    resource_class: large
    steps:
      - checkout
      - create_combined_pipfreeze
      - restore_cache:
          keys:
            # To manually bust the cache, increment the version e.g. v7-pip...
            - v2-pip-deps-{{ checksum "combined-requirements.txt" }}
            # If checksum is new, restore partial cache
            - v2-pip-deps-
      - run:
          name: Install python dependencies
          command: |
            cd similarity_api/src
            python3 -m venv venv
            source venv/bin/activate
            pip install -U pip setuptools wheel
            pip install -U --use-pep517 -r requirements.txt
      - save_cache:
          paths:
            - similarity_api/src/venv
          key: v1-pip-deps-{{ checksum "combined-requirements.txt" }}
      - store_artifacts: # store backend lint reports
          path: reports
      - store_artifacts: # store frontend lint reports
          path: similarity_api/reports
      - persist_to_workspace:
          root: .
          paths:
            - similarity_api
    
  test_backend:
    executor: docker-postgres-executor
    resource_class: large
    environment:
      SFTP_EXPOSED_PORT: 2222
    steps:
      - attach_workspace:
          at: .
      - setup_remote_docker:
          version: default
      - run:
          name: Add GitHub to known_hosts
          command: ssh-keyscan -H github.com >> ~/.ssh/known_hosts
      - run:
          name: Run migrations ci
          command: yarn db:migrate:ci
      - run:
          name: Run seeders
          command: yarn db:seed:ci
      - run:
          name: Monitor database
          command: |
            docker attach  $(docker ps | grep postgres | awk '{print $1}')
          background: true
      - run:
          name: Test backend
          command: |
            chmod 744 ./bin/test-backend-ci
            ./bin/test-backend-ci
      # Run coverage check script
      - run:
          name: Check coverage for modified lines
          command: |
            if [ -n "${CIRCLE_PULL_REQUEST}" ]; then
              chmod +x ./tools/check-coverage.js
              node -r esm ./tools/check-coverage.js \
                --directory-filter=src/,tools/ \
                --fail-on-uncovered=false \
                --output-format=json,html
            else
              echo "Not a PR build. Skipping coverage check."
            fi
          when: always
      - run:
          name: Summarize coverage
          command: |
            chmod +x ./tools/summarize-coverageCLI.js
            node ./tools/summarize-coverageCLI.js \
              ./coverage/coverage-final.json \
              90
          when: always
      - run:
          name: Compress coverage artifacts
          command: tar -cvzf backend-coverage-artifacts.tar coverage/
      - store_artifacts:
          path: coverage/
      - store_artifacts:
          path: backend-coverage-artifacts.tar
      - store_test_results:
          path: reports/
      - store_artifacts:
          path: coverage-artifacts/
          destination: uncovered-lines
    
  test_similarity_api:
    executor: docker-python-executor
    resource_class: large
    steps:
      - attach_workspace:
          at: .
      - setup_remote_docker:
          version: default
      - run:
          name: Syft SBOM
          environment:
            SYFT_VERSION: v1.5.0
            IMAGE_NAME: ghcr.io/kcirtapfromspace/cloudfoundry_circleci:latest
            OUTPUT_FORMAT: json
            OUTPUT_FILE: reports/syft_sbom.json
          command: |
            mkdir -p reports/
            curl -sSfL https://raw.githubusercontent.com/anchore/syft/main/install.sh | sh -s -- -b . "$SYFT_VERSION"
            ./syft similarity_api/src -vv --scope AllLayers -o "$OUTPUT_FORMAT" > "$OUTPUT_FILE"
            echo "scan results saved in $OUTPUT_FILE"
      - run:
          name: Grype Docker image
          environment:
            GRYPE_VERSION: v0.78.0
            OUTPUT_FORMAT: sarif
            OUTPUT_FILE: reports/grype.json
          command: |
            curl -sSfL https://raw.githubusercontent.com/anchore/grype/main/install.sh | sh -s -- -b . "$GRYPE_VERSION"
            ./grype sbom:reports/syft_sbom.json -v -o "$OUTPUT_FORMAT" > "$OUTPUT_FILE"
            echo "scan results saved in $OUTPUT_FILE"
      - run:
          name: Test similarity
          command: |
            mkdir -p coverage/similarity
            cd similarity_api/src
            source venv/bin/activate
            pip install pytest pytest-cov
            pytest -rpP --cov=similarity --cov=. --junitxml=~/project/reports/junit.xml
            coverage report --show-missing --skip-covered
            coverage html -d ~/project/coverage/similarity --skip-covered
      - store_artifacts:
          path: reports/
    

  test_frontend:
    executor: docker-executor
    resource_class: large
    steps:
      - attach_workspace:
          at: .
      - run:
          name: Audit checksums of color files
          command: |
            chmod 744 ./checkcolorhash.sh
            ./checkcolorhash.sh;
      - run:
          name: Add GitHub to known_hosts
          command: |
            mkdir -p /home/circleci/.ssh
            ssh-keyscan -H github.com >> /home/circleci/.ssh/known_hosts

      - run:
          name: Test frontend
          command: yarn --cwd frontend run test:ci --maxWorkers=50%
      - run:
          name: Check coverage for modified lines
          command: |
            if [ -n "${CIRCLE_PULL_REQUEST}" ]; then
              chmod +x ./tools/check-coverage.js
              node -r esm ./tools/check-coverage.js \
                --coverage-file=../frontend/coverage/coverage-final.json \
                --artifact-dir=../frontend/coverage-artifacts \
                --directory-filter=frontend/ \
                --fail-on-uncovered=false \
                --output-format=json,html
            else
              echo "Not a PR build. Skipping coverage check."
            fi
          when: always
      - store_test_results:
          path: frontend/reports/
      - store_artifacts:
          path: frontend/coverage/
      - store_artifacts:
          path: frontend/coverage-artifacts/
          destination: uncovered-lines
    
  test_e2e:
    executor: docker-postgres-executor
    resource_class: large
    steps:
      - attach_workspace:
          at: .
      - setup_remote_docker:
          version: default
      - run:
          name: Start server
          command: |
            yarn build
            BYPASS_AUTH=true CURRENT_USER_ID=5 yarn start:ci
          background: true
      - run:
          name: Run migrations ci
          command: yarn db:migrate:ci
      - run:
          name: Seed database
          command: yarn db:seed:ci
      - run:
          name: Wait for server to start
          command: ./bin/ping-server 3000
      - run:
          name: Monitor database
          command: |
            docker attach  $(docker ps | grep postgres | awk '{print $1}')
          background: true
      - run:
          name: Install playwright dependencies
          command: |
            npx playwright install
      - run:
          name: Monitor database
          command: |
            docker attach  $(docker ps | grep postgres | awk '{print $1}')
          background: true
      - run:
          name: Run playwright tests
          command: yarn e2e:ci
      - store_artifacts:
          path: tests/e2e
    
  test_api:
    executor: docker-postgres-executor
    resource_class: large
    steps:
      - attach_workspace:
          at: .
      - setup_remote_docker:
          version: default
      - run:
          name: Start server
          command: |
<<<<<<< HEAD
            yarn build
            BYPASS_AUTH=true CURRENT_USER_ID=5 yarn start:ci
          background: true
=======
            if [ "<< parameters.rds_service_name >>" = "ttahub-prod" ]; then
              echo "Error: rds_service_name cannot be 'ttahub-prod'"
              exit 1
            fi
      - cf_automation_task:
          auth_client_secret: << parameters.auth_client_secret >>
          cloudgov_username: << parameters.cloudgov_username >>
          cloudgov_password: << parameters.cloudgov_password >>
          cloudgov_space: << parameters.cloudgov_space >>
          task_name: "restore"
          task_command: "cd /home/vcap/app/db-backup/scripts; bash ./db_restore.sh"
          task_args: '["<< parameters.backup_prefix >>", "<< parameters.rds_service_name >>", "<< parameters.s3_service_name >>"]'
          config: "<< parameters.backup_prefix >>-restore"
          success_message: ':database: "<< parameters.backup_prefix >>" Restored to "<< parameters.rds_service_name >>"'
          timeout: "900"
  cf_process:
    description: "Process database from S3"
    parameters:
      auth_client_secret: { type: env_var_name }
      cloudgov_username: { type: env_var_name }
      cloudgov_password: { type: env_var_name }
      cloudgov_space: { type: env_var_name }
    steps:
      - cf_automation_task:
          auth_client_secret: << parameters.auth_client_secret >>
          cloudgov_username: << parameters.cloudgov_username >>
          cloudgov_password: << parameters.cloudgov_password >>
          cloudgov_space: << parameters.cloudgov_space >>
          task_name: "process"
          task_command: "cd /home/vcap/app/automation/nodejs/scripts; bash ./run.sh"
          task_args: '["/home/vcap/app/build/server/src/tools/processDataCLI.js"]'
          config: "process"
          success_message: ':database: Restored data processed'
          directory: "./"
          timeout: "3000"
  cf_retention:
    description: "Delete Backup from S3 based on retention"
    parameters:
      auth_client_secret: { type: env_var_name }
      cloudgov_username: { type: env_var_name }
      cloudgov_password: { type: env_var_name }
      cloudgov_space: { type: env_var_name }
      s3_service_name: { type: string }
      backup_prefix: { type: string }
    steps:
      - cf_automation_task:
          auth_client_secret: << parameters.auth_client_secret >>
          cloudgov_username: << parameters.cloudgov_username >>
          cloudgov_password: << parameters.cloudgov_password >>
          cloudgov_space: << parameters.cloudgov_space >>
          task_name: "retention"
          task_command: "cd /home/vcap/app/db-backup/scripts; bash ./db_retention.sh"
          task_args: '["<< parameters.backup_prefix >>", "<< parameters.s3_service_name >>"]'
          config: "<< parameters.backup_prefix >>-backup"
          success_message: ':database: "<< parameters.backup_prefix >>" retention processed'
parameters:
  cg_org:
    description: "Cloud Foundry cloud.gov organization name"
    default: "hhs-acf-ohs-tta"
    type: string
  cg_api:
    description: "URL of Cloud Controller in Cloud Foundry cloud.gov instance"
    default: "https://api.fr.cloud.gov"
    type: string
  prod_git_url:
    description: "URL of github repo that will deploy to prod"
    default: "https://github.com/HHS/Head-Start-TTADP"
    type: string
  staging_git_url:
    description: "URL of github repo that will deploy to staging"
    default: "https://github.com/HHS/Head-Start-TTADP"
    type: string
  dev_git_url:
    description: "URL of github repo that will deploy to dev"
    default: "https://github.com/HHS/Head-Start-TTADP"
    type: string
  sandbox_git_url:
    description: "URL of github repo that will deploy to sandbox"
    default: "https://github.com/HHS/Head-Start-TTADP"
    type: string
  prod_git_branch:
    description: "Name of github branch that will deploy to prod"
    default: "production"
    type: string
  staging_git_branch:
    description: "Name of github branch that will deploy to staging"
    default: "main"
    type: string
  dev_git_branch: # change to feature branch to test deployment
    description: "Name of github branch that will deploy to dev"
    default: "mb/node-20-upgrade"
    type: string
  sandbox_git_branch: # change to feature branch to test deployment
    default: "al-await-zip-in-monitoring-job"
    type: string
  prod_new_relic_app_id:
    default: "877570491"
    type: string
  staging_new_relic_app_id:
    default: "868729138"
    type: string
  dev_new_relic_app_id:
    default: "867221900"
    type: string
  sandbox_new_relic_app_id:
    default: "867346799"
    type: string
  manual-trigger:
    type: boolean
    default: false
  env_list:
    description: "List of environments to manage (start/stop)"
    type: string
    default: "DEV,SANDBOX"
  space_list:
    description: "List of Cloud Foundry spaces corresponding to each environment"
    type: string
    default: ""
  env_state:
    description: "State of the environment to change (start, stop, restart, restage)"
    type: string
    default: "none"
  manual-manage-env:
    type: boolean
    default: false
  manual-restore:
    type: boolean
    default: false
  manual-process:
    type: boolean
    default: false
  manual-backup:
    type: boolean
    default: false
  manual-full-process:
    type: boolean
    default: false
  manual-restore-staging:
    type: boolean
    default: false
  manual-restore-sandbox:
    type: boolean
    default: false
  manual-restore-dev:
    type: boolean
    default: false
  fail-on-modified-lines:
    type: boolean
    default: false
  manual-retention-production:
    type: boolean
    default: false
  manual-retention-processed:
    type: boolean
    default: false
jobs:
  build_and_lint:
    executor: docker-executor
    steps:
      - checkout
      - create_combined_yarnlock
      - restore_cache:
          keys:
            # To manually bust the cache, increment the version e.g. v7-yarn...
            - v15-yarn-deps-{{ checksum "combined-yarnlock.txt" }}
            # If checksum is new, restore partial cache
            - v15-yarn-deps-
      - run: yarn deps
      - save_cache:
          paths:
            - node_modules
            - frontend/node_modules
            - packages/common/node_modules
          key: v15-yarn-deps-{{ checksum "combined-yarnlock.txt" }}
>>>>>>> 52351ea5
      - run:
          name: Run migrations ci
          command: yarn db:migrate:ci
      - run:
          name: Seed database
          command: yarn db:seed:ci
      - run:
          name: Wait for server to start
          command: ./bin/ping-server 3000
      - run:
          name: Monitor database
          command: |
            docker attach  $(docker ps | grep postgres | awk '{print $1}')
          background: true
      - run:
          name: Install playwright dependencies
          command: |
            npx playwright install
      - run:
          name: Run playwright tests
          command: yarn e2e:api
      - store_artifacts:
          path: tests/api
    
  test_utils:
    executor: docker-postgres-executor
    resource_class: large
    steps:
      - attach_workspace:
          at: .
      - setup_remote_docker:
          version: default
      - run:
          name: Start server
          command: |
            yarn build
            BYPASS_AUTH=true CURRENT_USER_ID=5 yarn start:ci
          background: true
      - run:
          name: Run migrations ci
          command: yarn db:migrate:ci
      - run:
          name: Seed database
          command: yarn db:seed:ci
      - run:
          name: Wait for server to start
          command: ./bin/ping-server 3000
      - run:
          name: Install playwright dependencies
          command: |
            npx playwright install
      - run:
          name: Run playwright tests
          command: yarn e2e:utils
      - store_artifacts:
          path: tests/utilsTests
    
  cucumber_test:
    executor: docker-postgres-executor
    resource_class: large
    steps:
      - attach_workspace:
          at: .
      - run:
          name: Start server
          command: |
            yarn build
            BYPASS_AUTH=true CURRENT_USER_ID=5 yarn start:ci
          background: true
      - run:
          name: Run migrations ci
          command: yarn db:migrate:ci
      - run:
          name: Seed database
          command: yarn db:seed:ci
      - run:
          name: Wait for server to start
          command: ./bin/ping-server 3000
      - run:
          name: Run cucumber
          command: |
            yarn cucumber:ci
      - store_artifacts:
          path: reports/
    
  dynamic_security_scan:
    executor: machine-executor
    steps:
      - attach_workspace:
          at: .
      - run:
          name: Clean previous reports
          command: |
            rm -rf reports/server/*
            rm -rf reports/similarity_api/*
      - run:
          name: Start up local services
          command: ./bin/prod-style-server
      - run:
          name: Wait for Node.js server to start
          command: ./bin/ping-server 8080
      - run:
          name: Wait for similarity_api to start
          command: ./bin/ping-server 9100 localhost /openapi.json
      - run:
          name: Pull OWASP ZAP docker image
          command: docker pull softwaresecurityproject/zap-stable:latest
      - run:
          name: Run OWASP ZAP scan for Node.js server
          command: ./bin/run-owasp-scan --target http://server:8080 --full
      - run:
          name: Run OWASP ZAP scan for similarity_api
          command: ./bin/run-owasp-scan --target http://similarity_api:8080 --api
      - store_artifacts:
          path: reports
    
  deploy:
    executor: docker-executor
    resource_class: large
    steps:
      - attach_workspace:
          at: .
      - run:
          command: |
            circleci env subst < ./deployment_config/<< pipeline.parameters.env >>_vars_ci.yml > ci.vars
      - run:
          name: Build backend assets
          command: yarn build
      - when:
          condition:
            equal: [ << pipeline.parameters.env >>, prod ]
          steps:
            - run:
                name: Create production robots.txt
                command: ./bin/robot-factory
      - install_cf_tools
      - run:
          name: Build frontend assets
          command: yarn --cwd frontend run build
          environment:
            REACT_APP_GTM_ENABLED: $PROD_GTM_ENABLED
            REACT_APP_GTM_ID: $GLOBAL_GTM_ID
            REACT_APP_GTM_AUTH: $PROD_GTM_AUTH
            REACT_APP_GTM_PREVIEW: $PROD_GTM_PREVIEW
            REACT_APP_WEBSOCKET_URL: wss://ttahub.ohs.acf.hhs.gov
            REACT_APP_INCLUDE_ACCESSIBILITY_CSS: 'false'
      - cf_deploy
      - run:
          name: Run database migrations
          command: |
            cf run-task tta-smarthub-<< pipeline.parameters.env >> --command "yarn db:migrate:prod" --name migrate
      - notify_new_relic
      - notify_slack_deploy:
          slack_bot_token: $SLACK_BOT_TOKEN
          slack_channel: "acf-ohs-ttahub--contractor-customer-team"
          environment_name: << pipeline.parameters.env >>
  
# ----------------- Commands -----------------

commands:
  install_cf_tools:
    description: "Install Cloud Foundry CLI"
    steps:
      - run:
          name: Install CF tools
          command: |
            # Install Cloud Foundry CLI
            wget -q -O - https://packages.cloudfoundry.org/debian/cli.cloudfoundry.org.key | sudo apt-key add -
            echo "deb https://packages.cloudfoundry.org/debian stable main" | sudo tee /etc/apt/sources.list.d/cloudfoundry-cli.list
            sudo apt-get update
            sudo apt-get install -y cf8-cli
            # Install plugin needed for connect-to-service
            cf install-plugin -f https://github.com/cloud-gov/cf-service-connect/releases/download/v1.1.3/cf-service-connect_linux_amd64
  

  create_combined_yarnlock:
    description: "Concatenate all yarn.json files into single file.
      File is used as checksum source for part of caching key."
    parameters:
      filename:
        type: string
        default: "combined-yarnlock.txt"
    steps:
      - run:
          name: Combine package-lock.json files to single file
          command: cat yarn.lock frontend/yarn.lock packages/common/yarn.lock > << parameters.filename >>

  create_combined_pipfreeze:
    description: "Concatenate all requirements.txt files into a single file. File is used as checksum source for part of caching key."
    parameters:
      filename:
        type: string
        default: "combined-requirements.txt"
    steps:
      - run:
          name: Combine requirements.txt files to single file
          command: cat similarity_api/src/requirements.txt > << parameters.filename >>
 
  sparse_checkout:
    description: "Checkout sparse directories from a specific branch."
    parameters:
      directories:
        type: string
        description: "Comma-separated list of directories to checkout sparsely"
      branch:
        type: string
        description: "Branch to checkout"
    steps:
      - run:
          name: Install Git
          command: |
            sudo apt-get update && sudo apt-get install -y git
      - run:
          name: Clone Repository
          command: |
            git clone --no-checkout --filter=blob:none << pipeline.project.git_url >>.git .
      - run:
          name: Sparse Checkout
          environment:
            DIRECTORIES: "<< parameters.directories >>"
          command: |
            git config core.sparseCheckout true
            echo $DIRECTORIES | tr ',' '\n' | while read dir; do
              echo "$dir" | tee -a .git/info/sparse-checkout
            done
      - run:
          name: Checkout Branch
          command: |
            git checkout << parameters.branch >>

  notify_new_relic:
    description: "Notify new relic of a deploy"
    steps:
      - run:
          name: Notify New Relic
          command: |
            source ci.vars
            curl -X POST "https://api.newrelic.com/v2/applications/${new_relic_app_id}/deployments.json" \
            -H "X-Api-Key: $NEW_RELIC_REST_API_KEY" -i \
            -H "Content-Type: application/json" \
            -d \
            "{
              \"deployment\": {
                \"revision\": \"<< pipeline.git.revision >>\",
                \"description\": \"<< pipeline.parameters.env >> Successfully Deployed\"
              }
            }"

  cf_deploy:
    description: "Login to cloud foundry space with service account credentials
      and push application using deployment configuration file."  
    steps:
      - run:
          name: Login with service account
          command: |
            circleci env subst < ./deployment_config/<< pipeline.parameters.env >>_vars_ci.yml > ci.vars
            source ci.vars
            cf login -a ${cg_api} \
              -u ${cg_username} \
              -p ${cg_password} \
              -o ${cg_org} \
              -s ${cg_space}
      - run:
          name: Push application
          command: |
            source ci.vars
            circleci env subst < ./deployment_config/<< pipeline.parameters.env >>_vars.yml > app.vars
            set -x

  notify_slack:
    description: "Notify Slack with message"
    parameters:
      slack_bot_token:
        description: "Slack bot token"
        type: string
      slack_channel:
        description: "Slack channel name to post the message to"
        type: string
      message_text:
        description: "Message text to post to Slack"
        type: string
        default: ""
      message_text_file:
        description: "message text_file"
        type: string
        default: ""
    steps:
      - run:
          name: Notify Slack
          command: |
            set -x
            # Ensure the $BASH_ENV file exists
            if [ ! -f $BASH_ENV ]; then
              touch $BASH_ENV
            fi

            source $BASH_ENV
            cat $BASH_ENV

            # Evaluate message_text_script if provided
            if [ -n "<< parameters.message_text_file >>" ]; then
              MESSAGE_TEXT=$(cat "<< parameters.message_text_file >>")
            else
              MESSAGE_TEXT="<< parameters.message_text >>"
            fi

            echo $MESSAGE_TEXT

            # Ensure all parameters are provided
            if [ -z "<< parameters.slack_bot_token >>" ] || [ -z "<< parameters.slack_channel >>" ] || [ -z "$MESSAGE_TEXT" ]; then
              echo "Missing required parameters. Notification will not be sent."
              exit 1
            fi

            response=$(curl -s -X POST \
              -H "Authorization: Bearer << parameters.slack_bot_token >>" \
              -H 'Content-type: application/json;charset=utf-8' \
              --data "{
                \"channel\": \"<< parameters.slack_channel >>\",
                \"text\": \"$MESSAGE_TEXT\"
              }" \
              https://slack.com/api/chat.postMessage)

            ok=$(echo $response | jq -r '.ok')
            error=$(echo $response | jq -r '.error')

            if [ "$ok" != "true" ]; then
              echo "Slack notification failed: $error"
            else
              echo "Slack notification sent successfully"
            fi
  notify_slack_deploy:
    parameters:
      slack_bot_token:
        description: "Slack bot token"
        type: string
      slack_channel:
        description: "Slack channel name to post the message to"
        type: string
      environment_name:
        description: "Deployed env"
        type: string
    steps:
      - checkout
      - run:
          name: Generate Message
          command: |
            source ci.vars
            env_name="<< parameters.environment_name >>"
            if [ -n "${CIRCLE_PULL_REQUEST}" ]; then
                PR_NUMBER=${CIRCLE_PULL_REQUEST##*/}

                PR_TITLE=$(curl -s "${CIRCLE_PULL_REQUEST}" | sed -e :a -e "N; s/\n/ /g; ta" | grep -oP "<bdi class=\"js-issue-title markdown-title\">[^<]+</bdi>" | sed -re "s~<[^>]+>~~g" | sed -e 's/"/\\"/g')

                if [ ! -z "${PR_TITLE}" ]; then
                    JIRA_URLS=$(curl -s "${CIRCLE_PULL_REQUEST}" | sed -e :a -e "N; s/\n/ /g; ta" | grep -oP "Issue[(]s[)]</h2>.*Checklists</h2>" | grep -oP "\"https[^\"]+\"" | sed -e "s~\"~~g" | grep -o "https://jira.acf.gov/browse/[A-Z0-9-]*")

                    MESSAGE_TEXT=":rocket: Deployment of PR <${CIRCLE_PULL_REQUEST}|${PR_NUMBER}> (${PR_TITLE}) to <${ENV_URL}|${env_name}> was successful!"
                    if [ -n "${JIRA_URLS}" ]; then
                        MESSAGE_TEXT="${MESSAGE_TEXT}\nJIRA URLs in the PR:\n${JIRA_URLS}"
                    fi
                else
                    MESSAGE_TEXT=":rocket: Deployment of PR <${CIRCLE_PULL_REQUEST}|${PR_NUMBER}> to <${ENV_URL}|${env_name}> was successful!"
                fi
            else
                COMMIT_MESSAGE=$(git log -1 --pretty=%B)
                if echo "$COMMIT_MESSAGE" | grep -q "Merge pull request #"; then
                  PR_NUMBER=$(git log -1 --pretty=%B | grep -oP '(?<=Merge pull request #)\d+')
                  PR_LINK="https://github.com/HHS/Head-Start-TTADP/pull/${PR_NUMBER}"
                  MESSAGE_TEXT=":rocket: Deployment of PR <${PR_LINK}|${PR_NUMBER}> to <${ENV_URL}|${env_name}> was successful!"
                  if [ ! -z "${JIRA_URLS}" ]; then
                      MESSAGE_TEXT="${MESSAGE_TEXT}\nJIRA URLs in the PR:\n${JIRA_URLS}"
                  fi
                else
                    MESSAGE_TEXT=":rocket: Deployment to <${ENV_URL}|${env_name}> was successful!"
                fi
            fi
            echo -e "${MESSAGE_TEXT}" > /tmp/message_file
      - notify_slack:
          slack_bot_token: << parameters.slack_bot_token >>
          slack_channel: << parameters.slack_channel >>
          message_text_file: "/tmp/message_file"<|MERGE_RESOLUTION|>--- conflicted
+++ resolved
@@ -110,297 +110,507 @@
         type: string
     steps:
       - checkout
-      - create_combined_yarnlock
-      - restore_cache:
-          keys:
-            # To manually bust the cache, increment the version e.g. v7-yarn...
-            - v15-yarn-deps-{{ checksum "combined-yarnlock.txt" }}
-            # If checksum is new, restore partial cache
-            - v15-yarn-deps-
-      - run: yarn deps
-      - save_cache:
-          paths:
-            - node_modules
-            - frontend/node_modules
-            - packages/common/node_modules
-          key: v15-yarn-deps-{{ checksum "combined-yarnlock.txt" }}
-      - run:
-          name: Lint backend
-          command: yarn lint:ci
-      - run:
-          name: Audit vulnerability of backend node_modules
-          command: |
-            chmod 744 ./run-yarn-audit.sh
-            ./run-yarn-audit.sh;
-      - run:
-          name: Lint frontend
-          command: yarn --cwd frontend lint:ci
-      - run:
-          name: Audit vulnerability of frontend node_modules
-          command: |
-            cd frontend
-            chmod 744 ./run-yarn-audit.sh
-            ./run-yarn-audit.sh;
-      - run:
-          name: Check nodejs version compatibility with buildpack
-          command: |
-            chmod +x ./bin/check_node_version_compatibility.sh
-            ./bin/check_node_version_compatibility.sh
-      - store_artifacts: # store backend lint reports
-          path: reports
-      - store_artifacts: # store frontend lint reports
-          path: frontend/reports
-      - run:
-          name: Remove similarity api data
-          command: rm -rf similarity_api
-      - persist_to_workspace:
-          root: .
-          paths:
-            - .
-    
-  build_and_lint_similarity_api:
-    executor: docker-python-executor
-    resource_class: large
-    steps:
-      - checkout
-      - create_combined_pipfreeze
-      - restore_cache:
-          keys:
-            # To manually bust the cache, increment the version e.g. v7-pip...
-            - v2-pip-deps-{{ checksum "combined-requirements.txt" }}
-            # If checksum is new, restore partial cache
-            - v2-pip-deps-
-      - run:
-          name: Install python dependencies
-          command: |
-            cd similarity_api/src
-            python3 -m venv venv
-            source venv/bin/activate
-            pip install -U pip setuptools wheel
-            pip install -U --use-pep517 -r requirements.txt
-      - save_cache:
-          paths:
-            - similarity_api/src/venv
-          key: v1-pip-deps-{{ checksum "combined-requirements.txt" }}
-      - store_artifacts: # store backend lint reports
-          path: reports
-      - store_artifacts: # store frontend lint reports
-          path: similarity_api/reports
-      - persist_to_workspace:
-          root: .
-          paths:
-            - similarity_api
-    
-  test_backend:
-    executor: docker-postgres-executor
-    resource_class: large
-    environment:
-      SFTP_EXPOSED_PORT: 2222
-    steps:
-      - attach_workspace:
-          at: .
-      - setup_remote_docker:
-          version: default
-      - run:
-          name: Add GitHub to known_hosts
-          command: ssh-keyscan -H github.com >> ~/.ssh/known_hosts
-      - run:
-          name: Run migrations ci
-          command: yarn db:migrate:ci
-      - run:
-          name: Run seeders
-          command: yarn db:seed:ci
-      - run:
-          name: Monitor database
-          command: |
-            docker attach  $(docker ps | grep postgres | awk '{print $1}')
+      - run:
+          name: Generate Message
+          command: |
+            # Determine the environment URL
+            case "<< parameters.environment_name >>" in
+                sandbox)
+                    ENV_URL="https://tta-smarthub-sandbox.app.cloud.gov/"
+                    ;;
+                dev)
+                    ENV_URL="https://tta-smarthub-dev.app.cloud.gov/"
+                    ;;
+                staging)
+                    ENV_URL="https://tta-smarthub-staging.app.cloud.gov/"
+                    ;;
+                production)
+                    ENV_URL="https://ttahub.ohs.acf.hhs.gov"
+                    ;;
+                *)
+                    ENV_URL="#"
+                    ;;
+            esac
+
+            env_name="<< parameters.environment_name >>"
+
+            if [ -n "${CIRCLE_PULL_REQUEST}" ]; then
+                PR_NUMBER=${CIRCLE_PULL_REQUEST##*/}
+
+                PR_TITLE=$(curl -s "${CIRCLE_PULL_REQUEST}" | sed -e :a -e "N; s/\n/ /g; ta" | grep -oP "<bdi class=\"js-issue-title markdown-title\">[^<]+</bdi>" | sed -re "s~<[^>]+>~~g" | sed -e 's/"/\\"/g')
+
+                if [ ! -z "${PR_TITLE}" ]; then
+                    JIRA_URLS=$(curl -s "${CIRCLE_PULL_REQUEST}" | sed -e :a -e "N; s/\n/ /g; ta" | grep -oP "Issue[(]s[)]</h2>.*Checklists</h2>" | grep -oP "\"https[^\"]+\"" | sed -e "s~\"~~g" | grep -o "https://jira.acf.gov/browse/[A-Z0-9-]*")
+
+                    MESSAGE_TEXT=":rocket: Deployment of PR <${CIRCLE_PULL_REQUEST}|${PR_NUMBER}> (${PR_TITLE}) to <${ENV_URL}|${env_name}> was successful!"
+                    if [ -n "${JIRA_URLS}" ]; then
+                        MESSAGE_TEXT="${MESSAGE_TEXT}\nJIRA URLs in the PR:\n${JIRA_URLS}"
+                    fi
+                else
+                    MESSAGE_TEXT=":rocket: Deployment of PR <${CIRCLE_PULL_REQUEST}|${PR_NUMBER}> to <${ENV_URL}|${env_name}> was successful!"
+                fi
+            else
+                COMMIT_MESSAGE=$(git log -1 --pretty=%B)
+                if echo "$COMMIT_MESSAGE" | grep -q "Merge pull request #"; then
+                  PR_NUMBER=$(git log -1 --pretty=%B | grep -oP '(?<=Merge pull request #)\d+')
+                  PR_LINK="https://github.com/HHS/Head-Start-TTADP/pull/${PR_NUMBER}"
+                  MESSAGE_TEXT=":rocket: Deployment of PR <${PR_LINK}|${PR_NUMBER}> to <${ENV_URL}|${env_name}> was successful!"
+                  if [ ! -z "${JIRA_URLS}" ]; then
+                      MESSAGE_TEXT="${MESSAGE_TEXT}\nJIRA URLs in the PR:\n${JIRA_URLS}"
+                  fi
+                else
+                    MESSAGE_TEXT=":rocket: Deployment to <${ENV_URL}|${env_name}> was successful!"
+                fi
+            fi
+            echo -e "${MESSAGE_TEXT}" > /tmp/message_file
+
+      - notify_slack:
+          slack_bot_token: << parameters.slack_bot_token >>
+          slack_channel: << parameters.slack_channel >>
+          message_text_file: "/tmp/message_file"
+
+  cf_deploy:
+    description: "Login to cloud foundry space with service account credentials
+      and push application using deployment configuration file."
+    parameters:
+      app_name:
+        description: "Name of Cloud Foundry cloud.gov application; must match
+          application name specified in manifest"
+        type: string
+      build_branch:
+        description: "The branch of the build being deployed"
+        type: string
+        default: << pipeline.git.branch >>
+      build_commit:
+        description: "The commit of the build being deployed"
+        type: string
+        default: << pipeline.git.revision >>
+      auth_client_id:
+        description: "Name of CircleCi project environment variable that
+          holds authentication client id, a required application variable"
+        type: env_var_name
+      auth_client_secret:
+        description: "Name of CircleCi project environment variable that
+          holds authentication client secret, a required application variable"
+        type: env_var_name
+      cloudgov_username:
+        description: "Name of CircleCi project environment variable that
+          holds deployer username for cloudgov space"
+        type: env_var_name
+      cloudgov_password:
+        description: "Name of CircleCi project environment variable that
+          holds deployer password for cloudgov space"
+        type: env_var_name
+      cloudgov_space:
+        description: "Name of CircleCi project environment variable that
+          holds name of cloudgov space to target for application deployment"
+        type: env_var_name
+      deploy_config_file:
+        description: "Path to deployment configuration file"
+        type: string
+      session_secret:
+        description: "Name of CircleCi project environment variable that
+          holds session secret, a required application variable"
+        type: env_var_name
+      jwt_secret:
+        description: "CircleCi project environment variable used by the backend
+          token service for the email verification flow."
+        type: env_var_name
+      new_relic_license:
+        description: "Name of CircleCI project environment variable that
+          holds the New Relic License key, a required application variable"
+        type: env_var_name
+      hses_data_file_url:
+        description: "Url to download HSES grants and recipient data from"
+        type: env_var_name
+      hses_data_username:
+        description: "Username used to access the HSES grants and recipient data"
+        type: env_var_name
+      hses_data_password:
+        description: "Password used to access the HSES grants and recipient data"
+        type: env_var_name
+      smtp_host:
+        description: "SMTP server"
+        type: env_var_name
+      smtp_port:
+        description: "SMTP port"
+        type: env_var_name
+      smtp_host_test:
+        description: "SMTP server test"
+        type: env_var_name
+      smtp_port_test:
+        description: "SMTP port test"
+        type: env_var_name
+      smtp_secure:
+        description: "SMTP secure transport"
+        type: env_var_name
+      smtp_ignore_tls:
+        description: "SMTP specifies whether to negotiate TLS"
+        type: env_var_name
+      from_email_address:
+        description: "From email address"
+        type: env_var_name
+      smtp_user:
+        description: "SMTP user"
+        type: env_var_name
+      smtp_password:
+        description: "SMTP password"
+        type: env_var_name
+      suppress_error_logging:
+        description: "Stop logging of non-sequelize errors to the db"
+        type: env_var_name
+      itams_md_host:
+        description: "host url for itams monitoring data"
+        type: env_var_name
+      itams_md_port:
+        description: "port for itams monitoring data"
+        type: env_var_name
+      itams_md_username:
+        description: "username for itams monitoring data"
+        type: env_var_name
+      itams_md_password:
+        description: "password for itams monitoring data"
+        type: env_var_name
+      smartsheet_access_token:
+        description: "non-production smartsheet access token"
+        type: env_var_name
+    steps:
+      - run:
+          name: Login with service account
+          command: |
+            cf login -a << pipeline.parameters.cg_api >> \
+              -u ${<< parameters.cloudgov_username >>} \
+              -p ${<< parameters.cloudgov_password >>} \
+              -o << pipeline.parameters.cg_org >> \
+              -s ${<< parameters.cloudgov_space >>}
+      - run:
+          name: Acquire Lock
+          command: |
+            chmod +x ./automation/ci/scripts/*-lock.sh
+            ./automation/ci/scripts/acquire-lock.sh \
+              "<< parameters.app_name >>" \
+              "<< parameters.build_branch >>" \
+              "<< pipeline.number >>" \
+              "$CIRCLE_JOB"
+      - run:
+          name: Push application with deployment vars
+          command: |
+            set -x
+            cf push \
+              --vars-file << parameters.deploy_config_file >> \
+              --var AUTH_CLIENT_ID=${<< parameters.auth_client_id >>} \
+              --var AUTH_CLIENT_SECRET=${<< parameters.auth_client_secret >>} \
+              --var NEW_RELIC_LICENSE_KEY=${<< parameters.new_relic_license >>} \
+              --var SESSION_SECRET=${<< parameters.session_secret >>} \
+              --var JWT_SECRET=${<< parameters.jwt_secret >>} \
+              --var HSES_DATA_FILE_URL=${<< parameters.hses_data_file_url >>} \
+              --var HSES_DATA_USERNAME=${<< parameters.hses_data_username >>} \
+              --var HSES_DATA_PASSWORD=${<< parameters.hses_data_password >>} \
+              --var SMTP_HOST=${<< parameters.smtp_host >>} \
+              --var SMTP_PORT=${<< parameters.smtp_port >>} \
+              --var SMTP_HOST_TEST=${<< parameters.smtp_host_test >>} \
+              --var SMTP_PORT_TEST=${<< parameters.smtp_port_test >>} \
+              --var SMTP_USER=${<< parameters.smtp_user >>} \
+              --var SMTP_PASSWORD=${<< parameters.smtp_password >>} \
+              --var SMTP_SECURE=${<< parameters.smtp_secure >>} \
+              --var SMTP_IGNORE_TLS=${<< parameters.smtp_ignore_tls >>} \
+              --var FROM_EMAIL_ADDRESS=${<< parameters.from_email_address >>} \
+              --var SUPPRESS_ERROR_LOGGING=${<< parameters.suppress_error_logging >>} \
+              --var ITAMS_MD_HOST=${<< parameters.itams_md_host >>} \
+              --var ITAMS_MD_PORT=${<< parameters.itams_md_port >>} \
+              --var ITAMS_MD_USERNAME=${<< parameters.itams_md_username >>} \
+              --var ITAMS_MD_PASSWORD=${<< parameters.itams_md_password >>} \
+              --var SMARTSHEET_ACCESS_TOKEN=${<< parameters.smartsheet_access_token >>} \
+              --var BUILD_BRANCH=<< parameters.build_branch >> \
+              --var BUILD_COMMIT=<< parameters.build_commit >> \
+              --var BUILD_NUMBER=<< pipeline.number >> \
+              --var BUILD_TIMESTAMP="$(date +"%Y-%m-%d %H:%M:%S")"
+      - run:
+          name: Release Lock
+          command: |
+            chmod +x ./automation/ci/scripts/*-lock.sh
+            ./automation/ci/scripts/release-lock.sh \
+              "<< parameters.app_name >>" \
+              "<< parameters.build_branch >>" \
+              "<< pipeline.number >>" \
+              "$CIRCLE_JOB"
+          when: always
+      # - run:
+      #     name: Push maintenance application
+      #     command: |
+      #       cd maintenance_page && cf push -s cflinuxfs4 --vars-file ../<<parameters.deploy_config_file >>
+  cf_migrate:
+    description: "Login to Cloud Foundry space, run migration"
+    parameters:
+      app_name:
+        description: "Name of Cloud Foundry cloud.gov application; must match
+          application name specified in manifest"
+        type: string
+      cloudgov_username:
+        description: "Name of CircleCi project environment variable that
+          holds deployer username for cloudgov space"
+        type: env_var_name
+      cloudgov_password:
+        description: "Name of CircleCi project environment variable that
+          holds deployer password for cloudgov space"
+        type: env_var_name
+      cloudgov_space:
+        description: "Name of CircleCi project environment variable that
+          holds name of cloudgov space to target for application deployment"
+        type: env_var_name
+    steps:
+      - run:
+          name: Login with service account
+          command: |
+            cf login -a << pipeline.parameters.cg_api >> \
+              -u ${<< parameters.cloudgov_username >>} \
+              -p ${<< parameters.cloudgov_password >>} \
+              -o << pipeline.parameters.cg_org >> \
+              -s ${<< parameters.cloudgov_space >>}
+      - run:
+          name: Acquire Lock
+          command: |
+            chmod +x ./automation/ci/scripts/*-lock.sh
+            ./automation/ci/scripts/acquire-lock.sh \
+              "<< parameters.app_name >>" \
+              "<< pipeline.git.branch >>" \
+              "<< pipeline.number >>" \
+              "$CIRCLE_JOB"
+      - run:
+          name: Migrate database
+          command: |
+            cf run-task << parameters.app_name >> \
+              --command "yarn db:migrate:prod" \
+              --name "migrate"
+      - run:
+          name: Release Lock
+          command: |
+            chmod +x ./automation/ci/scripts/*-lock.sh
+            ./automation/ci/scripts/release-lock.sh \
+              "<< parameters.app_name >>" \
+              "<< pipeline.git.branch >>" \
+              "<< pipeline.number >>" \
+              "$CIRCLE_JOB"
+  cf_automation_task:
+    description: "Login to Cloud Foundry space, run automation task, and send notification"
+    parameters:
+      auth_client_secret:
+        description: "Name of CircleCi project environment variable that holds authentication client secret"
+        type: env_var_name
+      cloudgov_username:
+        description: "Name of CircleCi project environment variable that holds deployer username for Cloud Foundry space"
+        type: env_var_name
+      cloudgov_password:
+        description: "Name of CircleCi project environment variable that holds deployer password for Cloud Foundry space"
+        type: env_var_name
+      cloudgov_space:
+        description: "Name of CircleCi project environment variable that holds name of Cloud Foundry space to target for application deployment"
+        type: env_var_name
+      task_name:
+        description: "Name of the automation task to run"
+        type: string
+      task_command:
+        description: "Command to run for the automation task"
+        type: string
+      task_args:
+        description: "Arguments for the automation task"
+        type: string
+      config:
+        description: "Config prefix for the automation task"
+        type: string
+      success_message:
+        description: "Success message for Slack notification"
+        type: string
+      timeout:
+        description: "Max duration allowed for task"
+        type: string
+        default: "300"
+      directory:
+        description: 'directory to root to push'
+        type: string
+        default: "./automation"
+    steps:
+      - run:
+          name: Install Dependencies
+          command: |
+            set -e
+            set -u
+            set -o pipefail
+            set -o noglob
+            set -o noclobber
+
+            # update
+            sudo apt-get update
+            # Install uuid-runtime to have access to uuidgen
+            # Install pv wget
+            sudo apt-get install -y pv uuid-runtime wget coreutils jq
+
+            # Install Cloud Foundry CLI
+            wget -q -O - https://packages.cloudfoundry.org/debian/cli.cloudfoundry.org.key | sudo apt-key add -
+            echo "deb https://packages.cloudfoundry.org/debian stable main" | sudo tee /etc/apt/sources.list.d/cloudfoundry-cli.list
+            sudo apt-get update
+            sudo apt-get install -y cf8-cli
+            # Install plugin needed for connect-to-service
+            cf install-plugin -f https://github.com/cloud-gov/cf-service-connect/releases/download/v1.1.3/cf-service-connect_linux_amd64
+
+            # The line you want to ensure exists in the /etc/hosts file
+            line="127.0.0.1        localhost"
+
+            # Check if the line already exists
+            if ! grep -qF "$line" /etc/hosts; then
+                # If the line does not exist, append it
+                echo "$line" | sudo tee -a /etc/hosts > /dev/null
+                echo "Line added to /etc/hosts"
+            else
+                echo "Line already exists in /etc/hosts"
+            fi
+
+            # cleanup
+            sudo rm -rf /var/lib/apt/lists/*
+      - run:
+          name: Login with service account
+          command: |
+            cf login -a << pipeline.parameters.cg_api >> \
+              -u ${<< parameters.cloudgov_username >>} \
+              -p ${<< parameters.cloudgov_password >>} \
+              -o << pipeline.parameters.cg_org >> \
+              -s ${<< parameters.cloudgov_space >>}
+      - run:
+          name: Acquire Lock
+          command: |
+            chmod +x ./automation/ci/scripts/*-lock.sh
+            ./automation/ci/scripts/acquire-lock.sh \
+              "tta-automation" \
+              "<< pipeline.git.branch >>" \
+              "<< pipeline.number >>" \
+              "$CIRCLE_JOB"
+      - run:
+          name: Start Log Monitoring
+          command: |
+            #!/bin/bash
+
+            CONTROL_FILE="/tmp/stop_tail"
+            rm -f $CONTROL_FILE
+
+            # Function to start tailing logs
+            start_log_tailing() {
+                echo "Starting cf logs for tta-automation..."
+                cf logs tta-automation &
+                TAIL_PID=$!
+            }
+
+            # Start tailing logs for the first time
+            start_log_tailing
+
+            # Monitor the cf logs process
+            while [ ! -f $CONTROL_FILE ]; do
+                # Check if the cf logs process is still running
+                if ! kill -0 $TAIL_PID 2>/dev/null; then
+                    echo "cf logs command has stopped unexpectedly. Restarting..."
+                    start_log_tailing
+                fi
+                sleep 1
+            done
+
+            # Kill the cf logs command
+            kill -9 $TAIL_PID
+            echo "cf logs command for tta-automation has been terminated."
           background: true
       - run:
-          name: Test backend
-          command: |
-            chmod 744 ./bin/test-backend-ci
-            ./bin/test-backend-ci
-      # Run coverage check script
-      - run:
-          name: Check coverage for modified lines
-          command: |
-            if [ -n "${CIRCLE_PULL_REQUEST}" ]; then
-              chmod +x ./tools/check-coverage.js
-              node -r esm ./tools/check-coverage.js \
-                --directory-filter=src/,tools/ \
-                --fail-on-uncovered=false \
-                --output-format=json,html
+          name: cf_lambda - script to trigger task
+          command: |
+            set -x
+            json_data=$(jq -n \
+              --arg directory "<< parameters.directory >>" \
+              --arg config "<< parameters.config >>" \
+              --arg task_name "<< parameters.task_name >>" \
+              --arg command "<< parameters.task_command >>" \
+              --arg timeout_active_tasks "<< parameters.timeout >>" \
+              --arg timeout_ensure_app_stopped "<< parameters.timeout >>" \
+              --argjson args '<< parameters.task_args >>' \
+              '{
+                directory: $directory,
+                config: $config,
+                task_name: $task_name,
+                command: $command,
+                timeout_active_tasks: $timeout_active_tasks,
+                timeout_ensure_app_stopped: $timeout_ensure_app_stopped,
+                args: $args
+              }')
+
+            # Set execute permission
+            find ./automation -name "*.sh" -exec chmod +x {} \;
+
+            ./automation/ci/scripts/cf_lambda.sh "$json_data"
+      - run:
+          name: Generate Message
+          command: |
+            if [ ! -z "$CIRCLE_PULL_REQUEST" ]; then
+              PR_NUMBER=${CIRCLE_PULL_REQUEST##*/}
+              echo "<< parameters.success_message >> before PR <$CIRCLE_PULL_REQUEST|$PR_NUMBER> successful!" > /tmp/message_file
             else
-              echo "Not a PR build. Skipping coverage check."
+              echo "<< parameters.success_message >> successful!" > /tmp/message_file
             fi
-          when: always
-      - run:
-          name: Summarize coverage
-          command: |
-            chmod +x ./tools/summarize-coverageCLI.js
-            node ./tools/summarize-coverageCLI.js \
-              ./coverage/coverage-final.json \
-              90
-          when: always
-      - run:
-          name: Compress coverage artifacts
-          command: tar -cvzf backend-coverage-artifacts.tar coverage/
-      - store_artifacts:
-          path: coverage/
-      - store_artifacts:
-          path: backend-coverage-artifacts.tar
-      - store_test_results:
-          path: reports/
-      - store_artifacts:
-          path: coverage-artifacts/
-          destination: uncovered-lines
-    
-  test_similarity_api:
-    executor: docker-python-executor
-    resource_class: large
-    steps:
-      - attach_workspace:
-          at: .
-      - setup_remote_docker:
-          version: default
-      - run:
-          name: Syft SBOM
-          environment:
-            SYFT_VERSION: v1.5.0
-            IMAGE_NAME: ghcr.io/kcirtapfromspace/cloudfoundry_circleci:latest
-            OUTPUT_FORMAT: json
-            OUTPUT_FILE: reports/syft_sbom.json
-          command: |
-            mkdir -p reports/
-            curl -sSfL https://raw.githubusercontent.com/anchore/syft/main/install.sh | sh -s -- -b . "$SYFT_VERSION"
-            ./syft similarity_api/src -vv --scope AllLayers -o "$OUTPUT_FORMAT" > "$OUTPUT_FILE"
-            echo "scan results saved in $OUTPUT_FILE"
-      - run:
-          name: Grype Docker image
-          environment:
-            GRYPE_VERSION: v0.78.0
-            OUTPUT_FORMAT: sarif
-            OUTPUT_FILE: reports/grype.json
-          command: |
-            curl -sSfL https://raw.githubusercontent.com/anchore/grype/main/install.sh | sh -s -- -b . "$GRYPE_VERSION"
-            ./grype sbom:reports/syft_sbom.json -v -o "$OUTPUT_FORMAT" > "$OUTPUT_FILE"
-            echo "scan results saved in $OUTPUT_FILE"
-      - run:
-          name: Test similarity
-          command: |
-            mkdir -p coverage/similarity
-            cd similarity_api/src
-            source venv/bin/activate
-            pip install pytest pytest-cov
-            pytest -rpP --cov=similarity --cov=. --junitxml=~/project/reports/junit.xml
-            coverage report --show-missing --skip-covered
-            coverage html -d ~/project/coverage/similarity --skip-covered
-      - store_artifacts:
-          path: reports/
-    
-
-  test_frontend:
-    executor: docker-executor
-    resource_class: large
-    steps:
-      - attach_workspace:
-          at: .
-      - run:
-          name: Audit checksums of color files
-          command: |
-            chmod 744 ./checkcolorhash.sh
-            ./checkcolorhash.sh;
-      - run:
-          name: Add GitHub to known_hosts
-          command: |
-            mkdir -p /home/circleci/.ssh
-            ssh-keyscan -H github.com >> /home/circleci/.ssh/known_hosts
-
-      - run:
-          name: Test frontend
-          command: yarn --cwd frontend run test:ci --maxWorkers=50%
-      - run:
-          name: Check coverage for modified lines
-          command: |
-            if [ -n "${CIRCLE_PULL_REQUEST}" ]; then
-              chmod +x ./tools/check-coverage.js
-              node -r esm ./tools/check-coverage.js \
-                --coverage-file=../frontend/coverage/coverage-final.json \
-                --artifact-dir=../frontend/coverage-artifacts \
-                --directory-filter=frontend/ \
-                --fail-on-uncovered=false \
-                --output-format=json,html
-            else
-              echo "Not a PR build. Skipping coverage check."
-            fi
-          when: always
-      - store_test_results:
-          path: frontend/reports/
-      - store_artifacts:
-          path: frontend/coverage/
-      - store_artifacts:
-          path: frontend/coverage-artifacts/
-          destination: uncovered-lines
-    
-  test_e2e:
-    executor: docker-postgres-executor
-    resource_class: large
-    steps:
-      - attach_workspace:
-          at: .
-      - setup_remote_docker:
-          version: default
-      - run:
-          name: Start server
-          command: |
-            yarn build
-            BYPASS_AUTH=true CURRENT_USER_ID=5 yarn start:ci
-          background: true
-      - run:
-          name: Run migrations ci
-          command: yarn db:migrate:ci
-      - run:
-          name: Seed database
-          command: yarn db:seed:ci
-      - run:
-          name: Wait for server to start
-          command: ./bin/ping-server 3000
-      - run:
-          name: Monitor database
-          command: |
-            docker attach  $(docker ps | grep postgres | awk '{print $1}')
-          background: true
-      - run:
-          name: Install playwright dependencies
-          command: |
-            npx playwright install
-      - run:
-          name: Monitor database
-          command: |
-            docker attach  $(docker ps | grep postgres | awk '{print $1}')
-          background: true
-      - run:
-          name: Run playwright tests
-          command: yarn e2e:ci
-      - store_artifacts:
-          path: tests/e2e
-    
-  test_api:
-    executor: docker-postgres-executor
-    resource_class: large
-    steps:
-      - attach_workspace:
-          at: .
-      - setup_remote_docker:
-          version: default
-      - run:
-          name: Start server
-          command: |
-<<<<<<< HEAD
-            yarn build
-            BYPASS_AUTH=true CURRENT_USER_ID=5 yarn start:ci
-          background: true
-=======
+      - notify_slack:
+          slack_bot_token: $SLACK_BOT_TOKEN
+          slack_channel: "acf-head-start-eng"
+          message_text_file: "/tmp/message_file"
+      - run:
+          name: Release Lock
+          command: |
+            chmod +x ./automation/ci/scripts/*-lock.sh
+            ./automation/ci/scripts/release-lock.sh \
+              "tta-automation" \
+              "<< pipeline.git.branch >>" \
+              "<< pipeline.number >>" \
+              "$CIRCLE_JOB"
+      - run:
+          name: Logout of service account
+          command: |
+            # Signal the log monitoring to stop
+            CONTROL_FILE="/tmp/stop_tail"
+            touch $CONTROL_FILE
+
+            # Wait for the log monitoring process to terminate
+            sleep 5
+
+            # Logout from Cloud Foundry
+            cf logout
+  cf_backup:
+    description: "Backup database to S3"
+    parameters:
+      auth_client_secret: { type: env_var_name }
+      cloudgov_username: { type: env_var_name }
+      cloudgov_password: { type: env_var_name }
+      cloudgov_space: { type: env_var_name }
+      rds_service_name: { type: string }
+      s3_service_name: { type: string }
+      backup_prefix: { type: string }
+    steps:
+      - cf_automation_task:
+          auth_client_secret: << parameters.auth_client_secret >>
+          cloudgov_username: << parameters.cloudgov_username >>
+          cloudgov_password: << parameters.cloudgov_password >>
+          cloudgov_space: << parameters.cloudgov_space >>
+          task_name: "backup"
+          task_command: "cd /home/vcap/app/db-backup/scripts; bash ./db_backup.sh"
+          task_args: '["<< parameters.backup_prefix >>", "<< parameters.rds_service_name >>", "<< parameters.s3_service_name >>"]'
+          config: "<< parameters.backup_prefix >>-backup"
+          success_message: ':download::database: "<< parameters.backup_prefix >>" backup'
+  cf_restore:
+    description: "Restore backup database from S3"
+    parameters:
+      auth_client_secret: { type: env_var_name }
+      cloudgov_username: { type: env_var_name }
+      cloudgov_password: { type: env_var_name }
+      cloudgov_space: { type: env_var_name }
+      rds_service_name: { type: string }
+      s3_service_name: { type: string }
+      backup_prefix: { type: string }
+    steps:
+      - run:
+          name: Validate Parameters
+          command: |
             if [ "<< parameters.rds_service_name >>" = "ttahub-prod" ]; then
               echo "Error: rds_service_name cannot be 'ttahub-prod'"
               exit 1
@@ -494,7 +704,7 @@
     default: "mb/node-20-upgrade"
     type: string
   sandbox_git_branch: # change to feature branch to test deployment
-    default: "al-await-zip-in-monitoring-job"
+    default: "mb/TTAHUB-3820/headings-within-headings-worlds-within-worlds"
     type: string
   prod_new_relic_app_id:
     default: "877570491"
@@ -575,7 +785,281 @@
             - frontend/node_modules
             - packages/common/node_modules
           key: v15-yarn-deps-{{ checksum "combined-yarnlock.txt" }}
->>>>>>> 52351ea5
+      - run:
+          name: Lint backend
+          command: yarn lint:ci
+      - run:
+          name: Audit vulnerability of backend node_modules
+          command: |
+            chmod 744 ./run-yarn-audit.sh
+            ./run-yarn-audit.sh;
+      - run:
+          name: Lint frontend
+          command: yarn --cwd frontend lint:ci
+      - run:
+          name: Audit vulnerability of frontend node_modules
+          command: |
+            cd frontend
+            chmod 744 ./run-yarn-audit.sh
+            ./run-yarn-audit.sh;
+      - run:
+          name: Check nodejs version compatibility with buildpack
+          command: |
+            chmod +x ./bin/check_node_version_compatibility.sh
+            ./bin/check_node_version_compatibility.sh
+      - store_artifacts: # store backend lint reports
+          path: reports
+      - store_artifacts: # store frontend lint reports
+          path: frontend/reports
+      - run:
+          name: Remove similarity api data
+          command: rm -rf similarity_api
+      - persist_to_workspace:
+          root: .
+          paths:
+            - .
+    
+  build_and_lint_similarity_api:
+    executor: docker-python-executor
+    resource_class: large
+    steps:
+      - checkout
+      - create_combined_pipfreeze
+      - restore_cache:
+          keys:
+            # To manually bust the cache, increment the version e.g. v7-pip...
+            - v2-pip-deps-{{ checksum "combined-requirements.txt" }}
+            # If checksum is new, restore partial cache
+            - v2-pip-deps-
+      - run:
+          name: Install python dependencies
+          command: |
+            cd similarity_api/src
+            python3 -m venv venv
+            source venv/bin/activate
+            pip install -U pip setuptools wheel
+            pip install -U --use-pep517 -r requirements.txt
+      - save_cache:
+          paths:
+            - similarity_api/src/venv
+          key: v1-pip-deps-{{ checksum "combined-requirements.txt" }}
+      - store_artifacts: # store backend lint reports
+          path: reports
+      - store_artifacts: # store frontend lint reports
+          path: similarity_api/reports
+      - persist_to_workspace:
+          root: .
+          paths:
+            - similarity_api
+    
+  test_backend:
+    executor: docker-postgres-executor
+    resource_class: large
+    environment:
+      SFTP_EXPOSED_PORT: 2222
+    steps:
+      - attach_workspace:
+          at: .
+      - setup_remote_docker:
+          version: default
+      - run:
+          name: Add GitHub to known_hosts
+          command: ssh-keyscan -H github.com >> ~/.ssh/known_hosts
+      - run:
+          name: Run migrations ci
+          command: yarn db:migrate:ci
+      - run:
+          name: Run seeders
+          command: yarn db:seed:ci
+      - run:
+          name: Monitor database
+          command: |
+            docker attach  $(docker ps | grep postgres | awk '{print $1}')
+          background: true
+      - run:
+          name: Test backend
+          command: |
+            chmod 744 ./bin/test-backend-ci
+            ./bin/test-backend-ci
+      # Run coverage check script
+      - run:
+          name: Check coverage for modified lines
+          command: |
+            if [ -n "${CIRCLE_PULL_REQUEST}" ]; then
+              chmod +x ./tools/check-coverage.js
+              node -r esm ./tools/check-coverage.js \
+                --directory-filter=src/,tools/ \
+                --fail-on-uncovered=false \
+                --output-format=json,html
+            else
+              echo "Not a PR build. Skipping coverage check."
+            fi
+          when: always
+      - run:
+          name: Summarize coverage
+          command: |
+            chmod +x ./tools/summarize-coverageCLI.js
+            node ./tools/summarize-coverageCLI.js \
+              ./coverage/coverage-final.json \
+              90
+          when: always
+      - run:
+          name: Compress coverage artifacts
+          command: tar -cvzf backend-coverage-artifacts.tar coverage/
+      - store_artifacts:
+          path: coverage/
+      - store_artifacts:
+          path: backend-coverage-artifacts.tar
+      - store_test_results:
+          path: reports/
+      - store_artifacts:
+          path: coverage-artifacts/
+          destination: uncovered-lines
+    
+  test_similarity_api:
+    executor: docker-python-executor
+    resource_class: large
+    steps:
+      - attach_workspace:
+          at: .
+      - setup_remote_docker:
+          version: default
+      - run:
+          name: Syft SBOM
+          environment:
+            SYFT_VERSION: v1.5.0
+            IMAGE_NAME: ghcr.io/kcirtapfromspace/cloudfoundry_circleci:latest
+            OUTPUT_FORMAT: json
+            OUTPUT_FILE: reports/syft_sbom.json
+          command: |
+            mkdir -p reports/
+            curl -sSfL https://raw.githubusercontent.com/anchore/syft/main/install.sh | sh -s -- -b . "$SYFT_VERSION"
+            ./syft similarity_api/src -vv --scope AllLayers -o "$OUTPUT_FORMAT" > "$OUTPUT_FILE"
+            echo "scan results saved in $OUTPUT_FILE"
+      - run:
+          name: Grype Docker image
+          environment:
+            GRYPE_VERSION: v0.78.0
+            OUTPUT_FORMAT: sarif
+            OUTPUT_FILE: reports/grype.json
+          command: |
+            curl -sSfL https://raw.githubusercontent.com/anchore/grype/main/install.sh | sh -s -- -b . "$GRYPE_VERSION"
+            ./grype sbom:reports/syft_sbom.json -v -o "$OUTPUT_FORMAT" > "$OUTPUT_FILE"
+            echo "scan results saved in $OUTPUT_FILE"
+      - run:
+          name: Test similarity
+          command: |
+            mkdir -p coverage/similarity
+            cd similarity_api/src
+            source venv/bin/activate
+            pip install pytest pytest-cov
+            pytest -rpP --cov=similarity --cov=. --junitxml=~/project/reports/junit.xml
+            coverage report --show-missing --skip-covered
+            coverage html -d ~/project/coverage/similarity --skip-covered
+      - store_artifacts:
+          path: reports/
+    
+
+  test_frontend:
+    executor: docker-executor
+    resource_class: large
+    steps:
+      - attach_workspace:
+          at: .
+      - run:
+          name: Audit checksums of color files
+          command: |
+            chmod 744 ./checkcolorhash.sh
+            ./checkcolorhash.sh;
+      - run:
+          name: Add GitHub to known_hosts
+          command: |
+            mkdir -p /home/circleci/.ssh
+            ssh-keyscan -H github.com >> /home/circleci/.ssh/known_hosts
+
+      - run:
+          name: Test frontend
+          command: yarn --cwd frontend run test:ci --maxWorkers=50%
+      - run:
+          name: Check coverage for modified lines
+          command: |
+            if [ -n "${CIRCLE_PULL_REQUEST}" ]; then
+              chmod +x ./tools/check-coverage.js
+              node -r esm ./tools/check-coverage.js \
+                --coverage-file=../frontend/coverage/coverage-final.json \
+                --artifact-dir=../frontend/coverage-artifacts \
+                --directory-filter=frontend/ \
+                --fail-on-uncovered=false \
+                --output-format=json,html
+            else
+              echo "Not a PR build. Skipping coverage check."
+            fi
+          when: always
+      - store_test_results:
+          path: frontend/reports/
+      - store_artifacts:
+          path: frontend/coverage/
+      - store_artifacts:
+          path: frontend/coverage-artifacts/
+          destination: uncovered-lines
+    
+  test_e2e:
+    executor: docker-postgres-executor
+    resource_class: large
+    steps:
+      - attach_workspace:
+          at: .
+      - setup_remote_docker:
+          version: default
+      - run:
+          name: Start server
+          command: |
+            yarn build
+            BYPASS_AUTH=true CURRENT_USER_ID=5 yarn start:ci
+          background: true
+      - run:
+          name: Run migrations ci
+          command: yarn db:migrate:ci
+      - run:
+          name: Seed database
+          command: yarn db:seed:ci
+      - run:
+          name: Wait for server to start
+          command: ./bin/ping-server 3000
+      - run:
+          name: Monitor database
+          command: |
+            docker attach  $(docker ps | grep postgres | awk '{print $1}')
+          background: true
+      - run:
+          name: Install playwright dependencies
+          command: |
+            npx playwright install
+      - run:
+          name: Monitor database
+          command: |
+            docker attach  $(docker ps | grep postgres | awk '{print $1}')
+          background: true
+      - run:
+          name: Run playwright tests
+          command: yarn e2e:ci
+      - store_artifacts:
+          path: tests/e2e
+    
+  test_api:
+    executor: docker-postgres-executor
+    resource_class: large
+    steps:
+      - attach_workspace:
+          at: .
+      - setup_remote_docker:
+          version: default
+      - run:
+          name: Start server
+          command: |
+            yarn build
+            BYPASS_AUTH=true CURRENT_USER_ID=5 yarn start:ci
+          background: true
       - run:
           name: Run migrations ci
           command: yarn db:migrate:ci
