# ----------------- Base Config -----------------

version: 2.1
executors:
  docker-executor:
    docker:
      - image: cimg/node:20.18.2-browsers
  docker-postgres-executor:
    docker:
      - image: cimg/node:20.18.2-browsers
        environment:
          DATABASE_URL: postgresql://postgres@localhost/ttasmarthub
      - image: cimg/postgres:15.12
        environment:
          POSTGRES_USER: postgres
          POSTGRES_PASSWORD: secretpass
          POSTGRES_DB: ttasmarthub
  docker-python-executor:
    docker:
      - image: cimg/python:3.9.21
  docker-base:
    docker:
      - image: cimg/base:2021.04
  machine-executor:
    machine:
      image: ubuntu-2204:current

# ----------------- Parameters -----------------

parameters:
  action:
    type: enum
    enum: [build_test_deploy, deploy_manual, import_data, backup_restore_db]
    default: build_test_deploy
  target_env:
    description: "Target environment to run the job in"
    type: enum
    enum: [dev, dev-blue, dev-green, dev-red, sandbox]
    default: dev

# ----------------- Workflows -----------------

workflows:
  build_test_deploy:
    # This is the primary workflow that runs on each push to the GitHub repo
    # It will build, test, and then deploy if the branch matches to an environment
    when: 
      equal: [<< pipeline.parameters.action >>, "build_test_deploy"]
    jobs:
      - build_and_lint
      - build_similarity_api
      - build_check:
          requires:
            - build_and_lint
            - build_similarity_api
      - test_frontend:
          requires:
            - build_check
      - test_backend:
          requires:
            - build_check
      - test_similarity_api:
          requires:
            - build_check
      - test_e2e_app:
          requires:
            - build_check
      - test_e2e_api:
          requires:
            - build_check
      - test_e2e_utils:
          requires:
            - build_check
      - test_cucumber:
          requires:
            - build_check
      - dynamic_security_scan:
          requires:
            - build_check
      - full_check:
          requires:
            - test_frontend
            - test_backend
            - test_similarity_api
            - test_e2e_app
            - test_e2e_api
            - test_e2e_utils
            - test_cucumber
            - dynamic_security_scan

      - deploy_job:
          serial-group: << pipeline.git.branch >>/deploy-lock
          target_env: << pipeline.git.branch >>
          requires:
            - full_check
          filters:
            branches:
              only:
                - dev
                - dev-green
                - dev-blue
                - dev-red
                - sandbox
                - main
                - prod

  deploy_manual:
    when:
      equal: [<< pipeline.parameters.action >>, "deploy_manual"]
    jobs:
      - build_and_lint
      - build_similarity_api
      - deploy_job:
          serial-group: << pipeline.parameters.target_env >>/deploy-lock
          target_env: << pipeline.parameters.target_env >>
          requires:
            - build_and_lint
            - build_similarity_api

  import_data_cron:
    triggers:
    - schedule:
        cron: "0 11 * * *" # 11AM UTC = 7AM EST
        filters:
          branches:
            only:
              - prod
    jobs:
      - run_import_job: { target_env: prod }

  import_data_manual:
    when:
      equal: [<< pipeline.parameters.action >>, "import_data"]
    jobs:
      - run_import_job: { target_env: << pipeline.parameters.target_env >> }

  restore_db_manual:
    # backup prod db
    # restore prod db to temp db
    # process (anonymize) the data
    # backup temp db
    # restore temp into lower envs
    # run migrations
    when:
      equal: [<< pipeline.parameters.action >>, "backup_restore_db"]
    jobs:
      - backup_prod_db:
          serial-group: "tta-automation-lock"
      - restore_prod_to_temp:
          serial-group: "tta-automation-lock"
          requires:
            - backup_prod_db
      - process_temp_db:
          serial-group: "tta-automation-lock"
          requires:
             - restore_prod_to_temp
      - backup_temp_db:
          serial-group: "tta-automation-lock"
          requires:
            - process_temp_db
      - restore_lower_dbs:
          serial-group: "tta-automation-lock"
          requires:
            - backup_temp_db

  restore_db_cron:
    # backup production db, process (anonymize) the data, then restore it into lower envs
    triggers:
    - schedule:
          cron: "0 0 * * *"
          filters:
            branches:
              only:
                - main
    jobs:
      - backup_prod_db:
          serial-group: "tta-automation-lock"
      - restore_prod_to_temp:
          serial-group: "tta-automation-lock"
          requires:
            - backup_prod_db
      - process_temp_db:
          serial-group: "tta-automation-lock"
          requires:
             - restore_prod_to_temp
      - backup_temp_db:
          serial-group: "tta-automation-lock"
          requires:
            - process_temp_db
      - restore_lower_dbs:
          serial-group: "tta-automation-lock"
          requires:
            - backup_temp_db

# ----------------- Jobs -----------------

jobs:

  build_and_lint:
    executor: docker-executor
    resource_class: large
    steps:
      - checkout
      - create_combined_yarnlock
      - restore_cache:
          keys:
            # To manually bust the cache, increment the version e.g. v7-yarn...
            - v15-yarn-deps-{{ checksum "combined-yarnlock.txt" }}
            # If checksum is new, restore partial cache
            - v15-yarn-deps-
      - run: yarn deps
      - save_cache:
          paths:
            - node_modules
            - frontend/node_modules
            - packages/common/node_modules
          key: v15-yarn-deps-{{ checksum "combined-yarnlock.txt" }}
      - run:
          name: Ensure reports directory exists
          command: mkdir reports
      - run: yarn build
      - run:
          name: Lint backend
          command: yarn lint:ci
      - run:
          name: Audit vulnerability of backend node_modules
          command: |
            chmod 744 ./run-yarn-audit.sh
            ./run-yarn-audit.sh;
      - run:
          name: Lint frontend
          command: yarn --cwd frontend lint:ci
      - run:
          name: Audit vulnerability of frontend node_modules
          command: |
            cd frontend
            chmod 744 ./run-yarn-audit.sh
            ./run-yarn-audit.sh;
      - store_artifacts:
          path: reports
          destination: backend-lint.xml
      - store_artifacts:
          path: frontend/reports
          destination: frontend-lint.xml      
      - persist_to_workspace:
          root: .
          paths:
            - .

  build_similarity_api:
    executor: docker-python-executor
    steps:
      - checkout
      - create_combined_pipfreeze
      - restore_cache:
          keys:
            # To manually bust the cache, increment the version e.g. v7-pip...
            - v2-pip-deps-{{ checksum "combined-requirements.txt" }}
            # If checksum is new, restore partial cache
            - v2-pip-deps-
      - run:
          name: Install python dependencies
          command: |
            cd similarity_api/src
            python3 -m venv venv
            source venv/bin/activate
            pip install -U pip setuptools wheel
            pip install -U --use-pep517 -r requirements.txt
      - save_cache:
          paths:
            - similarity_api/src/venv
          key: v1-pip-deps-{{ checksum "combined-requirements.txt" }}

      - persist_to_workspace:
          root: .
          paths:
            - similarity_api
    
  test_backend:
    executor: docker-postgres-executor
    resource_class: large
    environment:
      SFTP_EXPOSED_PORT: 2222
    steps:
      - attach_workspace:
          at: .
      - run:
          name: Add GitHub to known_hosts
          command: |
            mkdir -p ~/.ssh/
            touch ~/.ssh/known_hosts
            ssh-keyscan -H github.com >> ~/.ssh/known_hosts
      - run:
          name: Run migrations ci
          command: yarn db:migrate:ci
      - run:
          name: Run seeders
          command: yarn db:seed:ci
      - run:
          name: Test backend
          command: |
            chmod 744 ./bin/test-backend-ci
            ./bin/test-backend-ci
      - run:
          name: Check coverage for modified lines
          command: |
            if [ -n "${CIRCLE_PULL_REQUEST}" ]; then
              chmod +x ./tools/check-coverage.js
              node -r esm ./tools/check-coverage.js \
                --directory-filter=src/,tools/ \
                --fail-on-uncovered=false \
                --output-format=json,html
            else
              echo "Not a PR build. Skipping coverage check."
            fi
          when: always
      - run:
          name: Summarize coverage
          command: |
            chmod +x ./tools/summarize-coverageCLI.js
            node ./tools/summarize-coverageCLI.js \
              ./coverage/coverage-final.json \
              90
          when: always
      - run:
          name: Compress coverage artifacts
          command: tar -cvzf backend-coverage-artifacts.tar coverage/
      - store_artifacts:
          path: coverage/
      - store_artifacts:
          path: backend-coverage-artifacts.tar
      - store_test_results:
          path: reports/
      - store_artifacts:
          path: coverage-artifacts/
          destination: uncovered-lines
    
  test_similarity_api:
    executor: docker-python-executor
    steps:
      - attach_workspace:
          at: .
      - run:
<<<<<<< HEAD
          name: Push application with deployment vars
=======
          name: Syft SBOM
          environment:
            SYFT_VERSION: v1.5.0
            IMAGE_NAME: ghcr.io/kcirtapfromspace/cloudfoundry_circleci:latest
            OUTPUT_FORMAT: json
            OUTPUT_FILE: reports/syft_sbom.json
          command: |
            mkdir -p reports/
            curl -sSfL https://raw.githubusercontent.com/anchore/syft/main/install.sh | sh -s -- -b . "$SYFT_VERSION"
            ./syft similarity_api/src -vv --scope AllLayers -o "$OUTPUT_FORMAT" > "$OUTPUT_FILE"
            echo "scan results saved in $OUTPUT_FILE"
      - run:
          name: Grype Docker image
          environment:
            GRYPE_VERSION: v0.78.0
            OUTPUT_FORMAT: sarif
            OUTPUT_FILE: reports/grype.json
>>>>>>> 467b4a09
          command: |
            curl -sSfL https://raw.githubusercontent.com/anchore/grype/main/install.sh | sh -s -- -b . "$GRYPE_VERSION"
            ./grype sbom:reports/syft_sbom.json -v -o "$OUTPUT_FORMAT" > "$OUTPUT_FILE"
            echo "scan results saved in $OUTPUT_FILE"
      - run:
          name: Test similarity
          command: |
            mkdir -p coverage/similarity
            cd similarity_api/src
            source venv/bin/activate
            pip install pytest pytest-cov
            pytest -rpP --cov=similarity --cov=. --junitxml=~/project/reports/junit.xml
            coverage report --show-missing --skip-covered
            coverage html -d ~/project/coverage/similarity --skip-covered
      - store_artifacts:
          path: reports/
    
  test_frontend:
    executor: docker-executor
    resource_class: large
    steps:
      - attach_workspace:
          at: .
      - run:
          name: Audit checksums of color files
          command: |
            chmod 744 ./checkcolorhash.sh
            ./checkcolorhash.sh;
      - run:
          name: Add GitHub to known_hosts
          command: |
            mkdir -p /home/circleci/.ssh
            ssh-keyscan -H github.com >> /home/circleci/.ssh/known_hosts
      - run:
          name: Test frontend
          command: yarn --cwd frontend run test:ci --maxWorkers=50%
      - run:
          name: Check coverage for modified lines
          command: |
            if [ -n "${CIRCLE_PULL_REQUEST}" ]; then
              chmod +x ./tools/check-coverage.js
              node -r esm ./tools/check-coverage.js \
                --coverage-file=../frontend/coverage/coverage-final.json \
                --artifact-dir=../frontend/coverage-artifacts \
                --directory-filter=frontend/ \
                --fail-on-uncovered=false \
                --output-format=json,html
            else
              echo "Not a PR build. Skipping coverage check."
            fi
          when: always
      - store_test_results:
          path: frontend/reports/
      - store_artifacts:
          path: frontend/coverage/
      - store_artifacts:
          path: frontend/coverage-artifacts/
          destination: uncovered-lines

  test_e2e_app:
    executor: docker-postgres-executor
    resource_class: large
    steps:
      - run_e2e_test:
          cmd: yarn e2e
          artifact_path: tests/e2e

  test_e2e_api:
    executor: docker-postgres-executor
    steps:
      - run_e2e_test:
          cmd: yarn e2e:api
          artifact_path: tests/api

  test_e2e_utils:
    executor: docker-postgres-executor
    steps:
      - run_e2e_test:
          cmd: yarn e2e:utils
          artifact_path: tests/utilsTests

  test_cucumber:
    executor: docker-postgres-executor
    steps:
      - run_e2e_test:
          cmd: yarn cucumber:ci
          artifact_path: reports

  dynamic_security_scan:
    executor: machine-executor
    resource_class: large
    steps:
      - attach_workspace:
          at: .
      - run:
          name: Start up local services
          command: ./bin/prod-style-server
      - run:
          name: Wait for Node.js server to start
          command: ./bin/ping-server 8080
      - run:
          name: Wait for similarity_api to start
          command: ./bin/ping-server 9100 localhost /openapi.json
      - run:
          name: Pull OWASP ZAP docker image
          command: docker pull softwaresecurityproject/zap-stable:latest
      - run:
          name: Run OWASP ZAP scan for Node.js server
          command: ./bin/run-owasp-scan --target http://server:8080 --full
      - run:
          name: Run OWASP ZAP scan for similarity_api
          command: ./bin/run-owasp-scan --target http://similarity_api:8080 --api
      - store_artifacts:
          path: reports

  deploy_job:
    executor: docker-executor
    resource_class: large
    parameters:
      target_env:
        type: string
    steps:
      - attach_workspace:
           at: .
      - set_env_vars:
          target_env: << parameters.target_env >>
      - install_cf_tools
      - run:
          name: Build backend assets
          command: yarn build
      - when:
          condition:
            equal: [ << pipeline.git.branch >>, prod ]
          steps:
            - run:
                name: Create production robots.txt
                command: ./bin/robot-factory
      - run:
          name: Build frontend assets
          command: yarn --cwd frontend run build
      - cf_deploy:
          target_env: << parameters.target_env >>
      - write_envs
      - run:
          name: Run database migrations
          command: |
            set -x
            cf run-task tta-smarthub-${cfg_env} --command "yarn db:migrate:prod" --name migrate
      - notify_new_relic:
          target_env: << parameters.target_env >>
      - when:
          condition:
            equal: [ << pipeline.git.branch >>, prod ]
          steps:
            - notify_slack_deploy:
                slack_bot_token: $SLACK_BOT_TOKEN
                slack_channel: "acf-ohs-ttahub--contractor-customer-team"

  backup_prod_db:
    executor: docker-executor
    steps:
      - checkout
      - cf_backup:
          target_env: prod
          rds_service_name: ttahub-prod
          s3_service_name: ttahub-db-backups
          backup_prefix: production

  restore_prod_to_temp:
    executor: docker-executor
    steps:
<<<<<<< HEAD
      - cf_automation_task:
          auth_client_secret: << parameters.auth_client_secret >>
          cloudgov_username: << parameters.cloudgov_username >>
          cloudgov_password: << parameters.cloudgov_password >>
          cloudgov_space: << parameters.cloudgov_space >>
          task_name: "retention"
          task_command: "cd /home/vcap/app/db-backup/scripts; bash ./db_retention.sh"
          task_args: '["<< parameters.backup_prefix >>", "<< parameters.s3_service_name >>"]'
          config: "<< parameters.backup_prefix >>-backup"
          success_message: ':database: "<< parameters.backup_prefix >>" retention processed'
parameters:
  cg_org:
    description: "Cloud Foundry cloud.gov organization name"
    default: "hhs-acf-ohs-tta"
    type: string
  cg_api:
    description: "URL of Cloud Controller in Cloud Foundry cloud.gov instance"
    default: "https://api.fr.cloud.gov"
    type: string
  prod_git_url:
    description: "URL of github repo that will deploy to prod"
    default: "https://github.com/HHS/Head-Start-TTADP"
    type: string
  staging_git_url:
    description: "URL of github repo that will deploy to staging"
    default: "https://github.com/HHS/Head-Start-TTADP"
    type: string
  dev_git_url:
    description: "URL of github repo that will deploy to dev"
    default: "https://github.com/HHS/Head-Start-TTADP"
    type: string
  sandbox_git_url:
    description: "URL of github repo that will deploy to sandbox"
    default: "https://github.com/HHS/Head-Start-TTADP"
    type: string
  prod_git_branch:
    description: "Name of github branch that will deploy to prod"
    default: "production"
    type: string
  staging_git_branch:
    description: "Name of github branch that will deploy to staging"
    default: "main"
    type: string
  dev_git_branch: # change to feature branch to test deployment
    description: "Name of github branch that will deploy to dev"
    default: "al/ttahub-3969-misc-ar-changes-for-standard-goals"
    type: string
  sandbox_git_branch: # change to feature branch to test deployment
    default: "kw-ttahub-3994"
    type: string
  prod_new_relic_app_id:
    default: "877570491"
    type: string
  staging_new_relic_app_id:
    default: "868729138"
    type: string
  dev_new_relic_app_id:
    default: "867221900"
    type: string
  sandbox_new_relic_app_id:
    default: "867346799"
    type: string
  manual-trigger:
    type: boolean
    default: false
  env_list:
    description: "List of environments to manage (start/stop)"
    type: string
    default: "DEV,SANDBOX"
  space_list:
    description: "List of Cloud Foundry spaces corresponding to each environment"
    type: string
    default: ""
  env_state:
    description: "State of the environment to change (start, stop, restart, restage)"
    type: string
    default: "none"
  manual-manage-env:
    type: boolean
    default: false
  manual-restore:
    type: boolean
    default: false
  manual-process:
    type: boolean
    default: false
  manual-backup:
    type: boolean
    default: false
  manual-full-process:
    type: boolean
    default: false
  manual-restore-staging:
    type: boolean
    default: false
  manual-restore-sandbox:
    type: boolean
    default: false
  manual-restore-dev:
    type: boolean
    default: false
  fail-on-modified-lines:
    type: boolean
    default: false
  manual-retention-production:
    type: boolean
    default: false
  manual-retention-processed:
    type: boolean
    default: false
jobs:
  build_and_lint:
=======
      - checkout
      - cf_restore:
          target_env: prod
          rds_service_name: ttahub-process
          s3_service_name: ttahub-db-backups
          backup_prefix: production

  process_temp_db:
>>>>>>> 467b4a09
    executor: docker-executor
    steps:
      - checkout
      - create_combined_yarnlock
      - restore_cache:
          keys:
            - v15-yarn-deps-{{ checksum "combined-yarnlock.txt" }}
            - v15-yarn-deps-
      - run: |
          yarn deps
          yarn build
      - cf_process:
          target_env: prod

  backup_temp_db:
    executor: docker-executor
    steps:
      - checkout
      - cf_backup:
          target_env: prod
          rds_service_name: ttahub-process
          s3_service_name: ttahub-db-backups
          backup_prefix: processed

  restore_lower_dbs:
    executor: docker-executor
    steps:
      - checkout
      - cf_restore: # dev
          target_env: "prod"
          rds_service_name: ttahub-dev
          s3_service_name: ttahub-db-backups
          backup_prefix: processed
      - cf_migrate:
          app_name: tta-smarthub-dev
          target_env: 'dev'
      - cf_restore: # dev-blue
          rds_service_name: ttahub-dev-blue
          s3_service_name: ttahub-db-backups
          backup_prefix: processed
          target_env: "prod"
      - cf_migrate:
          app_name: tta-smarthub-dev-blue
          target_env: 'dev'
      - cf_restore: # dev-green
          rds_service_name: ttahub-dev-green
          s3_service_name: ttahub-db-backups
          backup_prefix: processed
          target_env: "prod"
      - cf_migrate: 
          app_name: tta-smarthub-dev-green
          target_env: 'dev'
      - cf_restore: # dev-red
          rds_service_name: ttahub-dev-red
          s3_service_name: ttahub-db-backups
          backup_prefix: processed
          target_env: "prod"
      - cf_migrate:
          app_name: tta-smarthub-dev-red
          target_env: 'dev'
      - cf_restore: # sandbox
          rds_service_name: ttahub-sandbox
          s3_service_name: ttahub-db-backups
          backup_prefix: processed
          target_env: "prod"
      - cf_migrate:
          app_name: tta-smarthub-sandbox
          target_env: 'sandbox'
      - cf_restore: # staging
          rds_service_name: ttahub-staging
          s3_service_name: ttahub-db-backups
          backup_prefix: processed
          target_env: "prod"
      - cf_migrate:
          app_name: tta-smarthub-staging
          target_env: 'staging'

  run_cmd:
    # run given command in the target environment
    executor: docker-executor
    parameters:
      command:
        type: string
      target_env:
        type: string
    steps:
      - cf_cmd:
          the_command: << parameters.command >>
          target_env: << parameters.target_env >>

  build_check:
    executor: docker-base
    steps: [ say_ok ]

  full_check:
    executor: docker-base
    steps: [ say_ok ]

  run_import_job:
    # run the data import / monitoring job in target environment
    executor: docker-executor
    parameters:
      target_env:
          type: string
          default: << pipeline.git.branch >>
    steps:
      - checkout
      - cf_cmd:
          the_command: "node ./build/server/src/tools/importSystemCLI.js download 1"
          target_env: << parameters.target_env >>
      - cf_cmd:
          the_command: "node ./build/server/src/tools/importSystemCLI.js process 1"
          target_env: << parameters.target_env >>
      - cf_cmd:
          the_command: "yarn createMonitoringGoalsCLI"
          target_env: << parameters.target_env >>
      - cf_cmd:
          the_command: "node ./build/server/src/tools/queryMonitoringDataCLI.js"
          target_env: << parameters.target_env >>
          logfile: cmd_log.txt
      - run:
          command: |
            results=$(grep -o "Recent Monitoring Goals.*" cmd_log.txt | tail -n 1)
            echo $results > monitoring-goals.txt
      - when:
          condition:
             equal: [ << parameters.target_env >>, "prod"]
          steps:
             - notify_slack:
                slack_channel: "tm-test" # adjust to main channel when verified
                message_text_file: monitoring-goals.txt

# ----------------- Commands -----------------

commands:

  set_env_vars:
    # set env vars, based on (ci) template in deployment_config
    # these will persist across steps in a job, but not across jobs
    # these values will be available in any subsequent bash env
    parameters:
      target_env:
        type: string
      filename:
        description: "Filename to write env vars to"
        type: string
        default: "env.vars"
      do_export:
        description: "Export env vars to bash env"
        type: boolean
        default: true
    steps:
      - run:
          name: Set env vars
          command: |
            # $cfg_env maps to the primary "level" (dev, staging, prod)
            # $full_env maps to the full env name (dev-blue, dev-green, etc), or same as cfg
            export full_env=<< parameters.target_env >>
            if [[ $full_env == *"main"* ]]; then cfg_env="staging"; fi
            export cfg_env=${full_env}
            if [[ $cfg_env == *"dev"* ]]; then cfg_env="dev"; fi
            echo "export cfg_env=${cfg_env}" >> "$BASH_ENV"
            echo "export full_env=${full_env}" >> "$BASH_ENV"
            # convert yml cfg to env style
            ./tools/parse-env-CLI.js ./deployment_config/${cfg_env}_vars.yml ./temp.vars
            # substitute actual values from circle into env.vars file
            circleci env subst < ./temp.vars > env.vars
            # iterate through ci.vars file and export each line, 
            while read line; do
              if [ -n "${line}" ] && [ << parameters.do_export >>=='true' ]; then
                echo "export ${line}">>"$BASH_ENV"
              fi
            done < env.vars

  install_cf_tools:
    description: "Install Cloud Foundry CLI"
    steps:
      - run:
          name: Install CF tools
          command: |
            # Install Cloud Foundry CLI
            wget -q -O - https://packages.cloudfoundry.org/debian/cli.cloudfoundry.org.key | sudo apt-key add -
            echo "deb https://packages.cloudfoundry.org/debian stable main" | sudo tee /etc/apt/sources.list.d/cloudfoundry-cli.list
            sudo apt-get update
            sudo apt-get install -y cf8-cli
            # Install plugin needed for connect-to-service
            cf install-plugin -f https://github.com/cloud-gov/cf-service-connect/releases/download/v1.1.4/cf-service-connect_linux_amd64
  
  run_e2e_test:
    parameters:
      cmd:
        type: string
      artifact_path:
        type: string
    steps:
      - attach_workspace:
          at: .
      - run:
          name: Start server
          command: |
            yarn playwright install
            export BYPASS_AUTH=true
            export CURRENT_USER_ID=5
            yarn start:ci
          background: true
      - run:
          name: Run migrations ci
          command: yarn db:migrate:ci
      - run:
          name: Seed database
          command: yarn db:seed:ci
      - run:
          name: Wait for server to start
          command: ./bin/ping-server 3000
      - run:
          name: << parameters.cmd >>
          command: |
            export TTA_SMART_HUB_URI=http://localhost:3000
            export PLAYWRIGHT_WORKERS=1
            << parameters.cmd >>
      - store_artifacts:
          path: << parameters.artifact_path >>
      - store_test_results:
          path: << parameters.artifact_path >>

  create_combined_yarnlock:
    description: "Concatenate all yarn.json files into single file.
      File is used as checksum source for part of caching key."
    parameters:
      filename:
        type: string
        default: "combined-yarnlock.txt"
    steps:
      - run:
          name: Combine package-lock.json files to single file
          command: cat yarn.lock frontend/yarn.lock packages/common/yarn.lock > << parameters.filename >>

  create_combined_pipfreeze:
    description: "Concatenate all requirements.txt files into a single file. File is used as checksum source for part of caching key."
    parameters:
      filename:
        type: string
        default: "combined-requirements.txt"
    steps:
      - run:
          name: Combine requirements.txt files to single file
          command: cat similarity_api/src/requirements.txt > << parameters.filename >>
 
  sparse_checkout:
    description: "Checkout sparse directories from a specific branch."
    parameters:
      directories:
        type: string
        description: "Comma-separated list of directories to checkout sparsely"
      branch:
        type: string
        description: "Branch to checkout"
    steps:
      - run:
          name: Install Git
          command: |
            sudo apt-get update && sudo apt-get install -y git
      - run:
          name: Clone Repository
          command: |
            git clone --no-checkout --filter=blob:none << pipeline.project.git_url >>.git .
      - run:
          name: Sparse Checkout
          environment:
            DIRECTORIES: "<< parameters.directories >>"
          command: |
            git config core.sparseCheckout true
            echo $DIRECTORIES | tr ',' '\n' | while read dir; do
              echo "$dir" | tee -a .git/info/sparse-checkout
            done

  notify_new_relic:
    description: "Notify new relic of a deploy"
    parameters:
      target_env:
        type: string
    steps:
      - set_env_vars:
          target_env: << parameters.target_env >>
      - run:
          name: Notify New Relic
          command: |
            curl -X POST "https://api.newrelic.com/v2/applications/${new_relic_app_id}/deployments.json" \
            -H "X-Api-Key: $NEW_RELIC_REST_API_KEY" -i \
            -H "Content-Type: application/json" \
            -d \
            "{
              \"deployment\": {
                \"revision\": \"<< pipeline.git.revision >>\",
                \"description\": \"${full_env} Successfully Deployed\"
              }
            }"

  cf_login:
    description: "Login to Cloud Foundry space with service account credentials"
    parameters:
      target_env:
        type: string
        default: << pipeline.git.branch >>
    steps:
      - set_env_vars:
          target_env: << parameters.target_env >>
      - run:
          name: Login with service account
          command: |
            cf login -a ${cg_api} \
              -u ${cg_username} \
              -p ${cg_password} \
              -o ${cg_org} \
              -s ${cg_space}

  cf_deploy:
    description: "Login to cloud foundry space with service account credentials
      and push application using deployment configuration file."
    parameters:
      target_env:
        type: string
    steps:
      - set_env_vars:
          target_env: << parameters.target_env >>
      - run:
          name: Login with service account
          command: |
            cf login -a ${cg_api} \
              -u ${cg_username} \
              -p ${cg_password} \
              -o ${cg_org} \
              -s ${cg_space}
      - run:
          name: Push application
          command: |
            circleci env subst < ./deployment_config/${cfg_env}_vars.yml > app.vars
            cat app.vars
            echo "Deploying app@branch:[$CIRCLE_BRANCH] to [${full_env}]"
            cf push \
              --vars-file app.vars \
              --var BUILD_BRANCH=${CIRCLE_BRANCH} \
              --var BUILD_COMMIT=${CIRCLE_SHA1} \
              --var BUILD_NUMBER=<< pipeline.number >> \
              --var NEW_RELIC_LICENSE_KEY="${NEW_RELIC_LICENSE_KEY}" \
              --var BUILD_TIMESTAMP="$(date +"%Y-%m-%d %H:%M:%S")"

  say_ok:
    steps:
      - run:
          command: echo "ok"

  write_envs:
    steps:
      - restore_cache:
          key: 'environment-owners'
      - run:
          name: Write owner into file
          command: |
            mkdir -p environments
            current_env="<< pipeline.git.branch >>"
            touch msg.txt
            if [ "${current_env}" == 'main' ] || [ "${current_env}" == 'prod' ]; then 
              exit 0; 
            fi
            if [ -f ./environments/${current_env} ]; then
              old_owner=$(cat ./environments/${current_env})
              new_owner="${CIRCLE_USERNAME}"
              if [ "${old_owner}" != "${new_owner}" ]; then
                echo "owner changed from ${old_owner}->${new_owner}"
                echo "${new_owner}" > environments/${current_env}
                msg = ""
                cd environments
                for file in *; do 
                  if [ ! -d ${file} ]; then 
                    msg="${file}: $(cat ${file})\n${msg}"
                  fi; 
                done
                cd ..
                printf ${msg} > msg.txt
              else
                echo "owner not changed: ${old_owner}=${new_owner}"
              fi
            fi
      - save_cache:
          key: 'environment-owners'
          paths:
            - environments
      - notify_slack:
          slack_channel: "tm-test"
          message_text_file: msg.txt

  cf_cmd:
    description: "Login to Cloud Foundry space, run automation task, and send notification"
    parameters:
      the_command:
        description: "Command to run"
        type: string
      target_env:
        description: "Desired env to run cmd in"
        type: string
      logfile:
        type: string
        default: cmd_log.txt
    steps:
      - checkout
      - install_cf_tools
      - set_env_vars:
          target_env: << parameters.target_env >>
      - run:
          name: Login with service account
          command: |
              cf login -a ${cg_api} \
              -u ${cg_username} \
              -p ${cg_password} \
              -o ${cg_org} \
              -s ${cg_space}

      - run:
          name: "Run @<<parameters.target_env >>: << parameters.the_command >>"
          command: |
            TASK_NAME="ci-task-${CIRCLE_BUILD_NUM}-${RANDOM}"
            
            cf run-task \
              tta-smarthub-<< parameters.target_env >> \
              --command "<< parameters.the_command >>" \
              --name ${TASK_NAME} \
              -m 2GB \
              -k 2GB \
              --wait && true

            rc=$?
            echo "waiting for logs...."
            sleep 30 # wait for logs
            cf logs tta-smarthub-<< parameters.target_env >> --recent | grep ${TASK_NAME} | tee << parameters.logfile >>
            echo "script exited with code:$rc"
            exit ${rc}
              
      - run:
          name: Logout of service account
          command: |
            # Signal the log monitoring to stop
            CONTROL_FILE="/tmp/stop_tail"
            touch $CONTROL_FILE

            # Wait for the log monitoring process to terminate
            sleep 5

            # Logout from Cloud Foundry
            cf logout

  cf_backup:
    description: "Backup database to S3"
    parameters:
      target_env: { type: string }
      rds_service_name: { type: string }
      s3_service_name: { type: string }
      backup_prefix: { type: string }
    steps:
      - cf_automation_task:
          task_name: "backup"
          target_env: << parameters.target_env >>
          task_command: "cd /home/vcap/app/db-backup/scripts; bash ./db_backup.sh"
          task_args: '["<< parameters.backup_prefix >>", "<< parameters.rds_service_name >>", "<< parameters.s3_service_name >>"]'
          config: "<< parameters.backup_prefix >>-backup"
          success_message: ':download::database: "<< parameters.backup_prefix >>" backup'

  cf_process:
    description: "Process database from S3"
    parameters:
      target_env: { type: string }
    steps:
    - cf_automation_task:
        target_env: << parameters.target_env >>
        task_name: "process"
        task_command: "cd /home/vcap/app/automation/nodejs/scripts; bash ./run.sh"
        task_args: '["/home/vcap/app/build/server/src/tools/processDataCLI.js"]'
        config: "process"
        success_message: ':database: Restored data processed'
        directory: "./"
        timeout: "3000"

  cf_restore:
    description: "Restore backup database from S3"
    parameters:
      target_env: { type: string }
      rds_service_name: { type: string }
      s3_service_name: { type: string }
      backup_prefix: { type: string }
    steps:
      - run:
          name: Validate Parameters
          command: |
            if [ "<< parameters.rds_service_name >>" = "ttahub-prod" ]; then
              echo "Error: rds_service_name cannot be 'ttahub-prod'"
              exit 1
            fi
      - cf_automation_task:
          target_env: << parameters.target_env >>
          task_name: "restore-s3:<< parameters.backup_prefix >>-to-rds:<< parameters.rds_service_name >>"
          task_command: "cd /home/vcap/app/db-backup/scripts; bash ./db_restore.sh"
          task_args: '["<< parameters.backup_prefix >>", "<< parameters.rds_service_name >>", "<< parameters.s3_service_name >>"]'
          config: "<< parameters.backup_prefix >>-restore"
          success_message: ':database: "<< parameters.backup_prefix >>" Restored to "<< parameters.rds_service_name >>"'
          timeout: "1800"

  cf_retention:
    description: "Delete Backup from S3 based on retention"
    parameters:
      target_env: { type: string }
      s3_service_name: { type: string }
      backup_prefix: { type: string }
    steps:
      - cf_automation_task:
          target_env: << parameters.target_env >>
          task_name: "retention"
          task_command: "cd /home/vcap/app/db-backup/scripts; bash ./db_retention.sh"
          task_args: '["<< parameters.backup_prefix >>", "<< parameters.s3_service_name >>"]'
          config: "<< parameters.backup_prefix >>-backup"
          success_message: ':database: "<< parameters.backup_prefix >>" retention processed'

  cf_migrate:
    description: "Login to Cloud Foundry space, run migration"
    parameters:
      app_name:
        description: "Name of Cloud Foundry cloud.gov application; must match
          application name specified in manifest"
        type: string
      target_env:
        description: "Desired env to run cmd in"
        type: string
      cg_api:
        description: "Cloud Foundry API endpoint"
        type: string
        default: "https://api.fr.cloud.gov"
    steps:
      - set_env_vars:
          target_env: << parameters.target_env >>
      - run:
          name: Login with service account
          command: |
            cf login -a ${cg_api} \
              -u ${cg_username} \
              -p ${cg_password} \
              -o ${cg_org} \
              -s ${cg_space}
      - run:
          name: "Migrate database: << parameters.app_name >>"
          command: |
            cf run-task << parameters.app_name >> \
              --command "yarn db:migrate:prod" \
              --name "migrate"

  install_automation_deps:
    steps:
      - run:
          name: Install Automation Dependencies
          command: |
            set -e
            set -u
            set -o pipefail
            set -o noglob
            set -o noclobber

            # update
            sudo apt-get update
            # Install uuid-runtime to have access to uuidgen
            # Install pv wget
            sudo apt-get install -y pv uuid-runtime wget coreutils jq

            # Install Cloud Foundry CLI
            wget -q -O - https://packages.cloudfoundry.org/debian/cli.cloudfoundry.org.key | sudo apt-key add -
            echo "deb https://packages.cloudfoundry.org/debian stable main" | sudo tee /etc/apt/sources.list.d/cloudfoundry-cli.list
            sudo apt-get update
            sudo apt-get install -y cf8-cli
            # Install plugin needed for connect-to-service
            cf install-plugin -f https://github.com/cloud-gov/cf-service-connect/releases/download/v1.1.3/cf-service-connect_linux_amd64

            # The line you want to ensure exists in the /etc/hosts file
            line="127.0.0.1        localhost"

            # Check if the line already exists
            if ! grep -qF "$line" /etc/hosts; then
                # If the line does not exist, append it
                echo "$line" | sudo tee -a /etc/hosts > /dev/null
                echo "Line added to /etc/hosts"
            else
                echo "Line already exists in /etc/hosts"
            fi

            # cleanup
            sudo rm -rf /var/lib/apt/lists/*

  cf_automation_task:
    description: "Running [<< parameters.task_name >>] in [<< parameters.target_env >>: << parameters.task_args >>]"
    parameters:
      task_name:
        description: "Name of the automation task to run"
        type: string
      task_command:
        description: "Command to run for the automation task"
        type: string
      task_args:
        description: "Arguments for the automation task"
        type: string
      target_env:
        description: "Environment to run the task in"
        type: string
      config:
        description: "Config to use for the automation task"
        type: string
      success_message:
        description: "Success message for Slack notification"
        type: string
      timeout:
        description: "Max duration allowed for task"
        type: string
        default: "1800"
      directory:
        description: 'directory to root to push'
        type: string
        default: "./automation"
    steps:
      - run:
          command: echo "Running << parameters.task_command >>"
      - install_automation_deps
      - set_env_vars:
          target_env: << parameters.target_env >>
          do_export: false
      - run:
          name: Login with service account
          command: |
            source env.vars
            cf login -a ${cg_api} \
              -u ${cg_username} \
              -p ${cg_password} \
              -o ${cg_org} \
              -s ${cg_space}
      - run:
          name: Watch task logs
          background: true
          command: |
            #!/bin/bash

            CONTROL_FILE="/tmp/stop_tail"
            rm -f $CONTROL_FILE

            # Function to start tailing logs
            start_log_tailing() {
                echo "Starting cf logs for tta-automation..."
                cf logs tta-automation &
                TAIL_PID=$!
            }

            # Start tailing logs for the first time
            start_log_tailing

            # Monitor the cf logs process
            while [ ! -f $CONTROL_FILE ]; do
                # Check if the cf logs process is still running
                if ! kill -0 $TAIL_PID 2>/dev/null; then
                    echo "cf logs command has stopped unexpectedly. Restarting..."
                    start_log_tailing
                fi
                sleep 1
            done

            # Kill the cf logs command
            kill -9 $TAIL_PID
            echo "cf logs command for tta-automation has been terminated."
      - run:
          name: "Running << parameters.task_name >> in << parameters.target_env >>, args:<< parameters.task_args >>"
          command: |
            json_data=$(jq -n \
              --arg directory "<< parameters.directory >>" \
              --arg config "<< parameters.config >>" \
              --arg task_name "<< parameters.task_name >>" \
              --arg command "<< parameters.task_command >>" \
              --arg timeout_active_tasks "<< parameters.timeout >>" \
              --arg timeout_ensure_app_stopped "<< parameters.timeout >>" \
              --argjson args '<< parameters.task_args >>' \
              '{
                directory: $directory,
                config: $config,
                task_name: $task_name,
                command: $command,
                timeout_active_tasks: $timeout_active_tasks,
                timeout_ensure_app_stopped: $timeout_ensure_app_stopped,
                args: $args
              }')

            # Set execute permission
            find ./automation -name "*.sh" -exec chmod +x {} \;
            ./automation/ci/scripts/cf_lambda.sh "$json_data"
      - run:
          name: Generate Message
          command: |
            if [ ! -z "$CIRCLE_PULL_REQUEST" ]; then
              PR_NUMBER=${CIRCLE_PULL_REQUEST##*/}
              echo "<< parameters.success_message >> before PR <$CIRCLE_PULL_REQUEST|$PR_NUMBER> successful!" > /tmp/message_file
            else
              echo "<< parameters.success_message >> successful!" > /tmp/message_file
            fi
      - notify_slack:
          slack_bot_token: $SLACK_BOT_TOKEN
          slack_channel: "acf-head-start-alerts"
          message_text_file: "/tmp/message_file"
      - run:
          name: Logout of service account
          command: |
            # Signal the log monitoring to stop
            CONTROL_FILE="/tmp/stop_tail"
            touch $CONTROL_FILE

            # Wait for the log monitoring process to terminate
            sleep 5

            # Logout from Cloud Foundry
            cf logout

  notify_slack:
    description: "Notify Slack with message"
    parameters:
      slack_bot_token:
        description: "Slack bot token"
        type: string
        default: $SLACK_BOT_TOKEN
      slack_channel:
        description: "Slack channel name to post the message to"
        type: string
      message_text:
        description: "Message text to post to Slack"
        type: string
        default: ""
      message_text_file:
        description: "message text_file.  If provided, this will be used instead of message_text"
        type: string
        default: ""
    steps:
      - run:
          name: Notify Slack
          command: |
            set -x

            # Evaluate message_text_script if provided
            if [ -n "<< parameters.message_text_file >>" ]; then
              MESSAGE_TEXT=$(cat "<< parameters.message_text_file >>")
            else
              MESSAGE_TEXT="<< parameters.message_text >>"
            fi

            echo $MESSAGE_TEXT

            # Ensure all parameters are provided
            if [ -z "<< parameters.slack_bot_token >>" ] || [ -z "<< parameters.slack_channel >>" ] || [ -z "$MESSAGE_TEXT" ]; then
              echo "Missing required parameters. Notification will not be sent."
              exit 0
            fi

            response=$(curl -s -X POST \
              -H "Authorization: Bearer << parameters.slack_bot_token >>" \
              -H 'Content-type: application/json;charset=utf-8' \
              --data "{
                \"channel\": \"<< parameters.slack_channel >>\",
                \"text\": \"$MESSAGE_TEXT\"
              }" \
              https://slack.com/api/chat.postMessage)

            ok=$(echo $response | jq -r '.ok')
            error=$(echo $response | jq -r '.error')

            if [ "$ok" != "true" ]; then
              echo "Slack notification failed: $error"
              exit 1
            else
              echo "Slack notification sent successfully"
            fi

  notify_slack_deploy:
    parameters:
      slack_bot_token:
        description: "Slack bot token"
        type: string
      slack_channel:
        description: "Slack channel name to post the message to"
        type: string
    steps:
      - checkout
      - run:
          name: Generate Message
          command: |
            source ci.vars
            env_name="$full_env"
            if [ -n "${CIRCLE_PULL_REQUEST}" ]; then
                PR_NUMBER=${CIRCLE_PULL_REQUEST##*/}

                PR_TITLE=$(curl -s "${CIRCLE_PULL_REQUEST}" | sed -e :a -e "N; s/\n/ /g; ta" | grep -oP "<bdi class=\"js-issue-title markdown-title\">[^<]+</bdi>" | sed -re "s~<[^>]+>~~g" | sed -e 's/"/\\"/g')

                if [ ! -z "${PR_TITLE}" ]; then
                    JIRA_URLS=$(curl -s "${CIRCLE_PULL_REQUEST}" | sed -e :a -e "N; s/\n/ /g; ta" | grep -oP "Issue[(]s[)]</h2>.*Checklists</h2>" | grep -oP "\"https[^\"]+\"" | sed -e "s~\"~~g" | grep -o "https://jira.acf.gov/browse/[A-Z0-9-]*")

                    MESSAGE_TEXT=":rocket: Deployment of PR <${CIRCLE_PULL_REQUEST}|${PR_NUMBER}> (${PR_TITLE}) to <${ENV_URL}|${env_name}> was successful!"
                    if [ -n "${JIRA_URLS}" ]; then
                        MESSAGE_TEXT="${MESSAGE_TEXT}\nJIRA URLs in the PR:\n${JIRA_URLS}"
                    fi
                else
                    MESSAGE_TEXT=":rocket: Deployment of PR <${CIRCLE_PULL_REQUEST}|${PR_NUMBER}> to <${ENV_URL}|${env_name}> was successful!"
                fi
            else
                COMMIT_MESSAGE=$(git log -1 --pretty=%B)
                if echo "$COMMIT_MESSAGE" | grep -q "Merge pull request #"; then
                  PR_NUMBER=$(git log -1 --pretty=%B | grep -oP '(?<=Merge pull request #)\d+')
                  PR_LINK="https://github.com/HHS/Head-Start-TTADP/pull/${PR_NUMBER}"
                  MESSAGE_TEXT=":rocket: Deployment of PR <${PR_LINK}|${PR_NUMBER}> to <${ENV_URL}|${env_name}> was successful!"
                  if [ ! -z "${JIRA_URLS}" ]; then
                      MESSAGE_TEXT="${MESSAGE_TEXT}\nJIRA URLs in the PR:\n${JIRA_URLS}"
                  fi
                else
                    MESSAGE_TEXT=":rocket: Deployment to <${ENV_URL}|${env_name}> was successful!"
                fi
            fi
            echo -e "${MESSAGE_TEXT}" > /tmp/message_file

      - notify_slack:
          slack_bot_token: << parameters.slack_bot_token >>
          slack_channel: << parameters.slack_channel >>
          message_text_file: "/tmp/message_file"<|MERGE_RESOLUTION|>--- conflicted
+++ resolved
@@ -341,9 +341,6 @@
       - attach_workspace:
           at: .
       - run:
-<<<<<<< HEAD
-          name: Push application with deployment vars
-=======
           name: Syft SBOM
           environment:
             SYFT_VERSION: v1.5.0
@@ -361,7 +358,6 @@
             GRYPE_VERSION: v0.78.0
             OUTPUT_FORMAT: sarif
             OUTPUT_FILE: reports/grype.json
->>>>>>> 467b4a09
           command: |
             curl -sSfL https://raw.githubusercontent.com/anchore/grype/main/install.sh | sh -s -- -b . "$GRYPE_VERSION"
             ./grype sbom:reports/syft_sbom.json -v -o "$OUTPUT_FORMAT" > "$OUTPUT_FILE"
@@ -533,120 +529,6 @@
   restore_prod_to_temp:
     executor: docker-executor
     steps:
-<<<<<<< HEAD
-      - cf_automation_task:
-          auth_client_secret: << parameters.auth_client_secret >>
-          cloudgov_username: << parameters.cloudgov_username >>
-          cloudgov_password: << parameters.cloudgov_password >>
-          cloudgov_space: << parameters.cloudgov_space >>
-          task_name: "retention"
-          task_command: "cd /home/vcap/app/db-backup/scripts; bash ./db_retention.sh"
-          task_args: '["<< parameters.backup_prefix >>", "<< parameters.s3_service_name >>"]'
-          config: "<< parameters.backup_prefix >>-backup"
-          success_message: ':database: "<< parameters.backup_prefix >>" retention processed'
-parameters:
-  cg_org:
-    description: "Cloud Foundry cloud.gov organization name"
-    default: "hhs-acf-ohs-tta"
-    type: string
-  cg_api:
-    description: "URL of Cloud Controller in Cloud Foundry cloud.gov instance"
-    default: "https://api.fr.cloud.gov"
-    type: string
-  prod_git_url:
-    description: "URL of github repo that will deploy to prod"
-    default: "https://github.com/HHS/Head-Start-TTADP"
-    type: string
-  staging_git_url:
-    description: "URL of github repo that will deploy to staging"
-    default: "https://github.com/HHS/Head-Start-TTADP"
-    type: string
-  dev_git_url:
-    description: "URL of github repo that will deploy to dev"
-    default: "https://github.com/HHS/Head-Start-TTADP"
-    type: string
-  sandbox_git_url:
-    description: "URL of github repo that will deploy to sandbox"
-    default: "https://github.com/HHS/Head-Start-TTADP"
-    type: string
-  prod_git_branch:
-    description: "Name of github branch that will deploy to prod"
-    default: "production"
-    type: string
-  staging_git_branch:
-    description: "Name of github branch that will deploy to staging"
-    default: "main"
-    type: string
-  dev_git_branch: # change to feature branch to test deployment
-    description: "Name of github branch that will deploy to dev"
-    default: "al/ttahub-3969-misc-ar-changes-for-standard-goals"
-    type: string
-  sandbox_git_branch: # change to feature branch to test deployment
-    default: "kw-ttahub-3994"
-    type: string
-  prod_new_relic_app_id:
-    default: "877570491"
-    type: string
-  staging_new_relic_app_id:
-    default: "868729138"
-    type: string
-  dev_new_relic_app_id:
-    default: "867221900"
-    type: string
-  sandbox_new_relic_app_id:
-    default: "867346799"
-    type: string
-  manual-trigger:
-    type: boolean
-    default: false
-  env_list:
-    description: "List of environments to manage (start/stop)"
-    type: string
-    default: "DEV,SANDBOX"
-  space_list:
-    description: "List of Cloud Foundry spaces corresponding to each environment"
-    type: string
-    default: ""
-  env_state:
-    description: "State of the environment to change (start, stop, restart, restage)"
-    type: string
-    default: "none"
-  manual-manage-env:
-    type: boolean
-    default: false
-  manual-restore:
-    type: boolean
-    default: false
-  manual-process:
-    type: boolean
-    default: false
-  manual-backup:
-    type: boolean
-    default: false
-  manual-full-process:
-    type: boolean
-    default: false
-  manual-restore-staging:
-    type: boolean
-    default: false
-  manual-restore-sandbox:
-    type: boolean
-    default: false
-  manual-restore-dev:
-    type: boolean
-    default: false
-  fail-on-modified-lines:
-    type: boolean
-    default: false
-  manual-retention-production:
-    type: boolean
-    default: false
-  manual-retention-processed:
-    type: boolean
-    default: false
-jobs:
-  build_and_lint:
-=======
       - checkout
       - cf_restore:
           target_env: prod
@@ -655,7 +537,6 @@
           backup_prefix: production
 
   process_temp_db:
->>>>>>> 467b4a09
     executor: docker-executor
     steps:
       - checkout
