# ----------------- Base Config -----------------

version: 2.1
executors:
  docker-executor:
    docker:
    - image: cimg/node:20.19.2-browsers
  docker-postgres-executor:
    docker:
    - image: cimg/node:20.19.2-browsers
      environment:
        DATABASE_URL: postgresql://postgres@localhost/ttasmarthub
        REDIS_HOST: localhost
        REDIS_PASS: ""
    - image: cimg/postgres:15.12
      environment:
        POSTGRES_USER: postgres
        POSTGRES_PASSWORD: secretpass
        POSTGRES_DB: ttasmarthub
    - image: cimg/redis:6.2.17
  docker-python-executor:
    docker:
    - image: cimg/python:3.9.21
  docker-base:
    docker:
    - image: cimg/base:2021.04
  machine-executor:
    machine:
      image: ubuntu-2204:current

# ----------------- Parameters -----------------

parameters:
  action:
    description: "Choose the workflow to run"
    type: enum
    enum: [ build_test_deploy, deploy_only, import_data, restore_db ]
    default: build_test_deploy
  target_env:
    description: "Environment to target"
    type: enum
    enum: [ '-', dev-blue, dev-green, dev-red, dev-gold, dev-pink, staging ]
    default: '-'

# ----------------- Workflows -----------------

workflows:
  build_test_deploy:
    # This is the primary workflow that runs on each push to the GitHub repo
    # It will build the app, run all tests, then deploy if the branch matches
    # autodeploy: main->staging, production->prod
    when: pipeline.parameters.action == "build_test_deploy"
    jobs:
    - build_and_lint
    - build_similarity_api
    - checkpoint:
        name: build_done
        requires:
        - build_and_lint
        - build_similarity_api
    - test_frontend:
        requires:
        - build_done
    - test_backend:
        requires:
        - build_done
    - test_similarity_api:
        requires:
        - build_done
    - test_e2e_app:
        requires:
        - build_done
    - test_e2e_api:
        requires:
        - build_done
    - test_e2e_utils:
        requires:
        - build_done
    - test_cucumber:
        requires:
        - build_done
    - dynamic_security_scan:
        requires:
        - build_done
    - checkpoint:
        name: tests_done
        requires:
        - test_frontend
        - test_backend
        - test_similarity_api
        - test_e2e_app
        - test_e2e_api
        - test_e2e_utils
        - test_cucumber
        - dynamic_security_scan
    - deploy_job:
        name: autodeploy_staging
        serial-group: deploy-lock/staging
        target_env: "staging"
        requires:
        - tests_done
        filters:
          branches:
            only:
            - main
    - deploy_job:
        name: autodeploy_prod
        serial-group: deploy-lock/prod
        target_env: "prod"
        requires:
        - tests_done
        filters:
          branches:
            only:
            - production

  deploy_only:
    # job to be triggered manually, will build the app and deploy to target env
    when: pipeline.parameters.action == "deploy_only" and pipeline.trigger_source == "api"
    jobs:
    - build_and_lint
    - build_similarity_api
    - deploy_job:
        name: deploy (<< pipeline.parameters.target_env >>)
        serial-group: << pipeline.parameters.target_env >>/deploy-lock
        target_env: "<< pipeline.parameters.target_env >>"
        requires:
        - build_and_lint
        - build_similarity_api

  import_data_cron:
    # scheduled job to download and process monitoring data
    triggers:
    - schedule:
        cron: "0 13 * * *" # 1PM UTC = 9AM EST
        filters:
          branches:
            only:
            - production
    jobs:
    - run_import_job:
        target_env: "prod"
        slack_channel: acf-ohs-ttahub--contractor-customer-team

  import_data_manual:
    # for manual testing of the data import workflow
    when: pipeline.parameters.action == "import_data" and pipeline.trigger_source == "api"
    jobs:
    - run_import_job:
        target_env: "<< pipeline.parameters.target_env >>"

  restore_db_cron:
    # scheduled job to ensure lower envs have a recent copy of the database
    # backup prod db to snapshot
    # restore prod db to temp db
    # process (anonymize) the data in temp db
    # backup temp db to snapshot
    # restore temp snapshot to lower env dbs
    # run migrations
    triggers:
    - schedule:
        cron: "0 4 * * *" # 4AM UTC = 12AM EST
        filters:
          branches:
            only:
            - main
    jobs:
    - backup_prod_db:
        serial-group: "tta-automation-lock"
    - restore_prod_to_temp:
        serial-group: "tta-automation-lock"
        requires:
        - backup_prod_db
    - process_temp_db:
        serial-group: "tta-automation-lock"
        requires:
        - restore_prod_to_temp
    - backup_temp_db:
        serial-group: "tta-automation-lock"
        requires:
        - process_temp_db
    - restore_db_job:
        name: restore (dev)
        serial-group: "tta-automation-lock"
        target_env: "dev"
        requires:
        - backup_temp_db
    - restore_db_job:
        name: restore (dev-green)
        serial-group: "tta-automation-lock"
        target_env: "dev-green"
        requires:
        - backup_temp_db
    - restore_db_job:
        name: restore (dev-blue)
        serial-group: "tta-automation-lock"
        target_env: "dev-blue"
        requires:
        - backup_temp_db
    - restore_db_job:
        name: restore (dev-red)
        serial-group: "tta-automation-lock"
        target_env: "dev-red"
        requires:
        - backup_temp_db
    - restore_db_job:
        name: restore (dev-gold)
        serial-group: "tta-automation-lock"
        target_env: "dev-gold"
        requires:
        - backup_temp_db
    - restore_db_job:
        name: restore (dev-pink)
        serial-group: "tta-automation-lock"
        target_env: "dev-pink"
        requires:
        - backup_temp_db
    - restore_db_job:
        name: restore (sandbox)
        serial-group: "tta-automation-lock"
        target_env: "sandbox"
        requires:
        - backup_temp_db
    - restore_db_job:
        name: restore (staging)
        serial-group: "tta-automation-lock"
        target_env: "staging"
        requires:
        - backup_temp_db
       
  restore_db_manual:
    # restore the anonymized db snapshot to a lower env db and run migrations
    # uses the last production backup, does not interact with prod or modify snapshots
    when: pipeline.parameters.action == "restore_db" and pipeline.trigger_source == "api"
    jobs:
    - restore_db_job:
        serial-group: tta-automation-lock
        target_env: "<< pipeline.parameters.target_env >>"

# ----------------- Jobs -----------------

jobs:
  build_and_lint:
    executor: docker-executor
    resource_class: large
    steps:
    - checkout
    - create_combined_yarnlock
    - restore_cache:
        keys:
        # To manually bust the cache, increment the version e.g. v7-yarn...
        - v16-yarn-deps-{{ checksum "combined-yarnlock.txt" }}
        # If checksum is new, restore partial cache
        - v16-yarn-deps-
    - run: yarn deps
    - save_cache:
        paths:
        - node_modules
        - frontend/node_modules
        - packages/common/node_modules
        key: v16-yarn-deps-{{ checksum "combined-yarnlock.txt" }}
    - run:
        name: Ensure reports directory exists
        command: mkdir reports
    - run: yarn build
    - run:
        name: Lint backend
        command: yarn lint:ci
    - run:
        name: Audit vulnerability of backend node_modules
        command: |
          chmod 744 ./run-yarn-audit.sh
          ./run-yarn-audit.sh;
    - run:
        name: Lint frontend
        command: yarn --cwd frontend lint:ci
    - run:
        name: Audit vulnerability of frontend node_modules
        command: |
          cd frontend
          chmod 744 ./run-yarn-audit.sh
          ./run-yarn-audit.sh;
    - store_artifacts:
        path: reports
        destination: backend-lint.xml
    - store_artifacts:
        path: frontend/reports
        destination: frontend-lint.xml
    - persist_to_workspace:
        root: .
        paths:
        - .

  build_similarity_api:
    executor: docker-python-executor
    steps:
    - checkout
    - create_combined_pipfreeze
    - restore_cache:
        keys:
        # To manually bust the cache, increment the version e.g. v7-pip...
        - v2-pip-deps-{{ checksum "combined-requirements.txt" }}
        # If checksum is new, restore partial cache
        - v2-pip-deps-
    - run:
        name: Install python dependencies
        command: |
          cd similarity_api/src
          python3 -m venv venv
          source venv/bin/activate
          pip install -U pip setuptools wheel
          pip install -U --use-pep517 -r requirements.txt
    - save_cache:
        paths:
        - similarity_api/src/venv
        key: v1-pip-deps-{{ checksum "combined-requirements.txt" }}

    - persist_to_workspace:
        root: .
        paths:
        - similarity_api

  test_backend:
    executor: docker-postgres-executor
    resource_class: large
    environment:
      SFTP_EXPOSED_PORT: 2222
    steps:
    - attach_workspace:
        at: .
    - run:
        name: Add GitHub to known_hosts
        command: |
          mkdir -p ~/.ssh/
          touch ~/.ssh/known_hosts
          ssh-keyscan -H github.com >> ~/.ssh/known_hosts
    - run:
        name: Run migrations ci
        command: yarn db:migrate:ci
    - run:
        name: Run seeders
        command: yarn db:seed:ci
    - run:
        name: Test backend
        command: |
          chmod 744 ./bin/test-backend-ci
          ./bin/test-backend-ci
    - run:
        name: Merge coverage & generate report
        when: always
        command: |
          temp_dir="coverage-temp"
          report_dir="coverage-report"
          mkdir -p ${temp_dir}
          
          find . -name "coverage-final.json" -print0 | while IFS= read -r -d $'\0' file; do
            relative_path="${file#./}"
            new_name="${relative_path//\//-}"
            new_path="${temp_dir}/${new_name}"
            cp "$file" "${new_path}"
          done
          npx nyc merge ${temp_dir} ${temp_dir}/merged-coverage.json
          npx nyc report --temp-dir ${temp_dir} --report-dir ${report_dir} --reporter=html --reporter=json-summary
          echo "Coverage report: https://output.circle-artifacts.com/output/job/${CIRCLE_WORKFLOW_JOB_ID}/artifacts/${CIRCLE_NODE_INDEX}/coverage-report/index.html"
    - run:
        name: Check coverage for modified lines
        when: always
        command: |
          if [ -n "${CIRCLE_PULL_REQUEST}" ]; then
            chmod +x ./tools/check-coverage.js
            node -r esm ./tools/check-coverage.js \
              --directory-filter=src/,tools/ \
              --fail-on-uncovered=false \
              --output-format=json,html
          else
            echo "Not a PR build. Skipping coverage check."
          fi
    - run:
        name: Summarize coverage
        when: always
        command: |
          chmod +x ./tools/summarize-coverageCLI.js
          node ./tools/summarize-coverageCLI.js \
            ./coverage/coverage-final.json \
            90
    - run:
        name: Compress coverage artifacts
        command: zip backend-coverage-artifacts.zip coverage/
        when: always
    - store_artifacts:
        path: backend-coverage-artifacts.zip
    - store_artifacts:
        path: coverage-report/
    - store_artifacts:
        path: coverage-artifacts/
        destination: uncovered-lines
    - store_test_results:
        path: reports/

  test_similarity_api:
    executor: docker-python-executor
    steps:
    - attach_workspace:
        at: .
    - run:
        name: Syft SBOM
        environment:
          SYFT_VERSION: v1.5.0
          IMAGE_NAME: ghcr.io/kcirtapfromspace/cloudfoundry_circleci:latest
          OUTPUT_FORMAT: json
          OUTPUT_FILE: reports/syft_sbom.json
        command: |
          mkdir -p reports/
          curl -sSfL https://raw.githubusercontent.com/anchore/syft/main/install.sh | sh -s -- -b . "$SYFT_VERSION"
          ./syft similarity_api/src -vv --scope AllLayers -o "$OUTPUT_FORMAT" > "$OUTPUT_FILE"
          echo "scan results saved in $OUTPUT_FILE"
    - run:
        name: Grype Docker image
        environment:
          GRYPE_VERSION: v0.92.2
          OUTPUT_FORMAT: sarif
          OUTPUT_FILE: reports/grype.json
        command: |
          mkdir -p reports
          curl -sSfL https://raw.githubusercontent.com/anchore/grype/main/install.sh | sh -s -- -b . "$GRYPE_VERSION"
          ./grype db update
          ./grype sbom:reports/syft_sbom.json -v -o "$OUTPUT_FORMAT" > "$OUTPUT_FILE"
          echo "Grype scan results saved in $OUTPUT_FILE"
    - run:
        name: Test similarity
        command: |
          mkdir -p coverage/similarity
          cd similarity_api/src
          source venv/bin/activate
          pip install pytest pytest-cov
          pytest -rpP --cov=similarity --cov=. --junitxml=~/project/reports/junit.xml
          coverage report --show-missing --skip-covered
          coverage html -d ~/project/coverage/similarity --skip-covered
    - store_artifacts:
        path: reports/

  test_frontend:
    executor: docker-executor
    resource_class: large
    steps:
    - attach_workspace:
        at: .
    - run:
        name: Audit checksums of color files
        command: |
          chmod 744 ./checkcolorhash.sh
          ./checkcolorhash.sh;
    - run:
        name: Add GitHub to known_hosts
        command: |
          mkdir -p /home/circleci/.ssh
          ssh-keyscan -H github.com >> /home/circleci/.ssh/known_hosts
    - run:
        name: Test frontend
        command: yarn --cwd frontend run test:ci --maxWorkers=50%
    - run:
        name: Check coverage for modified lines
        command: |
          if [ -n "${CIRCLE_PULL_REQUEST}" ]; then
            chmod +x ./tools/check-coverage.js
            node -r esm ./tools/check-coverage.js \
              --coverage-file=../frontend/coverage/coverage-final.json \
              --artifact-dir=../frontend/coverage-artifacts \
              --directory-filter=frontend/ \
              --fail-on-uncovered=false \
              --output-format=json,html
          else
            echo "Not a PR build. Skipping coverage check."
          fi
        when: always
    - store_test_results:
        path: frontend/reports/
    - store_artifacts:
        path: frontend/coverage/
    - store_artifacts:
        path: frontend/coverage-artifacts/
        destination: uncovered-lines

  test_e2e_app:
    executor: docker-postgres-executor
    resource_class: large
    steps:
    - run_e2e_test:
        cmd: yarn e2e
        artifact_path: tests/e2e

  test_e2e_api:
    executor: docker-postgres-executor
    steps:
    - run_e2e_test:
        cmd: yarn e2e:api
        artifact_path: tests/api

  test_e2e_utils:
    executor: docker-postgres-executor
    steps:
    - run_e2e_test:
        cmd: yarn e2e:utils
        artifact_path: tests/utilsTests

  test_cucumber:
    executor: docker-postgres-executor
    steps:
    - run_e2e_test:
        cmd: yarn cucumber:ci
        artifact_path: reports

  dynamic_security_scan:
    executor: machine-executor
    resource_class: large
    steps:
    - attach_workspace:
        at: .
    - run:
        name: Start up local services
        command: ./bin/prod-style-server
    - run:
        name: Wait for Node.js server to start
        command: ./bin/ping-server 8080
    - run:
        name: Wait for similarity_api to start
        command: ./bin/ping-server 9100 localhost /openapi.json
    - run:
        name: Pull OWASP ZAP docker image
        command: docker pull softwaresecurityproject/zap-stable:latest
    - run:
        name: Run OWASP ZAP scan for Node.js server
        command: ./bin/run-owasp-scan --target http://server:8080 --full
    - run:
        name: Run OWASP ZAP scan for similarity_api
        command: ./bin/run-owasp-scan --target http://similarity_api:8080 --api
    - store_artifacts:
        path: reports

  deploy_job:
    executor: docker-executor
    resource_class: large
    parameters:
      target_env:
        type: string
    steps:
    - checkout
    - attach_workspace:
        at: .
    - set_env_vars:
        target_env: << parameters.target_env >>
    - install_cf_tools
    - run:
        name: Build backend assets
        command: yarn build
    - when:
        condition:
          equal: [ << parameters.target_env >>, prod ]
        steps:
        - run:
            name: Create production robots.txt
            command: ./bin/robot-factory
    - run:
        name: Build frontend assets
        command: yarn --cwd frontend run build
    - cf_deploy:
        target_env: << parameters.target_env >>
    - write_envs:
        target_env: << parameters.target_env >>
    - run:
        name: Run database migrations
        command: |
          set -x
          cf run-task tta-smarthub-${cfg_env} --command "yarn db:migrate:prod" --name migrate
    - run:
        name: Alert on migration failure
        when: on_fail
        command: |
            msg="DB Migration failed on deploy to << parameters.target_env >>.  ${CIRCLE_BUILD_URL}"
            if [ << parameters.target_env >> == "prod" || << parameters.target_env >> == "staging" ]; then
              ./bin/notify-slack.sh "${msg}" acf-head-start-alerts ${SLACK_BOT_TOKEN}
            fi
    - notify_new_relic:
        target_env: << parameters.target_env >>
    - when:
        condition:
          equal: [ << parameters.target_env >>, prod ]
        steps:
        - notify_slack_deploy:
            slack_bot_token: $SLACK_BOT_TOKEN
            slack_channel: "acf-ohs-ttahub--contractor-customer-team"
            target_env: << parameters.target_env >>

  backup_prod_db:
    executor: docker-executor
    steps:
    - checkout
    - cf_backup:
        target_env: prod
        rds_service_name: ttahub-prod
        s3_service_name: ttahub-db-backups
        backup_prefix: production

  restore_prod_to_temp:
    executor: docker-executor
    steps:
    - checkout
    - cf_restore:
        target_env: prod
        rds_service_name: ttahub-process
        s3_service_name: ttahub-db-backups
        backup_prefix: production

  process_temp_db:
    executor: docker-executor
    steps:
    - checkout
    - create_combined_yarnlock
    - restore_cache:
        keys:
        - v16-yarn-deps-{{ checksum "combined-yarnlock.txt" }}
        - v16-yarn-deps-
    - run: |
        yarn deps
        yarn build
    - cf_process:
        target_env: prod

  backup_temp_db:
    executor: docker-executor
    steps:
    - checkout
    - cf_backup:
        target_env: prod
        rds_service_name: ttahub-process
        s3_service_name: ttahub-db-backups
        backup_prefix: processed

  restore_db_job:
    executor: docker-executor
    parameters:
      target_env:
        type: string
    steps:
    - checkout
    - cf_restore:
        target_env: prod # this is the source of the backup
        rds_service_name: "ttahub-<< parameters.target_env >>"
        s3_service_name: ttahub-db-backups
        backup_prefix: processed
    - cf_migrate:
        app_name: "tta-smarthub-<< parameters.target_env >>"
        target_env: << parameters.target_env >>

  run_cmd:
    # run given command in the target environment
    executor: docker-executor
    parameters:
      command:
        type: string
      target_env:
        type: string
    steps:
    - cf_task:
        the_command: << parameters.command >>
        target_env: "<< parameters.target_env >>"

  # no-op job used for checkpointing others
  checkpoint:
    executor: docker-base
    steps: [ no-op ]

  run_import_job:
    # run the data import / monitoring job in target environment
    executor: docker-executor
    parameters:
      target_env:
        type: string
      slack_channel:
        type: string
        default: acf-head-start-alerts-lower
    steps:
    - checkout
    - cf_task:
        the_command: |
          node ./build/server/src/tools/importSystemCLI.js download 1
          node ./build/server/src/tools/importSystemCLI.js process 1
          yarn createMonitoringGoalsCLI
          node ./build/server/src/tools/queryMonitoringDataCLI.js
        target_env: << parameters.target_env >>
        logfile: cmd_log.txt
    - run:
        command: |
          if grep -o "Recent Monitoring Updates: \[\]" cmd_log.txt; then
            echo "No new monitoring updates ($(date -I))" > monitoring-updates.txt
          else
            results=$(grep -o "Recent Monitoring Updates.*" cmd_log.txt | tail -n 1)
            delim=":"
            json_data=${results#*"$delim"}
            goals=$(echo "$json_data" | jq -jr '.[] | .recipient, " (Region ", .region, ")\n"')
            echo "Monitoring Updates:\n\`\`\`${goals}\`\`\`" > monitoring-updates.txt
          fi
          cat monitoring-updates.txt
    - when:
        condition:
          equal: [ << parameters.target_env >>, "prod" ]
        steps:
        - notify_slack:
            message_text_file: monitoring-updates.txt
            slack_channel: << parameters.slack_channel >>

# ----------------- Commands -----------------

commands:

  set_env_vars:
    # set env vars, based on (ci) template in deployment_config
    # these will persist across steps in a job, but not across jobs
    # these values will be available in any subsequent bash env
    parameters:
      target_env:
        type: string
      filename:
        description: "Filename to write env vars to"
        type: string
        default: "env.vars"
      do_export:
        description: "Export env vars to bash env"
        type: boolean
        default: true
    steps:
    - run:
        name: Set env vars (<< parameters.target_env >>)
        command: |
          # $full_env maps to the full env name (dev-blue, dev-green, etc), or same as cfg
          # $cfg_env maps to the primary "level" (dev, staging, prod)
          export full_env=<< parameters.target_env >>
          export cfg_env=${full_env}
          if [[ $full_env == *"dev"* ]]; then cfg_env="dev"; fi
          echo "export full_env=${full_env}" >> "$BASH_ENV"
          echo "export cfg_env=${cfg_env}" >> "$BASH_ENV"
          # convert yml cfg to env style
          ./tools/parse-env-CLI.js ./deployment_config/${cfg_env}_vars.yml ./temp.vars
          # substitute actual values from circle into env.vars file
          circleci env subst < ./temp.vars > env.vars
          # iterate through ci.vars file and export each line, 
          while read line; do
            if [ -n "${line}" ] && [ << parameters.do_export >>=='true' ]; then
              echo "export ${line}">>"$BASH_ENV"
            fi
          done < env.vars

  install_cf_tools:
    description: "Install Cloud Foundry CLI"
    steps:
    - run:
        name: Install CF tools
        command: |
          # Install Cloud Foundry CLI
          wget -q -O - https://packages.cloudfoundry.org/debian/cli.cloudfoundry.org.key | sudo apt-key add -
          echo "deb https://packages.cloudfoundry.org/debian stable main" | sudo tee /etc/apt/sources.list.d/cloudfoundry-cli.list
          sudo apt-get update
          sudo apt-get install -y cf8-cli
          # Install plugin needed for connect-to-service
          cf install-plugin -f https://github.com/cloud-gov/cf-service-connect/releases/download/v1.1.4/cf-service-connect_linux_amd64

  run_e2e_test:
    parameters:
      cmd:
        type: string
      artifact_path:
        type: string
    steps:
    - attach_workspace:
        at: .
    - run:
<<<<<<< HEAD
        name: Start server & watch logs
=======
        name: Start backend (8080) & watch logs
>>>>>>> 7fa3d894
        command: |
          export BYPASS_AUTH=true
          export CURRENT_USER_ID=5
          export POSTGRES_USERNAME="postgres"
          export POSTGRES_DB="ttasmarthub"
          yarn start:web
        background: true
    - run:
        name: Start frontend (3000) & watch logs
        command: |
          export POSTGRES_USERNAME="postgres"
          export POSTGRES_DB="ttasmarthub"
          export BYPASS_AUTH=true
          export CURRENT_USER_ID=5
          export TTA_SMART_HUB_URI="http://localhost:3000"
          yarn playwright install
          yarn client
        background: true
    - run:
        name: Start testing server (9999) & watch logs
        command: |
          export POSTGRES_USERNAME="postgres"
          export POSTGRES_DB="ttasmarthub"
          yarn start:testingonly
        background: true
    - run:
        name: Run migrations ci
        command: yarn db:migrate:ci
    - run:
        name: Seed database
        command: yarn db:seed:ci
    - run:
        name: Wait for server to start
        command: |
          ./bin/ping-server 3000 # frontend
          ./bin/ping-server 9999 localhost "/testingonly" # testonly
          #./bin/ping-server 8080 localhost "/health" # backend
          sleep 30s # there is no way to check backend health without auth
    - run:
        name: << parameters.cmd >>
        command: |
          export TTA_SMART_HUB_URI="http://localhost:3000"
          export PLAYWRIGHT_WORKERS=1
          << parameters.cmd >>
    - store_artifacts:
        path: << parameters.artifact_path >>
    - store_test_results:
        path: << parameters.artifact_path >>

  create_combined_yarnlock:
    description: "Concatenate all yarn.json files into single file. File is used as checksum source for part of caching key."
    parameters:
      filename:
        type: string
        default: "combined-yarnlock.txt"
    steps:
    - run:
        name: Combine package-lock.json files to single file
        command: cat yarn.lock frontend/yarn.lock packages/common/yarn.lock > << parameters.filename >>

  create_combined_pipfreeze:
    description: "Concatenate all requirements.txt files into a single file. File is used as checksum source for part of caching key."
    parameters:
      filename:
        type: string
        default: "combined-requirements.txt"
    steps:
    - run:
        name: Combine requirements.txt files to single file
        command: cat similarity_api/src/requirements.txt > << parameters.filename >>

  sparse_checkout:
    description: "Checkout sparse directories from a specific branch."
    parameters:
      directories:
        type: string
        description: "Comma-separated list of directories to checkout sparsely"
      branch:
        type: string
        description: "Branch to checkout"
    steps:
    - run:
        name: Install Git
        command: |
          sudo apt-get update && sudo apt-get install -y git
    - run:
        name: Clone Repository
        command: |
          git clone --no-checkout --filter=blob:none << pipeline.project.git_url >>.git .
    - run:
        name: Sparse Checkout
        environment:
          DIRECTORIES: "<< parameters.directories >>"
        command: |
          git config core.sparseCheckout true
          echo $DIRECTORIES | tr ',' '\n' | while read dir; do
            echo "$dir" | tee -a .git/info/sparse-checkout
          done

  notify_new_relic:
    description: "Notify new relic of a deploy"
    parameters:
      target_env:
        type: string
    steps:
    - set_env_vars:
        target_env: << parameters.target_env >>
    - run:
        name: Notify New Relic
        command: |
          curl -X POST "https://api.newrelic.com/v2/applications/${new_relic_app_id}/deployments.json" \
          -H "X-Api-Key: $NEW_RELIC_REST_API_KEY" -i \
          -H "Content-Type: application/json" \
          -d \
          "{
            \"deployment\": {
              \"revision\": \"<< pipeline.git.revision >>\",
              \"description\": \"${full_env} Successfully Deployed\"
            }
          }"

  cf_login:
    description: "Login to Cloud Foundry space with service account credentials"
    parameters:
      target_env:
        type: string
    steps:
    - set_env_vars:
        target_env: << parameters.target_env >>
    - run:
        name: Login with service account
        command: |
          cf login -a ${cg_api} \
            -u ${cg_username} \
            -p ${cg_password} \
            -o ${cg_org} \
            -s ${cg_space}

  cf_deploy:
    description: "Login to cloud foundry space with service account credentials and push application using deployment configuration file."
    parameters:
      target_env:
        type: string
    steps:
    - set_env_vars:
        target_env: << parameters.target_env >>
    - run:
        name: Login with service account
        command: |
          cf login -a ${cg_api} \
            -u ${cg_username} \
            -p ${cg_password} \
            -o ${cg_org} \
            -s ${cg_space}
    - run:
        name: Push application
        command: |
          circleci env subst < ./deployment_config/${cfg_env}_vars.yml > app.vars
          cat app.vars
          echo "Deploying app@branch:[$CIRCLE_BRANCH] to [${full_env}]"
          cf push \
            --vars-file app.vars \
            --var BUILD_BRANCH=${CIRCLE_BRANCH} \
            --var BUILD_COMMIT=${CIRCLE_SHA1} \
            --var BUILD_NUMBER=<< pipeline.number >> \
            --var NEW_RELIC_LICENSE_KEY="${NEW_RELIC_LICENSE_KEY}" \
            --var BUILD_TIMESTAMP="$(date +"%Y-%m-%d %H:%M:%S")"

  write_envs:
    parameters:
      target_env:
        type: string
    steps:
    - restore_cache:
        key: 'environment-owners'
    - run:
        name: Write owner into file
        command: |
          mkdir -p environments
          current_env="<< parameters.target_env >>"
          touch msg.txt
          if [ "${current_env}" == 'staging' ] || [ "${current_env}" == 'prod' ]; then 
            exit 0; 
          fi
          if [ -f ./environments/${current_env} ]; then
            old_owner=$(cat ./environments/${current_env})
            new_owner="${CIRCLE_USERNAME}"
            if [ "${old_owner}" != "${new_owner}" ]; then
              echo "owner changed from ${old_owner}->${new_owner}"
              echo "${new_owner}" > environments/${current_env}
              msg = ""
              cd environments
              for file in *; do 
                if [ ! -d ${file} ]; then 
                  msg="${file}: $(cat ${file})\n${msg}"
                fi; 
              done
              cd ..
              ./bin/notify-slack.sh \
                "Environment owner changed: \`\`\`${msg}\`\`\`" \
                "tm-test"
                ${SLACK_BOT_TOKEN}
            else
              echo "owner not changed: ${old_owner}=${new_owner}"
            fi
          else 
            echo "${CIRCLE_USERNAME}" >  environments/${current_env}
          fi
    - save_cache:
        key: 'environment-owners'
        paths:
        - environments

  cf_task:
    description: "Login, run task, send notification"
    parameters:
      the_command:
        description: "Command to run"
        type: string
      target_env:
        description: "Desired env to run cmd in"
        type: string
      logfile:
        type: string
        default: cmd_log.txt
    steps:
    - checkout
    - install_cf_tools
    - set_env_vars:
        target_env: << parameters.target_env >>
    - run:
        name: Login with service account
        command: |
          cf login -a ${cg_api} \
          -u ${cg_username} \
          -p ${cg_password} \
          -o ${cg_org} \
          -s ${cg_space}
    - run:
        name: Set task name
        command: |
          TASK_NAME="$(echo "$CIRCLE_JOB" | tr ' ' '_')-<< parameters.target_env >>-${RANDOM}"
          echo "export TASK_NAME=${TASK_NAME}" >> "$BASH_ENV"
    - run:
        name: "Run @<<parameters.target_env >>: << parameters.the_command >>"
        background: true
        command: |
          cf run-task \
            tta-smarthub-<< parameters.target_env >> \
            --command "<< parameters.the_command >>" \
            --name ${TASK_NAME} \
            -m 2GB \
            -k 2GB

          echo "Watching logs..."
          cf logs tta-smarthub-<< parameters.target_env >> | grep ${TASK_NAME}

    - run:
        name: "Wait for task to complete"
        command: |
          set +e
          sleep 15
          ./bin/watch-task.js tta-smarthub-<< parameters.target_env >> ${TASK_NAME}
          sleep 30
          cf logs tta-smarthub-<< parameters.target_env >> --recent | grep ${TASK_NAME} | tee << parameters.logfile >>

    - run:
        name: Logout of service account
        command: |
          # Wait for the log monitoring process to terminate
          sleep 5
          # Logout from Cloud Foundry
          cf logout

  cf_backup:
    description: "Backup database to S3"
    parameters:
      target_env: { type: string }
      rds_service_name: { type: string }
      s3_service_name: { type: string }
      backup_prefix: { type: string }
    steps:
    - cf_automation_task:
        task_name: "backup"
        target_env: << parameters.target_env >>
        task_command: "cd /home/vcap/app/db-backup/scripts; bash ./db_backup.sh"
        task_args: '["<< parameters.backup_prefix >>", "<< parameters.rds_service_name >>", "<< parameters.s3_service_name >>"]'
        config: "<< parameters.backup_prefix >>-backup"
        success_message: ':download::database: "<< parameters.backup_prefix >>" backup'

  cf_process:
    description: "Process database from S3"
    parameters:
      target_env: { type: string }
    steps:
    - cf_automation_task:
        target_env: << parameters.target_env >>
        task_name: "process"
        task_command: "cd /home/vcap/app/automation/nodejs/scripts; bash ./run.sh"
        task_args: '["/home/vcap/app/build/server/src/tools/processDataCLI.js"]'
        config: "process"
        success_message: ':database: Restored data processed'
        directory: "./"
        timeout: "3000"

  cf_restore:
    description: "Restore db from S3 to << parameters.target_env >>"
    parameters:
      target_env: { type: string }
      rds_service_name: { type: string }
      s3_service_name: { type: string }
      backup_prefix: { type: string }
    steps:
    - run:
        name: Validate Parameters (<< parameters.target_env >>)
        command: |
          if [ "<< parameters.rds_service_name >>" == "ttahub-prod" ]; then
            echo "Error: rds_service_name cannot be 'ttahub-prod'"
            exit 1
          fi
    - cf_automation_task:
        target_env: << parameters.target_env >>
        task_name: "restore_s3:<< parameters.backup_prefix >>->rds:<< parameters.rds_service_name >>"
        task_command: "cd /home/vcap/app/db-backup/scripts; bash ./db_restore.sh"
        task_args: '["<< parameters.backup_prefix >>", "<< parameters.rds_service_name >>", "<< parameters.s3_service_name >>"]'
        config: "<< parameters.backup_prefix >>-restore"
        success_message: ':database: "<< parameters.backup_prefix >>" restored to "<< parameters.rds_service_name >>"'
        timeout: "1800"
    - run:
        when: on_fail
        command: |
          msg="DB Restore failed to << parameters.rds_service_name >>.  ${CIRCLE_BUILD_URL}"
          ./bin/notify-slack.sh "${msg}" acf-head-start-alerts-lower ${SLACK_BOT_TOKEN}


  cf_retention:
    description: "Delete Backup from S3 based on retention"
    parameters:
      target_env: { type: string }
      s3_service_name: { type: string }
      backup_prefix: { type: string }
    steps:
    - cf_automation_task:
        target_env: << parameters.target_env >>
        task_name: "retention"
        task_command: "cd /home/vcap/app/db-backup/scripts; bash ./db_retention.sh"
        task_args: '["<< parameters.backup_prefix >>", "<< parameters.s3_service_name >>"]'
        config: "<< parameters.backup_prefix >>-backup"
        success_message: ':database: "<< parameters.backup_prefix >>" retention processed'

  cf_migrate:
    description: "Login to Cloud Foundry space, run migration"
    parameters:
      app_name:
        description: "Name of Cloud Foundry cloud.gov application; must match application name specified in manifest"
        type: string
      target_env:
        description: "Desired env to run cmd in"
        type: string
      cg_api:
        description: "Cloud Foundry API endpoint"
        type: string
        default: "https://api.fr.cloud.gov"
    steps:
    - set_env_vars:
        target_env: << parameters.target_env >>
    - run:
        name: Login with service account
        command: |
          cf login -a ${cg_api} \
            -u ${cg_username} \
            -p ${cg_password} \
            -o ${cg_org} \
            -s ${cg_space}
    - run:
        name: "Migrate database: << parameters.app_name >>"
        command: |
          cf run-task << parameters.app_name >> \
            --command "yarn db:migrate:prod" \
            --name "migrate"

  install_automation_deps:
    steps:
    - run:
        name: Install Automation Dependencies
        command: |
          set -e
          set -u
          set -o pipefail
          set -o noglob
          set -o noclobber

          # update
          sudo apt-get update
          # Install uuid-runtime to have access to uuidgen
          # Install pv wget
          sudo apt-get install -y pv uuid-runtime wget coreutils jq

          # Install Cloud Foundry CLI
          wget -q -O - https://packages.cloudfoundry.org/debian/cli.cloudfoundry.org.key | sudo apt-key add -
          echo "deb https://packages.cloudfoundry.org/debian stable main" | sudo tee /etc/apt/sources.list.d/cloudfoundry-cli.list
          sudo apt-get update
          sudo apt-get install -y cf8-cli
          # Install plugin needed for connect-to-service
          cf install-plugin -f https://github.com/cloud-gov/cf-service-connect/releases/download/v1.1.3/cf-service-connect_linux_amd64

          # The line you want to ensure exists in the /etc/hosts file
          line="127.0.0.1        localhost"

          # Check if the line already exists
          if ! grep -qF "$line" /etc/hosts; then
              # If the line does not exist, append it
              echo "$line" | sudo tee -a /etc/hosts > /dev/null
              echo "Line added to /etc/hosts"
          else
              echo "Line already exists in /etc/hosts"
          fi

          # cleanup
          sudo rm -rf /var/lib/apt/lists/*

  cf_automation_task:
    description: "Running [<< parameters.task_name >>] from [<< parameters.target_env >>: << parameters.task_args >>]"
    parameters:
      task_name:
        # do not include spaces in the task_name or it will break the status parsing
        description: "Name of the automation task to run"
        type: string
      task_command:
        description: "Command to run for the automation task"
        type: string
      task_args:
        description: "Arguments for the automation task"
        type: string
      target_env:
        description: "Environment to run the task in"
        type: string
      config:
        description: "Config to use for the automation task"
        type: string
      success_message:
        description: "Success message for Slack notification"
        type: string
      timeout:
        description: "Max duration allowed for task"
        type: string
        default: "1800"
      directory:
        description: 'directory to root to push'
        type: string
        default: "./automation"
    steps:
    - install_automation_deps
    - set_env_vars:
        target_env: << parameters.target_env >>
        do_export: false
    - run:
        name: Login with service account
        command: |
          source env.vars
          cf login -a ${cg_api} \
            -u ${cg_username} \
            -p ${cg_password} \
            -o ${cg_org} \
            -s ${cg_space}
    - run:
        name: Watch task logs
        background: true
        command: |
          #!/bin/bash

          CONTROL_FILE="/tmp/stop_tail"
          rm -f $CONTROL_FILE

          # Function to start tailing logs
          start_log_tailing() {
              echo "Starting cf logs for tta-automation..."
              cf logs tta-automation &
              TAIL_PID=$!
          }

          # Start tailing logs for the first time
          start_log_tailing

          # Monitor the cf logs process
          while [ ! -f $CONTROL_FILE ]; do
              # Check if the cf logs process is still running
              if ! kill -0 $TAIL_PID 2>/dev/null; then
                  echo "cf logs command has stopped unexpectedly. Restarting..."
                  start_log_tailing
              fi
              sleep 1
          done

          # Kill the cf logs command
          kill -9 $TAIL_PID
          echo "cf logs command for tta-automation has been terminated."
    - run:
        name: |
          "Running cmd: << parameters.task_name >> 
              in << parameters.target_env >>
              args:<< parameters.task_args >>
              cmd: << parameters.task_command >>"
        command: |
          json_data=$(jq -n \
            --arg directory "<< parameters.directory >>" \
            --arg config "<< parameters.config >>" \
            --arg task_name "<< parameters.task_name >>" \
            --arg command "<< parameters.task_command >>" \
            --arg timeout_active_tasks "<< parameters.timeout >>" \
            --arg timeout_ensure_app_stopped "<< parameters.timeout >>" \
            --argjson args '<< parameters.task_args >>' \
            '{
              directory: $directory,
              config: $config,
              task_name: $task_name,
              command: $command,
              timeout_active_tasks: $timeout_active_tasks,
              timeout_ensure_app_stopped: $timeout_ensure_app_stopped,
              args: $args
            }')

          # Set execute permission
          find ./automation -name "*.sh" -exec chmod +x {} \;
          ./automation/ci/scripts/cf_lambda.sh "$json_data"
    - run:
        name: Logout of service account
        command: |
          # Signal the log monitoring to stop
          CONTROL_FILE="/tmp/stop_tail"
          touch $CONTROL_FILE

          # Wait for the log monitoring process to terminate
          sleep 5

          # Logout from Cloud Foundry
          cf logout

  notify_slack:
    description: "Notify Slack @ << parameters.slack_channel >>"
    parameters:
      slack_bot_token:
        description: "Slack bot token"
        type: string
        default: $SLACK_BOT_TOKEN
      slack_channel:
        description: "Slack channel name to post the message to"
        default: "acf-head-start-alerts-lower"
        type: string
      message_text:
        description: "Message text to post to Slack"
        type: string
        default: ""
      message_text_file:
        description: "message text_file.  If provided, this will be used instead of message_text"
        type: string
        default: ""
    steps:
    - run:
        name: Notify Slack
        command: |
          if [[ -n "<< parameters.message_text >>" ]]; then
            MESSAGE="<< parameters.message_text >>"
          else
            MESSAGE=$(cat "<< parameters.message_text_file >>")            
          fi
          
          echo "Sending: ${MESSAGE}"
          # Ensure all parameters are provided
          if [ -z "<< parameters.slack_bot_token >>" ] || [ -z "<< parameters.slack_channel >>" ] || [ -z "$MESSAGE" ]; then
            echo "Missing required parameter. Notification will not be sent."
            exit 0
          fi

          response=$(curl -s -X POST \
            -H "Authorization: Bearer << parameters.slack_bot_token >>" \
            -H 'Content-type: application/json;charset=utf-8' \
            --data "{
              \"channel\": \"<< parameters.slack_channel >>\",
              \"text\": \"$MESSAGE\"
            }" \
            https://slack.com/api/chat.postMessage)
          ok=$(echo $response | jq -r '.ok')
          error=$(echo $response | jq -r '.error')
          if [ "$ok" != "true" ]; then
            echo "Slack notification failed: $error"
            exit 1
          else
            echo "Slack notification sent successfully"
          fi

  
  notify_slack_deploy:
    parameters:
      slack_bot_token:
        description: "Slack bot token"
        type: string
        default: $SLACK_BOT_TOKEN 
      slack_channel:
        description: "Slack channel name to post the message to"
        type: string
      target_env:
        type: string
    steps:
    - checkout
    - set_env_vars:
        target_env: << parameters.target_env >>
    - run:
        name: Generate Slack Message JSON
        command: |
          env_name=<< parameters.target_env >>

          if [ -n "${CIRCLE_PULL_REQUEST}" ]; then
            PR_NUMBER=${CIRCLE_PULL_REQUEST##*/}
          else
            COMMIT_MESSAGE=$(git log -1 --pretty=%B)
            if echo "$COMMIT_MESSAGE" | grep -q "Merge pull request #"; then
              PR_NUMBER=$(echo "$COMMIT_MESSAGE" | grep -oP '(?<=Merge pull request #)\d+')
            else
              echo "No PR number found."
              exit 0
            fi
          fi

          PR_LINK="https://github.com/HHS/Head-Start-TTADP/pull/${PR_NUMBER}"

          PR_DATA=$(curl -s -H "Authorization: token $GITHUB_TOKEN" \
            -H "Accept: application/vnd.github.v3+json" \
            "https://api.github.com/repos/HHS/Head-Start-TTADP/pulls/${PR_NUMBER}")

          PR_BODY=$(echo "$PR_DATA" | jq -r .body)
          PR_TITLE=$(echo "$PR_DATA" | jq -r .title)

          extract_section() {
            echo "$PR_BODY" | awk -v section="## $1" '
              BEGIN {found=0}
              $0 ~ section {found=1; next}
              /^## / && found {exit}
              found {print}
            ' | head -c 600 | sed 's/^/> /'
          }

          DESC=$(extract_section "Description of change")
          ISSUES=$(extract_section "Issue")

          jq -n \
            --arg channel "<< parameters.slack_channel >>" \
            --arg pr_number "#$PR_NUMBER" \
            --arg pr_link "$PR_LINK" \
            --arg title "$PR_TITLE" \
            --arg desc "$DESC" \
            --arg issues "$ISSUES" \
            --arg env "$env_name" \
            '{
              channel: $channel,
              blocks: [
                { type: "section", text: { type: "mrkdwn", text: ":rocket: Deployment of production PR <\($pr_link)|\($pr_number)> was successful!" } },
                { type: "section", text: { type: "mrkdwn", text: "*Title:*\n\($title)" } },
                { type: "section", text: { type: "mrkdwn", text: "*Description of change:*\n\($desc)" } },
                { type: "section", text: { type: "mrkdwn", text: "*Issues:*\n\($issues)" } },
                { type: "section", text: { type: "mrkdwn", text: ":link: <\($pr_link)|View PR on GitHub>" } }
              ]
            }' > /tmp/message_file.json
    - run:
        name: Post Slack Message
        command: |
          curl -X POST -H "Authorization: Bearer << parameters.slack_bot_token >>" \
            -H 'Content-type: application/json;charset=utf-8' \
            --data "@/tmp/message_file.json" https://slack.com/api/chat.postMessage

  no-op:
    # placeholder command for no-op jobs
    steps:
    - run:
        command: echo "ok"<|MERGE_RESOLUTION|>--- conflicted
+++ resolved
@@ -227,7 +227,7 @@
         target_env: "staging"
         requires:
         - backup_temp_db
-       
+
   restore_db_manual:
     # restore the anonymized db snapshot to a lower env db and run migrations
     # uses the last production backup, does not interact with prod or modify snapshots
@@ -352,7 +352,7 @@
           temp_dir="coverage-temp"
           report_dir="coverage-report"
           mkdir -p ${temp_dir}
-          
+
           find . -name "coverage-final.json" -print0 | while IFS= read -r -d $'\0' file; do
             relative_path="${file#./}"
             new_name="${relative_path//\//-}"
@@ -743,7 +743,7 @@
           ./tools/parse-env-CLI.js ./deployment_config/${cfg_env}_vars.yml ./temp.vars
           # substitute actual values from circle into env.vars file
           circleci env subst < ./temp.vars > env.vars
-          # iterate through ci.vars file and export each line, 
+          # iterate through ci.vars file and export each line,
           while read line; do
             if [ -n "${line}" ] && [ << parameters.do_export >>=='true' ]; then
               echo "export ${line}">>"$BASH_ENV"
@@ -774,11 +774,7 @@
     - attach_workspace:
         at: .
     - run:
-<<<<<<< HEAD
-        name: Start server & watch logs
-=======
         name: Start backend (8080) & watch logs
->>>>>>> 7fa3d894
         command: |
           export BYPASS_AUTH=true
           export CURRENT_USER_ID=5
@@ -960,8 +956,8 @@
           mkdir -p environments
           current_env="<< parameters.target_env >>"
           touch msg.txt
-          if [ "${current_env}" == 'staging' ] || [ "${current_env}" == 'prod' ]; then 
-            exit 0; 
+          if [ "${current_env}" == 'staging' ] || [ "${current_env}" == 'prod' ]; then
+            exit 0;
           fi
           if [ -f ./environments/${current_env} ]; then
             old_owner=$(cat ./environments/${current_env})
@@ -971,10 +967,10 @@
               echo "${new_owner}" > environments/${current_env}
               msg = ""
               cd environments
-              for file in *; do 
-                if [ ! -d ${file} ]; then 
+              for file in *; do
+                if [ ! -d ${file} ]; then
                   msg="${file}: $(cat ${file})\n${msg}"
-                fi; 
+                fi;
               done
               cd ..
               ./bin/notify-slack.sh \
@@ -984,7 +980,7 @@
             else
               echo "owner not changed: ${old_owner}=${new_owner}"
             fi
-          else 
+          else
             echo "${CIRCLE_USERNAME}" >  environments/${current_env}
           fi
     - save_cache:
@@ -1278,7 +1274,7 @@
           echo "cf logs command for tta-automation has been terminated."
     - run:
         name: |
-          "Running cmd: << parameters.task_name >> 
+          "Running cmd: << parameters.task_name >>
               in << parameters.target_env >>
               args:<< parameters.task_args >>
               cmd: << parameters.task_command >>"
@@ -1343,9 +1339,9 @@
           if [[ -n "<< parameters.message_text >>" ]]; then
             MESSAGE="<< parameters.message_text >>"
           else
-            MESSAGE=$(cat "<< parameters.message_text_file >>")            
+            MESSAGE=$(cat "<< parameters.message_text_file >>")
           fi
-          
+
           echo "Sending: ${MESSAGE}"
           # Ensure all parameters are provided
           if [ -z "<< parameters.slack_bot_token >>" ] || [ -z "<< parameters.slack_channel >>" ] || [ -z "$MESSAGE" ]; then
@@ -1370,13 +1366,13 @@
             echo "Slack notification sent successfully"
           fi
 
-  
+
   notify_slack_deploy:
     parameters:
       slack_bot_token:
         description: "Slack bot token"
         type: string
-        default: $SLACK_BOT_TOKEN 
+        default: $SLACK_BOT_TOKEN
       slack_channel:
         description: "Slack channel name to post the message to"
         type: string
