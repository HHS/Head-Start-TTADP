--- conflicted
+++ resolved
@@ -164,11 +164,7 @@
     default: "main"
     type: string
   sandbox_git_branch:  # change to feature branch to test deployment
-<<<<<<< HEAD
-    default: "TTAHUB-244"
-=======
     default: "no-ticket/dashboard-label-alignment"
->>>>>>> 65735feb
     type: string
   prod_new_relic_app_id:
     default: "877570491"
