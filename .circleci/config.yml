--- conflicted
+++ resolved
@@ -7,16 +7,6 @@
     - image: cimg/node:20.18.2-browsers
   docker-postgres-executor:
     docker:
-<<<<<<< HEAD
-      - image: cimg/node:20.18.2-browsers
-        environment:
-          DATABASE_URL: postgresql://postgres@localhost/ttasmarthub
-      - image: cimg/postgres:15.6
-        environment:
-          POSTGRES_USER: postgres
-          POSTGRES_PASSWORD: secretpass
-          POSTGRES_DB: ttasmarthub
-=======
     - image: cimg/node:20.18.2-browsers
       environment:
         DATABASE_URL: postgresql://postgres@localhost/ttasmarthub
@@ -31,7 +21,6 @@
   docker-base:
     docker:
     - image: cimg/base:2021.04
->>>>>>> 2bdee3c5
   machine-executor:
     machine:
       image: ubuntu-2204:current
@@ -60,19 +49,14 @@
     when: pipeline.parameters.action == "build_test_deploy"
     jobs:
     - build_and_lint
-    - build_similarity_api
     - checkpoint:
         name: build_done
         requires:
         - build_and_lint
-        - build_similarity_api
     - test_frontend:
         requires:
         - build_done
     - test_backend:
-        requires:
-        - build_done
-    - test_similarity_api:
         requires:
         - build_done
     - test_e2e_app:
@@ -95,7 +79,6 @@
         requires:
         - test_frontend
         - test_backend
-        - test_similarity_api
         - test_e2e_app
         - test_e2e_api
         - test_e2e_utils
@@ -127,14 +110,12 @@
     when: pipeline.parameters.action == "deploy_only" and pipeline.trigger_source == "api"
     jobs:
     - build_and_lint
-    - build_similarity_api
     - deploy_job:
         name: deploy (<< pipeline.parameters.target_env >>)
         serial-group: << pipeline.parameters.target_env >>/deploy-lock
         target_env: "<< pipeline.parameters.target_env >>"
         requires:
         - build_and_lint
-        - build_similarity_api
 
   import_data_cron:
     # scheduled job to download and process monitoring data
@@ -287,35 +268,6 @@
         paths:
         - .
 
-  build_similarity_api:
-    executor: docker-python-executor
-    steps:
-    - checkout
-    - create_combined_pipfreeze
-    - restore_cache:
-        keys:
-        # To manually bust the cache, increment the version e.g. v7-pip...
-        - v2-pip-deps-{{ checksum "combined-requirements.txt" }}
-        # If checksum is new, restore partial cache
-        - v2-pip-deps-
-    - run:
-        name: Install python dependencies
-        command: |
-          cd similarity_api/src
-          python3 -m venv venv
-          source venv/bin/activate
-          pip install -U pip setuptools wheel
-          pip install -U --use-pep517 -r requirements.txt
-    - save_cache:
-        paths:
-        - similarity_api/src/venv
-        key: v1-pip-deps-{{ checksum "combined-requirements.txt" }}
-
-    - persist_to_workspace:
-        root: .
-        paths:
-        - similarity_api
-
   test_backend:
     executor: docker-postgres-executor
     resource_class: large
@@ -374,46 +326,6 @@
     - store_artifacts:
         path: coverage-artifacts/
         destination: uncovered-lines
-
-  test_similarity_api:
-    executor: docker-python-executor
-    steps:
-    - attach_workspace:
-        at: .
-    - run:
-        name: Syft SBOM
-        environment:
-          SYFT_VERSION: v1.5.0
-          IMAGE_NAME: ghcr.io/kcirtapfromspace/cloudfoundry_circleci:latest
-          OUTPUT_FORMAT: json
-          OUTPUT_FILE: reports/syft_sbom.json
-        command: |
-          mkdir -p reports/
-          curl -sSfL https://raw.githubusercontent.com/anchore/syft/main/install.sh | sh -s -- -b . "$SYFT_VERSION"
-          ./syft similarity_api/src -vv --scope AllLayers -o "$OUTPUT_FORMAT" > "$OUTPUT_FILE"
-          echo "scan results saved in $OUTPUT_FILE"
-    - run:
-        name: Grype Docker image
-        environment:
-          GRYPE_VERSION: v0.78.0
-          OUTPUT_FORMAT: sarif
-          OUTPUT_FILE: reports/grype.json
-        command: |
-          curl -sSfL https://raw.githubusercontent.com/anchore/grype/main/install.sh | sh -s -- -b . "$GRYPE_VERSION"
-          ./grype sbom:reports/syft_sbom.json -v -o "$OUTPUT_FORMAT" > "$OUTPUT_FILE"
-          echo "scan results saved in $OUTPUT_FILE"
-    - run:
-        name: Test similarity
-        command: |
-          mkdir -p coverage/similarity
-          cd similarity_api/src
-          source venv/bin/activate
-          pip install pytest pytest-cov
-          pytest -rpP --cov=similarity --cov=. --junitxml=~/project/reports/junit.xml
-          coverage report --show-missing --skip-covered
-          coverage html -d ~/project/coverage/similarity --skip-covered
-    - store_artifacts:
-        path: reports/
 
   test_frontend:
     executor: docker-executor
@@ -499,17 +411,11 @@
         name: Wait for Node.js server to start
         command: ./bin/ping-server 8080
     - run:
-        name: Wait for similarity_api to start
-        command: ./bin/ping-server 9100 localhost /openapi.json
-    - run:
         name: Pull OWASP ZAP docker image
         command: docker pull softwaresecurityproject/zap-stable:latest
     - run:
         name: Run OWASP ZAP scan for Node.js server
         command: ./bin/run-owasp-scan --target http://server:8080 --full
-    - run:
-        name: Run OWASP ZAP scan for similarity_api
-        command: ./bin/run-owasp-scan --target http://similarity_api:8080 --api
     - store_artifacts:
         path: reports
 
@@ -768,25 +674,9 @@
         type: string
         default: "combined-yarnlock.txt"
     steps:
-<<<<<<< HEAD
-      - run:
-          name: Combine package-lock.json files to single file
-          command: cat yarn.lock frontend/yarn.lock packages/common/yarn.lock > << parameters.filename >>
-=======
     - run:
         name: Combine package-lock.json files to single file
         command: cat yarn.lock frontend/yarn.lock packages/common/yarn.lock > << parameters.filename >>
-
-  create_combined_pipfreeze:
-    description: "Concatenate all requirements.txt files into a single file. File is used as checksum source for part of caching key."
-    parameters:
-      filename:
-        type: string
-        default: "combined-requirements.txt"
-    steps:
-    - run:
-        name: Combine requirements.txt files to single file
-        command: cat similarity_api/src/requirements.txt > << parameters.filename >>
 
   sparse_checkout:
     description: "Checkout sparse directories from a specific branch."
@@ -816,7 +706,6 @@
             echo "$dir" | tee -a .git/info/sparse-checkout
           done
 
->>>>>>> 2bdee3c5
   notify_new_relic:
     description: "Notify new relic of a deploy"
     parameters:
@@ -1193,898 +1082,8 @@
               TAIL_PID=$!
           }
 
-<<<<<<< HEAD
-            # Monitor the cf logs process
-            while [ ! -f $CONTROL_FILE ]; do
-                # Check if the cf logs process is still running
-                if ! kill -0 $TAIL_PID 2>/dev/null; then
-                    echo "cf logs command has stopped unexpectedly. Restarting..."
-                    start_log_tailing
-                fi
-                sleep 1
-            done
-
-            # Kill the cf logs command
-            kill -9 $TAIL_PID
-            echo "cf logs command for tta-automation has been terminated."
-          background: true
-      - run:
-          name: cf_lambda - script to trigger task
-          command: |
-            set -x
-            json_data=$(jq -n \
-              --arg directory "<< parameters.directory >>" \
-              --arg config "<< parameters.config >>" \
-              --arg task_name "<< parameters.task_name >>" \
-              --arg command "<< parameters.task_command >>" \
-              --arg timeout_active_tasks "<< parameters.timeout >>" \
-              --arg timeout_ensure_app_stopped "<< parameters.timeout >>" \
-              --argjson args '<< parameters.task_args >>' \
-              '{
-                directory: $directory,
-                config: $config,
-                task_name: $task_name,
-                command: $command,
-                timeout_active_tasks: $timeout_active_tasks,
-                timeout_ensure_app_stopped: $timeout_ensure_app_stopped,
-                args: $args
-              }')
-
-            # Set execute permission
-            find ./automation -name "*.sh" -exec chmod +x {} \;
-
-            ./automation/ci/scripts/cf_lambda.sh "$json_data"
-      - run:
-          name: Generate Message
-          command: |
-            if [ ! -z "$CIRCLE_PULL_REQUEST" ]; then
-              PR_NUMBER=${CIRCLE_PULL_REQUEST##*/}
-              echo "<< parameters.success_message >> before PR <$CIRCLE_PULL_REQUEST|$PR_NUMBER> successful!" > /tmp/message_file
-            else
-              echo "<< parameters.success_message >> successful!" > /tmp/message_file
-            fi
-      - notify_slack:
-          slack_bot_token: $SLACK_BOT_TOKEN
-          slack_channel: "acf-head-start-eng"
-          message_text_file: "/tmp/message_file"
-      - run:
-          name: Release Lock
-          command: |
-            chmod +x ./automation/ci/scripts/*-lock.sh
-            ./automation/ci/scripts/release-lock.sh \
-              "tta-automation" \
-              "<< pipeline.git.branch >>" \
-              "<< pipeline.number >>" \
-              "$CIRCLE_JOB"
-      - run:
-          name: Logout of service account
-          command: |
-            # Signal the log monitoring to stop
-            CONTROL_FILE="/tmp/stop_tail"
-            touch $CONTROL_FILE
-
-            # Wait for the log monitoring process to terminate
-            sleep 5
-
-            # Logout from Cloud Foundry
-            cf logout
-  cf_backup:
-    description: "Backup database to S3"
-    parameters:
-      auth_client_secret: { type: env_var_name }
-      cloudgov_username: { type: env_var_name }
-      cloudgov_password: { type: env_var_name }
-      cloudgov_space: { type: env_var_name }
-      rds_service_name: { type: string }
-      s3_service_name: { type: string }
-      backup_prefix: { type: string }
-    steps:
-      - cf_automation_task:
-          auth_client_secret: << parameters.auth_client_secret >>
-          cloudgov_username: << parameters.cloudgov_username >>
-          cloudgov_password: << parameters.cloudgov_password >>
-          cloudgov_space: << parameters.cloudgov_space >>
-          task_name: "backup"
-          task_command: "cd /home/vcap/app/db-backup/scripts; bash ./db_backup.sh"
-          task_args: '["<< parameters.backup_prefix >>", "<< parameters.rds_service_name >>", "<< parameters.s3_service_name >>"]'
-          config: "<< parameters.backup_prefix >>-backup"
-          success_message: ':download::database: "<< parameters.backup_prefix >>" backup'
-  cf_restore:
-    description: "Restore backup database from S3"
-    parameters:
-      auth_client_secret: { type: env_var_name }
-      cloudgov_username: { type: env_var_name }
-      cloudgov_password: { type: env_var_name }
-      cloudgov_space: { type: env_var_name }
-      rds_service_name: { type: string }
-      s3_service_name: { type: string }
-      backup_prefix: { type: string }
-    steps:
-      - run:
-          name: Validate Parameters
-          command: |
-            if [ "<< parameters.rds_service_name >>" = "ttahub-prod" ]; then
-              echo "Error: rds_service_name cannot be 'ttahub-prod'"
-              exit 1
-            fi
-      - cf_automation_task:
-          auth_client_secret: << parameters.auth_client_secret >>
-          cloudgov_username: << parameters.cloudgov_username >>
-          cloudgov_password: << parameters.cloudgov_password >>
-          cloudgov_space: << parameters.cloudgov_space >>
-          task_name: "restore"
-          task_command: "cd /home/vcap/app/db-backup/scripts; bash ./db_restore.sh"
-          task_args: '["<< parameters.backup_prefix >>", "<< parameters.rds_service_name >>", "<< parameters.s3_service_name >>"]'
-          config: "<< parameters.backup_prefix >>-restore"
-          success_message: ':database: "<< parameters.backup_prefix >>" Restored to "<< parameters.rds_service_name >>"'
-          timeout: "1800"
-  cf_process:
-    description: "Process database from S3"
-    parameters:
-      auth_client_secret: { type: env_var_name }
-      cloudgov_username: { type: env_var_name }
-      cloudgov_password: { type: env_var_name }
-      cloudgov_space: { type: env_var_name }
-    steps:
-      - cf_automation_task:
-          auth_client_secret: << parameters.auth_client_secret >>
-          cloudgov_username: << parameters.cloudgov_username >>
-          cloudgov_password: << parameters.cloudgov_password >>
-          cloudgov_space: << parameters.cloudgov_space >>
-          task_name: "process"
-          task_command: "cd /home/vcap/app/automation/nodejs/scripts; bash ./run.sh"
-          task_args: '["/home/vcap/app/build/server/src/tools/processDataCLI.js"]'
-          config: "process"
-          success_message: ':database: Restored data processed'
-          directory: "./"
-          timeout: "3000"
-  cf_retention:
-    description: "Delete Backup from S3 based on retention"
-    parameters:
-      auth_client_secret: { type: env_var_name }
-      cloudgov_username: { type: env_var_name }
-      cloudgov_password: { type: env_var_name }
-      cloudgov_space: { type: env_var_name }
-      s3_service_name: { type: string }
-      backup_prefix: { type: string }
-    steps:
-      - cf_automation_task:
-          auth_client_secret: << parameters.auth_client_secret >>
-          cloudgov_username: << parameters.cloudgov_username >>
-          cloudgov_password: << parameters.cloudgov_password >>
-          cloudgov_space: << parameters.cloudgov_space >>
-          task_name: "retention"
-          task_command: "cd /home/vcap/app/db-backup/scripts; bash ./db_retention.sh"
-          task_args: '["<< parameters.backup_prefix >>", "<< parameters.s3_service_name >>"]'
-          config: "<< parameters.backup_prefix >>-backup"
-          success_message: ':database: "<< parameters.backup_prefix >>" retention processed'
-parameters:
-  cg_org:
-    description: "Cloud Foundry cloud.gov organization name"
-    default: "hhs-acf-ohs-tta"
-    type: string
-  cg_api:
-    description: "URL of Cloud Controller in Cloud Foundry cloud.gov instance"
-    default: "https://api.fr.cloud.gov"
-    type: string
-  prod_git_url:
-    description: "URL of github repo that will deploy to prod"
-    default: "https://github.com/HHS/Head-Start-TTADP"
-    type: string
-  staging_git_url:
-    description: "URL of github repo that will deploy to staging"
-    default: "https://github.com/HHS/Head-Start-TTADP"
-    type: string
-  dev_git_url:
-    description: "URL of github repo that will deploy to dev"
-    default: "https://github.com/HHS/Head-Start-TTADP"
-    type: string
-  sandbox_git_url:
-    description: "URL of github repo that will deploy to sandbox"
-    default: "https://github.com/HHS/Head-Start-TTADP"
-    type: string
-  prod_git_branch:
-    description: "Name of github branch that will deploy to prod"
-    default: "production"
-    type: string
-  staging_git_branch:
-    description: "Name of github branch that will deploy to staging"
-    default: "main"
-    type: string
-  dev_git_branch: # change to feature branch to test deployment
-    description: "Name of github branch that will deploy to dev"
-    default: "mb/node-20-upgrade"
-    type: string
-  sandbox_git_branch: # change to feature branch to test deployment
-    default: "al-await-zip-in-monitoring-job"
-    type: string
-  prod_new_relic_app_id:
-    default: "877570491"
-    type: string
-  staging_new_relic_app_id:
-    default: "868729138"
-    type: string
-  dev_new_relic_app_id:
-    default: "867221900"
-    type: string
-  sandbox_new_relic_app_id:
-    default: "867346799"
-    type: string
-  manual-trigger:
-    type: boolean
-    default: false
-  env_list:
-    description: "List of environments to manage (start/stop)"
-    type: string
-    default: "DEV,SANDBOX"
-  space_list:
-    description: "List of Cloud Foundry spaces corresponding to each environment"
-    type: string
-    default: ""
-  env_state:
-    description: "State of the environment to change (start, stop, restart, restage)"
-    type: string
-    default: "none"
-  manual-manage-env:
-    type: boolean
-    default: false
-  manual-restore:
-    type: boolean
-    default: false
-  manual-process:
-    type: boolean
-    default: false
-  manual-backup:
-    type: boolean
-    default: false
-  manual-full-process:
-    type: boolean
-    default: false
-  manual-restore-staging:
-    type: boolean
-    default: false
-  manual-restore-sandbox:
-    type: boolean
-    default: false
-  manual-restore-dev:
-    type: boolean
-    default: false
-  fail-on-modified-lines:
-    type: boolean
-    default: false
-  manual-retention-production:
-    type: boolean
-    default: false
-  manual-retention-processed:
-    type: boolean
-    default: false
-jobs:
-  build_and_lint:
-    executor: docker-executor
-    steps:
-      - checkout
-      - create_combined_yarnlock
-      - restore_cache:
-          keys:
-            # To manually bust the cache, increment the version e.g. v7-yarn...
-            - v15-yarn-deps-{{ checksum "combined-yarnlock.txt" }}
-            # If checksum is new, restore partial cache
-            - v15-yarn-deps-
-      - run: yarn deps
-      - save_cache:
-          paths:
-            - node_modules
-            - frontend/node_modules
-            - packages/common/node_modules
-          key: v15-yarn-deps-{{ checksum "combined-yarnlock.txt" }}
-      - run:
-          name: Lint backend
-          command: yarn lint:ci
-      - run:
-          name: Audit vulnerability of backend node_modules
-          command: |
-            chmod 744 ./run-yarn-audit.sh
-            ./run-yarn-audit.sh;
-      - run:
-          name: Lint frontend
-          command: yarn --cwd frontend lint:ci
-      - run:
-          name: Audit vulnerability of frontend node_modules
-          command: |
-            cd frontend
-            chmod 744 ./run-yarn-audit.sh
-            ./run-yarn-audit.sh;
-      # - run:
-      #     name: Check nodejs version compatibility with buildpack
-      #     command: |
-      #       chmod +x ./bin/check_node_version_compatibility.sh
-      #       ./bin/check_node_version_compatibility.sh
-      - store_artifacts: # store backend lint reports
-          path: reports
-      - store_artifacts: # store frontend lint reports
-          path: frontend/reports
-      - persist_to_workspace:
-          root: .
-          paths:
-            - .
-    # The resource_class feature allows configuring CPU and RAM resources for each job. Different resource classes are available for different executors. https://circleci.com/docs/2.0/configuration-reference/#resourceclass
-    resource_class: large
-  test_backend:
-    executor: docker-postgres-executor
-    environment:
-      SFTP_EXPOSED_PORT: 2222
-    steps:
-      - attach_workspace:
-          at: .
-      - setup_remote_docker:
-          version: default
-      - run:
-          name: Add GitHub to known_hosts
-          command: ssh-keyscan -H github.com >> ~/.ssh/known_hosts
-      - run:
-          name: Run migrations ci
-          command: yarn db:migrate:ci
-      - run:
-          name: Run seeders
-          command: yarn db:seed:ci
-      - run:
-          name: Monitor database
-          command: |
-            docker attach  $(docker ps | grep postgres | awk '{print $1}')
-          background: true
-      - run:
-          name: Test backend
-          command: |
-            chmod 744 ./bin/test-backend-ci
-            ./bin/test-backend-ci
-      # Run coverage check script
-      - run:
-          name: Check coverage for modified lines
-          command: |
-            if [ -n "${CIRCLE_PULL_REQUEST}" ]; then
-              chmod +x ./tools/check-coverage.js
-              node -r esm ./tools/check-coverage.js \
-                --directory-filter=src/,tools/ \
-                --fail-on-uncovered=<< pipeline.parameters.fail-on-modified-lines >> \
-                --output-format=json,html
-            else
-              echo "Not a PR build. Skipping coverage check."
-            fi
-          when: always
-      - run:
-          name: Summarize coverage
-          command: |
-            chmod +x ./tools/summarize-coverageCLI.js
-            node ./tools/summarize-coverageCLI.js \
-              ./coverage/coverage-final.json \
-              90
-          when: always
-      - run:
-          name: Compress coverage artifacts
-          command: tar -cvzf backend-coverage-artifacts.tar coverage/
-      - store_artifacts:
-          path: coverage/
-      - store_artifacts:
-          path: backend-coverage-artifacts.tar
-      - store_test_results:
-          path: reports/
-      # Store uncovered lines artifact if exists
-      - store_artifacts:
-          path: coverage-artifacts/
-          destination: uncovered-lines
-    resource_class: large
-  test_frontend:
-    executor: docker-executor
-    steps:
-      - attach_workspace:
-          at: .
-      - run:
-          name: Audit checksums of color files
-          command: |
-            chmod 744 ./checkcolorhash.sh
-            ./checkcolorhash.sh;
-      - run:
-          name: Add GitHub to known_hosts
-          command: |
-            mkdir -p /home/circleci/.ssh
-            ssh-keyscan -H github.com >> /home/circleci/.ssh/known_hosts
-
-      - run:
-          name: Test frontend
-          command: yarn --cwd frontend run test:ci --maxWorkers=50%
-      - run:
-          name: Check coverage for modified lines
-          command: |
-            if [ -n "${CIRCLE_PULL_REQUEST}" ]; then
-              chmod +x ./tools/check-coverage.js
-              node -r esm ./tools/check-coverage.js \
-                --coverage-file=../frontend/coverage/coverage-final.json \
-                --artifact-dir=../frontend/coverage-artifacts \
-                --directory-filter=frontend/ \
-                --fail-on-uncovered=<< pipeline.parameters.fail-on-modified-lines >> \
-                --output-format=json,html
-            else
-              echo "Not a PR build. Skipping coverage check."
-            fi
-          when: always
-      - store_test_results:
-          path: frontend/reports/
-      - store_artifacts:
-          path: frontend/coverage/
-      - store_artifacts:
-          path: frontend/coverage-artifacts/
-          destination: uncovered-lines
-    resource_class: large
-  test_e2e:
-    executor: docker-postgres-executor
-    steps:
-      - attach_workspace:
-          at: .
-      - setup_remote_docker:
-          version: default
-      - run:
-          name: Start server
-          command: |
-            yarn build
-            BYPASS_AUTH=true CURRENT_USER_ID=5 yarn start:ci
-          background: true
-      - run:
-          name: Run migrations ci
-          command: yarn db:migrate:ci
-      - run:
-          name: Seed database
-          command: yarn db:seed:ci
-      - run:
-          name: Wait for server to start
-          command: ./bin/ping-server 3000
-      - run:
-          name: Monitor database
-          command: |
-            docker attach  $(docker ps | grep postgres | awk '{print $1}')
-          background: true
-      - run:
-          name: Install playwright dependencies
-          command: |
-            npx playwright install
-      - run:
-          name: Monitor database
-          command: |
-            docker attach  $(docker ps | grep postgres | awk '{print $1}')
-          background: true
-      - run:
-          name: Run playwright tests
-          command: yarn e2e:ci
-      - store_artifacts:
-          path: tests/e2e
-    resource_class: large
-  test_api:
-    executor: docker-postgres-executor
-    steps:
-      - attach_workspace:
-          at: .
-      - setup_remote_docker:
-          version: default
-      - run:
-          name: Start server
-          command: |
-            yarn build
-            BYPASS_AUTH=true CURRENT_USER_ID=5 yarn start:ci
-          background: true
-      - run:
-          name: Run migrations ci
-          command: yarn db:migrate:ci
-      - run:
-          name: Seed database
-          command: yarn db:seed:ci
-      - run:
-          name: Wait for server to start
-          command: ./bin/ping-server 3000
-      - run:
-          name: Monitor database
-          command: |
-            docker attach  $(docker ps | grep postgres | awk '{print $1}')
-          background: true
-      - run:
-          name: Install playwright dependencies
-          command: |
-            npx playwright install
-      - run:
-          name: Run playwright tests
-          command: yarn e2e:api
-      - store_artifacts:
-          path: tests/api
-    resource_class: large
-  test_utils:
-    executor: docker-postgres-executor
-    steps:
-      - attach_workspace:
-          at: .
-      - setup_remote_docker:
-          version: default
-      - run:
-          name: Start server
-          command: |
-            yarn build
-            BYPASS_AUTH=true CURRENT_USER_ID=5 yarn start:ci
-          background: true
-      - run:
-          name: Run migrations ci
-          command: yarn db:migrate:ci
-      - run:
-          name: Seed database
-          command: yarn db:seed:ci
-      - run:
-          name: Wait for server to start
-          command: ./bin/ping-server 3000
-      - run:
-          name: Install playwright dependencies
-          command: |
-            npx playwright install
-      - run:
-          name: Run playwright tests
-          command: yarn e2e:utils
-      - store_artifacts:
-          path: tests/utilsTests
-    resource_class: large
-  cucumber_test:
-    executor: docker-postgres-executor
-    steps:
-      - attach_workspace:
-          at: .
-      - run:
-          name: Start server
-          command: |
-            yarn build
-            BYPASS_AUTH=true CURRENT_USER_ID=5 yarn start:ci
-          background: true
-      - run:
-          name: Run migrations ci
-          command: yarn db:migrate:ci
-      - run:
-          name: Seed database
-          command: yarn db:seed:ci
-      - run:
-          name: Wait for server to start
-          command: ./bin/ping-server 3000
-      - run:
-          name: Run cucumber
-          command: |
-            yarn cucumber:ci
-      - store_artifacts:
-          path: reports/
-    resource_class: large
-  dynamic_security_scan:
-    executor: machine-executor
-    steps:
-      - attach_workspace:
-          at: .
-      - run:
-          name: Clean previous reports
-          command: |
-            rm -rf reports/server/*
-      - run:
-          name: Start up local services
-          command: ./bin/prod-style-server
-      - run:
-          name: Wait for Node.js server to start
-          command: ./bin/ping-server 8080
-      - run:
-          name: Pull OWASP ZAP docker image
-          command: docker pull softwaresecurityproject/zap-stable:latest
-      - run:
-          name: Run OWASP ZAP scan for Node.js server
-          command: ./bin/run-owasp-scan --target http://server:8080 --full
-      - store_artifacts:
-          path: reports
-          when: always
-    resource_class: large
-  deploy:
-    executor: docker-executor
-    steps:
-      - attach_workspace:
-          at: .
-      - run:
-          name: Build backend assets
-          command: yarn build
-      - when:
-          condition:
-            and:
-              - equal:
-                  [
-                    << pipeline.project.git_url >>,
-                    << pipeline.parameters.prod_git_url >>,
-                  ]
-              - equal:
-                  [
-                    << pipeline.git.branch >>,
-                    << pipeline.parameters.prod_git_branch >>,
-                  ]
-          steps:
-            - run:
-                name: Create production robot
-                command: ./bin/robot-factory
-      - run:
-          name: Install Cloud Foundry
-          command: |
-            # Install Cloud Foundry CLI
-            wget -q -O - https://packages.cloudfoundry.org/debian/cli.cloudfoundry.org.key | sudo apt-key add -
-            echo "deb https://packages.cloudfoundry.org/debian stable main" | sudo tee /etc/apt/sources.list.d/cloudfoundry-cli.list
-            sudo apt-get update
-            sudo apt-get install -y cf8-cli
-            # Install plugin needed for connect-to-service
-            cf install-plugin -f https://github.com/cloud-gov/cf-service-connect/releases/download/v1.1.3/cf-service-connect_linux_amd64
-
-      - when: # sandbox: for short-term feature development, see README.md
-          condition:
-            and:
-              - equal:
-                  [
-                    << pipeline.project.git_url >>,
-                    << pipeline.parameters.sandbox_git_url >>,
-                  ]
-              - equal:
-                  [
-                    << pipeline.git.branch >>,
-                    << pipeline.parameters.sandbox_git_branch >>,
-                  ]
-          steps:
-            - run:
-                name: Build frontend assets
-                command: yarn --cwd frontend run build
-                environment:
-                  REACT_APP_GTM_ENABLED: $SANDBOX_GTM_ENABLED
-                  REACT_APP_GTM_ID: $GLOBAL_GTM_ID
-                  REACT_APP_GTM_AUTH: $SANDBOX_GTM_AUTH
-                  REACT_APP_GTM_PREVIEW: $SANDBOX_GTM_PREVIEW
-                  REACT_APP_WEBSOCKET_URL: wss://tta-smarthub-sandbox.app.cloud.gov
-                  REACT_APP_INCLUDE_ACCESSIBILITY_CSS: 'false'
-            - cf_deploy:
-                app_name: tta-smarthub-sandbox
-                auth_client_id: SANDBOX_AUTH_CLIENT_ID
-                auth_client_secret: SANDBOX_AUTH_CLIENT_SECRET
-                cloudgov_username: CLOUDGOV_SANDBOX_USERNAME
-                cloudgov_password: CLOUDGOV_SANDBOX_PASSWORD
-                cloudgov_space: CLOUDGOV_SANDBOX_SPACE
-                deploy_config_file: deployment_config/sandbox_vars.yml
-                new_relic_license: NEW_RELIC_LICENSE_KEY
-                session_secret: SANDBOX_SESSION_SECRET
-                jwt_secret: SANDBOX_JWT_SECRET
-                hses_data_file_url: HSES_DATA_FILE_URL
-                hses_data_username: HSES_DATA_USERNAME
-                hses_data_password: HSES_DATA_PASSWORD
-                smtp_host: STAGING_SMTP_HOST
-                smtp_port: STAGING_SMTP_PORT
-                smtp_host_test: SMTP_HOST_TEST
-                smtp_port_test: SMTP_PORT_TEST
-                smtp_secure: SMTP_SECURE
-                smtp_ignore_tls: STAGING_SMTP_IGNORE_TLS
-                from_email_address: FROM_EMAIL_ADDRESS
-                smtp_user: SMTP_USER
-                suppress_error_logging: SUPPRESS_ERROR_LOGGING
-                smtp_password: SMTP_PASSWORD
-                itams_md_host: ITAMS_MD_HOST
-                itams_md_port: ITAMS_MD_PORT
-                itams_md_username: ITAMS_MD_USERNAME
-                itams_md_password: ITAMS_MD_PASSWORD
-                smartsheet_access_token: SMARTSHEET_ACCESS_TOKEN
-            - run:
-                name: Migrate database
-                command: |
-                  cf run-task tta-smarthub-sandbox \
-                    --command "yarn db:migrate:prod" \
-                    --name "Reset DB"
-            - notify_new_relic:
-                env_name: sandbox
-                new_relic_app_id: << pipeline.parameters.sandbox_new_relic_app_id >>
-                new_relic_api_key: $NEW_RELIC_REST_API_KEY
-            - notify_slack_deploy:
-                slack_bot_token: $SLACK_BOT_TOKEN
-                slack_channel: "acf-head-start-github"
-                environment_name: "sandbox"
-
-      - when: # dev
-          condition:
-            and:
-              - equal:
-                  [
-                    << pipeline.project.git_url >>,
-                    << pipeline.parameters.dev_git_url >>,
-                  ]
-              - equal:
-                  [
-                    << pipeline.git.branch >>,
-                    << pipeline.parameters.dev_git_branch >>,
-                  ]
-          steps:
-            - run:
-                name: Build frontend assets
-                command: yarn --cwd frontend run build
-                environment:
-                  REACT_APP_GTM_ENABLED: $DEV_GTM_ENABLED
-                  REACT_APP_GTM_ID: $GLOBAL_GTM_ID
-                  REACT_APP_GTM_AUTH: $DEV_GTM_AUTH
-                  REACT_APP_GTM_PREVIEW: $DEV_GTM_PREVIEW
-                  REACT_APP_WEBSOCKET_URL: wss://tta-smarthub-dev.app.cloud.gov
-                  REACT_APP_INCLUDE_ACCESSIBILITY_CSS: 'false'
-            - cf_deploy:
-                app_name: tta-smarthub-dev
-                auth_client_id: DEV_AUTH_CLIENT_ID
-                auth_client_secret: DEV_AUTH_CLIENT_SECRET
-                cloudgov_username: CLOUDGOV_DEV_USERNAME
-                cloudgov_password: CLOUDGOV_DEV_PASSWORD
-                cloudgov_space: CLOUDGOV_DEV_SPACE
-                deploy_config_file: deployment_config/dev_vars.yml
-                new_relic_license: NEW_RELIC_LICENSE_KEY
-                session_secret: DEV_SESSION_SECRET
-                jwt_secret: DEV_JWT_SECRET
-                hses_data_file_url: HSES_DATA_FILE_URL
-                hses_data_username: HSES_DATA_USERNAME
-                hses_data_password: HSES_DATA_PASSWORD
-                smtp_host: STAGING_SMTP_HOST
-                smtp_port: STAGING_SMTP_PORT
-                smtp_host_test: SMTP_HOST_TEST
-                smtp_port_test: SMTP_PORT_TEST
-                smtp_secure: SMTP_SECURE
-                smtp_ignore_tls: STAGING_SMTP_IGNORE_TLS
-                from_email_address: FROM_EMAIL_ADDRESS
-                smtp_user: SMTP_USER
-                smtp_password: SMTP_PASSWORD
-                suppress_error_logging: SUPPRESS_ERROR_LOGGING
-                itams_md_host: ITAMS_MD_HOST
-                itams_md_port: ITAMS_MD_PORT
-                itams_md_username: ITAMS_MD_USERNAME
-                itams_md_password: ITAMS_MD_PASSWORD
-                smartsheet_access_token: SMARTSHEET_ACCESS_TOKEN
-            - run:
-                name: Migrate database
-                command: |
-                  cf run-task tta-smarthub-dev \
-                    --command "yarn db:migrate:prod" \
-                    --name "Reset DB"
-            - notify_new_relic:
-                env_name: dev
-                new_relic_app_id: << pipeline.parameters.dev_new_relic_app_id >>
-                new_relic_api_key: $NEW_RELIC_REST_API_KEY
-            - notify_slack_deploy:
-                slack_bot_token: $SLACK_BOT_TOKEN
-                slack_channel: "acf-head-start-github"
-                environment_name: "dev"
-
-      - when: # staging
-          condition:
-            and:
-              - equal:
-                  [
-                    << pipeline.project.git_url >>,
-                    << pipeline.parameters.staging_git_url >>,
-                  ]
-              - equal:
-                  [
-                    << pipeline.git.branch >>,
-                    << pipeline.parameters.staging_git_branch >>,
-                  ]
-          steps:
-            - run:
-                name: Build frontend assets
-                command: yarn --cwd frontend run build
-                environment:
-                  REACT_APP_GTM_ENABLED: $STAGING_GTM_ENABLED
-                  REACT_APP_GTM_ID: $GLOBAL_GTM_ID
-                  REACT_APP_GTM_AUTH: $STAGING_GTM_AUTH
-                  REACT_APP_GTM_PREVIEW: $STAGING_GTM_PREVIEW
-                  REACT_APP_WEBSOCKET_URL: wss://tta-smarthub-staging.app.cloud.gov
-                  REACT_APP_INCLUDE_ACCESSIBILITY_CSS: 'false'
-            - cf_deploy:
-                app_name: tta-smarthub-staging
-                auth_client_id: STAGING_AUTH_CLIENT_ID
-                auth_client_secret: STAGING_AUTH_CLIENT_SECRET
-                cloudgov_username: CLOUDGOV_STAGING_USERNAME
-                cloudgov_password: CLOUDGOV_STAGING_PASSWORD
-                cloudgov_space: CLOUDGOV_STAGING_SPACE
-                deploy_config_file: deployment_config/staging_vars.yml
-                new_relic_license: NEW_RELIC_LICENSE_KEY
-                session_secret: STAGING_SESSION_SECRET
-                jwt_secret: STAGING_JWT_SECRET
-                hses_data_file_url: HSES_DATA_FILE_URL
-                hses_data_username: HSES_DATA_USERNAME
-                hses_data_password: HSES_DATA_PASSWORD
-                smtp_host: STAGING_SMTP_HOST
-                smtp_port: STAGING_SMTP_PORT
-                smtp_host_test: SMTP_HOST_TEST
-                smtp_port_test: SMTP_PORT_TEST
-                smtp_secure: SMTP_SECURE
-                smtp_ignore_tls: STAGING_SMTP_IGNORE_TLS
-                from_email_address: FROM_EMAIL_ADDRESS
-                smtp_user: SMTP_USER
-                smtp_password: SMTP_PASSWORD
-                suppress_error_logging: SUPPRESS_ERROR_LOGGING
-                itams_md_host: ITAMS_MD_HOST
-                itams_md_port: ITAMS_MD_PORT
-                itams_md_username: ITAMS_MD_USERNAME
-                itams_md_password: ITAMS_MD_PASSWORD
-                smartsheet_access_token: SMARTSHEET_ACCESS_TOKEN
-            - run:
-                name: Run database migrations
-                command: |
-                  cf run-task tta-smarthub-staging --command "yarn db:migrate:prod" --name migrate
-            - notify_new_relic:
-                env_name: staging
-                new_relic_app_id: << pipeline.parameters.staging_new_relic_app_id >>
-                new_relic_api_key: $NEW_RELIC_REST_API_KEY
-            - notify_slack_deploy:
-                slack_bot_token: $SLACK_BOT_TOKEN
-                slack_channel: "acf-head-start-github"
-                environment_name: "staging"
-
-      - when: # prod
-          condition:
-            and:
-              - equal:
-                  [
-                    << pipeline.project.git_url >>,
-                    << pipeline.parameters.prod_git_url >>,
-                  ]
-              - equal:
-                  [
-                    << pipeline.git.branch >>,
-                    << pipeline.parameters.prod_git_branch >>,
-                  ]
-          steps:
-            - run:
-                name: Build frontend assets
-                command: yarn --cwd frontend run build
-                environment:
-                  REACT_APP_GTM_ENABLED: $PROD_GTM_ENABLED
-                  REACT_APP_GTM_ID: $GLOBAL_GTM_ID
-                  REACT_APP_GTM_AUTH: $PROD_GTM_AUTH
-                  REACT_APP_GTM_PREVIEW: $PROD_GTM_PREVIEW
-                  REACT_APP_WEBSOCKET_URL: wss://ttahub.ohs.acf.hhs.gov
-                  REACT_APP_INCLUDE_ACCESSIBILITY_CSS: 'false'
-            - cf_deploy:
-                app_name: tta-smarthub-prod
-                auth_client_id: PROD_AUTH_CLIENT_ID
-                auth_client_secret: PROD_AUTH_CLIENT_SECRET
-                cloudgov_username: CLOUDGOV_PROD_USERNAME
-                cloudgov_password: CLOUDGOV_PROD_PASSWORD
-                cloudgov_space: CLOUDGOV_PROD_SPACE
-                deploy_config_file: deployment_config/prod_vars.yml
-                new_relic_license: NEW_RELIC_LICENSE_KEY
-                session_secret: PROD_SESSION_SECRET
-                jwt_secret: PROD_JWT_SECRET
-                hses_data_file_url: PROD_HSES_DATA_FILE_URL
-                hses_data_username: PROD_HSES_DATA_USERNAME
-                hses_data_password: PROD_HSES_DATA_PASSWORD
-                smtp_host: SMTP_HOST
-                smtp_port: SMTP_PORT
-                smtp_host_test: SMTP_HOST_TEST
-                smtp_port_test: SMTP_PORT_TEST
-                smtp_secure: SMTP_SECURE
-                smtp_ignore_tls: SMTP_IGNORE_TLS
-                from_email_address: FROM_EMAIL_ADDRESS
-                smtp_user: SMTP_USER
-                smtp_password: SMTP_PASSWORD
-                suppress_error_logging: SUPPRESS_ERROR_LOGGING
-                itams_md_host: ITAMS_MD_HOST
-                itams_md_port: ITAMS_MD_PORT
-                itams_md_username: ITAMS_MD_USERNAME
-                itams_md_password: ITAMS_MD_PASSWORD
-                smartsheet_access_token: SMARTSHEET_ACCESS_TOKEN
-            - run:
-                name: Run database migrations
-                command: |
-                  cf run-task tta-smarthub-prod --command "yarn db:migrate:prod" --name migrate
-            - notify_new_relic:
-                env_name: prod
-                new_relic_app_id: << pipeline.parameters.prod_new_relic_app_id >>
-                new_relic_api_key: $NEW_RELIC_REST_API_KEY
-            - notify_slack_deploy:
-                slack_bot_token: $SLACK_BOT_TOKEN
-                slack_channel: "acf-ohs-ttahub--contractor-customer-team"
-                environment_name: "production"
-=======
           # Start tailing logs for the first time
           start_log_tailing
->>>>>>> 2bdee3c5
 
           # Monitor the cf logs process
           while [ ! -f $CONTROL_FILE ]; do
@@ -2146,16 +1145,10 @@
       slack_bot_token:
         description: "Slack bot token"
         type: string
-<<<<<<< HEAD
-        description: "Comma-separated list of environments to manage"
-        default: "<< pipeline.parameters.env_list >>"
-      env_state:
-=======
         default: $SLACK_BOT_TOKEN
       slack_channel:
         description: "Slack channel name to post the message to"
         default: "acf-head-start-alerts-lower"
->>>>>>> 2bdee3c5
         type: string
       message_text:
         description: "Message text to post to Slack"
@@ -2258,250 +1251,5 @@
   no-op:
     # placeholder command for no-op jobs
     steps:
-<<<<<<< HEAD
-    - sparse_checkout:
-          directories: 'automation'
-          branch: << pipeline.git.branch >>
-    - cf_retention:
-          auth_client_secret: PROD_AUTH_CLIENT_SECRET
-          cloudgov_username: CLOUDGOV_PROD_USERNAME
-          cloudgov_password: CLOUDGOV_PROD_PASSWORD
-          cloudgov_space: CLOUDGOV_PROD_SPACE
-          s3_service_name: ttahub-db-backups
-          backup_prefix: processed
-workflows:
-  build_test_deploy:
-    when:
-      and:
-        # Ensure the workflow is only triggered when `manual-trigger` is false
-        # and `env_state` is empty (i.e., it's not for starting/stopping environments)
-        - equal: [false, << pipeline.parameters.manual-trigger >>]
-        - equal: [false, << pipeline.parameters.manual-restore >>]
-        - equal: [false, << pipeline.parameters.manual-process >>]
-        - equal: [false, << pipeline.parameters.manual-backup >>]
-        - equal: [false, << pipeline.parameters.manual-full-process >>]
-        - equal: [false, << pipeline.parameters.manual-manage-env >>]
-        - equal: [false, << pipeline.parameters.manual-restore-staging >>]
-        - equal: [false, << pipeline.parameters.manual-restore-sandbox >>]
-        - equal: [false, << pipeline.parameters.manual-restore-dev >>]
-        - equal: [false, << pipeline.parameters.manual-retention-production >>]
-        - equal: [false, << pipeline.parameters.manual-retention-processed >>]
-    jobs:
-      - build_and_lint
-      - test_backend:
-          requires:
-            - build_and_lint
-      - test_frontend:
-          requires:
-            - build_and_lint
-      - test_e2e:
-          requires:
-            - build_and_lint
-      - test_api:
-          requires:
-            - build_and_lint
-      - test_utils:
-          requires:
-            - build_and_lint
-      - cucumber_test:
-          requires:
-            - build_and_lint
-      - dynamic_security_scan:
-          requires:
-            - build_and_lint
-      - backup_upload_production:
-          requires:
-            - test_backend
-            - test_frontend
-            - test_e2e
-            - test_api
-            - test_utils
-            - cucumber_test
-            - dynamic_security_scan
-          filters:
-            branches:
-              only:
-                - << pipeline.parameters.prod_git_branch >>
-      - deploy:
-          requires:
-            - test_backend
-            - test_frontend
-            - test_e2e
-            - test_api
-            - test_utils
-            - cucumber_test
-            - dynamic_security_scan
-          filters:
-            branches:
-              only:
-                - << pipeline.parameters.sandbox_git_branch >>
-                - << pipeline.parameters.dev_git_branch >>
-                - << pipeline.parameters.staging_git_branch >>
-                - << pipeline.parameters.prod_git_branch >>
-  daily_scan:
-    triggers:
-      - schedule:
-          cron: "0 12 * * 1-5"
-          filters:
-            branches:
-              only:
-                - << pipeline.parameters.dev_git_branch >>
-                - << pipeline.parameters.staging_git_branch >>
-                - << pipeline.parameters.prod_git_branch >>
-    jobs:
-      - build_and_lint
-      - test_backend:
-          requires:
-            - build_and_lint
-      - test_frontend:
-          requires:
-            - build_and_lint
-      - test_e2e:
-          requires:
-            - build_and_lint
-      - test_api:
-          requires:
-            - build_and_lint
-      - test_utils:
-          requires:
-            - build_and_lint
-      - dynamic_security_scan:
-          requires:
-            - build_and_lint
-  daily_backup_upload_production:
-    triggers:
-      - schedule:
-          cron: "0 10 * * 1-5"
-          filters:
-            branches:
-              only:
-                - << pipeline.parameters.prod_git_branch >>
-    jobs:
-      - backup_upload_production
-      - restore_production_for_processing:
-          requires:
-            - backup_upload_production
-      - process_production:
-          requires:
-            - restore_production_for_processing
-      - process_backup:
-          requires:
-            - process_production
-      # - restore_processed_to_staging:
-      #     requires:
-      #       - process_backup
-      - restore_processed_to_sandbox:
-          requires:
-            - process_backup
-            # - restore_processed_to_staging
-      - restore_processed_to_dev:
-          requires:
-            - restore_processed_to_sandbox
-      - retention_production:
-          requires:
-            - restore_processed_to_dev
-      - retention_processed:
-          requires:
-            - retention_production
-  manual_backup_upload_production:
-    when:
-      equal: [true, << pipeline.parameters.manual-trigger >>]
-    jobs:
-      - backup_upload_production
-  stop_lower_env_workflow:
-    triggers:
-      - schedule:
-          cron: "0 1 * * 2-6"  # Runs at 6 PM PST M-F (1 AM UTC next day)
-          filters:
-            branches:
-              only:
-                - main
-    jobs:
-      - manage_env_apps:
-          env_state: "stop"
-          env_list: "<< pipeline.parameters.env_list >>"
-  start_lower_env_workflow:
-    triggers:
-      - schedule:
-          cron: "0 11 * * 1-5"  # Runs at 6 AM EST M-F(11 AM UTC)
-          filters:
-            branches:
-              only:
-                - main
-    jobs:
-      - manage_env_apps:
-          env_state: "start"
-          env_list: "<< pipeline.parameters.env_list >>"
-  manual_manage_env_workflow:
-    when:
-      equal: [true, << pipeline.parameters.manual-manage-env >>]
-    jobs:
-      - manage_env_apps:
-          env_state: "<< pipeline.parameters.env_state >>"
-          env_list: "<< pipeline.parameters.env_list >>"
-  monitor_and_shutdown_envs:
-    when:
-      equal: [true, << pipeline.parameters.manual-trigger >>]
-    jobs:
-      - manage_env_apps:
-          env_state: "stop"
-          env_list: "<< pipeline.parameters.env_list >>"
-          check_activity: true
-  manual_restore_production:
-    when:
-      equal: [true, << pipeline.parameters.manual-restore >>]
-    jobs:
-      - restore_production_for_processing
-  manual_process_production:
-    when:
-      equal: [true, << pipeline.parameters.manual-process >>]
-    jobs:
-      - process_production
-  manual_process_backup:
-    when:
-      equal: [true, << pipeline.parameters.manual-backup >>]
-    jobs:
-      - process_backup
-  manual_production_to_processed:
-    when:
-      equal: [true, << pipeline.parameters.manual-full-process >>]
-    jobs:
-      - backup_upload_production
-      - restore_production_for_processing:
-          requires:
-            - backup_upload_production
-      - process_production:
-          requires:
-            - restore_production_for_processing
-      - process_backup:
-          requires:
-            - process_production
-  # manual_restore_staging:
-  #   when:
-  #     equal: [true, << pipeline.parameters.manual-restore-staging >>]
-  #   jobs:
-  #     - restore_processed_to_staging
-  manual_restore_sandbox:
-    when:
-      equal: [true, << pipeline.parameters.manual-restore-sandbox >>]
-    jobs:
-      - restore_processed_to_sandbox
-  manual_restore_dev:
-    when:
-      equal: [true, << pipeline.parameters.manual-restore-dev >>]
-    jobs:
-      - restore_processed_to_dev
-  manual_retention_production:
-    when:
-      equal: [true, << pipeline.parameters.manual-retention-production >>]
-    jobs:
-      - retention_production
-  manual_retention_processed:
-    when:
-      equal: [true, << pipeline.parameters.manual-retention-processed >>]
-    jobs:
-      - retention_processed
-=======
-    - run:
-        command: echo "ok"
->>>>>>> 2bdee3c5
+    - run:
+        command: echo "ok"