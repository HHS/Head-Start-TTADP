--- conflicted
+++ resolved
@@ -190,11 +190,7 @@
     default: "TTAHUB-926/kw-remove-extra-data"
     type: string
   sandbox_git_branch:  # change to feature branch to test deployment
-<<<<<<< HEAD
     default: "kw-emails-logging-table"
-=======
-    default: "ttahub-966-verification-flow"
->>>>>>> d5f4f5dd
     type: string
   prod_new_relic_app_id:
     default: "877570491"
