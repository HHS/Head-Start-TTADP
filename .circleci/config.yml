--- conflicted
+++ resolved
@@ -166,11 +166,7 @@
     type: string
   dev_git_branch: # change to feature branch to test deployment
     description: "Name of github branch that will deploy to dev"
-<<<<<<< HEAD
-    default: "js-521-set-utf8-BOM"
-=======
     default: "TTAHUB-555-exclude-inactive-grants-with-end-date-greater-than-today"
->>>>>>> 6ba4246d
     type: string
   sandbox_git_branch:  # change to feature branch to test deployment
     default: "js-523-tweak-saving-objectives"
