version: 2.1
orbs:
  node: circleci/node@5.0.2
  browser-tools: circleci/browser-tools@1.2.3
executors:
  docker-executor:
    # for docker you must specify an image to use for the primary container
    docker:
      - image: cimg/node:16.18.1-browsers
  docker-postgres-executor:
    docker:
      - image: cimg/node:16.18.1-browsers
        environment:
          DATABASE_URL: postgresql://postgres@localhost/ttasmarthub
      - image: circleci/postgres:12.4-ram
        environment:
          POSTGRES_USER: postgres
          POSTGRES_PASSWORD: secretpass
          POSTGRES_DB: ttasmarthub
  docker-postgres-elasticsearch-executor:
    docker:
      - image: cimg/node:16.18.1-browsers
        environment:
          DATABASE_URL: postgresql://postgres@localhost/ttasmarthub
      - image: circleci/postgres:12.4-ram
        environment:
          POSTGRES_USER: postgres
          POSTGRES_PASSWORD: secretpass
          POSTGRES_DB: ttasmarthub
      - image: opensearchproject/opensearch:1.3.2
        name: opensearch
        environment:
          transport.host: 0.0.0.0
          network.host: 0.0.0.0
          http.port: 9200
          cluster.name: opensearch-cluster
          node.name: opensearch-node1
          discovery.type: single-node
          DISABLE_SECURITY_PLUGIN: true
          ES_JAVA_OPTS: "-Xms256m -Xmx256m"
  machine-executor:
    machine:
      image: ubuntu-2204:current
commands:
  create_combined_yarnlock:
    description: "Concatenate all yarn.json files into single file.
      File is used as checksum source for part of caching key."
    parameters:
      filename:
        type: string
        default: "combined-yarnlock.txt"
    steps:
      - run:
          name: Combine package-lock.json files to single file
          command: cat yarn.lock frontend/yarn.lock > << parameters.filename >>
  notify_new_relic:
    description: "Notify new relic of a deploy"
    parameters:
      env_name:
        description: "Name of the environment. Ex. sandbox, dev, staging, prod"
        type: string
      new_relic_app_id:
        description: "App ID used in New Relic"
        type: string
      new_relic_api_key:
        description: "API key from New Relic"
        type: string
    steps:
      - run:
          name: Notify New Relic
          command: |
            curl -X POST "https://api.newrelic.com/v2/applications/<< parameters.new_relic_app_id >>/deployments.json" \
            -H "X-Api-Key: << parameters.new_relic_api_key >>" -i \
            -H "Content-Type: application/json" \
            -d \
            "{
              \"deployment\": {
                \"revision\": \"<< pipeline.git.revision >>\",
                \"description\": \"<< parameters.env_name >> Successfully Deployed\"
              }
            }"
  cf_deploy:
    description: "Login to cloud foundry space with service account credentials
      and push application using deployment configuration file."
    parameters:
      app_name:
        description: "Name of Cloud Foundry cloud.gov application; must match
          application name specified in manifest"
        type: string
      auth_client_id:
        description: "Name of CircleCi project environment variable that
          holds authentication client id, a required application variable"
        type: env_var_name
      auth_client_secret:
        description: "Name of CircleCi project environment variable that
          holds authentication client secret, a required application variable"
        type: env_var_name
      cloudgov_username:
        description: "Name of CircleCi project environment variable that
          holds deployer username for cloudgov space"
        type: env_var_name
      cloudgov_password:
        description: "Name of CircleCi project environment variable that
          holds deployer password for cloudgov space"
        type: env_var_name
      cloudgov_space:
        description: "Name of CircleCi project environment variable that
          holds name of cloudgov space to target for application deployment"
        type: env_var_name
      deploy_config_file:
        description: "Path to deployment configuration file"
        type: string
      session_secret:
        description: "Name of CircleCi project environment variable that
          holds session secret, a required application variable"
        type: env_var_name
      jwt_secret:
        description: "CircleCi project environment variable used by the backend
          token service for the email verification flow."
        type: env_var_name
      new_relic_license:
        description: "Name of CircleCI project environment variable that
          holds the New Relic License key, a required application variable"
        type: env_var_name
      hses_data_file_url:
        description: "Url to download HSES grants and recipient data from"
        type: env_var_name
      hses_data_username:
        description: "Username used to access the HSES grants and recipient data"
        type: env_var_name
      hses_data_password:
        description: "Password used to access the HSES grants and recipient data"
        type: env_var_name
      smtp_host:
        description: "SMTP server"
        type: env_var_name
      smtp_port:
        description: "SMTP port"
        type: env_var_name
      smtp_secure:
        description: "SMTP secure transport"
        type: env_var_name
      from_email_address:
        description: "From email address"
        type: env_var_name
    steps:
      - run:
          name: Login with service account
          command: |
            cf login -a << pipeline.parameters.cg_api >> \
              -u ${<< parameters.cloudgov_username >>} \
              -p ${<< parameters.cloudgov_password >>} \
              -o << pipeline.parameters.cg_org >> \
              -s ${<< parameters.cloudgov_space >>}
      - run:
          name: Push application with deployment vars
          command: |
            cf push --strategy rolling \
              --vars-file << parameters.deploy_config_file >> \
              --var AUTH_CLIENT_ID=${<< parameters.auth_client_id >>} \
              --var AUTH_CLIENT_SECRET=${<< parameters.auth_client_secret >>} \
              --var NEW_RELIC_LICENSE_KEY=${<< parameters.new_relic_license >>} \
              --var SESSION_SECRET=${<< parameters.session_secret >>} \
              --var JWT_SECRET=${<< parameters.jwt_secret >>} \
              --var HSES_DATA_FILE_URL=${<< parameters.hses_data_file_url >>} \
              --var HSES_DATA_USERNAME=${<< parameters.hses_data_username >>} \
              --var HSES_DATA_PASSWORD=${<< parameters.hses_data_password >>} \
              --var SMTP_HOST=${<< parameters.smtp_host >>} \
              --var SMTP_PORT=${<< parameters.smtp_port >>} \
              --var SMTP_SECURE=${<< parameters.smtp_secure >>} \
              --var FROM_EMAIL_ADDRESS=${<< parameters.from_email_address >>}
      - run:
          name: Push maintenance application
          command: |
            cd maintenance_page && cf push --vars-file ../<<parameters.deploy_config_file >>
parameters:
  cg_org:
    description: "Cloud Foundry cloud.gov organization name"
    default: "hhs-acf-ohs-tta"
    type: string
  cg_api:
    description: "URL of Cloud Controller in Cloud Foundry cloud.gov instance"
    default: "https://api.fr.cloud.gov"
    type: string
  prod_git_url:
    description: "URL of github repo that will deploy to prod"
    default: "https://github.com/HHS/Head-Start-TTADP"
    type: string
  staging_git_url:
    description: "URL of github repo that will deploy to staging"
    default: "https://github.com/HHS/Head-Start-TTADP"
    type: string
  dev_git_url:
    description: "URL of github repo that will deploy to dev"
    default: "https://github.com/HHS/Head-Start-TTADP"
    type: string
  sandbox_git_url:
    description: "URL of github repo that will deploy to sandbox"
    default: "https://github.com/HHS/Head-Start-TTADP"
    type: string
  prod_git_branch:
    description: "Name of github branch that will deploy to prod"
    default: "production"
    type: string
  staging_git_branch:
    description: "Name of github branch that will deploy to staging"
    default: "main"
    type: string
  dev_git_branch: # change to feature branch to test deployment
    description: "Name of github branch that will deploy to dev"
<<<<<<< HEAD
    default: "jp/ttahub-1182/goal-type-wording"
=======
    default: "TTAHUB-1340/kw-class-pilot"
>>>>>>> 999328ed
    type: string
  sandbox_git_branch:  # change to feature branch to test deployment
    default: "TTAHUB-1245/fix-date-filters-graph"
    type: string
  prod_new_relic_app_id:
    default: "877570491"
    type: string
  staging_new_relic_app_id:
    default: "868729138"
    type: string
  dev_new_relic_app_id:
    default: "867221900"
    type: string
  sandbox_new_relic_app_id:
    default: "867346799"
    type: string
jobs:
  build_and_lint:
    executor: docker-executor
    steps:
      - checkout
      - create_combined_yarnlock
      - restore_cache:
          keys:
            # To manually bust the cache, increment the version e.g. v7-yarn...
            - v7-yarn-deps-{{ checksum "combined-yarnlock.txt" }}
            # If checksum is new, restore partial cache
            - v7-yarn-deps-
      - run: yarn deps
      - save_cache:
          paths:
            - node_modules
            - frontend/node_modules
          key: v7-yarn-deps-{{ checksum "combined-yarnlock.txt" }}
      - run:
          name: Lint backend
          command: yarn lint:ci
      - run:
          name: Lint frontend
          command: yarn --cwd frontend lint:ci
      - store_artifacts:  # store backend lint reports
          path: reports
      - store_artifacts:  # store frontend lint reports
          path: frontend/reports
      - persist_to_workspace:
          root: .
          paths:
            - .
  test_backend:
    executor: docker-postgres-elasticsearch-executor
    environment:
        AWS_ELASTICSEARCH_ENDPOINT: http://opensearch:9200
        AWS_ELASTICSEARCH_ACCESS_KEY: admin
        AWS_ELASTICSEARCH_SECRET_KEY: admin
    steps:
      - attach_workspace:
          at: .
      - setup_remote_docker:
          version: 20.10.14
      - run:
          name: Audit vulnerability of backend node_modules
          command: |
            chmod 744 ./run-yarn-audit.sh
            ./run-yarn-audit.sh;
      - run:
          name: Run migrations ci
          command: yarn db:migrate:ci
      - run:
          name: Run seeders
          command: yarn db:seed:ci
      - run:
          name: Test backend
          command:  |
            chmod 744 ./bin/test-backend-ci
            ./bin/test-backend-ci
      - run:
          name: Compress coverage artifacts
          command: tar -cvzf backend-coverage-artifacts.tar coverage/
      - store_artifacts:
          path: coverage/
      - store_artifacts:
          path: backend-coverage-artifacts.tar
      - store_test_results:
          path: reports/
  test_frontend:
    executor: docker-executor
    steps:
      - attach_workspace:
          at: .
      - run:
          name: Audit checksums of color files
          command: |
            chmod 744 ./checkcolorhash.sh
            ./checkcolorhash.sh;
      - run:
          name: Audit vulnerability of frontend node_modules
          command: |
            cd frontend
            chmod 744 ./run-yarn-audit.sh
            ./run-yarn-audit.sh;
      - run:
          name: Test frontend
          command: yarn --cwd frontend run test:ci --maxWorkers=50%
      - store_test_results:
          path: frontend/reports/
      - store_artifacts:
          path: frontend/coverage/
  test_e2e:
    executor: docker-postgres-elasticsearch-executor
    environment:
        AWS_ELASTICSEARCH_ENDPOINT: http://opensearch:9200
        AWS_ELASTICSEARCH_ACCESS_KEY: admin
        AWS_ELASTICSEARCH_SECRET_KEY: admin
    steps:
      - attach_workspace:
          at: .
      - setup_remote_docker:
          version: 20.10.14
      - run:
          name: Start server
          command: |
            yarn build
            BYPASS_AUTH=true CURRENT_USER_ID=5 yarn start:ci
          background: true
      - run:
          name: Run migrations ci
          command: yarn db:migrate:ci
      - run:
          name: Seed database
          command: yarn db:seed:ci
      - run:
          name: Wait for server to start
          command: ./bin/ping-server 3000
      - run:
          name: Install playwright dependencies
          command: |
            npx playwright install
      - run:
          name: Run playwright tests
          command: yarn e2e:ci
      - store_artifacts:
          path: playwright/
  cucumber_test:
    executor: docker-postgres-executor
    steps:
      - attach_workspace:
          at: .
      - run:
          name: Start server
          command: |
            yarn build
            BYPASS_AUTH=true CURRENT_USER_ID=5 yarn start:ci
          background: true
      - run:
          name: Run migrations ci
          command: yarn db:migrate:ci
      - run:
          name: Seed database
          command: yarn db:seed:ci
      - run:
          name: Wait for server to start
          command: ./bin/ping-server 3000
      - run:
          name: Run cucumber
          command: |
            yarn cucumber:ci
      - store_artifacts:
          path: reports/
  dynamic_security_scan:
    executor: machine-executor
    steps:
      - attach_workspace:
          at: .
      - run:
          name: Start up local server
          command: ./bin/prod-style-server
      - run:
          name: Wait for server to start
          command: ./bin/ping-server 8080
      - run:
          name: Pull OWASP ZAP docker image
          command: docker pull owasp/zap2docker-stable:2.11.1
      - run:
          name: Make reports directory group writeable
          command: chmod g+w reports
      - run:
          name: Run OWASP ZAP
          command: ./bin/run-owasp-scan
      - store_artifacts:
          path: reports/owasp_report.html
  accessibility_scan:
    executor: docker-postgres-executor
    steps:
      - attach_workspace:
          at: .
      - browser-tools/install-chrome:
          chrome-version: 93.0.4577.63
          replace-existing: true
      - browser-tools/install-chromedriver
      - run:
          name: Run migrations ci
          command: yarn db:migrate:ci
      - run:
          name: Build
          command: yarn build
      - run:
          name: Seed database
          command: yarn db:seed:ci
      - run:
          name: Start server
          command: BYPASS_AUTH=true CURRENT_USER_ID=1 yarn start:ci
          background: true
      - run:
          name: Run axe
          command: |
            sleep 10
            yarn axe:ci
      - store_artifacts:
          path: reports/
  deploy:
    executor: docker-executor
    steps:
      - attach_workspace:
          at: .
      - run:
          name: Build backend assets
          command: yarn build
      - when:
          condition:
            and:
              - equal: [<< pipeline.project.git_url >>, << pipeline.parameters.prod_git_url >>]
              - equal: [<< pipeline.git.branch >>, << pipeline.parameters.prod_git_branch >>]
          steps:
          - run:
              name: Create production robot
              command: ./bin/robot-factory
      - run:
          name: Install Cloud Foundry
          command: |
            curl -v -L -o cf-cli_amd64.deb 'https://packages.cloudfoundry.org/stable?release=debian64&version=v7&source=github'
            sudo dpkg -i cf-cli_amd64.deb
      - when:  # sandbox: for short-term feature development, see README.md
          condition:
            and:
              - equal: [<< pipeline.project.git_url >>, << pipeline.parameters.sandbox_git_url >>]
              - equal: [<< pipeline.git.branch >>, << pipeline.parameters.sandbox_git_branch >>]
          steps:
            - run:
                name: Build frontend assets
                command: yarn --cwd frontend run build
                environment:
                  REACT_APP_GTM_ENABLED: $SANDBOX_GTM_ENABLED
                  REACT_APP_GTM_ID: $GLOBAL_GTM_ID
                  REACT_APP_GTM_AUTH: $SANDBOX_GTM_AUTH
                  REACT_APP_GTM_PREVIEW: $SANDBOX_GTM_PREVIEW           
                  REACT_APP_WEBSOCKET_URL: wss://tta-smarthub-sandbox.app.cloud.gov       
            - cf_deploy:
                app_name: tta-smarthub-sandbox
                auth_client_id: SANDBOX_AUTH_CLIENT_ID
                auth_client_secret: SANDBOX_AUTH_CLIENT_SECRET
                cloudgov_username: CLOUDGOV_SANDBOX_USERNAME
                cloudgov_password: CLOUDGOV_SANDBOX_PASSWORD
                cloudgov_space: CLOUDGOV_SANDBOX_SPACE
                deploy_config_file: deployment_config/sandbox_vars.yml
                new_relic_license: NEW_RELIC_LICENSE_KEY
                session_secret: SANDBOX_SESSION_SECRET
                jwt_secret: SANDBOX_JWT_SECRET
                hses_data_file_url: HSES_DATA_FILE_URL
                hses_data_username: HSES_DATA_USERNAME
                hses_data_password: HSES_DATA_PASSWORD
                smtp_host: SMTP_HOST
                smtp_port: SMTP_PORT
                smtp_secure: SMTP_SECURE
                from_email_address: FROM_EMAIL_ADDRESS
            - run:
                name: Migrate database
                command: |
                  cf run-task tta-smarthub-sandbox \
                    --command "yarn db:migrate:prod" \
                    --name "Reset DB"
            - notify_new_relic:
                env_name: sandbox
                new_relic_app_id: << pipeline.parameters.sandbox_new_relic_app_id >>
                new_relic_api_key: $NEW_RELIC_REST_API_KEY
      - when:  # dev
          condition:
            and:
              - equal: [<< pipeline.project.git_url >>, << pipeline.parameters.dev_git_url >>]
              - equal: [<< pipeline.git.branch >>, << pipeline.parameters.dev_git_branch >>]
          steps:
            - run:
                name: Build frontend assets
                command: yarn --cwd frontend run build
                environment:
                  REACT_APP_GTM_ENABLED: $DEV_GTM_ENABLED
                  REACT_APP_GTM_ID: $GLOBAL_GTM_ID
                  REACT_APP_GTM_AUTH: $DEV_GTM_AUTH
                  REACT_APP_GTM_PREVIEW: $DEV_GTM_PREVIEW
                  REACT_APP_WEBSOCKET_URL: wss://tta-smarthub-dev.app.cloud.gov
            - cf_deploy:
                app_name: tta-smarthub-dev
                auth_client_id: DEV_AUTH_CLIENT_ID
                auth_client_secret: DEV_AUTH_CLIENT_SECRET
                cloudgov_username: CLOUDGOV_DEV_USERNAME
                cloudgov_password: CLOUDGOV_DEV_PASSWORD
                cloudgov_space: CLOUDGOV_DEV_SPACE
                deploy_config_file: deployment_config/dev_vars.yml
                new_relic_license: NEW_RELIC_LICENSE_KEY
                session_secret: DEV_SESSION_SECRET
                jwt_secret: DEV_JWT_SECRET
                hses_data_file_url: HSES_DATA_FILE_URL
                hses_data_username: HSES_DATA_USERNAME
                hses_data_password: HSES_DATA_PASSWORD
                smtp_host: SMTP_HOST
                smtp_port: SMTP_PORT
                smtp_secure: SMTP_SECURE
                from_email_address: FROM_EMAIL_ADDRESS
            - run:
                name: Migrate database
                command: |
                  cf run-task tta-smarthub-dev \
                    --command "yarn db:migrate:prod" \
                    --name "Reset DB"
            - notify_new_relic:
                env_name: dev
                new_relic_app_id: << pipeline.parameters.dev_new_relic_app_id >>
                new_relic_api_key: $NEW_RELIC_REST_API_KEY
      - when:  # staging
          condition:
            and:
              - equal: [<< pipeline.project.git_url >>, << pipeline.parameters.staging_git_url >>]
              - equal: [<< pipeline.git.branch >>, << pipeline.parameters.staging_git_branch >>]
          steps:
            - run:
                name: Build frontend assets
                command: yarn --cwd frontend run build
                environment:
                  REACT_APP_GTM_ENABLED: $STAGING_GTM_ENABLED
                  REACT_APP_GTM_ID: $GLOBAL_GTM_ID
                  REACT_APP_GTM_AUTH: $STAGING_GTM_AUTH
                  REACT_APP_GTM_PREVIEW: $STAGING_GTM_PREVIEW
                  REACT_APP_WEBSOCKET_URL: wss://tta-smarthub-staging.app.cloud.gov
            - cf_deploy:
                app_name: tta-smarthub-staging
                auth_client_id: STAGING_AUTH_CLIENT_ID
                auth_client_secret: STAGING_AUTH_CLIENT_SECRET
                cloudgov_username: CLOUDGOV_STAGING_USERNAME
                cloudgov_password: CLOUDGOV_STAGING_PASSWORD
                cloudgov_space: CLOUDGOV_STAGING_SPACE
                deploy_config_file: deployment_config/staging_vars.yml
                new_relic_license: NEW_RELIC_LICENSE_KEY
                session_secret: STAGING_SESSION_SECRET
                jwt_secret: STAGING_JWT_SECRET
                hses_data_file_url: HSES_DATA_FILE_URL
                hses_data_username: HSES_DATA_USERNAME
                hses_data_password: HSES_DATA_PASSWORD
                smtp_host: SMTP_HOST
                smtp_port: SMTP_PORT
                smtp_secure: SMTP_SECURE
                from_email_address: FROM_EMAIL_ADDRESS
            - run:
                name: Run database migrations
                command: |
                  cf run-task tta-smarthub-staging --command "yarn db:migrate:prod" --name migrate
            - notify_new_relic:
                env_name: staging
                new_relic_app_id: << pipeline.parameters.staging_new_relic_app_id >>
                new_relic_api_key: $NEW_RELIC_REST_API_KEY
      - when:  # prod
          condition:
            and:
              - equal: [<< pipeline.project.git_url >>, << pipeline.parameters.prod_git_url >>]
              - equal: [<< pipeline.git.branch >>, << pipeline.parameters.prod_git_branch >>]
          steps:
            - run:
                name: Build frontend assets
                command: yarn --cwd frontend run build
                environment:
                  REACT_APP_GTM_ENABLED: $PROD_GTM_ENABLED
                  REACT_APP_GTM_ID: $GLOBAL_GTM_ID
                  REACT_APP_GTM_AUTH: $PROD_GTM_AUTH
                  REACT_APP_GTM_PREVIEW: $PROD_GTM_PREVIEW
                  REACT_APP_WEBSOCKET_URL: wss://ttahub.ohs.acf.hhs.gov
            - cf_deploy:
                app_name: tta-smarthub-prod
                auth_client_id: PROD_AUTH_CLIENT_ID
                auth_client_secret: PROD_AUTH_CLIENT_SECRET
                cloudgov_username: CLOUDGOV_PROD_USERNAME
                cloudgov_password: CLOUDGOV_PROD_PASSWORD
                cloudgov_space: CLOUDGOV_PROD_SPACE
                deploy_config_file: deployment_config/prod_vars.yml
                new_relic_license: NEW_RELIC_LICENSE_KEY
                session_secret: PROD_SESSION_SECRET
                jwt_secret: PROD_JWT_SECRET
                hses_data_file_url: PROD_HSES_DATA_FILE_URL
                hses_data_username: PROD_HSES_DATA_USERNAME
                hses_data_password: PROD_HSES_DATA_PASSWORD
                smtp_host: SMTP_HOST
                smtp_port: SMTP_PORT
                smtp_secure: SMTP_SECURE
                from_email_address: FROM_EMAIL_ADDRESS
            - run:
                name: Run database migrations
                command: |
                  cf run-task tta-smarthub-prod --command "yarn db:migrate:prod" --name migrate
            - notify_new_relic:
                env_name: prod
                new_relic_app_id: << pipeline.parameters.prod_new_relic_app_id >>
                new_relic_api_key: $NEW_RELIC_REST_API_KEY
workflows:
  build_test_deploy:
    jobs:
      - build_and_lint
      - test_backend:
          requires:
            - build_and_lint
      - test_frontend:
          requires:
            - build_and_lint
      - test_e2e:
          requires:
            - build_and_lint
      - cucumber_test:
          requires:
            - build_and_lint
      - dynamic_security_scan:
          requires:
            - build_and_lint
      - accessibility_scan:
          requires:
            - build_and_lint
      - deploy:
          requires:
            - test_backend
            - test_frontend
            - test_e2e
            - cucumber_test
            - dynamic_security_scan
            - accessibility_scan
          filters:
            branches:
              only:
                - << pipeline.parameters.sandbox_git_branch >>
                - << pipeline.parameters.dev_git_branch >>
                - << pipeline.parameters.staging_git_branch >>
                - << pipeline.parameters.prod_git_branch >>
  daily_scan:
    triggers:
      - schedule:
          cron: "0 12 * * 1-5"
          filters:
            branches:
              only:
                - << pipeline.parameters.dev_git_branch >>
                - << pipeline.parameters.staging_git_branch >>
                - << pipeline.parameters.prod_git_branch >>
    jobs:
      - build_and_lint
      - test_backend:
          requires:
            - build_and_lint
      - test_frontend:
          requires:
            - build_and_lint
      - test_e2e:
          requires:
            - build_and_lint
      - dynamic_security_scan:
          requires:
            - build_and_lint<|MERGE_RESOLUTION|>--- conflicted
+++ resolved
@@ -208,11 +208,7 @@
     type: string
   dev_git_branch: # change to feature branch to test deployment
     description: "Name of github branch that will deploy to dev"
-<<<<<<< HEAD
-    default: "jp/ttahub-1182/goal-type-wording"
-=======
     default: "TTAHUB-1340/kw-class-pilot"
->>>>>>> 999328ed
     type: string
   sandbox_git_branch:  # change to feature branch to test deployment
     default: "TTAHUB-1245/fix-date-filters-graph"
