version: 2.1
orbs:
  node: circleci/node@4.1.0
executors:
  docker-executor:
    # for docker you must specify an image to use for the primary container
    docker:
      - image: circleci/node:12.20.0-browsers
        environment:
          DATABASE_URL: postgresql://postgres@localhost/ttasmarthub
      - image: circleci/postgres:12.4-ram
        environment:
          POSTGRES_USER: postgres
          POSTGRES_PASSWORD: secretpass
          POSTGRES_DB: ttasmarthub
  machine-executor:
    machine:
      image: circleci/classic:latest
commands:
  create_combined_yarnlock:
    description: "Concatenate all yarn.json files into single file.
      File is used as checksum source for part of caching key."
    parameters:
      filename:
        type: string
        default: "combined-yarnlock.txt"
    steps:
      - run:
          name: Combine package-lock.json files to single file
          command: cat yarn.lock frontend/yarn.lock > << parameters.filename >>
  cf_deploy:
    description: "Login to cloud foundry space with service account credentials
      and push application using deployment configuration file."
    parameters:
      app_name:
        description: "Name of Cloud Foundry cloud.gov application; must match
          application name specified in manifest"
        type: string
      auth_client_id:
        description: "Name of CircleCi project environment variable that
          holds authentication client id, a required application variable"
        type: env_var_name
      auth_client_secret:
        description: "Name of CircleCi project environment variable that
          holds authentication client secret, a required application variable"
        type: env_var_name
      cloudgov_username:
        description: "Name of CircleCi project environment variable that
          holds deployer username for cloudgov space"
        type: env_var_name
      cloudgov_password:
        description: "Name of CircleCi project environment variable that
          holds deployer password for cloudgov space"
        type: env_var_name
      cloudgov_space:
        description: "Name of CircleCi project environment variable that
          holds name of cloudgov space to target for application deployment"
        type: env_var_name
      deploy_config_file:
        description: "Path to deployment configuration file"
        type: string
      session_secret:
        description: "Name of CircleCi project environment variable that
          holds session secret, a required application variable"
        type: env_var_name
      new_relic_license:
        description: "Name of CircleCI project environment variable that
          holds the New Relic License key, a required application variable"
        type: env_var_name
      postgres_db:
        description: "Name of CircleCI project environment variable that
          holds the postgres database name"
        type: env_var_name
      postgres_host:
        description: "Name of CircleCI project environment variable that
          holds the postgres host"
        type: env_var_name
      postgres_password:
        description: "Name of CircleCI project environment variable that
          holds the postgres password"
        type: env_var_name
      postgres_username:
        description: "Name of CircleCI project environment variable that
          holds the postgres username"
        type: env_var_name
    steps:
      - run:
          name: Login with service account
          command: |
            cf login -a << pipeline.parameters.cg_api >> \
              -u ${<< parameters.cloudgov_username >>} \
              -p ${<< parameters.cloudgov_password >>} \
              -o << pipeline.parameters.cg_org >> \
              -s ${<< parameters.cloudgov_space >>}
      - run:
          name: Push application with deployment vars
          command: |
            cf push --vars-file << parameters.deploy_config_file >> \
              --var AUTH_CLIENT_ID=${<< parameters.auth_client_id >>} \
              --var AUTH_CLIENT_SECRET=${<< parameters.auth_client_secret >>} \
              --var NEW_RELIC_LICENSE_KEY=${<< parameters.new_relic_license >>} \
              --var POSTGRES_DB=${<< parameters.postgres_db >>} \
              --var POSTGRES_HOST=${<< parameters.postgres_host >>} \
              --var POSTGRES_PASSWORD=${<< parameters.postgres_password >>} \
              --var POSTGRES_USERNAME=${<< parameters.postgres_username >>} \
              --var SESSION_SECRET=${<< parameters.session_secret >>}
      - run:
          name: Run database migrations
          command: |
            cf run-task << parameters.app_name >> "yarn db:migrate:prod"
parameters:
  cg_org:
    description: "Cloud Foundry cloud.gov organization name"
    default: "hhs-acf-ohs-tta"
    type: string
  cg_api:
    description: "URL of Cloud Controller in Cloud Foundry cloud.gov instance"
    default: "https://api.fr.cloud.gov"
    type: string
  prod_git_url:
    description: "URL of github repo that will deploy to prod"
    default: "https://github.com/HHS/Head-Start-TTADP"
    type: string
  staging_git_url:
    description: "URL of github repo that will deploy to staging"
    default: "https://github.com/HHS/Head-Start-TTADP"
    type: string
  dev_git_url:
    description: "URL of github repo that will deploy to dev"
    default: "https://github.com/adhocteam/Head-Start-TTADP"
    type: string
  prod_git_branch:
    description: "Name of github branch that will deploy to prod"
    default: "production"
    type: string
  staging_git_branch:
    description: "Name of github branch that will deploy to staging"
    default: "main"
    type: string
  dev_git_branch:
    description: "Name of github branch that will deploy to dev"
    default: "main"
    type: string
  sandbox_git_branch:  # change to feature branch to test deployment
<<<<<<< HEAD
    default: "js-52-assign-permissions-backend"
=======
    default: "sj-fix-migration"
>>>>>>> fee0efa7
    type: string
jobs:
  build:
    executor: docker-executor
    steps:
      - checkout
      - create_combined_yarnlock
      - restore_cache:
          keys:
            # To manually bust the cache, increment the version e.g. v3-yarn...
            - v2-yarn-deps-{{ checksum "combined-yarnlock.txt" }}
            # If checksum is new, restore partial cache
            - v2-yarn-deps-
      - run: yarn deps
      - save_cache:
          paths:
            - node_modules
            - frontend/node_modules
          key: v2-yarn-deps-{{ checksum "combined-yarnlock.txt" }}
      - persist_to_workspace:
          root: .
          paths:
            - .
  lint_audit:
    executor: docker-executor
    steps:
      - attach_workspace:
          at: .
      - run:
          name: Lint backend
          command: yarn run lint:ci
      - run:
          name: Lint frontend
          command: yarn --cwd frontend run lint:ci
      - run:  # Fail audit only for moderate and higher vulnerabilities
          name: Audit vulnerability of backend node_modules
          command: |
            chmod 744 ./run-yarn-audit.sh
            ./run-yarn-audit.sh; \
            EXIT_CODE=$?; \
              (($EXIT_CODE >= 4)) && exit $EXIT_CODE || exit 0
      - run:  # Fail audit only for moderate and higher vulnerabilities
          name: Audit vulnerability of frontend node_modules
          command: |
            cd frontend
            chmod 744 ./run-yarn-audit.sh
            ./run-yarn-audit.sh; \
            EXIT_CODE=$?; \
              (($EXIT_CODE >= 4)) && exit $EXIT_CODE || exit 0
      - store_artifacts:
          path: reports
      - store_artifacts:
          path: frontend/reports
  test_backend:
    executor: docker-executor
    steps:
      - attach_workspace:
          at: .
      - run:
          name: Run migrations ci
          command: yarn run db:migrate:ci
      - run:
          name: Test backend
          command: yarn run test:ci
      - store_test_results:
          path: reports/
      - store_artifacts:
          path: coverage/
  test_frontend:
    executor: docker-executor
    steps:
      - attach_workspace:
          at: .
      - run:
          name: Test frontend
          command: yarn --cwd frontend run test:ci
      - store_test_results:
          path: frontend/reports/
      - store_artifacts:
          path: frontend/coverage/
  cucumber_test:
    executor: docker-executor
    environment:
      POSTGRES_USERNAME: postgres
      POSTGRES_DB: ttasmarthub
    steps:
      - attach_workspace:
          at: .
      - run:
          name: Start server
          command: |
            yarn build
            BYPASS_AUTH=true yarn start:ci
          background: true
      - run:
          name: Run migrations ci
          command: yarn run db:migrate:ci
      - run:
          name: Seed database
          command: yarn db:seed
      - run:
          name: Run cucumber
          command: |
            mkdir reports
            sleep 5
            yarn cucumber:ci
      - store_artifacts:
          path: reports/
  dynamic_security_scan:
    executor: machine-executor
    steps:
      - attach_workspace:
          at: .
      - run:
          name: Start up local server
          command: | # production style build (single BE server with static FE)
            docker-compose -f docker-compose-test.yml run --rm server yarn install --production=false
            docker-compose -f docker-compose-test.yml run --rm server yarn --cwd frontend install --production=false
            docker-compose -f docker-compose-test.yml run --rm server yarn build
            docker-compose -f docker-compose-test.yml run --rm server yarn --cwd frontend run build
            docker-compose -f docker-compose-test.yml up -d
            docker-compose -f docker-compose-test.yml exec server yarn db:migrate:ci
      - run:
          name: Pull OWASP ZAP docker image
          command: docker pull owasp/zap2docker-weekly
      - run:
          name: Run OWASP ZAP
          command: |
            docker run \
              -v $(pwd)/zap.conf:/zap/wrk/zap.conf:rw \
              -v $(pwd)/reports:/zap/wrk:rw \
              --rm \
              --network="project_smarthub" \
              -t owasp/zap2docker-weekly zap-baseline.py \
              -t http://server:8080 \
              -c zap.conf -I -i
  accessibility_scan:
    executor: docker-executor
    environment:
      POSTGRES_USERNAME: postgres
      POSTGRES_DB: ttasmarthub
    steps:
      - attach_workspace:
          at: .
      - run:
          name: Run migrations ci
          command: yarn run db:migrate:ci
      - run:
          name: Build
          command: yarn build
      - run:
          name: Seed database
          command: yarn run db:seed
      - run:
          name: Start server
          command: BYPASS_AUTH=true CUCUMBER_USER_ID=1 yarn start:ci
          background: true
      - run:
          name: Run axe
          command: |
            mkdir reports
            sleep 5
            yarn axe:ci
      - store_artifacts:
          path: reports/
  deploy:
    executor: docker-executor
    steps:
      - attach_workspace:
          at: .
      - run:
          name: Build backend assets
          command: yarn build
      - run:
          name: Build frontend assets
          command: yarn --cwd frontend run build
      - run:
          name: Install Cloud Foundry
          command: |
            curl -v -L -o cf-cli_amd64.deb 'https://cli.run.pivotal.io/stable?release=debian64&source=github'
            sudo dpkg -i cf-cli_amd64.deb
      - when:  # sandbox: for short-term feature development, see README.md
          condition:
            and:
              - equal: [<< pipeline.project.git_url >>, << pipeline.parameters.dev_git_url >>]
              - equal: [<< pipeline.git.branch >>, << pipeline.parameters.sandbox_git_branch >>]
          steps:
            - cf_deploy:
                app_name: tta-smarthub-sandbox
                auth_client_id: SANDBOX_AUTH_CLIENT_ID
                auth_client_secret: SANDBOX_AUTH_CLIENT_SECRET
                cloudgov_username: CLOUDGOV_SANDBOX_USERNAME
                cloudgov_password: CLOUDGOV_SANDBOX_PASSWORD
                cloudgov_space: CLOUDGOV_SANDBOX_SPACE
                deploy_config_file: deployment_config/sandbox_vars.yml
                new_relic_license: NEW_RELIC_LICENSE_KEY
                postgres_db: SANDBOX_POSTGRES_DB
                postgres_host: SANDBOX_POSTGRES_HOST
                postgres_password: SANDBOX_POSTGRES_PASSWORD
                postgres_username: SANDBOX_POSTGRES_USERNAME
                session_secret: SANDBOX_SESSION_SECRET
      - when:  # dev
          condition:
            and:
              - equal: [<< pipeline.project.git_url >>, << pipeline.parameters.dev_git_url >>]
              - equal: [<< pipeline.git.branch >>, << pipeline.parameters.dev_git_branch >>]
          steps:
            - cf_deploy:
                app_name: tta-smarthub-dev
                auth_client_id: DEV_AUTH_CLIENT_ID
                auth_client_secret: DEV_AUTH_CLIENT_SECRET
                cloudgov_username: CLOUDGOV_DEV_USERNAME
                cloudgov_password: CLOUDGOV_DEV_PASSWORD
                cloudgov_space: CLOUDGOV_DEV_SPACE
                deploy_config_file: deployment_config/dev_vars.yml
                new_relic_license: NEW_RELIC_LICENSE_KEY
                postgres_db: DEV_POSTGRES_DB
                postgres_host: DEV_POSTGRES_HOST
                postgres_password: DEV_POSTGRES_PASSWORD
                postgres_username: DEV_POSTGRES_USERNAME
                session_secret: DEV_SESSION_SECRET
      - when:  # staging
          condition:
            and:
              - equal: [<< pipeline.project.git_url >>, << pipeline.parameters.staging_git_url >>]
              - equal: [<< pipeline.git.branch >>, << pipeline.parameters.staging_git_branch >>]
          steps:
            - cf_deploy:
                app_name: tta-smarthub-staging
                auth_client_id: STAGING_AUTH_CLIENT_ID
                auth_client_secret: STAGING_AUTH_CLIENT_SECRET
                cloudgov_username: CLOUDGOV_STAGING_USERNAME
                cloudgov_password: CLOUDGOV_STAGING_PASSWORD
                cloudgov_space: CLOUDGOV_STAGING_SPACE
                deploy_config_file: deployment_config/staging_vars.yml
                new_relic_license: NEW_RELIC_LICENSE_KEY
                postgres_db: STAGING_POSTGRES_DB
                postgres_host: STAGING_POSTGRES_HOST
                postgres_password: STAGING_POSTGRES_PASSWORD
                postgres_username: STAGING_POSTGRES_USERNAME
                session_secret: STAGING_SESSION_SECRET
      - when:  # prod
          condition:
            and:
              - equal: [<< pipeline.project.git_url >>, << pipeline.parameters.prod_git_url >>]
              - equal: [<< pipeline.git.branch >>, << pipeline.parameters.prod_git_branch >>]
          steps:
            - cf_deploy:
                app_name: tta-smarthub-prod
                auth_client_id: PROD_AUTH_CLIENT_ID
                auth_client_secret: PROD_AUTH_CLIENT_SECRET
                cloudgov_username: CLOUDGOV_PROD_USERNAME
                cloudgov_password: CLOUDGOV_PROD_PASSWORD
                cloudgov_space: CLOUDGOV_PROD_SPACE
                deploy_config_file: deployment_config/prod_vars.yml
                new_relic_license: PROD_NEW_RELIC_LICENSE_KEY
                postgres_db: PROD_POSTGRES_DB
                postgres_host: PROD_POSTGRES_HOST
                postgres_password: PROD_POSTGRES_PASSWORD
                postgres_username: PROD_POSTGRES_USERNAME
                session_secret: PROD_SESSION_SECRET
workflows:
  build_test_deploy:
    jobs:
      - build
      - lint_audit:
          requires:
            - build
      - test_backend:
          requires:
            - build
      - test_frontend:
          requires:
            - build
      - cucumber_test:
          requires:
            - build
      - dynamic_security_scan:
          requires:
            - build
      - accessibility_scan:
          requires:
            - build
      - deploy:
          requires:
            - build
            - lint_audit
            - test_backend
            - cucumber_test
            - test_frontend
            - dynamic_security_scan
            - accessibility_scan
          filters:
            branches:
              only:
                - << pipeline.parameters.sandbox_git_branch >>
                - << pipeline.parameters.dev_git_branch >>
                - << pipeline.parameters.staging_git_branch >>
                - << pipeline.parameters.prod_git_branch >>

  daily_scan:
    triggers:
      - schedule:
          cron: "0 13 * * 1-5"
          filters:
            branches:
              only:
                - << pipeline.parameters.dev_git_branch >>
                - << pipeline.parameters.staging_git_branch >>
                - << pipeline.parameters.prod_git_branch >>
    jobs:
      - build
      - lint_audit:
          requires:
            - build
      - dynamic_security_scan:
          requires:
            - build<|MERGE_RESOLUTION|>--- conflicted
+++ resolved
@@ -142,11 +142,7 @@
     default: "main"
     type: string
   sandbox_git_branch:  # change to feature branch to test deployment
-<<<<<<< HEAD
     default: "js-52-assign-permissions-backend"
-=======
-    default: "sj-fix-migration"
->>>>>>> fee0efa7
     type: string
 jobs:
   build:
