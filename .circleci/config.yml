version: 2.1
orbs:
  node: circleci/node@5.0.2
executors:
  docker-executor:
    # for docker you must specify an image to use for the primary container
    docker:
      - image: cimg/node:18.20.3-browsers
  docker-postgres-executor:
    docker:
      - image: cimg/node:18.20.3-browsers
        environment:
          DATABASE_URL: postgresql://postgres@localhost/ttasmarthub
      - image: cimg/postgres:15.6
        environment:
          POSTGRES_USER: postgres
          POSTGRES_PASSWORD: secretpass
          POSTGRES_DB: ttasmarthub
  docker-python-executor:
    docker:
      - image: cimg/python:3.9.19
  machine-executor:
    machine:
      image: ubuntu-2204:current
  aws-executor:
    docker:
      - image: cimg/aws:2024.03
commands:
  sparse_checkout:
    description: "Checkout sparse directories from a specific branch."
    parameters:
      directories:
        type: string
        description: "Comma-separated list of directories to checkout sparsely"
      branch:
        type: string
        description: "Branch to checkout"
    steps:
      - run:
          name: Install Git
          command: |
            sudo apt-get update && sudo apt-get install -y git
      - run:
          name: Clone Repository
          command: |
            git clone --no-checkout --filter=blob:none << pipeline.project.git_url >>.git .
      - run:
          name: Sparse Checkout
          environment:
            DIRECTORIES: "<< parameters.directories >>"
          command: |
            git config core.sparseCheckout true
            echo $DIRECTORIES | tr ',' '\n' | while read dir; do
              echo "$dir" | tee -a .git/info/sparse-checkout
            done
      - run:
          name: Checkout Branch
          command: |
            git checkout << parameters.branch >>
  create_combined_yarnlock:
    description: "Concatenate all yarn.json files into single file.
      File is used as checksum source for part of caching key."
    parameters:
      filename:
        type: string
        default: "combined-yarnlock.txt"
    steps:
      - run:
          name: Combine package-lock.json files to single file
          command: cat yarn.lock frontend/yarn.lock packages/common/yarn.lock > << parameters.filename >>
  create_combined_pipfreeze:
    description: "Concatenate all requirements.txt files into a single file. File is used as checksum source for part of caching key."
    parameters:
      filename:
        type: string
        default: "combined-requirements.txt"
    steps:
      - run:
          name: Combine requirements.txt files to single file
          command: cat similarity_api/src/requirements.txt > << parameters.filename >>
  notify_new_relic:
    description: "Notify new relic of a deploy"
    parameters:
      env_name:
        description: "Name of the environment. Ex. sandbox, dev, staging, prod"
        type: string
      new_relic_app_id:
        description: "App ID used in New Relic"
        type: string
      new_relic_api_key:
        description: "API key from New Relic"
        type: string
    steps:
      - run:
          name: Notify New Relic
          command: |
            curl -X POST "https://api.newrelic.com/v2/applications/<< parameters.new_relic_app_id >>/deployments.json" \
            -H "X-Api-Key: << parameters.new_relic_api_key >>" -i \
            -H "Content-Type: application/json" \
            -d \
            "{
              \"deployment\": {
                \"revision\": \"<< pipeline.git.revision >>\",
                \"description\": \"<< parameters.env_name >> Successfully Deployed\"
              }
            }"
  notify_slack:
    description: "Notify Slack with message"
    parameters:
      slack_bot_token:
        description: "Slack bot token"
        type: string
      slack_channel:
        description: "Slack channel name to post the message to"
        type: string
      message_text:
        description: "Message text to post to Slack"
        type: string
        default: ""
      message_text_file:
        description: "message text_file"
        type: string
        default: ""
    steps:
      - run:
          name: Notify Slack
          command: |
            set -x
            # Ensure the $BASH_ENV file exists
            if [ ! -f $BASH_ENV ]; then
              touch $BASH_ENV
            fi

            source $BASH_ENV
            cat $BASH_ENV

            # Evaluate message_text_script if provided
            if [ -n "<< parameters.message_text_file >>" ]; then
              MESSAGE_TEXT=$(cat "<< parameters.message_text_file >>")
            else
              MESSAGE_TEXT="<< parameters.message_text >>"
            fi

            echo $MESSAGE_TEXT

            # Ensure all parameters are provided
            if [ -z "<< parameters.slack_bot_token >>" ] || [ -z "<< parameters.slack_channel >>" ] || [ -z "$MESSAGE_TEXT" ]; then
              echo "Missing required parameters. Notification will not be sent."
              exit 1
            fi

            response=$(curl -s -X POST \
              -H "Authorization: Bearer << parameters.slack_bot_token >>" \
              -H 'Content-type: application/json;charset=utf-8' \
              --data "{
                \"channel\": \"<< parameters.slack_channel >>\",
                \"text\": \"$MESSAGE_TEXT\"
              }" \
              https://slack.com/api/chat.postMessage)

            ok=$(echo $response | jq -r '.ok')
            error=$(echo $response | jq -r '.error')

            if [ "$ok" != "true" ]; then
              echo "Slack notification failed: $error"
              exit 1
            else
              echo "Slack notification sent successfully"
            fi

  notify_slack_deploy:
    parameters:
      slack_bot_token:
        description: "Slack bot token"
        type: string
      slack_channel:
        description: "Slack channel name to post the message to"
        type: string
      environment_name:
        description: "Name of environment"
        type: string
    steps:
      - run:
          name: Generate Message
          command: |
            # Determine the environment URL
            case "<< parameters.environment_name >>" in
                sandbox)
                    ENV_URL="https://tta-smarthub-sandbox.app.cloud.gov/"
                    ;;
                dev)
                    ENV_URL="https://tta-smarthub-dev.app.cloud.gov/"
                    ;;
                staging)
                    ENV_URL="https://tta-smarthub-staging.app.cloud.gov/"
                    ;;
                production)
                    ENV_URL="https://ttahub.ohs.acf.hhs.gov"
                    ;;
                *)
                    ENV_URL="#"
                    ;;
            esac

            env_name="<< parameters.environment_name >>"

            if [ ! -z "${CIRCLE_PULL_REQUEST}" ]; then
                PR_NUMBER=${CIRCLE_PULL_REQUEST##*/}

                PR_TITLE=$(curl -s "${CIRCLE_PULL_REQUEST}" | sed -e :a -e "N; s/\n/ /g; ta" | grep -oP "<bdi class=\"js-issue-title markdown-title\">[^<]+</bdi>" | sed -re "s~<[^>]+>~~g")

                if [ ! -z "${PR_TITLE}" ]; then
                    JIRA_URLS=$(curl -s "${CIRCLE_PULL_REQUEST}" | sed -e :a -e "N; s/\n/ /g; ta" | grep -oP "Issue[(]s[)]</h2>.*Checklists</h2>" | grep -oP "\"https[^\"]+\"" | sed -e "s~\"~~g" | grep -o "https://jira.acf.gov/browse/[A-Z0-9-]*")

                    MESSAGE_TEXT=":rocket: Deployment of PR <${CIRCLE_PULL_REQUEST}|${PR_NUMBER}> (${PR_TITLE}) to <${ENV_URL}|${env_name}> was successful!"
                    if [ ! -z "${JIRA_URLS}" ]; then
                        MESSAGE_TEXT="${MESSAGE_TEXT}\nJIRA URLs in the PR:\n${JIRA_URLS}"
                    fi
                else
                    MESSAGE_TEXT=":rocket: Deployment of PR <${CIRCLE_PULL_REQUEST}|${PR_NUMBER}> to <${ENV_URL}|${env_name}> was successful!"
                fi
            else
                MESSAGE_TEXT=":rocket: Deployment to <${ENV_URL}|${env_name}> was successful!"
            fi

            echo -e "${MESSAGE_TEXT}" > /tmp/message_file

      - notify_slack:
          slack_bot_token: << parameters.slack_bot_token >>
          slack_channel: << parameters.slack_channel >>
          message_text_file: "/tmp/message_file"


  cf_deploy:
    description: "Login to cloud foundry space with service account credentials
      and push application using deployment configuration file."
    parameters:
      app_name:
        description: "Name of Cloud Foundry cloud.gov application; must match
          application name specified in manifest"
        type: string
      auth_client_id:
        description: "Name of CircleCi project environment variable that
          holds authentication client id, a required application variable"
        type: env_var_name
      auth_client_secret:
        description: "Name of CircleCi project environment variable that
          holds authentication client secret, a required application variable"
        type: env_var_name
      cloudgov_username:
        description: "Name of CircleCi project environment variable that
          holds deployer username for cloudgov space"
        type: env_var_name
      cloudgov_password:
        description: "Name of CircleCi project environment variable that
          holds deployer password for cloudgov space"
        type: env_var_name
      cloudgov_space:
        description: "Name of CircleCi project environment variable that
          holds name of cloudgov space to target for application deployment"
        type: env_var_name
      deploy_config_file:
        description: "Path to deployment configuration file"
        type: string
      session_secret:
        description: "Name of CircleCi project environment variable that
          holds session secret, a required application variable"
        type: env_var_name
      jwt_secret:
        description: "CircleCi project environment variable used by the backend
          token service for the email verification flow."
        type: env_var_name
      new_relic_license:
        description: "Name of CircleCI project environment variable that
          holds the New Relic License key, a required application variable"
        type: env_var_name
      hses_data_file_url:
        description: "Url to download HSES grants and recipient data from"
        type: env_var_name
      hses_data_username:
        description: "Username used to access the HSES grants and recipient data"
        type: env_var_name
      hses_data_password:
        description: "Password used to access the HSES grants and recipient data"
        type: env_var_name
      smtp_host:
        description: "SMTP server"
        type: env_var_name
      smtp_port:
        description: "SMTP port"
        type: env_var_name
      smtp_host_test:
        description: "SMTP server test"
        type: env_var_name
      smtp_port_test:
        description: "SMTP port test"
        type: env_var_name
      smtp_secure:
        description: "SMTP secure transport"
        type: env_var_name
      smtp_ignore_tls:
        description: "SMTP specifies whether to negotiate TLS"
        type: env_var_name
      from_email_address:
        description: "From email address"
        type: env_var_name
      smtp_user:
        description: "SMTP user"
        type: env_var_name
      smtp_password:
        description: "SMTP password"
        type: env_var_name
      suppress_error_logging:
        description: "Stop logging of non-sequelize errors to the db"
        type: env_var_name
      itams_md_host:
        description: "host url for itams monitoring data"
        type: env_var_name
      itams_md_port:
        description: "port for itams monitoring data"
        type: env_var_name
      itams_md_username:
        description: "username for itams monitoring data"
        type: env_var_name
      itams_md_password:
        description: "password for itams monitoring data"
        type: env_var_name
      smartsheet_access_token:
        description: "non-production smartsheet access token"
        type: env_var_name
    steps:
      - run:
          name: Login with service account
          command: |
            cf login -a << pipeline.parameters.cg_api >> \
              -u ${<< parameters.cloudgov_username >>} \
              -p ${<< parameters.cloudgov_password >>} \
              -o << pipeline.parameters.cg_org >> \
              -s ${<< parameters.cloudgov_space >>}
      - run:
          name: Push application with deployment vars
          command: |
            cf push \
              --vars-file << parameters.deploy_config_file >> \
              --var AUTH_CLIENT_ID=${<< parameters.auth_client_id >>} \
              --var AUTH_CLIENT_SECRET=${<< parameters.auth_client_secret >>} \
              --var NEW_RELIC_LICENSE_KEY=${<< parameters.new_relic_license >>} \
              --var SESSION_SECRET=${<< parameters.session_secret >>} \
              --var JWT_SECRET=${<< parameters.jwt_secret >>} \
              --var HSES_DATA_FILE_URL=${<< parameters.hses_data_file_url >>} \
              --var HSES_DATA_USERNAME=${<< parameters.hses_data_username >>} \
              --var HSES_DATA_PASSWORD=${<< parameters.hses_data_password >>} \
              --var SMTP_HOST=${<< parameters.smtp_host >>} \
              --var SMTP_PORT=${<< parameters.smtp_port >>} \
              --var SMTP_HOST_TEST=${<< parameters.smtp_host_test >>} \
              --var SMTP_PORT_TEST=${<< parameters.smtp_port_test >>} \
              --var SMTP_USER=${<< parameters.smtp_user >>} \
              --var SMTP_PASSWORD=${<< parameters.smtp_password >>} \
              --var SMTP_SECURE=${<< parameters.smtp_secure >>} \
              --var SMTP_IGNORE_TLS=${<< parameters.smtp_ignore_tls >>} \
              --var FROM_EMAIL_ADDRESS=${<< parameters.from_email_address >>} \
              --var SUPPRESS_ERROR_LOGGING=${<< parameters.suppress_error_logging >>} \
              --var ITAMS_MD_HOST=${<< parameters.itams_md_host >>} \
              --var ITAMS_MD_PORT=${<< parameters.itams_md_port >>} \
              --var ITAMS_MD_USERNAME=${<< parameters.itams_md_username >>} \
              --var ITAMS_MD_PASSWORD=${<< parameters.itams_md_password >>} \
              --var SMARTSHEET_ACCESS_TOKEN=${<< parameters.smartsheet_access_token >>}
      # - run:
      #     name: Push maintenance application
      #     command: |
      #       cd maintenance_page && cf push -s cflinuxfs4 --vars-file ../<<parameters.deploy_config_file >>
  cf_backup:
    description: "Login to cloud foundry space with service account credentials, Connect to DB & S3, backup DB to S3"
    parameters:
      auth_client_secret:
        description: "Name of CircleCi project environment variable that
          holds authentication client secret, a required application variable"
        type: env_var_name
      cloudgov_username:
        description: "Name of CircleCi project environment variable that
          holds deployer username for cloudgov space"
        type: env_var_name
      cloudgov_password:
        description: "Name of CircleCi project environment variable that
          holds deployer password for cloudgov space"
        type: env_var_name
      cloudgov_space:
        description: "Name of CircleCi project environment variable that
          holds name of cloudgov space to target for application deployment"
        type: env_var_name
      rds_service_name:
        description: "Name of the rds service to backup"
        type: string
      s3_service_name:
        description: "Name of the s3 service access"
        type: string
      backup_prefix:
        description: "prefix name to use for backups"
        type: string
    steps:
      - run:
          name: Install Dependencies
          command: |
            set -e
            set -u
            set -o pipefail
            set -o noglob
            set -o noclobber

            # update
            sudo apt-get update
            # Install uuid-runtime to have access to uuidgen
            # Install pv wget
            sudo apt-get install -y pv uuid-runtime wget coreutils jq

            # Install Cloud Foundry CLI
            wget -q -O - https://packages.cloudfoundry.org/debian/cli.cloudfoundry.org.key | sudo apt-key add -
            echo "deb https://packages.cloudfoundry.org/debian stable main" | sudo tee /etc/apt/sources.list.d/cloudfoundry-cli.list
            sudo apt-get update
            sudo apt-get install -y cf8-cli
            # Install plugin needed for connect-to-service
            cf install-plugin -f https://github.com/cloud-gov/cf-service-connect/releases/download/v1.1.3/cf-service-connect_linux_amd64

            # The line you want to ensure exists in the /etc/hosts file
            line="127.0.0.1        localhost"

            # Check if the line already exists
            if ! grep -qF "$line" /etc/hosts; then
                # If the line does not exist, append it
                echo "$line" | sudo tee -a /etc/hosts > /dev/null
                echo "Line added to /etc/hosts"
            else
                echo "Line already exists in /etc/hosts"
            fi

            # cleanup
            sudo rm -rf /var/lib/apt/lists/*
      - run:
          name: Login with service account
          command: |
            cf login -a << pipeline.parameters.cg_api >> \
              -u ${<< parameters.cloudgov_username >>} \
              -p ${<< parameters.cloudgov_password >>} \
              -o << pipeline.parameters.cg_org >> \
              -s ${<< parameters.cloudgov_space >>}
      - run:
          name: Start Log Monitoring
          command: |
            #!/bin/bash
            CONTROL_FILE="/tmp/stop_tail"
            rm -f $CONTROL_FILE
            
            # Start tailing logs
            cf logs tta-automation &

            # Get the PID of the cf logs command
            TAIL_PID=$!

            # Wait for the control file to be created
            while [ ! -f $CONTROL_FILE ]; do
              sleep 1
            done

            # Kill the cf logs command
            kill -9 $TAIL_PID
            echo "cf logs command for tta-automation has been terminated."
          background: true
      - run:
          name: cf_lambda - script to trigger backup
          command: |
            set -x
            json_data=$(jq -n \
              --arg automation_dir "./automation" \
              --arg manifest "manifest.yml" \
              --arg task_name "backup" \
              --arg command "cd /home/vcap/app/db-backup/scripts; bash ./db_backup.sh" \
              --argjson args '["<< parameters.backup_prefix >>", "<< parameters.rds_service_name >>", "<< parameters.s3_service_name >>"]' \
              '{
                automation_dir: $automation_dir,
                manifest: $manifest,
                task_name: $task_name,
                command: $command,
                args: $args
              }')

            # Set execute permission
            find ./automation -name "*.sh" -exec chmod +x {} \;

            ./automation/ci/scripts/cf_lambda.sh "$json_data"
          environment:
            CF_RDS_SERVICE_NAME: ttahub-prod
            CF_S3_SERVICE_NAME: ttahub-db-backups
      - run:
          name: Generate Message
          command: |
            if [ ! -z "$CIRCLE_PULL_REQUEST" ]; then
              PR_NUMBER=${CIRCLE_PULL_REQUEST##*/}
              echo ":download::database: Production backup before PR <$CIRCLE_PULL_REQUEST|$PR_NUMBER> successful!" > /tmp/message_file
            else
              echo ":download::database: Production backup successful!" > /tmp/message_file
            fi
      - notify_slack:
          slack_bot_token: $SLACK_BOT_TOKEN
          slack_channel: "acf-head-start-eng"
          message_text_file: "/tmp/message_file"
      - run:
          name: Logout of service account
          command: |
            # Signal the log monitoring to stop
            CONTROL_FILE="/tmp/stop_tail"
            touch $CONTROL_FILE
            
            # Wait for the log monitoring process to terminate
            sleep 5

            # Logout from Cloud Foundry
            cf logout

parameters:
  cg_org:
    description: "Cloud Foundry cloud.gov organization name"
    default: "hhs-acf-ohs-tta"
    type: string
  cg_api:
    description: "URL of Cloud Controller in Cloud Foundry cloud.gov instance"
    default: "https://api.fr.cloud.gov"
    type: string
  prod_git_url:
    description: "URL of github repo that will deploy to prod"
    default: "https://github.com/HHS/Head-Start-TTADP"
    type: string
  staging_git_url:
    description: "URL of github repo that will deploy to staging"
    default: "https://github.com/HHS/Head-Start-TTADP"
    type: string
  dev_git_url:
    description: "URL of github repo that will deploy to dev"
    default: "https://github.com/HHS/Head-Start-TTADP"
    type: string
  sandbox_git_url:
    description: "URL of github repo that will deploy to sandbox"
    default: "https://github.com/HHS/Head-Start-TTADP"
    type: string
  prod_git_branch:
    description: "Name of github branch that will deploy to prod"
    default: "production"
    type: string
  staging_git_branch:
    description: "Name of github branch that will deploy to staging"
    default: "main"
    type: string
  dev_git_branch: # change to feature branch to test deployment
    description: "Name of github branch that will deploy to dev"
    default: "al-ttahub-2939-add-fei-root-cause-to-goal-card"
    type: string
  sandbox_git_branch:  # change to feature branch to test deployment
<<<<<<< HEAD
    default: "mb/TTAHUB-1457/resource-use-graph"
=======
    default: "TTAHUB-3060/url-publish"
>>>>>>> f7f48f17
    type: string
  prod_new_relic_app_id:
    default: "877570491"
    type: string
  staging_new_relic_app_id:
    default: "868729138"
    type: string
  dev_new_relic_app_id:
    default: "867221900"
    type: string
  sandbox_new_relic_app_id:
    default: "867346799"
    type: string
  manual-trigger:
    type: boolean
    default: false
jobs:
  build_and_lint:
    executor: docker-executor
    steps:
      - checkout
      - create_combined_yarnlock
      - restore_cache:
          keys:
            # To manually bust the cache, increment the version e.g. v7-yarn...
            - v14-yarn-deps-{{ checksum "combined-yarnlock.txt" }}
            # If checksum is new, restore partial cache
            - v14-yarn-deps-
      - run: yarn deps
      - save_cache:
          paths:
            - node_modules
            - frontend/node_modules
            - packages/common/node_modules
          key: v11-yarn-deps-{{ checksum "combined-yarnlock.txt" }}
      - run:
          name: Lint backend
          command: yarn lint:ci
      - run:
          name: Audit vulnerability of backend node_modules
          command: |
            chmod 744 ./run-yarn-audit.sh
            ./run-yarn-audit.sh;
      - run:
          name: Lint frontend
          command: yarn --cwd frontend lint:ci
      - run:
          name: Audit vulnerability of frontend node_modules
          command: |
            cd frontend
            chmod 744 ./run-yarn-audit.sh
            ./run-yarn-audit.sh;
      - run:
          name: Check nodejs version compatibility with buildpack
          command: |
            chmod +x ./bin/check_node_version_compatibility.sh
            ./bin/check_node_version_compatibility.sh
      - store_artifacts:  # store backend lint reports
          path: reports
      - store_artifacts:  # store frontend lint reports
          path: frontend/reports
      - run:
          name: Remove similarity api data
          command: rm -rf similarity_api
      - persist_to_workspace:
          root: .
          paths:
            - .
    # The resource_class feature allows configuring CPU and RAM resources for each job. Different resource classes are available for different executors. https://circleci.com/docs/2.0/configuration-reference/#resourceclass
    resource_class: large
  build_and_lint_similarity_api:
    executor: docker-python-executor
    steps:
      - checkout
      - create_combined_pipfreeze
      - restore_cache:
          keys:
            # To manually bust the cache, increment the version e.g. v7-pip...
            - v2-pip-deps-{{ checksum "combined-requirements.txt" }}
            # If checksum is new, restore partial cache
            - v2-pip-deps-
      - run:
          name: Install python dependencies
          command: |
            cd similarity_api/src
            python3 -m venv venv
            source venv/bin/activate
            pip install -U pip setuptools wheel
            pip install -U -r requirements.txt
      - run:
          name: Check python version compatibility  with buildpack
          command: |
            chmod +x ./bin/check_python_version_compatibility.sh
            ./bin/check_python_version_compatibility.sh
      - save_cache:
          paths:
            - similarity_api/src/venv
          key: v1-pip-deps-{{ checksum "combined-requirements.txt" }}
      - store_artifacts:  # store backend lint reports
          path: reports
      - store_artifacts:  # store frontend lint reports
          path: similarity_api/reports
      - persist_to_workspace:
          root: .
          paths:
            - similarity_api
    resource_class: large
  test_backend:
    executor: docker-postgres-executor
    environment:
        SFTP_EXPOSED_PORT: 2222
    steps:
      - attach_workspace:
          at: .
      - setup_remote_docker:
          version: default
      - run:
          name: Run migrations ci
          command: yarn db:migrate:ci
      - run:
          name: Run seeders
          command: yarn db:seed:ci
      - run:
          name: Monitor database
          command: |
            docker attach  $(docker ps | grep postgres | awk '{print $1}')
          background: true
      - run:
          name: Test backend
          command:  |
            chmod 744 ./bin/test-backend-ci
            ./bin/test-backend-ci
      - run:
          name: Compress coverage artifacts
          command: tar -cvzf backend-coverage-artifacts.tar coverage/
      - store_artifacts:
          path: coverage/
      - store_artifacts:
          path: backend-coverage-artifacts.tar
      - store_test_results:
          path: reports/
    resource_class: large
  test_similarity_api:
    executor: docker-python-executor
    steps:
      - attach_workspace:
          at: .
      - setup_remote_docker:
          version: default
      - run:
          name: Syft SBOM
          environment:
            SYFT_VERSION: v1.5.0
            IMAGE_NAME: ghcr.io/kcirtapfromspace/cloudfoundry_circleci:latest
            OUTPUT_FORMAT: json
            OUTPUT_FILE:  reports/syft_sbom.json
          command: |
            mkdir -p reports/
            curl -sSfL https://raw.githubusercontent.com/anchore/syft/main/install.sh | sh -s -- -b . "$SYFT_VERSION"
            ./syft similarity_api/src -vv --scope AllLayers -o "$OUTPUT_FORMAT" > "$OUTPUT_FILE"
            echo "scan results saved in $OUTPUT_FILE"
          # echo $GITHUB_PAT | ./syft login ghcr.io -u $GITHUB_USERNAME --password-stdin  -vv
          # echo $GITHUB_PAT | docker login ghcr.io -u $GITHUB_USERNAME --password-stdin
      - run:
          name: Grype Docker image
          environment:
            GRYPE_VERSION: v0.78.0
            OUTPUT_FORMAT: sarif
            OUTPUT_FILE: reports/grype.json
          command: |
            curl -sSfL https://raw.githubusercontent.com/anchore/grype/main/install.sh | sh -s -- -b . "$GRYPE_VERSION"
            ./grype sbom:reports/syft_sbom.json -v -o "$OUTPUT_FORMAT" > "$OUTPUT_FILE"
            echo "scan results saved in $OUTPUT_FILE"
      - run:
          name: Test similarity
          command: |
            mkdir -p coverage/similarity
            cd similarity_api/src
            source venv/bin/activate
            pip install pytest pytest-cov
            pytest -rpP --cov=similarity --cov=. --junitxml=~/project/reports/junit.xml
            coverage report --show-missing --skip-covered
            coverage html -d ~/project/coverage/similarity --skip-covered
      - store_artifacts:
          path: reports/
    resource_class: large
  test_frontend:
    executor: docker-executor
    steps:
      - attach_workspace:
          at: .
      - run:
          name: Audit checksums of color files
          command: |
            chmod 744 ./checkcolorhash.sh
            ./checkcolorhash.sh;
      - run:
          name: Test frontend
          command: yarn --cwd frontend run test:ci --maxWorkers=50%
      - store_test_results:
          path: frontend/reports/
      - store_artifacts:
          path: frontend/coverage/
    resource_class: large
  test_e2e:
    executor: docker-postgres-executor
    steps:
      - attach_workspace:
          at: .
      - setup_remote_docker:
          version: default
      - run:
          name: Start server
          command: |
            yarn build
            BYPASS_AUTH=true CURRENT_USER_ID=5 yarn start:ci
          background: true
      - run:
          name: Run migrations ci
          command: yarn db:migrate:ci
      - run:
          name: Seed database
          command: yarn db:seed:ci
      - run:
          name: Wait for server to start
          command: ./bin/ping-server 3000
      - run:
          name: Monitor database
          command: |
            docker attach  $(docker ps | grep postgres | awk '{print $1}')
          background: true
      - run:
          name: Install playwright dependencies
          command: |
            npx playwright install
      - run:
          name: Monitor database
          command: |
            docker attach  $(docker ps | grep postgres | awk '{print $1}')
          background: true
      - run:
          name: Run playwright tests
          command: yarn e2e:ci
      - store_artifacts:
          path: playwright/e2e
    resource_class: large
  test_api:
    executor: docker-postgres-executor
    steps:
      - attach_workspace:
          at: .
      - setup_remote_docker:
          version: default
      - run:
          name: Start server
          command: |
            yarn build
            BYPASS_AUTH=true CURRENT_USER_ID=5 yarn start:ci
          background: true
      - run:
          name: Run migrations ci
          command: yarn db:migrate:ci
      - run:
          name: Seed database
          command: yarn db:seed:ci
      - run:
          name: Wait for server to start
          command: ./bin/ping-server 3000
      - run:
          name: Monitor database
          command: |
            docker attach  $(docker ps | grep postgres | awk '{print $1}')
          background: true
      - run:
          name: Install playwright dependencies
          command: |
            npx playwright install
      - run:
          name: Run playwright tests
          command: yarn e2e:api
      - store_artifacts:
          path: playwright/api
    resource_class: large
  test_utils:
    executor: docker-postgres-executor
    steps:
      - attach_workspace:
          at: .
      - setup_remote_docker:
          version: default
      - run:
          name: Start server
          command: |
            yarn build
            BYPASS_AUTH=true CURRENT_USER_ID=5 yarn start:ci
          background: true
      - run:
          name: Run migrations ci
          command: yarn db:migrate:ci
      - run:
          name: Seed database
          command: yarn db:seed:ci
      - run:
          name: Wait for server to start
          command: ./bin/ping-server 3000
      - run:
          name: Install playwright dependencies
          command: |
            npx playwright install
      - run:
          name: Run playwright tests
          command: yarn e2e:utils
      - store_artifacts:
          path: playwright/utilsTests
    resource_class: large
  cucumber_test:
    executor: docker-postgres-executor
    steps:
      - attach_workspace:
          at: .
      - run:
          name: Start server
          command: |
            yarn build
            BYPASS_AUTH=true CURRENT_USER_ID=5 yarn start:ci
          background: true
      - run:
          name: Run migrations ci
          command: yarn db:migrate:ci
      - run:
          name: Seed database
          command: yarn db:seed:ci
      - run:
          name: Wait for server to start
          command: ./bin/ping-server 3000
      - run:
          name: Run cucumber
          command: |
            yarn cucumber:ci
      - store_artifacts:
          path: reports/
    resource_class: large
  dynamic_security_scan:
    executor: machine-executor
    steps:
      - attach_workspace:
          at: .
      - run:
          name: Start up local server
          command: ./bin/prod-style-server
      - run:
          name: Wait for server to start
          command: ./bin/ping-server 8080
      - run:
          name: Pull OWASP ZAP docker image
          command: docker pull softwaresecurityproject/zap-stable:latest
      - run:
          name: Make reports directory group writeable
          command: chmod g+w reports
      - run:
          name: Run OWASP ZAP
          command: ./bin/run-owasp-scan
      - store_artifacts:
          path: reports/owasp_report.html
    resource_class: large
  deploy:
    executor: docker-executor
    steps:
      - attach_workspace:
          at: .
      - run:
          name: Build backend assets
          command: yarn build
      - when:
          condition:
            and:
              - equal: [<< pipeline.project.git_url >>, << pipeline.parameters.prod_git_url >>]
              - equal: [<< pipeline.git.branch >>, << pipeline.parameters.prod_git_branch >>]
          steps:
          - run:
              name: Create production robot
              command: ./bin/robot-factory
      - run:
          name: Install Cloud Foundry
          command: |
            curl -v -L -o cf-cli_amd64.deb 'https://packages.cloudfoundry.org/stable?release=debian64&version=v7&source=github'
            sudo dpkg -i cf-cli_amd64.deb
      - when:  # sandbox: for short-term feature development, see README.md
          condition:
            and:
              - equal: [<< pipeline.project.git_url >>, << pipeline.parameters.sandbox_git_url >>]
              - equal: [<< pipeline.git.branch >>, << pipeline.parameters.sandbox_git_branch >>]
          steps:
            - run:
                name: Build frontend assets
                command: yarn --cwd frontend run build
                environment:
                  REACT_APP_GTM_ENABLED: $SANDBOX_GTM_ENABLED
                  REACT_APP_GTM_ID: $GLOBAL_GTM_ID
                  REACT_APP_GTM_AUTH: $SANDBOX_GTM_AUTH
                  REACT_APP_GTM_PREVIEW: $SANDBOX_GTM_PREVIEW
                  REACT_APP_WEBSOCKET_URL: wss://tta-smarthub-sandbox.app.cloud.gov
            - cf_deploy:
                app_name: tta-smarthub-sandbox
                auth_client_id: SANDBOX_AUTH_CLIENT_ID
                auth_client_secret: SANDBOX_AUTH_CLIENT_SECRET
                cloudgov_username: CLOUDGOV_SANDBOX_USERNAME
                cloudgov_password: CLOUDGOV_SANDBOX_PASSWORD
                cloudgov_space: CLOUDGOV_SANDBOX_SPACE
                deploy_config_file: deployment_config/sandbox_vars.yml
                new_relic_license: NEW_RELIC_LICENSE_KEY
                session_secret: SANDBOX_SESSION_SECRET
                jwt_secret: SANDBOX_JWT_SECRET
                hses_data_file_url: HSES_DATA_FILE_URL
                hses_data_username: HSES_DATA_USERNAME
                hses_data_password: HSES_DATA_PASSWORD
                smtp_host: STAGING_SMTP_HOST
                smtp_port: STAGING_SMTP_PORT
                smtp_host_test: SMTP_HOST_TEST
                smtp_port_test: SMTP_PORT_TEST
                smtp_secure: SMTP_SECURE
                smtp_ignore_tls: STAGING_SMTP_IGNORE_TLS
                from_email_address: FROM_EMAIL_ADDRESS
                smtp_user: SMTP_USER
                suppress_error_logging: SUPPRESS_ERROR_LOGGING
                smtp_password: SMTP_PASSWORD
                itams_md_host: ITAMS_MD_HOST
                itams_md_port: ITAMS_MD_PORT
                itams_md_username: ITAMS_MD_USERNAME
                itams_md_password: ITAMS_MD_PASSWORD
                smartsheet_access_token: SMARTSHEET_ACCESS_TOKEN
            - run:
                name: Migrate database
                command: |
                  cf run-task tta-smarthub-sandbox \
                    --command "yarn db:migrate:prod" \
                    --name "Reset DB"
            - notify_new_relic:
                env_name: sandbox
                new_relic_app_id: << pipeline.parameters.sandbox_new_relic_app_id >>
                new_relic_api_key: $NEW_RELIC_REST_API_KEY
            - notify_slack_deploy:
                slack_bot_token: $SLACK_BOT_TOKEN
                slack_channel: "acf-head-start-github"
                environment_name: "sandbox"

      - when:  # dev
          condition:
            and:
              - equal: [<< pipeline.project.git_url >>, << pipeline.parameters.dev_git_url >>]
              - equal: [<< pipeline.git.branch >>, << pipeline.parameters.dev_git_branch >>]
          steps:
            - run:
                name: Build frontend assets
                command: yarn --cwd frontend run build
                environment:
                  REACT_APP_GTM_ENABLED: $DEV_GTM_ENABLED
                  REACT_APP_GTM_ID: $GLOBAL_GTM_ID
                  REACT_APP_GTM_AUTH: $DEV_GTM_AUTH
                  REACT_APP_GTM_PREVIEW: $DEV_GTM_PREVIEW
                  REACT_APP_WEBSOCKET_URL: wss://tta-smarthub-dev.app.cloud.gov
            - cf_deploy:
                app_name: tta-smarthub-dev
                auth_client_id: DEV_AUTH_CLIENT_ID
                auth_client_secret: DEV_AUTH_CLIENT_SECRET
                cloudgov_username: CLOUDGOV_DEV_USERNAME
                cloudgov_password: CLOUDGOV_DEV_PASSWORD
                cloudgov_space: CLOUDGOV_DEV_SPACE
                deploy_config_file: deployment_config/dev_vars.yml
                new_relic_license: NEW_RELIC_LICENSE_KEY
                session_secret: DEV_SESSION_SECRET
                jwt_secret: DEV_JWT_SECRET
                hses_data_file_url: HSES_DATA_FILE_URL
                hses_data_username: HSES_DATA_USERNAME
                hses_data_password: HSES_DATA_PASSWORD
                smtp_host: STAGING_SMTP_HOST
                smtp_port: STAGING_SMTP_PORT
                smtp_host_test: SMTP_HOST_TEST
                smtp_port_test: SMTP_PORT_TEST
                smtp_secure: SMTP_SECURE
                smtp_ignore_tls: STAGING_SMTP_IGNORE_TLS
                from_email_address: FROM_EMAIL_ADDRESS
                smtp_user: SMTP_USER
                smtp_password: SMTP_PASSWORD
                suppress_error_logging: SUPPRESS_ERROR_LOGGING
                itams_md_host: ITAMS_MD_HOST
                itams_md_port: ITAMS_MD_PORT
                itams_md_username: ITAMS_MD_USERNAME
                itams_md_password: ITAMS_MD_PASSWORD
                smartsheet_access_token: SMARTSHEET_ACCESS_TOKEN
            - run:
                name: Migrate database
                command: |
                  cf run-task tta-smarthub-dev \
                    --command "yarn db:migrate:prod" \
                    --name "Reset DB"
            - notify_new_relic:
                env_name: dev
                new_relic_app_id: << pipeline.parameters.dev_new_relic_app_id >>
                new_relic_api_key: $NEW_RELIC_REST_API_KEY
            - notify_slack_deploy:
                slack_bot_token: $SLACK_BOT_TOKEN
                slack_channel: "acf-head-start-github"
                environment_name: "dev"

      - when:  # staging
          condition:
            and:
              - equal: [<< pipeline.project.git_url >>, << pipeline.parameters.staging_git_url >>]
              - equal: [<< pipeline.git.branch >>, << pipeline.parameters.staging_git_branch >>]
          steps:
            - run:
                name: Build frontend assets
                command: yarn --cwd frontend run build
                environment:
                  REACT_APP_GTM_ENABLED: $STAGING_GTM_ENABLED
                  REACT_APP_GTM_ID: $GLOBAL_GTM_ID
                  REACT_APP_GTM_AUTH: $STAGING_GTM_AUTH
                  REACT_APP_GTM_PREVIEW: $STAGING_GTM_PREVIEW
                  REACT_APP_WEBSOCKET_URL: wss://tta-smarthub-staging.app.cloud.gov
            - cf_deploy:
                app_name: tta-smarthub-staging
                auth_client_id: STAGING_AUTH_CLIENT_ID
                auth_client_secret: STAGING_AUTH_CLIENT_SECRET
                cloudgov_username: CLOUDGOV_STAGING_USERNAME
                cloudgov_password: CLOUDGOV_STAGING_PASSWORD
                cloudgov_space: CLOUDGOV_STAGING_SPACE
                deploy_config_file: deployment_config/staging_vars.yml
                new_relic_license: NEW_RELIC_LICENSE_KEY
                session_secret: STAGING_SESSION_SECRET
                jwt_secret: STAGING_JWT_SECRET
                hses_data_file_url: HSES_DATA_FILE_URL
                hses_data_username: HSES_DATA_USERNAME
                hses_data_password: HSES_DATA_PASSWORD
                smtp_host: STAGING_SMTP_HOST
                smtp_port: STAGING_SMTP_PORT
                smtp_host_test: SMTP_HOST_TEST
                smtp_port_test: SMTP_PORT_TEST
                smtp_secure: SMTP_SECURE
                smtp_ignore_tls: STAGING_SMTP_IGNORE_TLS
                from_email_address: FROM_EMAIL_ADDRESS
                smtp_user: SMTP_USER
                smtp_password: SMTP_PASSWORD
                suppress_error_logging: SUPPRESS_ERROR_LOGGING
                itams_md_host: ITAMS_MD_HOST
                itams_md_port: ITAMS_MD_PORT
                itams_md_username: ITAMS_MD_USERNAME
                itams_md_password: ITAMS_MD_PASSWORD
                smartsheet_access_token: SMARTSHEET_ACCESS_TOKEN
            - run:
                name: Run database migrations
                command: |
                  cf run-task tta-smarthub-staging --command "yarn db:migrate:prod" --name migrate
            - notify_new_relic:
                env_name: staging
                new_relic_app_id: << pipeline.parameters.staging_new_relic_app_id >>
                new_relic_api_key: $NEW_RELIC_REST_API_KEY
            - notify_slack_deploy:
                slack_bot_token: $SLACK_BOT_TOKEN
                slack_channel: "acf-head-start-github"
                environment_name: "staging"

      - when:  # prod
          condition:
            and:
              - equal: [<< pipeline.project.git_url >>, << pipeline.parameters.prod_git_url >>]
              - equal: [<< pipeline.git.branch >>, << pipeline.parameters.prod_git_branch >>]
          steps:
            - run:
                name: Build frontend assets
                command: yarn --cwd frontend run build
                environment:
                  REACT_APP_GTM_ENABLED: $PROD_GTM_ENABLED
                  REACT_APP_GTM_ID: $GLOBAL_GTM_ID
                  REACT_APP_GTM_AUTH: $PROD_GTM_AUTH
                  REACT_APP_GTM_PREVIEW: $PROD_GTM_PREVIEW
                  REACT_APP_WEBSOCKET_URL: wss://ttahub.ohs.acf.hhs.gov
            - cf_deploy:
                app_name: tta-smarthub-prod
                auth_client_id: PROD_AUTH_CLIENT_ID
                auth_client_secret: PROD_AUTH_CLIENT_SECRET
                cloudgov_username: CLOUDGOV_PROD_USERNAME
                cloudgov_password: CLOUDGOV_PROD_PASSWORD
                cloudgov_space: CLOUDGOV_PROD_SPACE
                deploy_config_file: deployment_config/prod_vars.yml
                new_relic_license: NEW_RELIC_LICENSE_KEY
                session_secret: PROD_SESSION_SECRET
                jwt_secret: PROD_JWT_SECRET
                hses_data_file_url: PROD_HSES_DATA_FILE_URL
                hses_data_username: PROD_HSES_DATA_USERNAME
                hses_data_password: PROD_HSES_DATA_PASSWORD
                smtp_host: SMTP_HOST
                smtp_port: SMTP_PORT
                smtp_host_test: SMTP_HOST_TEST
                smtp_port_test: SMTP_PORT_TEST
                smtp_secure: SMTP_SECURE
                smtp_ignore_tls: SMTP_IGNORE_TLS
                from_email_address: FROM_EMAIL_ADDRESS
                smtp_user: SMTP_USER
                smtp_password: SMTP_PASSWORD
                suppress_error_logging: SUPPRESS_ERROR_LOGGING
                itams_md_host: ITAMS_MD_HOST
                itams_md_port: ITAMS_MD_PORT
                itams_md_username: ITAMS_MD_USERNAME
                itams_md_password: ITAMS_MD_PASSWORD
                smartsheet_access_token: SMARTSHEET_ACCESS_TOKEN
            - run:
                name: Run database migrations
                command: |
                  cf run-task tta-smarthub-prod --command "yarn db:migrate:prod" --name migrate
            - notify_new_relic:
                env_name: prod
                new_relic_app_id: << pipeline.parameters.prod_new_relic_app_id >>
                new_relic_api_key: $NEW_RELIC_REST_API_KEY
            - notify_slack_deploy:
                slack_bot_token: $SLACK_BOT_TOKEN
                slack_channel: "acf-ohs-ttahub--contractor-customer-team"
                environment_name: "production"

    resource_class: large
  backup_upload_production:
    docker:
      - image: cimg/base:2024.05
    steps:
    - sparse_checkout:
          directories: 'automation'
          branch: << pipeline.git.branch >>
    - cf_backup:
          auth_client_secret: PROD_AUTH_CLIENT_SECRET
          cloudgov_username: CLOUDGOV_PROD_USERNAME
          cloudgov_password: CLOUDGOV_PROD_PASSWORD
          cloudgov_space: CLOUDGOV_PROD_SPACE
          rds_service_name: ttahub-prod
          s3_service_name: ttahub-db-backups
          backup_prefix: production
workflows:
  build_test_deploy:
    when:
      equal: [false, << pipeline.parameters.manual-trigger >>]
    jobs:
      - build_and_lint
      - build_and_lint_similarity_api
      - test_backend:
          requires:
            - build_and_lint
      - test_frontend:
          requires:
            - build_and_lint
      - test_e2e:
          requires:
            - build_and_lint
      - test_api:
          requires:
            - build_and_lint
      - test_similarity_api:
          requires:
            - build_and_lint_similarity_api
      - test_utils:
          requires:
            - build_and_lint
      - cucumber_test:
          requires:
            - build_and_lint
      - dynamic_security_scan:
          requires:
            - build_and_lint
      - backup_upload_production:
          requires:
            - test_backend
            - test_frontend
            - test_e2e
            - test_api
            - test_similarity_api
            - test_utils
            - cucumber_test
            - dynamic_security_scan
          filters:
            branches:
              only:
                - << pipeline.parameters.prod_git_branch >>
      - deploy:
          requires:
            - test_backend
            - test_frontend
            - test_e2e
            - test_api
            - test_similarity_api
            - test_utils
            - cucumber_test
            - dynamic_security_scan
          filters:
            branches:
              only:
                - << pipeline.parameters.sandbox_git_branch >>
                - << pipeline.parameters.dev_git_branch >>
                - << pipeline.parameters.staging_git_branch >>
                - << pipeline.parameters.prod_git_branch >>
  daily_scan:
    triggers:
      - schedule:
          cron: "0 12 * * 1-5"
          filters:
            branches:
              only:
                - << pipeline.parameters.dev_git_branch >>
                - << pipeline.parameters.staging_git_branch >>
                - << pipeline.parameters.prod_git_branch >>
    jobs:
      - build_and_lint
      - build_and_lint_similarity_api
      - test_backend:
          requires:
            - build_and_lint
      - test_frontend:
          requires:
            - build_and_lint
      - test_e2e:
          requires:
            - build_and_lint
      - test_api:
          requires:
            - build_and_lint
      - test_similarity_api:
          requires:
            - build_and_lint_similarity_api
      - test_utils:
          requires:
            - build_and_lint
      - dynamic_security_scan:
          requires:
            - build_and_lint
  daily_backup_upload_production:
    triggers:
      - schedule:
          cron: "0 10 * * 1-5"
          filters:
            branches:
              only:
                - << pipeline.parameters.prod_git_branch >>
    jobs:
      - backup_upload_production
  manual_backup_upload_production:
    when:
      equal: [true, << pipeline.parameters.manual-trigger >>]
    jobs:
      - backup_upload_production<|MERGE_RESOLUTION|>--- conflicted
+++ resolved
@@ -554,11 +554,7 @@
     default: "al-ttahub-2939-add-fei-root-cause-to-goal-card"
     type: string
   sandbox_git_branch:  # change to feature branch to test deployment
-<<<<<<< HEAD
-    default: "mb/TTAHUB-1457/resource-use-graph"
-=======
-    default: "TTAHUB-3060/url-publish"
->>>>>>> f7f48f17
+    default: "mb/TTAHUB-3198/training-report-alerts"
     type: string
   prod_new_relic_app_id:
     default: "877570491"
