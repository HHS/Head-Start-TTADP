--- conflicted
+++ resolved
@@ -331,51 +331,6 @@
         path: coverage-artifacts/
         destination: uncovered-lines
 
-<<<<<<< HEAD
-  test_similarity_api:
-    executor: docker-python-executor
-    steps:
-    - attach_workspace:
-        at: .
-    - run:
-        name: Syft SBOM
-        environment:
-          SYFT_VERSION: v1.5.0
-          IMAGE_NAME: ghcr.io/kcirtapfromspace/cloudfoundry_circleci:latest
-          OUTPUT_FORMAT: json
-          OUTPUT_FILE: reports/syft_sbom.json
-        command: |
-          mkdir -p reports/
-          curl -sSfL https://raw.githubusercontent.com/anchore/syft/main/install.sh | sh -s -- -b . "$SYFT_VERSION"
-          ./syft similarity_api/src -vv --scope AllLayers -o "$OUTPUT_FORMAT" > "$OUTPUT_FILE"
-          echo "scan results saved in $OUTPUT_FILE"
-    - run:
-        name: Grype Docker image
-        environment:
-          GRYPE_VERSION: v0.92.2
-          OUTPUT_FORMAT: sarif
-          OUTPUT_FILE: reports/grype.json
-        command: |
-          mkdir -p reports
-          curl -sSfL https://raw.githubusercontent.com/anchore/grype/main/install.sh | sh -s -- -b . "$GRYPE_VERSION"
-          ./grype db update
-          ./grype sbom:reports/syft_sbom.json -v -o "$OUTPUT_FORMAT" > "$OUTPUT_FILE"
-          echo "Grype scan results saved in $OUTPUT_FILE"
-    - run:
-        name: Test similarity
-        command: |
-          mkdir -p coverage/similarity
-          cd similarity_api/src
-          source venv/bin/activate
-          pip install pytest pytest-cov
-          pytest -rpP --cov=similarity --cov=. --junitxml=~/project/reports/junit.xml
-          coverage report --show-missing --skip-covered
-          coverage html -d ~/project/coverage/similarity --skip-covered
-    - store_artifacts:
-        path: reports/
-
-=======
->>>>>>> db983c09
   test_frontend:
     executor: docker-executor
     resource_class: large
