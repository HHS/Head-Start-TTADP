version: 2.1
orbs:
  node: circleci/node@5.0.2
executors:
  docker-executor:
    # for docker you must specify an image to use for the primary container
    docker:
      - image: cimg/node:16.18.1-browsers
  docker-postgres-executor:
    docker:
      - image: cimg/node:16.18.1-browsers
        environment:
          DATABASE_URL: postgresql://postgres@localhost/ttasmarthub
      - image: circleci/postgres:12.4-ram
        environment:
          POSTGRES_USER: postgres
          POSTGRES_PASSWORD: secretpass
          POSTGRES_DB: ttasmarthub
  docker-postgres-elasticsearch-executor:
    docker:
      - image: cimg/node:16.18.1-browsers
        environment:
          DATABASE_URL: postgresql://postgres@localhost/ttasmarthub
      - image: circleci/postgres:12.4-ram
        environment:
          POSTGRES_USER: postgres
          POSTGRES_PASSWORD: secretpass
          POSTGRES_DB: ttasmarthub
      - image: opensearchproject/opensearch:1.3.2
        name: opensearch
        environment:
          transport.host: 0.0.0.0
          network.host: 0.0.0.0
          http.port: 9200
          cluster.name: opensearch-cluster
          node.name: opensearch-node1
          discovery.type: single-node
          DISABLE_SECURITY_PLUGIN: true
          ES_JAVA_OPTS: "-Xms256m -Xmx256m"
  machine-executor:
    machine:
      image: ubuntu-2204:current
commands:
  create_combined_yarnlock:
    description: "Concatenate all yarn.json files into single file.
      File is used as checksum source for part of caching key."
    parameters:
      filename:
        type: string
        default: "combined-yarnlock.txt"
    steps:
      - run:
          name: Combine package-lock.json files to single file
          command: cat yarn.lock frontend/yarn.lock > << parameters.filename >>
  notify_new_relic:
    description: "Notify new relic of a deploy"
    parameters:
      env_name:
        description: "Name of the environment. Ex. sandbox, dev, staging, prod"
        type: string
      new_relic_app_id:
        description: "App ID used in New Relic"
        type: string
      new_relic_api_key:
        description: "API key from New Relic"
        type: string
    steps:
      - run:
          name: Notify New Relic
          command: |
            curl -X POST "https://api.newrelic.com/v2/applications/<< parameters.new_relic_app_id >>/deployments.json" \
            -H "X-Api-Key: << parameters.new_relic_api_key >>" -i \
            -H "Content-Type: application/json" \
            -d \
            "{
              \"deployment\": {
                \"revision\": \"<< pipeline.git.revision >>\",
                \"description\": \"<< parameters.env_name >> Successfully Deployed\"
              }
            }"
  cf_deploy:
    description: "Login to cloud foundry space with service account credentials
      and push application using deployment configuration file."
    parameters:
      app_name:
        description: "Name of Cloud Foundry cloud.gov application; must match
          application name specified in manifest"
        type: string
      auth_client_id:
        description: "Name of CircleCi project environment variable that
          holds authentication client id, a required application variable"
        type: env_var_name
      auth_client_secret:
        description: "Name of CircleCi project environment variable that
          holds authentication client secret, a required application variable"
        type: env_var_name
      cloudgov_username:
        description: "Name of CircleCi project environment variable that
          holds deployer username for cloudgov space"
        type: env_var_name
      cloudgov_password:
        description: "Name of CircleCi project environment variable that
          holds deployer password for cloudgov space"
        type: env_var_name
      cloudgov_space:
        description: "Name of CircleCi project environment variable that
          holds name of cloudgov space to target for application deployment"
        type: env_var_name
      deploy_config_file:
        description: "Path to deployment configuration file"
        type: string
      session_secret:
        description: "Name of CircleCi project environment variable that
          holds session secret, a required application variable"
        type: env_var_name
      jwt_secret:
        description: "CircleCi project environment variable used by the backend
          token service for the email verification flow."
        type: env_var_name
      new_relic_license:
        description: "Name of CircleCI project environment variable that
          holds the New Relic License key, a required application variable"
        type: env_var_name
      hses_data_file_url:
        description: "Url to download HSES grants and recipient data from"
        type: env_var_name
      hses_data_username:
        description: "Username used to access the HSES grants and recipient data"
        type: env_var_name
      hses_data_password:
        description: "Password used to access the HSES grants and recipient data"
        type: env_var_name
      smtp_host:
        description: "SMTP server"
        type: env_var_name
      smtp_port:
        description: "SMTP port"
        type: env_var_name
      smtp_secure:
        description: "SMTP secure transport"
        type: env_var_name
      from_email_address:
        description: "From email address"
        type: env_var_name
    steps:
      - run:
          name: Login with service account
          command: |
            cf login -a << pipeline.parameters.cg_api >> \
              -u ${<< parameters.cloudgov_username >>} \
              -p ${<< parameters.cloudgov_password >>} \
              -o << pipeline.parameters.cg_org >> \
              -s ${<< parameters.cloudgov_space >>}
      - run:
          name: Push application with deployment vars
          command: |
            cf push --strategy rolling \
              --vars-file << parameters.deploy_config_file >> \
              --var AUTH_CLIENT_ID=${<< parameters.auth_client_id >>} \
              --var AUTH_CLIENT_SECRET=${<< parameters.auth_client_secret >>} \
              --var NEW_RELIC_LICENSE_KEY=${<< parameters.new_relic_license >>} \
              --var SESSION_SECRET=${<< parameters.session_secret >>} \
              --var JWT_SECRET=${<< parameters.jwt_secret >>} \
              --var HSES_DATA_FILE_URL=${<< parameters.hses_data_file_url >>} \
              --var HSES_DATA_USERNAME=${<< parameters.hses_data_username >>} \
              --var HSES_DATA_PASSWORD=${<< parameters.hses_data_password >>} \
              --var SMTP_HOST=${<< parameters.smtp_host >>} \
              --var SMTP_PORT=${<< parameters.smtp_port >>} \
              --var SMTP_SECURE=${<< parameters.smtp_secure >>} \
              --var FROM_EMAIL_ADDRESS=${<< parameters.from_email_address >>}
      - run:
          name: Push maintenance application
          command: |
            cd maintenance_page && cf push --vars-file ../<<parameters.deploy_config_file >>
parameters:
  cg_org:
    description: "Cloud Foundry cloud.gov organization name"
    default: "hhs-acf-ohs-tta"
    type: string
  cg_api:
    description: "URL of Cloud Controller in Cloud Foundry cloud.gov instance"
    default: "https://api.fr.cloud.gov"
    type: string
  prod_git_url:
    description: "URL of github repo that will deploy to prod"
    default: "https://github.com/HHS/Head-Start-TTADP"
    type: string
  staging_git_url:
    description: "URL of github repo that will deploy to staging"
    default: "https://github.com/HHS/Head-Start-TTADP"
    type: string
  dev_git_url:
    description: "URL of github repo that will deploy to dev"
    default: "https://github.com/HHS/Head-Start-TTADP"
    type: string
  sandbox_git_url:
    description: "URL of github repo that will deploy to sandbox"
    default: "https://github.com/HHS/Head-Start-TTADP"
    type: string
  prod_git_branch:
    description: "Name of github branch that will deploy to prod"
    default: "production"
    type: string
  staging_git_branch:
    description: "Name of github branch that will deploy to staging"
    default: "main"
    type: string
  dev_git_branch: # change to feature branch to test deployment
    description: "Name of github branch that will deploy to dev"
    default: "put-back-search-after"
    type: string
  sandbox_git_branch:  # change to feature branch to test deployment
<<<<<<< HEAD
    default: "ttahub-1154-resources-page"
=======
    default: "TTAHUB-379/add-site-alerts"
>>>>>>> 6edce788
    type: string
  prod_new_relic_app_id:
    default: "877570491"
    type: string
  staging_new_relic_app_id:
    default: "868729138"
    type: string
  dev_new_relic_app_id:
    default: "867221900"
    type: string
  sandbox_new_relic_app_id:
    default: "867346799"
    type: string
jobs:
  build_and_lint:
    executor: docker-executor
    steps:
      - checkout
      - create_combined_yarnlock
      - restore_cache:
          keys:
            # To manually bust the cache, increment the version e.g. v7-yarn...
            - v7-yarn-deps-{{ checksum "combined-yarnlock.txt" }}
            # If checksum is new, restore partial cache
            - v7-yarn-deps-
      - run: yarn deps
      - save_cache:
          paths:
            - node_modules
            - frontend/node_modules
          key: v7-yarn-deps-{{ checksum "combined-yarnlock.txt" }}
      - run:
          name: Lint backend
          command: yarn lint:ci
      - run:
          name: Lint frontend
          command: yarn --cwd frontend lint:ci
      - store_artifacts:  # store backend lint reports
          path: reports
      - store_artifacts:  # store frontend lint reports
          path: frontend/reports
      - persist_to_workspace:
          root: .
          paths:
            - .
    # The resource_class feature allows configuring CPU and RAM resources for each job. Different resource classes are available for different executors. https://circleci.com/docs/2.0/configuration-reference/#resourceclass
    resource_class: large
  test_backend:
    executor: docker-postgres-elasticsearch-executor
    environment:
        AWS_ELASTICSEARCH_ENDPOINT: http://opensearch:9200
        AWS_ELASTICSEARCH_ACCESS_KEY: admin
        AWS_ELASTICSEARCH_SECRET_KEY: admin
    steps:
      - attach_workspace:
          at: .
      - setup_remote_docker:
          version: 20.10.14
      - run:
          name: Audit vulnerability of backend node_modules
          command: |
            chmod 744 ./run-yarn-audit.sh
            ./run-yarn-audit.sh;
      - run:
          name: Run migrations ci
          command: yarn db:migrate:ci
      - run:
          name: Run seeders
          command: yarn db:seed:ci
      - run:
          name: Test backend
          command:  |
            chmod 744 ./bin/test-backend-ci
            ./bin/test-backend-ci
      - run:
          name: Compress coverage artifacts
          command: tar -cvzf backend-coverage-artifacts.tar coverage/
      - store_artifacts:
          path: coverage/
      - store_artifacts:
          path: backend-coverage-artifacts.tar
      - store_test_results:
          path: reports/
    resource_class: large
  test_frontend:
    executor: docker-executor
    steps:
      - attach_workspace:
          at: .
      - run:
          name: Audit checksums of color files
          command: |
            chmod 744 ./checkcolorhash.sh
            ./checkcolorhash.sh;
      - run:
          name: Audit vulnerability of frontend node_modules
          command: |
            cd frontend
            chmod 744 ./run-yarn-audit.sh
            ./run-yarn-audit.sh;
      - run:
          name: Test frontend
          command: yarn --cwd frontend run test:ci --maxWorkers=50%
      - store_test_results:
          path: frontend/reports/
      - store_artifacts:
          path: frontend/coverage/
    resource_class: large
  test_e2e:
    executor: docker-postgres-elasticsearch-executor
    environment:
        AWS_ELASTICSEARCH_ENDPOINT: http://opensearch:9200
        AWS_ELASTICSEARCH_ACCESS_KEY: admin
        AWS_ELASTICSEARCH_SECRET_KEY: admin
    steps:
      - attach_workspace:
          at: .
      - setup_remote_docker:
          version: 20.10.14
      - run:
          name: Start server
          command: |
            yarn build
            BYPASS_AUTH=true CURRENT_USER_ID=5 yarn start:ci
          background: true
      - run:
          name: Run migrations ci
          command: yarn db:migrate:ci
      - run:
          name: Seed database
          command: yarn db:seed:ci
      - run:
          name: Wait for server to start
          command: ./bin/ping-server 3000
      - run:
          name: Install playwright dependencies
          command: |
            npx playwright install
      - run:
          name: Run playwright tests
          command: yarn e2e:ci
      - store_artifacts:
          path: playwright/
    resource_class: large
  cucumber_test:
    executor: docker-postgres-executor
    steps:
      - attach_workspace:
          at: .
      - run:
          name: Start server
          command: |
            yarn build
            BYPASS_AUTH=true CURRENT_USER_ID=5 yarn start:ci
          background: true
      - run:
          name: Run migrations ci
          command: yarn db:migrate:ci
      - run:
          name: Seed database
          command: yarn db:seed:ci
      - run:
          name: Wait for server to start
          command: ./bin/ping-server 3000
      - run:
          name: Run cucumber
          command: |
            yarn cucumber:ci
      - store_artifacts:
          path: reports/
    resource_class: large
  dynamic_security_scan:
    executor: machine-executor
    steps:
      - attach_workspace:
          at: .
      - run:
          name: Start up local server
          command: ./bin/prod-style-server
      - run:
          name: Wait for server to start
          command: ./bin/ping-server 8080
      - run:
          name: Pull OWASP ZAP docker image
          command: docker pull owasp/zap2docker-stable:2.11.1
      - run:
          name: Make reports directory group writeable
          command: chmod g+w reports
      - run:
          name: Run OWASP ZAP
          command: ./bin/run-owasp-scan
      - store_artifacts:
          path: reports/owasp_report.html
    resource_class: large
  deploy:
    executor: docker-executor
    steps:
      - attach_workspace:
          at: .
      - run:
          name: Build backend assets
          command: yarn build
      - when:
          condition:
            and:
              - equal: [<< pipeline.project.git_url >>, << pipeline.parameters.prod_git_url >>]
              - equal: [<< pipeline.git.branch >>, << pipeline.parameters.prod_git_branch >>]
          steps:
          - run:
              name: Create production robot
              command: ./bin/robot-factory
      - run:
          name: Install Cloud Foundry
          command: |
            curl -v -L -o cf-cli_amd64.deb 'https://packages.cloudfoundry.org/stable?release=debian64&version=v7&source=github'
            sudo dpkg -i cf-cli_amd64.deb
      - when:  # sandbox: for short-term feature development, see README.md
          condition:
            and:
              - equal: [<< pipeline.project.git_url >>, << pipeline.parameters.sandbox_git_url >>]
              - equal: [<< pipeline.git.branch >>, << pipeline.parameters.sandbox_git_branch >>]
          steps:
            - run:
                name: Build frontend assets
                command: yarn --cwd frontend run build
                environment:
                  REACT_APP_GTM_ENABLED: $SANDBOX_GTM_ENABLED
                  REACT_APP_GTM_ID: $GLOBAL_GTM_ID
                  REACT_APP_GTM_AUTH: $SANDBOX_GTM_AUTH
                  REACT_APP_GTM_PREVIEW: $SANDBOX_GTM_PREVIEW           
                  REACT_APP_WEBSOCKET_URL: wss://tta-smarthub-sandbox.app.cloud.gov       
            - cf_deploy:
                app_name: tta-smarthub-sandbox
                auth_client_id: SANDBOX_AUTH_CLIENT_ID
                auth_client_secret: SANDBOX_AUTH_CLIENT_SECRET
                cloudgov_username: CLOUDGOV_SANDBOX_USERNAME
                cloudgov_password: CLOUDGOV_SANDBOX_PASSWORD
                cloudgov_space: CLOUDGOV_SANDBOX_SPACE
                deploy_config_file: deployment_config/sandbox_vars.yml
                new_relic_license: NEW_RELIC_LICENSE_KEY
                session_secret: SANDBOX_SESSION_SECRET
                jwt_secret: SANDBOX_JWT_SECRET
                hses_data_file_url: HSES_DATA_FILE_URL
                hses_data_username: HSES_DATA_USERNAME
                hses_data_password: HSES_DATA_PASSWORD
                smtp_host: SMTP_HOST
                smtp_port: SMTP_PORT
                smtp_secure: SMTP_SECURE
                from_email_address: FROM_EMAIL_ADDRESS
            - run:
                name: Migrate database
                command: |
                  cf run-task tta-smarthub-sandbox \
                    --command "yarn db:migrate:prod" \
                    --name "Reset DB"
            - notify_new_relic:
                env_name: sandbox
                new_relic_app_id: << pipeline.parameters.sandbox_new_relic_app_id >>
                new_relic_api_key: $NEW_RELIC_REST_API_KEY
      - when:  # dev
          condition:
            and:
              - equal: [<< pipeline.project.git_url >>, << pipeline.parameters.dev_git_url >>]
              - equal: [<< pipeline.git.branch >>, << pipeline.parameters.dev_git_branch >>]
          steps:
            - run:
                name: Build frontend assets
                command: yarn --cwd frontend run build
                environment:
                  REACT_APP_GTM_ENABLED: $DEV_GTM_ENABLED
                  REACT_APP_GTM_ID: $GLOBAL_GTM_ID
                  REACT_APP_GTM_AUTH: $DEV_GTM_AUTH
                  REACT_APP_GTM_PREVIEW: $DEV_GTM_PREVIEW
                  REACT_APP_WEBSOCKET_URL: wss://tta-smarthub-dev.app.cloud.gov
            - cf_deploy:
                app_name: tta-smarthub-dev
                auth_client_id: DEV_AUTH_CLIENT_ID
                auth_client_secret: DEV_AUTH_CLIENT_SECRET
                cloudgov_username: CLOUDGOV_DEV_USERNAME
                cloudgov_password: CLOUDGOV_DEV_PASSWORD
                cloudgov_space: CLOUDGOV_DEV_SPACE
                deploy_config_file: deployment_config/dev_vars.yml
                new_relic_license: NEW_RELIC_LICENSE_KEY
                session_secret: DEV_SESSION_SECRET
                jwt_secret: DEV_JWT_SECRET
                hses_data_file_url: HSES_DATA_FILE_URL
                hses_data_username: HSES_DATA_USERNAME
                hses_data_password: HSES_DATA_PASSWORD
                smtp_host: SMTP_HOST
                smtp_port: SMTP_PORT
                smtp_secure: SMTP_SECURE
                from_email_address: FROM_EMAIL_ADDRESS
            - run:
                name: Migrate database
                command: |
                  cf run-task tta-smarthub-dev \
                    --command "yarn db:migrate:prod" \
                    --name "Reset DB"
            - notify_new_relic:
                env_name: dev
                new_relic_app_id: << pipeline.parameters.dev_new_relic_app_id >>
                new_relic_api_key: $NEW_RELIC_REST_API_KEY
      - when:  # staging
          condition:
            and:
              - equal: [<< pipeline.project.git_url >>, << pipeline.parameters.staging_git_url >>]
              - equal: [<< pipeline.git.branch >>, << pipeline.parameters.staging_git_branch >>]
          steps:
            - run:
                name: Build frontend assets
                command: yarn --cwd frontend run build
                environment:
                  REACT_APP_GTM_ENABLED: $STAGING_GTM_ENABLED
                  REACT_APP_GTM_ID: $GLOBAL_GTM_ID
                  REACT_APP_GTM_AUTH: $STAGING_GTM_AUTH
                  REACT_APP_GTM_PREVIEW: $STAGING_GTM_PREVIEW
                  REACT_APP_WEBSOCKET_URL: wss://tta-smarthub-staging.app.cloud.gov
            - cf_deploy:
                app_name: tta-smarthub-staging
                auth_client_id: STAGING_AUTH_CLIENT_ID
                auth_client_secret: STAGING_AUTH_CLIENT_SECRET
                cloudgov_username: CLOUDGOV_STAGING_USERNAME
                cloudgov_password: CLOUDGOV_STAGING_PASSWORD
                cloudgov_space: CLOUDGOV_STAGING_SPACE
                deploy_config_file: deployment_config/staging_vars.yml
                new_relic_license: NEW_RELIC_LICENSE_KEY
                session_secret: STAGING_SESSION_SECRET
                jwt_secret: STAGING_JWT_SECRET
                hses_data_file_url: HSES_DATA_FILE_URL
                hses_data_username: HSES_DATA_USERNAME
                hses_data_password: HSES_DATA_PASSWORD
                smtp_host: SMTP_HOST
                smtp_port: SMTP_PORT
                smtp_secure: SMTP_SECURE
                from_email_address: FROM_EMAIL_ADDRESS
            - run:
                name: Run database migrations
                command: |
                  cf run-task tta-smarthub-staging --command "yarn db:migrate:prod" --name migrate
            - notify_new_relic:
                env_name: staging
                new_relic_app_id: << pipeline.parameters.staging_new_relic_app_id >>
                new_relic_api_key: $NEW_RELIC_REST_API_KEY
      - when:  # prod
          condition:
            and:
              - equal: [<< pipeline.project.git_url >>, << pipeline.parameters.prod_git_url >>]
              - equal: [<< pipeline.git.branch >>, << pipeline.parameters.prod_git_branch >>]
          steps:
            - run:
                name: Build frontend assets
                command: yarn --cwd frontend run build
                environment:
                  REACT_APP_GTM_ENABLED: $PROD_GTM_ENABLED
                  REACT_APP_GTM_ID: $GLOBAL_GTM_ID
                  REACT_APP_GTM_AUTH: $PROD_GTM_AUTH
                  REACT_APP_GTM_PREVIEW: $PROD_GTM_PREVIEW
                  REACT_APP_WEBSOCKET_URL: wss://ttahub.ohs.acf.hhs.gov
            - cf_deploy:
                app_name: tta-smarthub-prod
                auth_client_id: PROD_AUTH_CLIENT_ID
                auth_client_secret: PROD_AUTH_CLIENT_SECRET
                cloudgov_username: CLOUDGOV_PROD_USERNAME
                cloudgov_password: CLOUDGOV_PROD_PASSWORD
                cloudgov_space: CLOUDGOV_PROD_SPACE
                deploy_config_file: deployment_config/prod_vars.yml
                new_relic_license: NEW_RELIC_LICENSE_KEY
                session_secret: PROD_SESSION_SECRET
                jwt_secret: PROD_JWT_SECRET
                hses_data_file_url: PROD_HSES_DATA_FILE_URL
                hses_data_username: PROD_HSES_DATA_USERNAME
                hses_data_password: PROD_HSES_DATA_PASSWORD
                smtp_host: SMTP_HOST
                smtp_port: SMTP_PORT
                smtp_secure: SMTP_SECURE
                from_email_address: FROM_EMAIL_ADDRESS
            - run:
                name: Run database migrations
                command: |
                  cf run-task tta-smarthub-prod --command "yarn db:migrate:prod" --name migrate
            - notify_new_relic:
                env_name: prod
                new_relic_app_id: << pipeline.parameters.prod_new_relic_app_id >>
                new_relic_api_key: $NEW_RELIC_REST_API_KEY
    resource_class: large
workflows:
  build_test_deploy:
    jobs:
      - build_and_lint
      - test_backend:
          requires:
            - build_and_lint
      - test_frontend:
          requires:
            - build_and_lint
      - test_e2e:
          requires:
            - build_and_lint
      - cucumber_test:
          requires:
            - build_and_lint
      - dynamic_security_scan:
          requires:
            - build_and_lint
      - deploy:
          requires:
            - test_backend
            - test_frontend
            - test_e2e
            - cucumber_test
            - dynamic_security_scan
          filters:
            branches:
              only:
                - << pipeline.parameters.sandbox_git_branch >>
                - << pipeline.parameters.dev_git_branch >>
                - << pipeline.parameters.staging_git_branch >>
                - << pipeline.parameters.prod_git_branch >>
  daily_scan:
    triggers:
      - schedule:
          cron: "0 12 * * 1-5"
          filters:
            branches:
              only:
                - << pipeline.parameters.dev_git_branch >>
                - << pipeline.parameters.staging_git_branch >>
                - << pipeline.parameters.prod_git_branch >>
    jobs:
      - build_and_lint
      - test_backend:
          requires:
            - build_and_lint
      - test_frontend:
          requires:
            - build_and_lint
      - test_e2e:
          requires:
            - build_and_lint
      - dynamic_security_scan:
          requires:
            - build_and_lint<|MERGE_RESOLUTION|>--- conflicted
+++ resolved
@@ -210,11 +210,7 @@
     default: "put-back-search-after"
     type: string
   sandbox_git_branch:  # change to feature branch to test deployment
-<<<<<<< HEAD
-    default: "ttahub-1154-resources-page"
-=======
     default: "TTAHUB-379/add-site-alerts"
->>>>>>> 6edce788
     type: string
   prod_new_relic_app_id:
     default: "877570491"
