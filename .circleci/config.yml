version: 2.1
orbs:
  node: circleci/node@5.0.2
  browser-tools: circleci/browser-tools@1.2.3
executors:
  docker-executor:
    # for docker you must specify an image to use for the primary container
    docker:
      - image: cimg/node:16.18.1-browsers
  docker-postgres-executor:
    docker:
      - image: cimg/node:16.18.1-browsers
        environment:
          DATABASE_URL: postgresql://postgres@localhost/ttasmarthub
      - image: circleci/postgres:12.4-ram
        environment:
          POSTGRES_USER: postgres
          POSTGRES_PASSWORD: secretpass
          POSTGRES_DB: ttasmarthub
  back-end-executor:
    docker:
      - image: cimg/node:16.18.1-browsers
        environment:
          DATABASE_URL: postgresql://postgres@localhost/ttasmarthub
      - image: circleci/postgres:12.4-ram
        environment:
          POSTGRES_USER: postgres
          POSTGRES_PASSWORD: secretpass
          POSTGRES_DB: ttasmarthub
      - image: opensearchproject/opensearch:1.3.2
        name: opensearch-container
        environment:
<<<<<<< HEAD
          transport.host: localhost
=======
          transport.host: 0.0.0.0
>>>>>>> be7c7940
          network.host: 0.0.0.0
          http.port: 9200
          cluster.name: opensearch-cluster
          node.name: opensearch-node1
          discovery.type: single-node
          DISABLE_SECURITY_PLUGIN: true
          ES_JAVA_OPTS: "-Xms256m -Xmx256m"
  machine-executor:
    machine:
      image: ubuntu-2204:current
commands:
  create_combined_yarnlock:
    description: "Concatenate all yarn.json files into single file.
      File is used as checksum source for part of caching key."
    parameters:
      filename:
        type: string
        default: "combined-yarnlock.txt"
    steps:
      - run:
          name: Combine package-lock.json files to single file
          command: cat yarn.lock frontend/yarn.lock > << parameters.filename >>
  notify_new_relic:
    description: "Notify new relic of a deploy"
    parameters:
      env_name:
        description: "Name of the environment. Ex. sandbox, dev, staging, prod"
        type: string
      new_relic_app_id:
        description: "App ID used in New Relic"
        type: string
      new_relic_api_key:
        description: "API key from New Relic"
        type: string
    steps:
      - run:
          name: Notify New Relic
          command: |
            curl -X POST "https://api.newrelic.com/v2/applications/<< parameters.new_relic_app_id >>/deployments.json" \
            -H "X-Api-Key: << parameters.new_relic_api_key >>" -i \
            -H "Content-Type: application/json" \
            -d \
            "{
              \"deployment\": {
                \"revision\": \"<< pipeline.git.revision >>\",
                \"description\": \"<< parameters.env_name >> Successfully Deployed\"
              }
            }"
  cf_deploy:
    description: "Login to cloud foundry space with service account credentials
      and push application using deployment configuration file."
    parameters:
      app_name:
        description: "Name of Cloud Foundry cloud.gov application; must match
          application name specified in manifest"
        type: string
      auth_client_id:
        description: "Name of CircleCi project environment variable that
          holds authentication client id, a required application variable"
        type: env_var_name
      auth_client_secret:
        description: "Name of CircleCi project environment variable that
          holds authentication client secret, a required application variable"
        type: env_var_name
      cloudgov_username:
        description: "Name of CircleCi project environment variable that
          holds deployer username for cloudgov space"
        type: env_var_name
      cloudgov_password:
        description: "Name of CircleCi project environment variable that
          holds deployer password for cloudgov space"
        type: env_var_name
      cloudgov_space:
        description: "Name of CircleCi project environment variable that
          holds name of cloudgov space to target for application deployment"
        type: env_var_name
      deploy_config_file:
        description: "Path to deployment configuration file"
        type: string
      session_secret:
        description: "Name of CircleCi project environment variable that
          holds session secret, a required application variable"
        type: env_var_name
      jwt_secret:
        description: "CircleCi project environment variable used by the backend
          token service for the email verification flow."
        type: env_var_name
      new_relic_license:
        description: "Name of CircleCI project environment variable that
          holds the New Relic License key, a required application variable"
        type: env_var_name
      hses_data_file_url:
        description: "Url to download HSES grants and recipient data from"
        type: env_var_name
      hses_data_username:
        description: "Username used to access the HSES grants and recipient data"
        type: env_var_name
      hses_data_password:
        description: "Password used to access the HSES grants and recipient data"
        type: env_var_name
      smtp_host:
        description: "SMTP server"
        type: env_var_name
      smtp_port:
        description: "SMTP port"
        type: env_var_name
      smtp_secure:
        description: "SMTP secure transport"
        type: env_var_name
      from_email_address:
        description: "From email address"
        type: env_var_name
    steps:
      - run:
          name: Login with service account
          command: |
            cf login -a << pipeline.parameters.cg_api >> \
              -u ${<< parameters.cloudgov_username >>} \
              -p ${<< parameters.cloudgov_password >>} \
              -o << pipeline.parameters.cg_org >> \
              -s ${<< parameters.cloudgov_space >>}
      - run:
          name: Push application with deployment vars
          command: |
            cf push --strategy rolling \
              --vars-file << parameters.deploy_config_file >> \
              --var AUTH_CLIENT_ID=${<< parameters.auth_client_id >>} \
              --var AUTH_CLIENT_SECRET=${<< parameters.auth_client_secret >>} \
              --var NEW_RELIC_LICENSE_KEY=${<< parameters.new_relic_license >>} \
              --var SESSION_SECRET=${<< parameters.session_secret >>} \
              --var JWT_SECRET=${<< parameters.jwt_secret >>} \
              --var HSES_DATA_FILE_URL=${<< parameters.hses_data_file_url >>} \
              --var HSES_DATA_USERNAME=${<< parameters.hses_data_username >>} \
              --var HSES_DATA_PASSWORD=${<< parameters.hses_data_password >>} \
              --var SMTP_HOST=${<< parameters.smtp_host >>} \
              --var SMTP_PORT=${<< parameters.smtp_port >>} \
              --var SMTP_SECURE=${<< parameters.smtp_secure >>} \
              --var FROM_EMAIL_ADDRESS=${<< parameters.from_email_address >>}
      - run:
          name: Push maintenance application
          command: |
            cd maintenance_page && cf push --vars-file ../<<parameters.deploy_config_file >>
parameters:
  cg_org:
    description: "Cloud Foundry cloud.gov organization name"
    default: "hhs-acf-ohs-tta"
    type: string
  cg_api:
    description: "URL of Cloud Controller in Cloud Foundry cloud.gov instance"
    default: "https://api.fr.cloud.gov"
    type: string
  prod_git_url:
    description: "URL of github repo that will deploy to prod"
    default: "https://github.com/HHS/Head-Start-TTADP"
    type: string
  staging_git_url:
    description: "URL of github repo that will deploy to staging"
    default: "https://github.com/HHS/Head-Start-TTADP"
    type: string
  dev_git_url:
    description: "URL of github repo that will deploy to dev"
    default: "https://github.com/HHS/Head-Start-TTADP"
    type: string
  sandbox_git_url:
    description: "URL of github repo that will deploy to sandbox"
    default: "https://github.com/HHS/Head-Start-TTADP"
    type: string
  prod_git_branch:
    description: "Name of github branch that will deploy to prod"
    default: "production"
    type: string
  staging_git_branch:
    description: "Name of github branch that will deploy to staging"
    default: "main"
    type: string
  dev_git_branch: # change to feature branch to test deployment
    description: "Name of github branch that will deploy to dev"
    default: "main-ar-redesign"
    type: string
  sandbox_git_branch:  # change to feature branch to test deployment
    default: "fix-url-validation-guards"
    type: string
  prod_new_relic_app_id:
    default: "877570491"
    type: string
  staging_new_relic_app_id:
    default: "868729138"
    type: string
  dev_new_relic_app_id:
    default: "867221900"
    type: string
  sandbox_new_relic_app_id:
    default: "867346799"
    type: string
jobs:
  build_and_lint:
    executor: docker-executor
    steps:
      - checkout
      - create_combined_yarnlock
      - restore_cache:
          keys:
            # To manually bust the cache, increment the version e.g. v6-yarn...
            - v6-yarn-deps-{{ checksum "combined-yarnlock.txt" }}
            # If checksum is new, restore partial cache
            - v6-yarn-deps-
      - run: yarn deps
      - save_cache:
          paths:
            - node_modules
            - frontend/node_modules
          key: v6-yarn-deps-{{ checksum "combined-yarnlock.txt" }}
      - run:
          name: Lint backend
          command: yarn lint:ci
      - run:
          name: Lint frontend
          command: yarn --cwd frontend lint:ci
      - store_artifacts:  # store backend lint reports
          path: reports
      - store_artifacts:  # store frontend lint reports
          path: frontend/reports
      - persist_to_workspace:
          root: .
          paths:
            - .
  test_backend:
    executor: back-end-executor
    steps:
      - attach_workspace:
          at: .
      - setup_remote_docker:
          version: 20.10.14
      - run:
          name: Audit vulnerability of backend node_modules
          command: |
            chmod 744 ./run-yarn-audit.sh
            ./run-yarn-audit.sh;
      - run:
          name: Run migrations ci
          command: yarn db:migrate:ci
      - run:
          name: Run seeders
          command: yarn db:seed:ci
<<<<<<< HEAD
      - run:
          name: Check for opensearch
          command: curl -XGET http://localhost:9200 -u 'admin:admin' --insecure
=======
      # - run:
      #     name: Wait for opensearch
      #     command: ./bin/ping-opensearch
>>>>>>> be7c7940
      - run:
          name: Test backend
          command:  |
            chmod 744 ./bin/test-backend-ci
            ./bin/test-backend-ci
      - run:
          name: Compress coverage artifacts
          command: tar -cvzf backend-coverage-artifacts.tar coverage/
      - store_artifacts:
          path: coverage/
      - store_artifacts:
          path: backend-coverage-artifacts.tar
      - store_test_results:
          path: reports/
  test_frontend:
    executor: docker-executor
    steps:
      - attach_workspace:
          at: .
      - run:
          name: Audit checksums of color files
          command: |
            chmod 744 ./checkcolorhash.sh
            ./checkcolorhash.sh;
      - run:
          name: Audit vulnerability of frontend node_modules
          command: |
            cd frontend
            chmod 744 ./run-yarn-audit.sh
            ./run-yarn-audit.sh;
      - run:
          name: Test frontend
          command: yarn --cwd frontend run test:ci --maxWorkers=50%
      - store_test_results:
          path: frontend/reports/
      - store_artifacts:
          path: frontend/coverage/
  test_e2e:
    executor: docker-postgres-executor
    steps:
      - attach_workspace:
          at: .
      - run:
          name: Start server
          command: |
            yarn build
            BYPASS_AUTH=true CURRENT_USER_ID=5 yarn start:ci
          background: true
      - run:
          name: Run migrations ci
          command: yarn db:migrate:ci
      - run:
          name: Seed database
          command: yarn db:seed:ci
      - run:
          name: Wait for server to start
          command: ./bin/ping-server
      - run:
          name: Install playwright dependencies
          command: |
            npx playwright install
      - run:
          name: Run playwright tests
          command: yarn e2e:ci
      - store_artifacts:
          path: playwright-report/
  cucumber_test:
    executor: docker-postgres-executor
    steps:
      - attach_workspace:
          at: .
      - run:
          name: Start server
          command: |
            yarn build
            BYPASS_AUTH=true CURRENT_USER_ID=5 yarn start:ci
          background: true
      - run:
          name: Run migrations ci
          command: yarn db:migrate:ci
      - run:
          name: Seed database
          command: yarn db:seed:ci
      - run:
          name: Wait for server to start
          command: ./bin/ping-server
      - run:
          name: Run cucumber
          command: |
            yarn cucumber:ci
      - store_artifacts:
          path: reports/
  dynamic_security_scan:
    executor: machine-executor
    steps:
      - attach_workspace:
          at: .
      - run:
          name: Start up local server
          command: ./bin/prod-style-server
      - run:
          name: Pull OWASP ZAP docker image
          command: docker pull owasp/zap2docker-stable:2.11.1
      - run:
          name: Make reports directory group writeable
          command: chmod g+w reports
      - run:
          name: Run OWASP ZAP
          command: ./bin/run-owasp-scan
      - store_artifacts:
          path: reports/owasp_report.html
  accessibility_scan:
    executor: docker-postgres-executor
    steps:
      - attach_workspace:
          at: .
      - browser-tools/install-chrome:
          chrome-version: 93.0.4577.63
          replace-existing: true
      - browser-tools/install-chromedriver
      - run:
          name: Run migrations ci
          command: yarn db:migrate:ci
      - run:
          name: Build
          command: yarn build
      - run:
          name: Seed database
          command: yarn db:seed:ci
      - run:
          name: Start server
          command: BYPASS_AUTH=true CURRENT_USER_ID=1 yarn start:ci
          background: true
      - run:
          name: Run axe
          command: |
            sleep 10
            yarn axe:ci
      - store_artifacts:
          path: reports/
  deploy:
    executor: docker-executor
    steps:
      - attach_workspace:
          at: .
      - run:
          name: Build backend assets
          command: yarn build
      - when:
          condition:
            and:
              - equal: [<< pipeline.project.git_url >>, << pipeline.parameters.prod_git_url >>]
              - equal: [<< pipeline.git.branch >>, << pipeline.parameters.prod_git_branch >>]
          steps:
          - run:
              name: Create production robot
              command: ./bin/robot-factory
      - run:
          name: Install Cloud Foundry
          command: |
            curl -v -L -o cf-cli_amd64.deb 'https://packages.cloudfoundry.org/stable?release=debian64&version=v7&source=github'
            sudo dpkg -i cf-cli_amd64.deb
      - when:  # sandbox: for short-term feature development, see README.md
          condition:
            and:
              - equal: [<< pipeline.project.git_url >>, << pipeline.parameters.sandbox_git_url >>]
              - equal: [<< pipeline.git.branch >>, << pipeline.parameters.sandbox_git_branch >>]
          steps:
            - run:
                name: Build frontend assets
                command: yarn --cwd frontend run build
                environment:
                  REACT_APP_GTM_ENABLED: $SANDBOX_GTM_ENABLED
                  REACT_APP_GTM_ID: $GLOBAL_GTM_ID
                  REACT_APP_GTM_AUTH: $SANDBOX_GTM_AUTH
                  REACT_APP_GTM_PREVIEW: $SANDBOX_GTM_PREVIEW
            - cf_deploy:
                app_name: tta-smarthub-sandbox
                auth_client_id: SANDBOX_AUTH_CLIENT_ID
                auth_client_secret: SANDBOX_AUTH_CLIENT_SECRET
                cloudgov_username: CLOUDGOV_SANDBOX_USERNAME
                cloudgov_password: CLOUDGOV_SANDBOX_PASSWORD
                cloudgov_space: CLOUDGOV_SANDBOX_SPACE
                deploy_config_file: deployment_config/sandbox_vars.yml
                new_relic_license: NEW_RELIC_LICENSE_KEY
                session_secret: SANDBOX_SESSION_SECRET
                jwt_secret: SANDBOX_JWT_SECRET
                hses_data_file_url: HSES_DATA_FILE_URL
                hses_data_username: HSES_DATA_USERNAME
                hses_data_password: HSES_DATA_PASSWORD
                smtp_host: SMTP_HOST
                smtp_port: SMTP_PORT
                smtp_secure: SMTP_SECURE
                from_email_address: FROM_EMAIL_ADDRESS
            - run:
                name: Migrate database
                command: |
                  cf run-task tta-smarthub-sandbox \
                    --command "yarn db:migrate:prod" \
                    --name "Reset DB"
            - notify_new_relic:
                env_name: sandbox
                new_relic_app_id: << pipeline.parameters.sandbox_new_relic_app_id >>
                new_relic_api_key: $NEW_RELIC_REST_API_KEY
      - when:  # dev
          condition:
            and:
              - equal: [<< pipeline.project.git_url >>, << pipeline.parameters.dev_git_url >>]
              - equal: [<< pipeline.git.branch >>, << pipeline.parameters.dev_git_branch >>]
          steps:
            - run:
                name: Build frontend assets
                command: yarn --cwd frontend run build
                environment:
                  REACT_APP_GTM_ENABLED: $DEV_GTM_ENABLED
                  REACT_APP_GTM_ID: $GLOBAL_GTM_ID
                  REACT_APP_GTM_AUTH: $DEV_GTM_AUTH
                  REACT_APP_GTM_PREVIEW: $DEV_GTM_PREVIEW
            - cf_deploy:
                app_name: tta-smarthub-dev
                auth_client_id: DEV_AUTH_CLIENT_ID
                auth_client_secret: DEV_AUTH_CLIENT_SECRET
                cloudgov_username: CLOUDGOV_DEV_USERNAME
                cloudgov_password: CLOUDGOV_DEV_PASSWORD
                cloudgov_space: CLOUDGOV_DEV_SPACE
                deploy_config_file: deployment_config/dev_vars.yml
                new_relic_license: NEW_RELIC_LICENSE_KEY
                session_secret: DEV_SESSION_SECRET
                jwt_secret: DEV_JWT_SECRET
                hses_data_file_url: HSES_DATA_FILE_URL
                hses_data_username: HSES_DATA_USERNAME
                hses_data_password: HSES_DATA_PASSWORD
                smtp_host: SMTP_HOST
                smtp_port: SMTP_PORT
                smtp_secure: SMTP_SECURE
                from_email_address: FROM_EMAIL_ADDRESS
            - run:
                name: Migrate database
                command: |
                  cf run-task tta-smarthub-dev \
                    --command "yarn db:migrate:prod" \
                    --name "Reset DB"
            - notify_new_relic:
                env_name: dev
                new_relic_app_id: << pipeline.parameters.dev_new_relic_app_id >>
                new_relic_api_key: $NEW_RELIC_REST_API_KEY
      - when:  # staging
          condition:
            and:
              - equal: [<< pipeline.project.git_url >>, << pipeline.parameters.staging_git_url >>]
              - equal: [<< pipeline.git.branch >>, << pipeline.parameters.staging_git_branch >>]
          steps:
            - run:
                name: Build frontend assets
                command: yarn --cwd frontend run build
                environment:
                  REACT_APP_GTM_ENABLED: $STAGING_GTM_ENABLED
                  REACT_APP_GTM_ID: $GLOBAL_GTM_ID
                  REACT_APP_GTM_AUTH: $STAGING_GTM_AUTH
                  REACT_APP_GTM_PREVIEW: $STAGING_GTM_PREVIEW
            - cf_deploy:
                app_name: tta-smarthub-staging
                auth_client_id: STAGING_AUTH_CLIENT_ID
                auth_client_secret: STAGING_AUTH_CLIENT_SECRET
                cloudgov_username: CLOUDGOV_STAGING_USERNAME
                cloudgov_password: CLOUDGOV_STAGING_PASSWORD
                cloudgov_space: CLOUDGOV_STAGING_SPACE
                deploy_config_file: deployment_config/staging_vars.yml
                new_relic_license: NEW_RELIC_LICENSE_KEY
                session_secret: STAGING_SESSION_SECRET
                jwt_secret: STAGING_JWT_SECRET
                hses_data_file_url: HSES_DATA_FILE_URL
                hses_data_username: HSES_DATA_USERNAME
                hses_data_password: HSES_DATA_PASSWORD
                smtp_host: SMTP_HOST
                smtp_port: SMTP_PORT
                smtp_secure: SMTP_SECURE
                from_email_address: FROM_EMAIL_ADDRESS
            - run:
                name: Run database migrations
                command: |
                  cf run-task tta-smarthub-staging --command "yarn db:migrate:prod" --name migrate
            - notify_new_relic:
                env_name: staging
                new_relic_app_id: << pipeline.parameters.staging_new_relic_app_id >>
                new_relic_api_key: $NEW_RELIC_REST_API_KEY
      - when:  # prod
          condition:
            and:
              - equal: [<< pipeline.project.git_url >>, << pipeline.parameters.prod_git_url >>]
              - equal: [<< pipeline.git.branch >>, << pipeline.parameters.prod_git_branch >>]
          steps:
            - run:
                name: Build frontend assets
                command: yarn --cwd frontend run build
                environment:
                  REACT_APP_GTM_ENABLED: $PROD_GTM_ENABLED
                  REACT_APP_GTM_ID: $GLOBAL_GTM_ID
                  REACT_APP_GTM_AUTH: $PROD_GTM_AUTH
                  REACT_APP_GTM_PREVIEW: $PROD_GTM_PREVIEW
            - cf_deploy:
                app_name: tta-smarthub-prod
                auth_client_id: PROD_AUTH_CLIENT_ID
                auth_client_secret: PROD_AUTH_CLIENT_SECRET
                cloudgov_username: CLOUDGOV_PROD_USERNAME
                cloudgov_password: CLOUDGOV_PROD_PASSWORD
                cloudgov_space: CLOUDGOV_PROD_SPACE
                deploy_config_file: deployment_config/prod_vars.yml
                new_relic_license: NEW_RELIC_LICENSE_KEY
                session_secret: PROD_SESSION_SECRET
                jwt_secret: PROD_JWT_SECRET
                hses_data_file_url: PROD_HSES_DATA_FILE_URL
                hses_data_username: PROD_HSES_DATA_USERNAME
                hses_data_password: PROD_HSES_DATA_PASSWORD
                smtp_host: SMTP_HOST
                smtp_port: SMTP_PORT
                smtp_secure: SMTP_SECURE
                from_email_address: FROM_EMAIL_ADDRESS
            - run:
                name: Run database migrations
                command: |
                  cf run-task tta-smarthub-prod --command "yarn db:migrate:prod" --name migrate
            - notify_new_relic:
                env_name: prod
                new_relic_app_id: << pipeline.parameters.prod_new_relic_app_id >>
                new_relic_api_key: $NEW_RELIC_REST_API_KEY
workflows:
  build_test_deploy:
    jobs:
      - build_and_lint
      - test_backend:
          requires:
            - build_and_lint
      - test_frontend:
          requires:
            - build_and_lint
      - test_e2e:
          requires:
            - build_and_lint
      - cucumber_test:
          requires:
            - build_and_lint
      - dynamic_security_scan:
          requires:
            - build_and_lint
      - accessibility_scan:
          requires:
            - build_and_lint
      - deploy:
          requires:
            - test_backend
            - test_frontend
            - test_e2e
            - cucumber_test
            - dynamic_security_scan
            - accessibility_scan
          filters:
            branches:
              only:
                - << pipeline.parameters.sandbox_git_branch >>
                - << pipeline.parameters.dev_git_branch >>
                - << pipeline.parameters.staging_git_branch >>
                - << pipeline.parameters.prod_git_branch >>
  daily_scan:
    triggers:
      - schedule:
          cron: "0 12 * * 1-5"
          filters:
            branches:
              only:
                - << pipeline.parameters.dev_git_branch >>
                - << pipeline.parameters.staging_git_branch >>
                - << pipeline.parameters.prod_git_branch >>
    jobs:
      - build_and_lint
      - test_backend:
          requires:
            - build_and_lint
      - test_frontend:
          requires:
            - build_and_lint
      - test_e2e:
          requires:
            - build_and_lint
      - dynamic_security_scan:
          requires:
            - build_and_lint<|MERGE_RESOLUTION|>--- conflicted
+++ resolved
@@ -30,11 +30,7 @@
       - image: opensearchproject/opensearch:1.3.2
         name: opensearch-container
         environment:
-<<<<<<< HEAD
-          transport.host: localhost
-=======
           transport.host: 0.0.0.0
->>>>>>> be7c7940
           network.host: 0.0.0.0
           http.port: 9200
           cluster.name: opensearch-cluster
@@ -279,15 +275,9 @@
       - run:
           name: Run seeders
           command: yarn db:seed:ci
-<<<<<<< HEAD
       - run:
           name: Check for opensearch
-          command: curl -XGET http://localhost:9200 -u 'admin:admin' --insecure
-=======
-      # - run:
-      #     name: Wait for opensearch
-      #     command: ./bin/ping-opensearch
->>>>>>> be7c7940
+          command: curl -XGET http://localhost:9200 -u 'admin:admin' --insecure;
       - run:
           name: Test backend
           command:  |
