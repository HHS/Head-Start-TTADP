--- conflicted
+++ resolved
@@ -19,11 +19,7 @@
           POSTGRES_DB: ttasmarthub
   machine-executor:
     machine:
-<<<<<<< HEAD
-      image: debian:unstable-slim
-=======
       image: ubuntu-2204:current
->>>>>>> 611def93
 commands:
   create_combined_yarnlock:
     description: "Concatenate all yarn.json files into single file.
