version: 2.1
orbs:
  node: circleci/node@5.0.2
executors:
  docker-executor:
    # for docker you must specify an image to use for the primary container
    docker:
      - image: cimg/node:18.20.6-browsers
  docker-postgres-executor:
    docker:
      - image: cimg/node:18.20.6-browsers
        environment:
          DATABASE_URL: postgresql://postgres@localhost/ttasmarthub
      - image: cimg/postgres:15.6
        environment:
          POSTGRES_USER: postgres
          POSTGRES_PASSWORD: secretpass
          POSTGRES_DB: ttasmarthub
  docker-python-executor:
    docker:
      - image: cimg/python:3.9.21
  machine-executor:
    machine:
      image: ubuntu-2204:current
  aws-executor:
    docker:
      - image: cimg/aws:2024.03
commands:
  install_cf_tools:
    description: "Install Cloud Foundry CLI"
    steps:
      - run:
          name: Install CF tools
          command: |
            # Install Cloud Foundry CLI
            wget -q -O - https://packages.cloudfoundry.org/debian/cli.cloudfoundry.org.key | sudo apt-key add -
            echo "deb https://packages.cloudfoundry.org/debian stable main" | sudo tee /etc/apt/sources.list.d/cloudfoundry-cli.list
            sudo apt-get update
            sudo apt-get install -y cf8-cli
            # Install plugin needed for connect-to-service
            cf install-plugin -f https://github.com/cloud-gov/cf-service-connect/releases/download/v1.1.3/cf-service-connect_linux_amd64
  sparse_checkout:
    description: "Checkout sparse directories from a specific branch."
    parameters:
      directories:
        type: string
        description: "Comma-separated list of directories to checkout sparsely"
      branch:
        type: string
        description: "Branch to checkout"
    steps:
      - run:
          name: Install Git
          command: |
            sudo apt-get update && sudo apt-get install -y git
      - run:
          name: Clone Repository
          command: |
            git clone --no-checkout --filter=blob:none << pipeline.project.git_url >>.git .
      - run:
          name: Sparse Checkout
          environment:
            DIRECTORIES: "<< parameters.directories >>"
          command: |
            git config core.sparseCheckout true
            echo $DIRECTORIES | tr ',' '\n' | while read dir; do
              echo "$dir" | tee -a .git/info/sparse-checkout
            done
      - run:
          name: Checkout Branch
          command: |
            git checkout << parameters.branch >>
  create_combined_yarnlock:
    description: "Concatenate all yarn.json files into single file.
      File is used as checksum source for part of caching key."
    parameters:
      filename:
        type: string
        default: "combined-yarnlock.txt"
    steps:
      - run:
          name: Combine package-lock.json files to single file
          command: cat yarn.lock frontend/yarn.lock packages/common/yarn.lock > << parameters.filename >>
  create_combined_pipfreeze:
    description: "Concatenate all requirements.txt files into a single file. File is used as checksum source for part of caching key."
    parameters:
      filename:
        type: string
        default: "combined-requirements.txt"
    steps:
      - run:
          name: Combine requirements.txt files to single file
          command: cat similarity_api/src/requirements.txt > << parameters.filename >>
  notify_new_relic:
    description: "Notify new relic of a deploy"
    parameters:
      env_name:
        description: "Name of the environment. Ex. sandbox, dev, staging, prod"
        type: string
      new_relic_app_id:
        description: "App ID used in New Relic"
        type: string
      new_relic_api_key:
        description: "API key from New Relic"
        type: string
    steps:
      - run:
          name: Notify New Relic
          command: |
            curl -X POST "https://api.newrelic.com/v2/applications/<< parameters.new_relic_app_id >>/deployments.json" \
            -H "X-Api-Key: << parameters.new_relic_api_key >>" -i \
            -H "Content-Type: application/json" \
            -d \
            "{
              \"deployment\": {
                \"revision\": \"<< pipeline.git.revision >>\",
                \"description\": \"<< parameters.env_name >> Successfully Deployed\"
              }
            }"
  notify_slack:
    description: "Notify Slack with message"
    parameters:
      slack_bot_token:
        description: "Slack bot token"
        type: string
      slack_channel:
        description: "Slack channel name to post the message to"
        type: string
      message_text:
        description: "Message text to post to Slack"
        type: string
        default: ""
      message_text_file:
        description: "message text_file"
        type: string
        default: ""
    steps:
      - run:
          name: Notify Slack
          command: |
            set -x
            # Ensure the $BASH_ENV file exists
            if [ ! -f $BASH_ENV ]; then
              touch $BASH_ENV
            fi

            source $BASH_ENV
            cat $BASH_ENV

            # Evaluate message_text_script if provided
            if [ -n "<< parameters.message_text_file >>" ]; then
              MESSAGE_TEXT=$(cat "<< parameters.message_text_file >>")
            else
              MESSAGE_TEXT="<< parameters.message_text >>"
            fi

            echo $MESSAGE_TEXT

            # Ensure all parameters are provided
            if [ -z "<< parameters.slack_bot_token >>" ] || [ -z "<< parameters.slack_channel >>" ] || [ -z "$MESSAGE_TEXT" ]; then
              echo "Missing required parameters. Notification will not be sent."
              exit 1
            fi

            response=$(curl -s -X POST \
              -H "Authorization: Bearer << parameters.slack_bot_token >>" \
              -H 'Content-type: application/json;charset=utf-8' \
              --data "{
                \"channel\": \"<< parameters.slack_channel >>\",
                \"text\": \"$MESSAGE_TEXT\"
              }" \
              https://slack.com/api/chat.postMessage)

            ok=$(echo $response | jq -r '.ok')
            error=$(echo $response | jq -r '.error')

            if [ "$ok" != "true" ]; then
              echo "Slack notification failed: $error"
            else
              echo "Slack notification sent successfully"
            fi
  notify_slack_deploy:
    parameters:
      slack_bot_token:
        description: "Slack bot token"
        type: string
      slack_channel:
        description: "Slack channel name to post the message to"
        type: string
      environment_name:
        description: "Name of environment"
        type: string
    steps:
      - checkout
      - run:
          name: Generate Message
          command: |
            # Determine the environment URL
            case "<< parameters.environment_name >>" in
                sandbox)
                    ENV_URL="https://tta-smarthub-sandbox.app.cloud.gov/"
                    ;;
                dev)
                    ENV_URL="https://tta-smarthub-dev.app.cloud.gov/"
                    ;;
                staging)
                    ENV_URL="https://tta-smarthub-staging.app.cloud.gov/"
                    ;;
                production)
                    ENV_URL="https://ttahub.ohs.acf.hhs.gov"
                    ;;
                *)
                    ENV_URL="#"
                    ;;
            esac

            env_name="<< parameters.environment_name >>"

            if [ -n "${CIRCLE_PULL_REQUEST}" ]; then
                PR_NUMBER=${CIRCLE_PULL_REQUEST##*/}

                PR_TITLE=$(curl -s "${CIRCLE_PULL_REQUEST}" | sed -e :a -e "N; s/\n/ /g; ta" | grep -oP "<bdi class=\"js-issue-title markdown-title\">[^<]+</bdi>" | sed -re "s~<[^>]+>~~g" | sed -e 's/"/\\"/g')

                if [ ! -z "${PR_TITLE}" ]; then
                    JIRA_URLS=$(curl -s "${CIRCLE_PULL_REQUEST}" | sed -e :a -e "N; s/\n/ /g; ta" | grep -oP "Issue[(]s[)]</h2>.*Checklists</h2>" | grep -oP "\"https[^\"]+\"" | sed -e "s~\"~~g" | grep -o "https://jira.acf.gov/browse/[A-Z0-9-]*")

                    MESSAGE_TEXT=":rocket: Deployment of PR <${CIRCLE_PULL_REQUEST}|${PR_NUMBER}> (${PR_TITLE}) to <${ENV_URL}|${env_name}> was successful!"
                    if [ -n "${JIRA_URLS}" ]; then
                        MESSAGE_TEXT="${MESSAGE_TEXT}\nJIRA URLs in the PR:\n${JIRA_URLS}"
                    fi
                else
                    MESSAGE_TEXT=":rocket: Deployment of PR <${CIRCLE_PULL_REQUEST}|${PR_NUMBER}> to <${ENV_URL}|${env_name}> was successful!"
                fi
            else
                COMMIT_MESSAGE=$(git log -1 --pretty=%B)
                if echo "$COMMIT_MESSAGE" | grep -q "Merge pull request #"; then
                  PR_NUMBER=$(git log -1 --pretty=%B | grep -oP '(?<=Merge pull request #)\d+')
                  PR_LINK="https://github.com/HHS/Head-Start-TTADP/pull/${PR_NUMBER}"
                  MESSAGE_TEXT=":rocket: Deployment of PR <${PR_LINK}|${PR_NUMBER}> to <${ENV_URL}|${env_name}> was successful!"
                  if [ ! -z "${JIRA_URLS}" ]; then
                      MESSAGE_TEXT="${MESSAGE_TEXT}\nJIRA URLs in the PR:\n${JIRA_URLS}"
                  fi
                else
                    MESSAGE_TEXT=":rocket: Deployment to <${ENV_URL}|${env_name}> was successful!"
                fi
            fi
            echo -e "${MESSAGE_TEXT}" > /tmp/message_file

      - notify_slack:
          slack_bot_token: << parameters.slack_bot_token >>
          slack_channel: << parameters.slack_channel >>
          message_text_file: "/tmp/message_file"

  cf_deploy:
    description: "Login to cloud foundry space with service account credentials
      and push application using deployment configuration file."
    parameters:
      app_name:
        description: "Name of Cloud Foundry cloud.gov application; must match
          application name specified in manifest"
        type: string
      build_branch:
        description: "The branch of the build being deployed"
        type: string
        default: << pipeline.git.branch >>
      build_commit:
        description: "The commit of the build being deployed"
        type: string
        default: << pipeline.git.revision >>
      auth_client_id:
        description: "Name of CircleCi project environment variable that
          holds authentication client id, a required application variable"
        type: env_var_name
      auth_client_secret:
        description: "Name of CircleCi project environment variable that
          holds authentication client secret, a required application variable"
        type: env_var_name
      cloudgov_username:
        description: "Name of CircleCi project environment variable that
          holds deployer username for cloudgov space"
        type: env_var_name
      cloudgov_password:
        description: "Name of CircleCi project environment variable that
          holds deployer password for cloudgov space"
        type: env_var_name
      cloudgov_space:
        description: "Name of CircleCi project environment variable that
          holds name of cloudgov space to target for application deployment"
        type: env_var_name
      deploy_config_file:
        description: "Path to deployment configuration file"
        type: string
      session_secret:
        description: "Name of CircleCi project environment variable that
          holds session secret, a required application variable"
        type: env_var_name
      jwt_secret:
        description: "CircleCi project environment variable used by the backend
          token service for the email verification flow."
        type: env_var_name
      new_relic_license:
        description: "Name of CircleCI project environment variable that
          holds the New Relic License key, a required application variable"
        type: env_var_name
      hses_data_file_url:
        description: "Url to download HSES grants and recipient data from"
        type: env_var_name
      hses_data_username:
        description: "Username used to access the HSES grants and recipient data"
        type: env_var_name
      hses_data_password:
        description: "Password used to access the HSES grants and recipient data"
        type: env_var_name
      smtp_host:
        description: "SMTP server"
        type: env_var_name
      smtp_port:
        description: "SMTP port"
        type: env_var_name
      smtp_host_test:
        description: "SMTP server test"
        type: env_var_name
      smtp_port_test:
        description: "SMTP port test"
        type: env_var_name
      smtp_secure:
        description: "SMTP secure transport"
        type: env_var_name
      smtp_ignore_tls:
        description: "SMTP specifies whether to negotiate TLS"
        type: env_var_name
      from_email_address:
        description: "From email address"
        type: env_var_name
      smtp_user:
        description: "SMTP user"
        type: env_var_name
      smtp_password:
        description: "SMTP password"
        type: env_var_name
      suppress_error_logging:
        description: "Stop logging of non-sequelize errors to the db"
        type: env_var_name
      itams_md_host:
        description: "host url for itams monitoring data"
        type: env_var_name
      itams_md_port:
        description: "port for itams monitoring data"
        type: env_var_name
      itams_md_username:
        description: "username for itams monitoring data"
        type: env_var_name
      itams_md_password:
        description: "password for itams monitoring data"
        type: env_var_name
      smartsheet_access_token:
        description: "non-production smartsheet access token"
        type: env_var_name
    steps:
      - run:
          name: Login with service account
          command: |
            cf login -a << pipeline.parameters.cg_api >> \
              -u ${<< parameters.cloudgov_username >>} \
              -p ${<< parameters.cloudgov_password >>} \
              -o << pipeline.parameters.cg_org >> \
              -s ${<< parameters.cloudgov_space >>}
      - run:
          name: Acquire Lock
          command: |
            chmod +x ./automation/ci/scripts/*-lock.sh
            ./automation/ci/scripts/acquire-lock.sh \
              "<< parameters.app_name >>" \
              "<< parameters.build_branch >>" \
              "<< pipeline.number >>" \
              "$CIRCLE_JOB"
      - run:
          name: Push application with deployment vars
          command: |
            set -x
            cf push \
              --vars-file << parameters.deploy_config_file >> \
              --var AUTH_CLIENT_ID=${<< parameters.auth_client_id >>} \
              --var AUTH_CLIENT_SECRET=${<< parameters.auth_client_secret >>} \
              --var NEW_RELIC_LICENSE_KEY=${<< parameters.new_relic_license >>} \
              --var SESSION_SECRET=${<< parameters.session_secret >>} \
              --var JWT_SECRET=${<< parameters.jwt_secret >>} \
              --var HSES_DATA_FILE_URL=${<< parameters.hses_data_file_url >>} \
              --var HSES_DATA_USERNAME=${<< parameters.hses_data_username >>} \
              --var HSES_DATA_PASSWORD=${<< parameters.hses_data_password >>} \
              --var SMTP_HOST=${<< parameters.smtp_host >>} \
              --var SMTP_PORT=${<< parameters.smtp_port >>} \
              --var SMTP_HOST_TEST=${<< parameters.smtp_host_test >>} \
              --var SMTP_PORT_TEST=${<< parameters.smtp_port_test >>} \
              --var SMTP_USER=${<< parameters.smtp_user >>} \
              --var SMTP_PASSWORD=${<< parameters.smtp_password >>} \
              --var SMTP_SECURE=${<< parameters.smtp_secure >>} \
              --var SMTP_IGNORE_TLS=${<< parameters.smtp_ignore_tls >>} \
              --var FROM_EMAIL_ADDRESS=${<< parameters.from_email_address >>} \
              --var SUPPRESS_ERROR_LOGGING=${<< parameters.suppress_error_logging >>} \
              --var ITAMS_MD_HOST=${<< parameters.itams_md_host >>} \
              --var ITAMS_MD_PORT=${<< parameters.itams_md_port >>} \
              --var ITAMS_MD_USERNAME=${<< parameters.itams_md_username >>} \
              --var ITAMS_MD_PASSWORD=${<< parameters.itams_md_password >>} \
              --var SMARTSHEET_ACCESS_TOKEN=${<< parameters.smartsheet_access_token >>} \
              --var BUILD_BRANCH=<< parameters.build_branch >> \
              --var BUILD_COMMIT=<< parameters.build_commit >> \
              --var BUILD_NUMBER=<< pipeline.number >> \
              --var BUILD_TIMESTAMP="$(date +"%Y-%m-%d %H:%M:%S")"
      - run:
          name: Release Lock
          command: |
            chmod +x ./automation/ci/scripts/*-lock.sh
            ./automation/ci/scripts/release-lock.sh \
              "<< parameters.app_name >>" \
              "<< parameters.build_branch >>" \
              "<< pipeline.number >>" \
              "$CIRCLE_JOB"
          when: always
      # - run:
      #     name: Push maintenance application
      #     command: |
      #       cd maintenance_page && cf push -s cflinuxfs4 --vars-file ../<<parameters.deploy_config_file >>
  cf_migrate:
    description: "Login to Cloud Foundry space, run migration"
    parameters:
      app_name:
        description: "Name of Cloud Foundry cloud.gov application; must match
          application name specified in manifest"
        type: string
      cloudgov_username:
        description: "Name of CircleCi project environment variable that
          holds deployer username for cloudgov space"
        type: env_var_name
      cloudgov_password:
        description: "Name of CircleCi project environment variable that
          holds deployer password for cloudgov space"
        type: env_var_name
      cloudgov_space:
        description: "Name of CircleCi project environment variable that
          holds name of cloudgov space to target for application deployment"
        type: env_var_name
    steps:
      - run:
          name: Login with service account
          command: |
            cf login -a << pipeline.parameters.cg_api >> \
              -u ${<< parameters.cloudgov_username >>} \
              -p ${<< parameters.cloudgov_password >>} \
              -o << pipeline.parameters.cg_org >> \
              -s ${<< parameters.cloudgov_space >>}
      - run:
          name: Acquire Lock
          command: |
            chmod +x ./automation/ci/scripts/*-lock.sh
            ./automation/ci/scripts/acquire-lock.sh \
              "<< parameters.app_name >>" \
              "<< pipeline.git.branch >>" \
              "<< pipeline.number >>" \
              "$CIRCLE_JOB"
      - run:
          name: Migrate database
          command: |
            cf run-task << parameters.app_name >> \
              --command "yarn db:migrate:prod" \
              --name "migrate"
      - run:
          name: Release Lock
          command: |
            chmod +x ./automation/ci/scripts/*-lock.sh
            ./automation/ci/scripts/release-lock.sh \
              "<< parameters.app_name >>" \
              "<< pipeline.git.branch >>" \
              "<< pipeline.number >>" \
              "$CIRCLE_JOB"
  cf_automation_task:
    description: "Login to Cloud Foundry space, run automation task, and send notification"
    parameters:
      auth_client_secret:
        description: "Name of CircleCi project environment variable that holds authentication client secret"
        type: env_var_name
      cloudgov_username:
        description: "Name of CircleCi project environment variable that holds deployer username for Cloud Foundry space"
        type: env_var_name
      cloudgov_password:
        description: "Name of CircleCi project environment variable that holds deployer password for Cloud Foundry space"
        type: env_var_name
      cloudgov_space:
        description: "Name of CircleCi project environment variable that holds name of Cloud Foundry space to target for application deployment"
        type: env_var_name
      task_name:
        description: "Name of the automation task to run"
        type: string
      task_command:
        description: "Command to run for the automation task"
        type: string
      task_args:
        description: "Arguments for the automation task"
        type: string
      config:
        description: "Config prefix for the automation task"
        type: string
      success_message:
        description: "Success message for Slack notification"
        type: string
      timeout:
        description: "Max duration allowed for task"
        type: string
        default: "300"
      directory:
        description: 'directory to root to push'
        type: string
        default: "./automation"
    steps:
      - run:
          name: Install Dependencies
          command: |
            set -e
            set -u
            set -o pipefail
            set -o noglob
            set -o noclobber

            # update
            sudo apt-get update
            # Install uuid-runtime to have access to uuidgen
            # Install pv wget
            sudo apt-get install -y pv uuid-runtime wget coreutils jq

            # Install Cloud Foundry CLI
            wget -q -O - https://packages.cloudfoundry.org/debian/cli.cloudfoundry.org.key | sudo apt-key add -
            echo "deb https://packages.cloudfoundry.org/debian stable main" | sudo tee /etc/apt/sources.list.d/cloudfoundry-cli.list
            sudo apt-get update
            sudo apt-get install -y cf8-cli
            # Install plugin needed for connect-to-service
            cf install-plugin -f https://github.com/cloud-gov/cf-service-connect/releases/download/v1.1.3/cf-service-connect_linux_amd64

            # The line you want to ensure exists in the /etc/hosts file
            line="127.0.0.1        localhost"

            # Check if the line already exists
            if ! grep -qF "$line" /etc/hosts; then
                # If the line does not exist, append it
                echo "$line" | sudo tee -a /etc/hosts > /dev/null
                echo "Line added to /etc/hosts"
            else
                echo "Line already exists in /etc/hosts"
            fi

            # cleanup
            sudo rm -rf /var/lib/apt/lists/*
      - run:
          name: Login with service account
          command: |
            cf login -a << pipeline.parameters.cg_api >> \
              -u ${<< parameters.cloudgov_username >>} \
              -p ${<< parameters.cloudgov_password >>} \
              -o << pipeline.parameters.cg_org >> \
              -s ${<< parameters.cloudgov_space >>}
      - run:
          name: Acquire Lock
          command: |
            chmod +x ./automation/ci/scripts/*-lock.sh
            ./automation/ci/scripts/acquire-lock.sh \
              "tta-automation" \
              "<< pipeline.git.branch >>" \
              "<< pipeline.number >>" \
              "$CIRCLE_JOB"
      - run:
          name: Start Log Monitoring
          command: |
            #!/bin/bash

            CONTROL_FILE="/tmp/stop_tail"
            rm -f $CONTROL_FILE

            # Function to start tailing logs
            start_log_tailing() {
                echo "Starting cf logs for tta-automation..."
                cf logs tta-automation &
                TAIL_PID=$!
            }

            # Start tailing logs for the first time
            start_log_tailing

            # Monitor the cf logs process
            while [ ! -f $CONTROL_FILE ]; do
                # Check if the cf logs process is still running
                if ! kill -0 $TAIL_PID 2>/dev/null; then
                    echo "cf logs command has stopped unexpectedly. Restarting..."
                    start_log_tailing
                fi
                sleep 1
            done

            # Kill the cf logs command
            kill -9 $TAIL_PID
            echo "cf logs command for tta-automation has been terminated."
          background: true
      - run:
          name: cf_lambda - script to trigger task
          command: |
            set -x
            json_data=$(jq -n \
              --arg directory "<< parameters.directory >>" \
              --arg config "<< parameters.config >>" \
              --arg task_name "<< parameters.task_name >>" \
              --arg command "<< parameters.task_command >>" \
              --arg timeout_active_tasks "<< parameters.timeout >>" \
              --arg timeout_ensure_app_stopped "<< parameters.timeout >>" \
              --argjson args '<< parameters.task_args >>' \
              '{
                directory: $directory,
                config: $config,
                task_name: $task_name,
                command: $command,
                timeout_active_tasks: $timeout_active_tasks,
                timeout_ensure_app_stopped: $timeout_ensure_app_stopped,
                args: $args
              }')

            # Set execute permission
            find ./automation -name "*.sh" -exec chmod +x {} \;

            ./automation/ci/scripts/cf_lambda.sh "$json_data"
      - run:
          name: Generate Message
          command: |
            if [ ! -z "$CIRCLE_PULL_REQUEST" ]; then
              PR_NUMBER=${CIRCLE_PULL_REQUEST##*/}
              echo "<< parameters.success_message >> before PR <$CIRCLE_PULL_REQUEST|$PR_NUMBER> successful!" > /tmp/message_file
            else
              echo "<< parameters.success_message >> successful!" > /tmp/message_file
            fi
      - notify_slack:
          slack_bot_token: $SLACK_BOT_TOKEN
          slack_channel: "acf-head-start-eng"
          message_text_file: "/tmp/message_file"
      - run:
          name: Release Lock
          command: |
            chmod +x ./automation/ci/scripts/*-lock.sh
            ./automation/ci/scripts/release-lock.sh \
              "tta-automation" \
              "<< pipeline.git.branch >>" \
              "<< pipeline.number >>" \
              "$CIRCLE_JOB"
      - run:
          name: Logout of service account
          command: |
            # Signal the log monitoring to stop
            CONTROL_FILE="/tmp/stop_tail"
            touch $CONTROL_FILE

            # Wait for the log monitoring process to terminate
            sleep 5

            # Logout from Cloud Foundry
            cf logout
  cf_backup:
    description: "Backup database to S3"
    parameters:
      auth_client_secret: { type: env_var_name }
      cloudgov_username: { type: env_var_name }
      cloudgov_password: { type: env_var_name }
      cloudgov_space: { type: env_var_name }
      rds_service_name: { type: string }
      s3_service_name: { type: string }
      backup_prefix: { type: string }
    steps:
      - cf_automation_task:
          auth_client_secret: << parameters.auth_client_secret >>
          cloudgov_username: << parameters.cloudgov_username >>
          cloudgov_password: << parameters.cloudgov_password >>
          cloudgov_space: << parameters.cloudgov_space >>
          task_name: "backup"
          task_command: "cd /home/vcap/app/db-backup/scripts; bash ./db_backup.sh"
          task_args: '["<< parameters.backup_prefix >>", "<< parameters.rds_service_name >>", "<< parameters.s3_service_name >>"]'
          config: "<< parameters.backup_prefix >>-backup"
          success_message: ':download::database: "<< parameters.backup_prefix >>" backup'
  cf_restore:
    description: "Restore backup database from S3"
    parameters:
      auth_client_secret: { type: env_var_name }
      cloudgov_username: { type: env_var_name }
      cloudgov_password: { type: env_var_name }
      cloudgov_space: { type: env_var_name }
      rds_service_name: { type: string }
      s3_service_name: { type: string }
      backup_prefix: { type: string }
    steps:
      - run:
          name: Validate Parameters
          command: |
            if [ "<< parameters.rds_service_name >>" = "ttahub-prod" ]; then
              echo "Error: rds_service_name cannot be 'ttahub-prod'"
              exit 1
            fi
      - cf_automation_task:
          auth_client_secret: << parameters.auth_client_secret >>
          cloudgov_username: << parameters.cloudgov_username >>
          cloudgov_password: << parameters.cloudgov_password >>
          cloudgov_space: << parameters.cloudgov_space >>
          task_name: "restore"
          task_command: "cd /home/vcap/app/db-backup/scripts; bash ./db_restore.sh"
          task_args: '["<< parameters.backup_prefix >>", "<< parameters.rds_service_name >>", "<< parameters.s3_service_name >>"]'
          config: "<< parameters.backup_prefix >>-restore"
          success_message: ':database: "<< parameters.backup_prefix >>" Restored to "<< parameters.rds_service_name >>"'
          timeout: "900"
  cf_process:
    description: "Process database from S3"
    parameters:
      auth_client_secret: { type: env_var_name }
      cloudgov_username: { type: env_var_name }
      cloudgov_password: { type: env_var_name }
      cloudgov_space: { type: env_var_name }
    steps:
      - cf_automation_task:
          auth_client_secret: << parameters.auth_client_secret >>
          cloudgov_username: << parameters.cloudgov_username >>
          cloudgov_password: << parameters.cloudgov_password >>
          cloudgov_space: << parameters.cloudgov_space >>
          task_name: "process"
          task_command: "cd /home/vcap/app/automation/nodejs/scripts; bash ./run.sh"
          task_args: '["/home/vcap/app/build/server/src/tools/processDataCLI.js"]'
          config: "process"
          success_message: ':database: Restored data processed'
          directory: "./"
          timeout: "3000"
  cf_retention:
    description: "Delete Backup from S3 based on retention"
    parameters:
      auth_client_secret: { type: env_var_name }
      cloudgov_username: { type: env_var_name }
      cloudgov_password: { type: env_var_name }
      cloudgov_space: { type: env_var_name }
      s3_service_name: { type: string }
      backup_prefix: { type: string }
    steps:
      - cf_automation_task:
          auth_client_secret: << parameters.auth_client_secret >>
          cloudgov_username: << parameters.cloudgov_username >>
          cloudgov_password: << parameters.cloudgov_password >>
          cloudgov_space: << parameters.cloudgov_space >>
          task_name: "retention"
          task_command: "cd /home/vcap/app/db-backup/scripts; bash ./db_retention.sh"
          task_args: '["<< parameters.backup_prefix >>", "<< parameters.s3_service_name >>"]'
          config: "<< parameters.backup_prefix >>-backup"
          success_message: ':database: "<< parameters.backup_prefix >>" retention processed'
parameters:
  cg_org:
    description: "Cloud Foundry cloud.gov organization name"
    default: "hhs-acf-ohs-tta"
    type: string
  cg_api:
    description: "URL of Cloud Controller in Cloud Foundry cloud.gov instance"
    default: "https://api.fr.cloud.gov"
    type: string
  prod_git_url:
    description: "URL of github repo that will deploy to prod"
    default: "https://github.com/HHS/Head-Start-TTADP"
    type: string
  staging_git_url:
    description: "URL of github repo that will deploy to staging"
    default: "https://github.com/HHS/Head-Start-TTADP"
    type: string
  dev_git_url:
    description: "URL of github repo that will deploy to dev"
    default: "https://github.com/HHS/Head-Start-TTADP"
    type: string
  sandbox_git_url:
    description: "URL of github repo that will deploy to sandbox"
    default: "https://github.com/HHS/Head-Start-TTADP"
    type: string
  prod_git_branch:
    description: "Name of github branch that will deploy to prod"
    default: "production"
    type: string
  staging_git_branch:
    description: "Name of github branch that will deploy to staging"
    default: "main"
    type: string
  dev_git_branch: # change to feature branch to test deployment
    description: "Name of github branch that will deploy to dev"
    default: "main"
    type: string
  sandbox_git_branch: # change to feature branch to test deployment
<<<<<<< HEAD
    default: "mb/TTAHUB-1350/pagination"
=======
    default: "mb/TTAHUB-3937/communication-log-upload-bug"
>>>>>>> 34b1041f
    type: string
  prod_new_relic_app_id:
    default: "877570491"
    type: string
  staging_new_relic_app_id:
    default: "868729138"
    type: string
  dev_new_relic_app_id:
    default: "867221900"
    type: string
  sandbox_new_relic_app_id:
    default: "867346799"
    type: string
  manual-trigger:
    type: boolean
    default: false
  env_list:
    description: "List of environments to manage (start/stop)"
    type: string
    default: "DEV,SANDBOX"
  space_list:
    description: "List of Cloud Foundry spaces corresponding to each environment"
    type: string
    default: ""
  env_state:
    description: "State of the environment to change (start, stop, restart, restage)"
    type: string
    default: "none"
  manual-manage-env:
    type: boolean
    default: false
  manual-restore:
    type: boolean
    default: false
  manual-process:
    type: boolean
    default: false
  manual-backup:
    type: boolean
    default: false
  manual-full-process:
    type: boolean
    default: false
  manual-restore-staging:
    type: boolean
    default: false
  manual-restore-sandbox:
    type: boolean
    default: false
  manual-restore-dev:
    type: boolean
    default: false
  fail-on-modified-lines:
    type: boolean
    default: false
  manual-retention-production:
    type: boolean
    default: false
  manual-retention-processed:
    type: boolean
    default: false
jobs:
  build_and_lint:
    executor: docker-executor
    steps:
      - checkout
      - create_combined_yarnlock
      - restore_cache:
          keys:
            # To manually bust the cache, increment the version e.g. v7-yarn...
            - v15-yarn-deps-{{ checksum "combined-yarnlock.txt" }}
            # If checksum is new, restore partial cache
            - v15-yarn-deps-
      - run: yarn deps
      - save_cache:
          paths:
            - node_modules
            - frontend/node_modules
            - packages/common/node_modules
          key: v15-yarn-deps-{{ checksum "combined-yarnlock.txt" }}
      - run:
          name: Lint backend
          command: yarn lint:ci
      - run:
          name: Audit vulnerability of backend node_modules
          command: |
            chmod 744 ./run-yarn-audit.sh
            ./run-yarn-audit.sh;
      - run:
          name: Lint frontend
          command: yarn --cwd frontend lint:ci
      - run:
          name: Audit vulnerability of frontend node_modules
          command: |
            cd frontend
            chmod 744 ./run-yarn-audit.sh
            ./run-yarn-audit.sh;
      - run:
          name: Check nodejs version compatibility with buildpack
          command: |
            chmod +x ./bin/check_node_version_compatibility.sh
            ./bin/check_node_version_compatibility.sh
      - store_artifacts: # store backend lint reports
          path: reports
      - store_artifacts: # store frontend lint reports
          path: frontend/reports
      - run:
          name: Remove similarity api data
          command: rm -rf similarity_api
      - persist_to_workspace:
          root: .
          paths:
            - .
    # The resource_class feature allows configuring CPU and RAM resources for each job. Different resource classes are available for different executors. https://circleci.com/docs/2.0/configuration-reference/#resourceclass
    resource_class: large
  build_and_lint_similarity_api:
    executor: docker-python-executor
    steps:
      - checkout
      - create_combined_pipfreeze
      - restore_cache:
          keys:
            # To manually bust the cache, increment the version e.g. v7-pip...
            - v2-pip-deps-{{ checksum "combined-requirements.txt" }}
            # If checksum is new, restore partial cache
            - v2-pip-deps-
      - run:
          name: Install python dependencies
          command: |
            cd similarity_api/src
            python3 -m venv venv
            source venv/bin/activate
            pip install -U pip setuptools wheel
            pip install -U --use-pep517 -r requirements.txt
      - run:
          name: Check python version compatibility  with buildpack
          command: |
            chmod +x ./bin/check_python_version_compatibility.sh
            ./bin/check_python_version_compatibility.sh
      - save_cache:
          paths:
            - similarity_api/src/venv
          key: v1-pip-deps-{{ checksum "combined-requirements.txt" }}
      - store_artifacts: # store backend lint reports
          path: reports
      - store_artifacts: # store frontend lint reports
          path: similarity_api/reports
      - persist_to_workspace:
          root: .
          paths:
            - similarity_api
    resource_class: large
  test_backend:
    executor: docker-postgres-executor
    environment:
      SFTP_EXPOSED_PORT: 2222
    steps:
      - attach_workspace:
          at: .
      - setup_remote_docker:
          version: default
      - run:
          name: Add GitHub to known_hosts
          command: ssh-keyscan -H github.com >> ~/.ssh/known_hosts
      - run:
          name: Run migrations ci
          command: yarn db:migrate:ci
      - run:
          name: Run seeders
          command: yarn db:seed:ci
      - run:
          name: Monitor database
          command: |
            docker attach  $(docker ps | grep postgres | awk '{print $1}')
          background: true
      - run:
          name: Test backend
          command: |
            chmod 744 ./bin/test-backend-ci
            ./bin/test-backend-ci
      # Run coverage check script
      - run:
          name: Check coverage for modified lines
          command: |
            if [ -n "${CIRCLE_PULL_REQUEST}" ]; then
              chmod +x ./tools/check-coverage.js
              node -r esm ./tools/check-coverage.js \
                --directory-filter=src/,tools/ \
                --fail-on-uncovered=<< pipeline.parameters.fail-on-modified-lines >> \
                --output-format=json,html
            else
              echo "Not a PR build. Skipping coverage check."
            fi
          when: always
      - run:
          name: Summarize coverage
          command: |
            chmod +x ./tools/summarize-coverageCLI.js
            node ./tools/summarize-coverageCLI.js \
              ./coverage/coverage-final.json \
              90
          when: always
      - run:
          name: Compress coverage artifacts
          command: tar -cvzf backend-coverage-artifacts.tar coverage/
      - store_artifacts:
          path: coverage/
      - store_artifacts:
          path: backend-coverage-artifacts.tar
      - store_test_results:
          path: reports/
      # Store uncovered lines artifact if exists
      - store_artifacts:
          path: coverage-artifacts/
          destination: uncovered-lines
    resource_class: large
  test_similarity_api:
    executor: docker-python-executor
    steps:
      - attach_workspace:
          at: .
      - setup_remote_docker:
          version: default
      - run:
          name: Syft SBOM
          environment:
            SYFT_VERSION: v1.5.0
            IMAGE_NAME: ghcr.io/kcirtapfromspace/cloudfoundry_circleci:latest
            OUTPUT_FORMAT: json
            OUTPUT_FILE: reports/syft_sbom.json
          command: |
            mkdir -p reports/
            curl -sSfL https://raw.githubusercontent.com/anchore/syft/main/install.sh | sh -s -- -b . "$SYFT_VERSION"
            ./syft similarity_api/src -vv --scope AllLayers -o "$OUTPUT_FORMAT" > "$OUTPUT_FILE"
            echo "scan results saved in $OUTPUT_FILE"
          # echo $GITHUB_PAT | ./syft login ghcr.io -u $GITHUB_USERNAME --password-stdin  -vv
          # echo $GITHUB_PAT | docker login ghcr.io -u $GITHUB_USERNAME --password-stdin
      - run:
          name: Grype Docker image
          environment:
            GRYPE_VERSION: v0.78.0
            OUTPUT_FORMAT: sarif
            OUTPUT_FILE: reports/grype.json
          command: |
            curl -sSfL https://raw.githubusercontent.com/anchore/grype/main/install.sh | sh -s -- -b . "$GRYPE_VERSION"
            ./grype sbom:reports/syft_sbom.json -v -o "$OUTPUT_FORMAT" > "$OUTPUT_FILE"
            echo "scan results saved in $OUTPUT_FILE"
      - run:
          name: Test similarity
          command: |
            mkdir -p coverage/similarity
            cd similarity_api/src
            source venv/bin/activate
            pip install pytest pytest-cov
            pytest -rpP --cov=similarity --cov=. --junitxml=~/project/reports/junit.xml
            coverage report --show-missing --skip-covered
            coverage html -d ~/project/coverage/similarity --skip-covered
      - store_artifacts:
          path: reports/
    resource_class: large
  test_frontend:
    executor: docker-executor
    steps:
      - attach_workspace:
          at: .
      - run:
          name: Audit checksums of color files
          command: |
            chmod 744 ./checkcolorhash.sh
            ./checkcolorhash.sh;
      - run:
          name: Add GitHub to known_hosts
          command: |
            mkdir -p /home/circleci/.ssh
            ssh-keyscan -H github.com >> /home/circleci/.ssh/known_hosts

      - run:
          name: Test frontend
          command: yarn --cwd frontend run test:ci --maxWorkers=50%
      - run:
          name: Check coverage for modified lines
          command: |
            if [ -n "${CIRCLE_PULL_REQUEST}" ]; then
              chmod +x ./tools/check-coverage.js
              node -r esm ./tools/check-coverage.js \
                --coverage-file=../frontend/coverage/coverage-final.json \
                --artifact-dir=../frontend/coverage-artifacts \
                --directory-filter=frontend/ \
                --fail-on-uncovered=<< pipeline.parameters.fail-on-modified-lines >> \
                --output-format=json,html
            else
              echo "Not a PR build. Skipping coverage check."
            fi
          when: always
      - store_test_results:
          path: frontend/reports/
      - store_artifacts:
          path: frontend/coverage/
      - store_artifacts:
          path: frontend/coverage-artifacts/
          destination: uncovered-lines
    resource_class: large
  test_e2e:
    executor: docker-postgres-executor
    steps:
      - attach_workspace:
          at: .
      - setup_remote_docker:
          version: default
      - run:
          name: Start server
          command: |
            yarn build
            BYPASS_AUTH=true CURRENT_USER_ID=5 yarn start:ci
          background: true
      - run:
          name: Run migrations ci
          command: yarn db:migrate:ci
      - run:
          name: Seed database
          command: yarn db:seed:ci
      - run:
          name: Wait for server to start
          command: ./bin/ping-server 3000
      - run:
          name: Monitor database
          command: |
            docker attach  $(docker ps | grep postgres | awk '{print $1}')
          background: true
      - run:
          name: Install playwright dependencies
          command: |
            npx playwright install
      - run:
          name: Monitor database
          command: |
            docker attach  $(docker ps | grep postgres | awk '{print $1}')
          background: true
      - run:
          name: Run playwright tests
          command: yarn e2e:ci
      - store_artifacts:
          path: tests/e2e
    resource_class: large
  test_api:
    executor: docker-postgres-executor
    steps:
      - attach_workspace:
          at: .
      - setup_remote_docker:
          version: default
      - run:
          name: Start server
          command: |
            yarn build
            BYPASS_AUTH=true CURRENT_USER_ID=5 yarn start:ci
          background: true
      - run:
          name: Run migrations ci
          command: yarn db:migrate:ci
      - run:
          name: Seed database
          command: yarn db:seed:ci
      - run:
          name: Wait for server to start
          command: ./bin/ping-server 3000
      - run:
          name: Monitor database
          command: |
            docker attach  $(docker ps | grep postgres | awk '{print $1}')
          background: true
      - run:
          name: Install playwright dependencies
          command: |
            npx playwright install
      - run:
          name: Run playwright tests
          command: yarn e2e:api
      - store_artifacts:
          path: tests/api
    resource_class: large
  test_utils:
    executor: docker-postgres-executor
    steps:
      - attach_workspace:
          at: .
      - setup_remote_docker:
          version: default
      - run:
          name: Start server
          command: |
            yarn build
            BYPASS_AUTH=true CURRENT_USER_ID=5 yarn start:ci
          background: true
      - run:
          name: Run migrations ci
          command: yarn db:migrate:ci
      - run:
          name: Seed database
          command: yarn db:seed:ci
      - run:
          name: Wait for server to start
          command: ./bin/ping-server 3000
      - run:
          name: Install playwright dependencies
          command: |
            npx playwright install
      - run:
          name: Run playwright tests
          command: yarn e2e:utils
      - store_artifacts:
          path: tests/utilsTests
    resource_class: large
  cucumber_test:
    executor: docker-postgres-executor
    steps:
      - attach_workspace:
          at: .
      - run:
          name: Start server
          command: |
            yarn build
            BYPASS_AUTH=true CURRENT_USER_ID=5 yarn start:ci
          background: true
      - run:
          name: Run migrations ci
          command: yarn db:migrate:ci
      - run:
          name: Seed database
          command: yarn db:seed:ci
      - run:
          name: Wait for server to start
          command: ./bin/ping-server 3000
      - run:
          name: Run cucumber
          command: |
            yarn cucumber:ci
      - store_artifacts:
          path: reports/
    resource_class: large
  dynamic_security_scan:
    executor: machine-executor
    steps:
      - attach_workspace:
          at: .
      - run:
          name: Clean previous reports
          command: |
            rm -rf reports/server/*
            rm -rf reports/similarity_api/*
      - run:
          name: Start up local services
          command: ./bin/prod-style-server
      - run:
          name: Wait for Node.js server to start
          command: ./bin/ping-server 8080
      - run:
          name: Wait for similarity_api to start
          command: ./bin/ping-server 9100 localhost /openapi.json
      - run:
          name: Pull OWASP ZAP docker image
          command: docker pull softwaresecurityproject/zap-stable:latest
      - run:
          name: Run OWASP ZAP scan for Node.js server
          command: ./bin/run-owasp-scan --target http://server:8080 --full
      - run:
          name: Run OWASP ZAP scan for similarity_api
          command: ./bin/run-owasp-scan --target http://similarity_api:8080 --api
      - store_artifacts:
          path: reports
          when: always
    resource_class: large
  deploy:
    executor: docker-executor
    steps:
      - attach_workspace:
          at: .
      - run:
          name: Build backend assets
          command: yarn build
      - when:
          condition:
            and:
              - equal:
                  [
                    << pipeline.project.git_url >>,
                    << pipeline.parameters.prod_git_url >>,
                  ]
              - equal:
                  [
                    << pipeline.git.branch >>,
                    << pipeline.parameters.prod_git_branch >>,
                  ]
          steps:
            - run:
                name: Create production robot
                command: ./bin/robot-factory
      - run:
          name: Install Cloud Foundry
          command: |
            # Install Cloud Foundry CLI
            wget -q -O - https://packages.cloudfoundry.org/debian/cli.cloudfoundry.org.key | sudo apt-key add -
            echo "deb https://packages.cloudfoundry.org/debian stable main" | sudo tee /etc/apt/sources.list.d/cloudfoundry-cli.list
            sudo apt-get update
            sudo apt-get install -y cf8-cli
            # Install plugin needed for connect-to-service
            cf install-plugin -f https://github.com/cloud-gov/cf-service-connect/releases/download/v1.1.3/cf-service-connect_linux_amd64

      - when: # sandbox: for short-term feature development, see README.md
          condition:
            and:
              - equal:
                  [
                    << pipeline.project.git_url >>,
                    << pipeline.parameters.sandbox_git_url >>,
                  ]
              - equal:
                  [
                    << pipeline.git.branch >>,
                    << pipeline.parameters.sandbox_git_branch >>,
                  ]
          steps:
            - run:
                name: Build frontend assets
                command: yarn --cwd frontend run build
                environment:
                  REACT_APP_GTM_ENABLED: $SANDBOX_GTM_ENABLED
                  REACT_APP_GTM_ID: $GLOBAL_GTM_ID
                  REACT_APP_GTM_AUTH: $SANDBOX_GTM_AUTH
                  REACT_APP_GTM_PREVIEW: $SANDBOX_GTM_PREVIEW
                  REACT_APP_WEBSOCKET_URL: wss://tta-smarthub-sandbox.app.cloud.gov
                  REACT_APP_INCLUDE_ACCESSIBILITY_CSS: 'false'
            - cf_deploy:
                app_name: tta-smarthub-sandbox
                auth_client_id: SANDBOX_AUTH_CLIENT_ID
                auth_client_secret: SANDBOX_AUTH_CLIENT_SECRET
                cloudgov_username: CLOUDGOV_SANDBOX_USERNAME
                cloudgov_password: CLOUDGOV_SANDBOX_PASSWORD
                cloudgov_space: CLOUDGOV_SANDBOX_SPACE
                deploy_config_file: deployment_config/sandbox_vars.yml
                new_relic_license: NEW_RELIC_LICENSE_KEY
                session_secret: SANDBOX_SESSION_SECRET
                jwt_secret: SANDBOX_JWT_SECRET
                hses_data_file_url: HSES_DATA_FILE_URL
                hses_data_username: HSES_DATA_USERNAME
                hses_data_password: HSES_DATA_PASSWORD
                smtp_host: STAGING_SMTP_HOST
                smtp_port: STAGING_SMTP_PORT
                smtp_host_test: SMTP_HOST_TEST
                smtp_port_test: SMTP_PORT_TEST
                smtp_secure: SMTP_SECURE
                smtp_ignore_tls: STAGING_SMTP_IGNORE_TLS
                from_email_address: FROM_EMAIL_ADDRESS
                smtp_user: SMTP_USER
                suppress_error_logging: SUPPRESS_ERROR_LOGGING
                smtp_password: SMTP_PASSWORD
                itams_md_host: ITAMS_MD_HOST
                itams_md_port: ITAMS_MD_PORT
                itams_md_username: ITAMS_MD_USERNAME
                itams_md_password: ITAMS_MD_PASSWORD
                smartsheet_access_token: SMARTSHEET_ACCESS_TOKEN
            - run:
                name: Migrate database
                command: |
                  cf run-task tta-smarthub-sandbox \
                    --command "yarn db:migrate:prod" \
                    --name "Reset DB"
            - notify_new_relic:
                env_name: sandbox
                new_relic_app_id: << pipeline.parameters.sandbox_new_relic_app_id >>
                new_relic_api_key: $NEW_RELIC_REST_API_KEY
            - notify_slack_deploy:
                slack_bot_token: $SLACK_BOT_TOKEN
                slack_channel: "acf-head-start-github"
                environment_name: "sandbox"

      - when: # dev
          condition:
            and:
              - equal:
                  [
                    << pipeline.project.git_url >>,
                    << pipeline.parameters.dev_git_url >>,
                  ]
              - equal:
                  [
                    << pipeline.git.branch >>,
                    << pipeline.parameters.dev_git_branch >>,
                  ]
          steps:
            - run:
                name: Build frontend assets
                command: yarn --cwd frontend run build
                environment:
                  REACT_APP_GTM_ENABLED: $DEV_GTM_ENABLED
                  REACT_APP_GTM_ID: $GLOBAL_GTM_ID
                  REACT_APP_GTM_AUTH: $DEV_GTM_AUTH
                  REACT_APP_GTM_PREVIEW: $DEV_GTM_PREVIEW
                  REACT_APP_WEBSOCKET_URL: wss://tta-smarthub-dev.app.cloud.gov
                  REACT_APP_INCLUDE_ACCESSIBILITY_CSS: 'false'
            - cf_deploy:
                app_name: tta-smarthub-dev
                auth_client_id: DEV_AUTH_CLIENT_ID
                auth_client_secret: DEV_AUTH_CLIENT_SECRET
                cloudgov_username: CLOUDGOV_DEV_USERNAME
                cloudgov_password: CLOUDGOV_DEV_PASSWORD
                cloudgov_space: CLOUDGOV_DEV_SPACE
                deploy_config_file: deployment_config/dev_vars.yml
                new_relic_license: NEW_RELIC_LICENSE_KEY
                session_secret: DEV_SESSION_SECRET
                jwt_secret: DEV_JWT_SECRET
                hses_data_file_url: HSES_DATA_FILE_URL
                hses_data_username: HSES_DATA_USERNAME
                hses_data_password: HSES_DATA_PASSWORD
                smtp_host: STAGING_SMTP_HOST
                smtp_port: STAGING_SMTP_PORT
                smtp_host_test: SMTP_HOST_TEST
                smtp_port_test: SMTP_PORT_TEST
                smtp_secure: SMTP_SECURE
                smtp_ignore_tls: STAGING_SMTP_IGNORE_TLS
                from_email_address: FROM_EMAIL_ADDRESS
                smtp_user: SMTP_USER
                smtp_password: SMTP_PASSWORD
                suppress_error_logging: SUPPRESS_ERROR_LOGGING
                itams_md_host: ITAMS_MD_HOST
                itams_md_port: ITAMS_MD_PORT
                itams_md_username: ITAMS_MD_USERNAME
                itams_md_password: ITAMS_MD_PASSWORD
                smartsheet_access_token: SMARTSHEET_ACCESS_TOKEN
            - run:
                name: Migrate database
                command: |
                  cf run-task tta-smarthub-dev \
                    --command "yarn db:migrate:prod" \
                    --name "Reset DB"
            - notify_new_relic:
                env_name: dev
                new_relic_app_id: << pipeline.parameters.dev_new_relic_app_id >>
                new_relic_api_key: $NEW_RELIC_REST_API_KEY
            - notify_slack_deploy:
                slack_bot_token: $SLACK_BOT_TOKEN
                slack_channel: "acf-head-start-github"
                environment_name: "dev"

      - when: # staging
          condition:
            and:
              - equal:
                  [
                    << pipeline.project.git_url >>,
                    << pipeline.parameters.staging_git_url >>,
                  ]
              - equal:
                  [
                    << pipeline.git.branch >>,
                    << pipeline.parameters.staging_git_branch >>,
                  ]
          steps:
            - run:
                name: Build frontend assets
                command: yarn --cwd frontend run build
                environment:
                  REACT_APP_GTM_ENABLED: $STAGING_GTM_ENABLED
                  REACT_APP_GTM_ID: $GLOBAL_GTM_ID
                  REACT_APP_GTM_AUTH: $STAGING_GTM_AUTH
                  REACT_APP_GTM_PREVIEW: $STAGING_GTM_PREVIEW
                  REACT_APP_WEBSOCKET_URL: wss://tta-smarthub-staging.app.cloud.gov
                  REACT_APP_INCLUDE_ACCESSIBILITY_CSS: 'false'
            - cf_deploy:
                app_name: tta-smarthub-staging
                auth_client_id: STAGING_AUTH_CLIENT_ID
                auth_client_secret: STAGING_AUTH_CLIENT_SECRET
                cloudgov_username: CLOUDGOV_STAGING_USERNAME
                cloudgov_password: CLOUDGOV_STAGING_PASSWORD
                cloudgov_space: CLOUDGOV_STAGING_SPACE
                deploy_config_file: deployment_config/staging_vars.yml
                new_relic_license: NEW_RELIC_LICENSE_KEY
                session_secret: STAGING_SESSION_SECRET
                jwt_secret: STAGING_JWT_SECRET
                hses_data_file_url: HSES_DATA_FILE_URL
                hses_data_username: HSES_DATA_USERNAME
                hses_data_password: HSES_DATA_PASSWORD
                smtp_host: STAGING_SMTP_HOST
                smtp_port: STAGING_SMTP_PORT
                smtp_host_test: SMTP_HOST_TEST
                smtp_port_test: SMTP_PORT_TEST
                smtp_secure: SMTP_SECURE
                smtp_ignore_tls: STAGING_SMTP_IGNORE_TLS
                from_email_address: FROM_EMAIL_ADDRESS
                smtp_user: SMTP_USER
                smtp_password: SMTP_PASSWORD
                suppress_error_logging: SUPPRESS_ERROR_LOGGING
                itams_md_host: ITAMS_MD_HOST
                itams_md_port: ITAMS_MD_PORT
                itams_md_username: ITAMS_MD_USERNAME
                itams_md_password: ITAMS_MD_PASSWORD
                smartsheet_access_token: SMARTSHEET_ACCESS_TOKEN
            - run:
                name: Run database migrations
                command: |
                  cf run-task tta-smarthub-staging --command "yarn db:migrate:prod" --name migrate
            - notify_new_relic:
                env_name: staging
                new_relic_app_id: << pipeline.parameters.staging_new_relic_app_id >>
                new_relic_api_key: $NEW_RELIC_REST_API_KEY
            - notify_slack_deploy:
                slack_bot_token: $SLACK_BOT_TOKEN
                slack_channel: "acf-head-start-github"
                environment_name: "staging"

      - when: # prod
          condition:
            and:
              - equal:
                  [
                    << pipeline.project.git_url >>,
                    << pipeline.parameters.prod_git_url >>,
                  ]
              - equal:
                  [
                    << pipeline.git.branch >>,
                    << pipeline.parameters.prod_git_branch >>,
                  ]
          steps:
            - run:
                name: Build frontend assets
                command: yarn --cwd frontend run build
                environment:
                  REACT_APP_GTM_ENABLED: $PROD_GTM_ENABLED
                  REACT_APP_GTM_ID: $GLOBAL_GTM_ID
                  REACT_APP_GTM_AUTH: $PROD_GTM_AUTH
                  REACT_APP_GTM_PREVIEW: $PROD_GTM_PREVIEW
                  REACT_APP_WEBSOCKET_URL: wss://ttahub.ohs.acf.hhs.gov
                  REACT_APP_INCLUDE_ACCESSIBILITY_CSS: 'false'
            - cf_deploy:
                app_name: tta-smarthub-prod
                auth_client_id: PROD_AUTH_CLIENT_ID
                auth_client_secret: PROD_AUTH_CLIENT_SECRET
                cloudgov_username: CLOUDGOV_PROD_USERNAME
                cloudgov_password: CLOUDGOV_PROD_PASSWORD
                cloudgov_space: CLOUDGOV_PROD_SPACE
                deploy_config_file: deployment_config/prod_vars.yml
                new_relic_license: NEW_RELIC_LICENSE_KEY
                session_secret: PROD_SESSION_SECRET
                jwt_secret: PROD_JWT_SECRET
                hses_data_file_url: PROD_HSES_DATA_FILE_URL
                hses_data_username: PROD_HSES_DATA_USERNAME
                hses_data_password: PROD_HSES_DATA_PASSWORD
                smtp_host: SMTP_HOST
                smtp_port: SMTP_PORT
                smtp_host_test: SMTP_HOST_TEST
                smtp_port_test: SMTP_PORT_TEST
                smtp_secure: SMTP_SECURE
                smtp_ignore_tls: SMTP_IGNORE_TLS
                from_email_address: FROM_EMAIL_ADDRESS
                smtp_user: SMTP_USER
                smtp_password: SMTP_PASSWORD
                suppress_error_logging: SUPPRESS_ERROR_LOGGING
                itams_md_host: ITAMS_MD_HOST
                itams_md_port: ITAMS_MD_PORT
                itams_md_username: ITAMS_MD_USERNAME
                itams_md_password: ITAMS_MD_PASSWORD
                smartsheet_access_token: SMARTSHEET_ACCESS_TOKEN
            - run:
                name: Run database migrations
                command: |
                  cf run-task tta-smarthub-prod --command "yarn db:migrate:prod" --name migrate
            - notify_new_relic:
                env_name: prod
                new_relic_app_id: << pipeline.parameters.prod_new_relic_app_id >>
                new_relic_api_key: $NEW_RELIC_REST_API_KEY
            - notify_slack_deploy:
                slack_bot_token: $SLACK_BOT_TOKEN
                slack_channel: "acf-ohs-ttahub--contractor-customer-team"
                environment_name: "production"

    resource_class: large
  backup_upload_production:
    docker:
      - image: cimg/base:2024.05
    steps:
      - sparse_checkout:
          directories: "automation"
          branch: << pipeline.git.branch >>
      - cf_backup:
          auth_client_secret: PROD_AUTH_CLIENT_SECRET
          cloudgov_username: CLOUDGOV_PROD_USERNAME
          cloudgov_password: CLOUDGOV_PROD_PASSWORD
          cloudgov_space: CLOUDGOV_PROD_SPACE
          rds_service_name: ttahub-prod
          s3_service_name: ttahub-db-backups
          backup_prefix: production
  manage_env_apps:
    executor: docker-executor
    parameters:
      env_list:
        type: string
        description: "Comma-separated list of environments to manage (both smarthub and similarity-api)"
        default: "<< pipeline.parameters.env_list >>"
      env_state:
        type: string
        description: "Action to perform on apps (start, stop, restart, restage)"
        default: "<< pipeline.parameters.env_state >>"
      check_activity:
        type: boolean
        description: "If true, only stop apps if inactive for more than activity_timeout minutes"
        default: false
      activity_timeout:
        type: string
        description: "number of minutes considered for inactivity"
        default: "60"
    steps:
      - install_cf_tools
      # Sparse checkout the automation scripts
      - sparse_checkout:
          directories: "automation/ci/scripts"
          branch: "<< pipeline.git.branch >>"
      # Perform the desired action on environments
      - run:
          name: Manage Apps
          command: |
            chmod +x ./automation/ci/scripts/*-lock.sh
            chmod +x ./automation/ci/scripts/manage_apps.sh
            ./automation/ci/scripts/manage_apps.sh \
              --env_list "<< parameters.env_list >>" \
              --env_state "<< parameters.env_state >>" \
              --check_activity "<< parameters.check_activity >>" \
              --activity_timeout << parameters.activity_timeout >> \
              --cg_api "<< pipeline.parameters.cg_api >>" \
              --cg_org "<< pipeline.parameters.cg_org >>" \
              --branch "<< pipeline.git.branch >>" \
              --build "<< pipeline.number >>" \
              --job "${CIRCLE_JOB}"
  restore_production_for_processing:
    docker:
      - image: cimg/base:2024.05
    steps:
    - sparse_checkout:
          directories: 'automation'
          branch: << pipeline.git.branch >>
    - cf_restore:
          auth_client_secret: PROD_AUTH_CLIENT_SECRET
          cloudgov_username: CLOUDGOV_PROD_USERNAME
          cloudgov_password: CLOUDGOV_PROD_PASSWORD
          cloudgov_space: CLOUDGOV_PROD_SPACE
          rds_service_name: ttahub-process
          s3_service_name: ttahub-db-backups
          backup_prefix: production
  process_production:
    executor: docker-executor
    steps:
      - checkout
      - create_combined_yarnlock
      - restore_cache:
          keys:
            # To manually bust the cache, increment the version e.g. v7-yarn...
            - v14-yarn-deps-{{ checksum "combined-yarnlock.txt" }}
            # If checksum is new, restore partial cache
            - v14-yarn-deps-
      - run: yarn deps
      - run:
          name: Build backend assets
          command: yarn build
      - cf_process:
            auth_client_secret: PROD_AUTH_CLIENT_SECRET
            cloudgov_username: CLOUDGOV_PROD_USERNAME
            cloudgov_password: CLOUDGOV_PROD_PASSWORD
            cloudgov_space: CLOUDGOV_PROD_SPACE
  process_backup:
    docker:
      - image: cimg/base:2024.05
    steps:
    - sparse_checkout:
          directories: 'automation'
          branch: << pipeline.git.branch >>
    - cf_backup:
          auth_client_secret: PROD_AUTH_CLIENT_SECRET
          cloudgov_username: CLOUDGOV_PROD_USERNAME
          cloudgov_password: CLOUDGOV_PROD_PASSWORD
          cloudgov_space: CLOUDGOV_PROD_SPACE
          rds_service_name: ttahub-process
          s3_service_name: ttahub-db-backups
          backup_prefix: processed
  restore_processed_to_staging:
    docker:
      - image: cimg/base:2024.05
    steps:
    - sparse_checkout:
          directories: 'automation'
          branch: << pipeline.git.branch >>
    - cf_restore:
          auth_client_secret: PROD_AUTH_CLIENT_SECRET
          cloudgov_username: CLOUDGOV_PROD_USERNAME
          cloudgov_password: CLOUDGOV_PROD_PASSWORD
          cloudgov_space: CLOUDGOV_PROD_SPACE
          rds_service_name: ttahub-staging
          s3_service_name: ttahub-db-backups
          backup_prefix: processed
    - cf_migrate:
          app_name: tta-smarthub-staging
          cloudgov_username: CLOUDGOV_STAGING_USERNAME
          cloudgov_password: CLOUDGOV_STAGING_PASSWORD
          cloudgov_space: CLOUDGOV_STAGING_SPACE
  restore_processed_to_sandbox:
    docker:
      - image: cimg/base:2024.05
    steps:
    - sparse_checkout:
          directories: 'automation'
          branch: << pipeline.git.branch >>
    - cf_restore:
          auth_client_secret: PROD_AUTH_CLIENT_SECRET
          cloudgov_username: CLOUDGOV_PROD_USERNAME
          cloudgov_password: CLOUDGOV_PROD_PASSWORD
          cloudgov_space: CLOUDGOV_PROD_SPACE
          rds_service_name: ttahub-sandbox
          s3_service_name: ttahub-db-backups
          backup_prefix: processed
    - cf_migrate:
          app_name: tta-smarthub-sandbox
          cloudgov_username: CLOUDGOV_SANDBOX_USERNAME
          cloudgov_password: CLOUDGOV_SANDBOX_PASSWORD
          cloudgov_space: CLOUDGOV_SANDBOX_SPACE
  restore_processed_to_dev:
    docker:
      - image: cimg/base:2024.05
    steps:
    - sparse_checkout:
          directories: 'automation'
          branch: << pipeline.git.branch >>
    - cf_restore:
          auth_client_secret: PROD_AUTH_CLIENT_SECRET
          cloudgov_username: CLOUDGOV_PROD_USERNAME
          cloudgov_password: CLOUDGOV_PROD_PASSWORD
          cloudgov_space: CLOUDGOV_PROD_SPACE
          rds_service_name: ttahub-dev
          s3_service_name: ttahub-db-backups
          backup_prefix: processed
    - cf_migrate:
          app_name: tta-smarthub-dev
          cloudgov_username: CLOUDGOV_DEV_USERNAME
          cloudgov_password: CLOUDGOV_DEV_PASSWORD
          cloudgov_space: CLOUDGOV_DEV_SPACE
  retention_production:
    docker:
      - image: cimg/base:2024.05
    steps:
    - sparse_checkout:
          directories: 'automation'
          branch: << pipeline.git.branch >>
    - cf_retention:
          auth_client_secret: PROD_AUTH_CLIENT_SECRET
          cloudgov_username: CLOUDGOV_PROD_USERNAME
          cloudgov_password: CLOUDGOV_PROD_PASSWORD
          cloudgov_space: CLOUDGOV_PROD_SPACE
          s3_service_name: ttahub-db-backups
          backup_prefix: production
  retention_processed:
    docker:
      - image: cimg/base:2024.05
    steps:
    - sparse_checkout:
          directories: 'automation'
          branch: << pipeline.git.branch >>
    - cf_retention:
          auth_client_secret: PROD_AUTH_CLIENT_SECRET
          cloudgov_username: CLOUDGOV_PROD_USERNAME
          cloudgov_password: CLOUDGOV_PROD_PASSWORD
          cloudgov_space: CLOUDGOV_PROD_SPACE
          s3_service_name: ttahub-db-backups
          backup_prefix: processed
workflows:
  build_test_deploy:
    when:
      and:
        # Ensure the workflow is only triggered when `manual-trigger` is false
        # and `env_state` is empty (i.e., it's not for starting/stopping environments)
        - equal: [false, << pipeline.parameters.manual-trigger >>]
        - equal: [false, << pipeline.parameters.manual-restore >>]
        - equal: [false, << pipeline.parameters.manual-process >>]
        - equal: [false, << pipeline.parameters.manual-backup >>]
        - equal: [false, << pipeline.parameters.manual-full-process >>]
        - equal: [false, << pipeline.parameters.manual-manage-env >>]
        - equal: [false, << pipeline.parameters.manual-restore-staging >>]
        - equal: [false, << pipeline.parameters.manual-restore-sandbox >>]
        - equal: [false, << pipeline.parameters.manual-restore-dev >>]
        - equal: [false, << pipeline.parameters.manual-retention-production >>]
        - equal: [false, << pipeline.parameters.manual-retention-processed >>]
    jobs:
      - build_and_lint
      - build_and_lint_similarity_api
      - test_backend:
          requires:
            - build_and_lint
      - test_frontend:
          requires:
            - build_and_lint
      - test_e2e:
          requires:
            - build_and_lint
      - test_api:
          requires:
            - build_and_lint
      - test_similarity_api:
          requires:
            - build_and_lint_similarity_api
      - test_utils:
          requires:
            - build_and_lint
      - cucumber_test:
          requires:
            - build_and_lint
      - dynamic_security_scan:
          requires:
            - build_and_lint
            - build_and_lint_similarity_api
      - backup_upload_production:
          requires:
            - test_backend
            - test_frontend
            - test_e2e
            - test_api
            - test_similarity_api
            - test_utils
            - cucumber_test
            - dynamic_security_scan
          filters:
            branches:
              only:
                - << pipeline.parameters.prod_git_branch >>
      - deploy:
          requires:
            - test_backend
            - test_frontend
            - test_e2e
            - test_api
            - test_similarity_api
            - test_utils
            - cucumber_test
            - dynamic_security_scan
          filters:
            branches:
              only:
                - << pipeline.parameters.sandbox_git_branch >>
                - << pipeline.parameters.dev_git_branch >>
                - << pipeline.parameters.staging_git_branch >>
                - << pipeline.parameters.prod_git_branch >>
  daily_scan:
    triggers:
      - schedule:
          cron: "0 12 * * 1-5"
          filters:
            branches:
              only:
                - << pipeline.parameters.dev_git_branch >>
                - << pipeline.parameters.staging_git_branch >>
                - << pipeline.parameters.prod_git_branch >>
    jobs:
      - build_and_lint
      - build_and_lint_similarity_api
      - test_backend:
          requires:
            - build_and_lint
      - test_frontend:
          requires:
            - build_and_lint
      - test_e2e:
          requires:
            - build_and_lint
      - test_api:
          requires:
            - build_and_lint
      - test_similarity_api:
          requires:
            - build_and_lint_similarity_api
      - test_utils:
          requires:
            - build_and_lint
      - dynamic_security_scan:
          requires:
            - build_and_lint
            - build_and_lint_similarity_api
  daily_backup_upload_production:
    triggers:
      - schedule:
          cron: "0 10 * * 1-5"
          filters:
            branches:
              only:
                - << pipeline.parameters.prod_git_branch >>
    jobs:
      - backup_upload_production
      - restore_production_for_processing:
          requires:
            - backup_upload_production
      - process_production:
          requires:
            - restore_production_for_processing
      - process_backup:
          requires:
            - process_production
      - restore_processed_to_staging:
          requires:
            - process_backup
      - restore_processed_to_sandbox:
          requires:
            - restore_processed_to_staging
      - restore_processed_to_dev:
          requires:
            - restore_processed_to_sandbox
      - retention_production:
          requires:
            - restore_processed_to_dev
      - retention_processed:
          requires:
            - retention_production
  manual_backup_upload_production:
    when:
      equal: [true, << pipeline.parameters.manual-trigger >>]
    jobs:
      - backup_upload_production
  stop_lower_env_workflow:
    triggers:
      - schedule:
          cron: "0 1 * * 2-6"  # Runs at 6 PM PST M-F (1 AM UTC next day)
          filters:
            branches:
              only:
                - main
    jobs:
      - manage_env_apps:
          env_state: "stop"
          env_list: "<< pipeline.parameters.env_list >>"
  start_lower_env_workflow:
    triggers:
      - schedule:
          cron: "0 11 * * 1-5"  # Runs at 6 AM EST M-F(11 AM UTC)
          filters:
            branches:
              only:
                - main
    jobs:
      - manage_env_apps:
          env_state: "start"
          env_list: "<< pipeline.parameters.env_list >>"
  manual_manage_env_workflow:
    when:
      equal: [true, << pipeline.parameters.manual-manage-env >>]
    jobs:
      - manage_env_apps:
          env_state: "<< pipeline.parameters.env_state >>"
          env_list: "<< pipeline.parameters.env_list >>"
  monitor_and_shutdown_envs:
    when:
      equal: [true, << pipeline.parameters.manual-trigger >>]
    jobs:
      - manage_env_apps:
          env_state: "stop"
          env_list: "<< pipeline.parameters.env_list >>"
          check_activity: true
  manual_restore_production:
    when:
      equal: [true, << pipeline.parameters.manual-restore >>]
    jobs:
      - restore_production_for_processing
  manual_process_production:
    when:
      equal: [true, << pipeline.parameters.manual-process >>]
    jobs:
      - process_production
  manual_process_backup:
    when:
      equal: [true, << pipeline.parameters.manual-backup >>]
    jobs:
      - process_backup
  manual_production_to_processed:
    when:
      equal: [true, << pipeline.parameters.manual-full-process >>]
    jobs:
      - backup_upload_production
      - restore_production_for_processing:
          requires:
            - backup_upload_production
      - process_production:
          requires:
            - restore_production_for_processing
      - process_backup:
          requires:
            - process_production
  manual_restore_staging:
    when:
      equal: [true, << pipeline.parameters.manual-restore-staging >>]
    jobs:
      - restore_processed_to_staging
  manual_restore_sandbox:
    when:
      equal: [true, << pipeline.parameters.manual-restore-sandbox >>]
    jobs:
      - restore_processed_to_sandbox
  manual_restore_dev:
    when:
      equal: [true, << pipeline.parameters.manual-restore-dev >>]
    jobs:
      - restore_processed_to_dev
  manual_retention_production:
    when:
      equal: [true, << pipeline.parameters.manual-retention-production >>]
    jobs:
      - retention_production
  manual_retention_processed:
    when:
      equal: [true, << pipeline.parameters.manual-retention-processed >>]
    jobs:
      - retention_processed<|MERGE_RESOLUTION|>--- conflicted
+++ resolved
@@ -786,11 +786,7 @@
     default: "main"
     type: string
   sandbox_git_branch: # change to feature branch to test deployment
-<<<<<<< HEAD
-    default: "mb/TTAHUB-1350/pagination"
-=======
     default: "mb/TTAHUB-3937/communication-log-upload-bug"
->>>>>>> 34b1041f
     type: string
   prod_new_relic_app_id:
     default: "877570491"
