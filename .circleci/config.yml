--- conflicted
+++ resolved
@@ -207,17 +207,10 @@
     type: string
   dev_git_branch: # change to feature branch to test deployment
     description: "Name of github branch that will deploy to dev"
-<<<<<<< HEAD
-    default: "TTAHUB-224/newrelic-config-update"
-    type: string
-  sandbox_git_branch:  # change to feature branch to test deployment
-    default: "mb/TTAHUB-1740/public-access-groups"
-=======
     default: "TTAHUB-1027/try-zap-latest"
     type: string
   sandbox_git_branch:  # change to feature branch to test deployment
     default: "al-ttahub-519-grant-personnel"
->>>>>>> 06dd2cec
     type: string
   prod_new_relic_app_id:
     default: "877570491"
@@ -240,26 +233,16 @@
       - restore_cache:
           keys:
             # To manually bust the cache, increment the version e.g. v7-yarn...
-<<<<<<< HEAD
             - v11-yarn-deps-{{ checksum "combined-yarnlock.txt" }}
             # If checksum is new, restore partial cache
             - v11-yarn-deps-
-=======
-            - v9-yarn-deps-{{ checksum "combined-yarnlock.txt" }}
-            # If checksum is new, restore partial cache
-            - v9-yarn-deps-
->>>>>>> 06dd2cec
       - run: yarn deps
       - save_cache:
           paths:
             - node_modules
             - frontend/node_modules
             - packages/common/node_modules
-<<<<<<< HEAD
           key: v11-yarn-deps-{{ checksum "combined-yarnlock.txt" }}
-=======
-          key: v9-yarn-deps-{{ checksum "combined-yarnlock.txt" }}
->>>>>>> 06dd2cec
       - run:
           name: Lint backend
           command: yarn lint:ci
@@ -409,7 +392,6 @@
       - store_artifacts:
           path: playwright/api
     resource_class: large
-<<<<<<< HEAD
   test_utils:
     executor: docker-postgres-elasticsearch-executor
     environment:
@@ -446,8 +428,6 @@
       - store_artifacts:
           path: playwright/utilsTests
     resource_class: large
-=======
->>>>>>> 06dd2cec
   cucumber_test:
     executor: docker-postgres-executor
     steps:
@@ -488,11 +468,7 @@
           command: ./bin/ping-server 8080
       - run:
           name: Pull OWASP ZAP docker image
-<<<<<<< HEAD
-          command: docker pull owasp/zap2docker-stable:2.11.1
-=======
           command: docker pull owasp/zap2docker-stable:latest
->>>>>>> 06dd2cec
       - run:
           name: Make reports directory group writeable
           command: chmod g+w reports
@@ -709,12 +685,9 @@
       - test_api:
           requires:
             - build_and_lint
-<<<<<<< HEAD
       - test_utils:
           requires:
             - build_and_lint
-=======
->>>>>>> 06dd2cec
       - cucumber_test:
           requires:
             - build_and_lint
@@ -727,10 +700,7 @@
             - test_frontend
             - test_e2e
             - test_api
-<<<<<<< HEAD
             - test_utils
-=======
->>>>>>> 06dd2cec
             - cucumber_test
             - dynamic_security_scan
           filters:
@@ -764,12 +734,9 @@
       - test_api:
           requires:
             - build_and_lint
-<<<<<<< HEAD
       - test_utils:
           requires:
             - build_and_lint
-=======
->>>>>>> 06dd2cec
       - dynamic_security_scan:
           requires:
             - build_and_lint