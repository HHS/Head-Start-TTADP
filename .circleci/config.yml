version: 2.1
orbs:
  node: circleci/node@5.0.2
executors:
  docker-executor:
    # for docker you must specify an image to use for the primary container
    docker:
      - image: cimg/node:18.20.4-browsers
  docker-postgres-executor:
    docker:
      - image: cimg/node:18.20.4-browsers
        environment:
          DATABASE_URL: postgresql://postgres@localhost/ttasmarthub
      - image: cimg/postgres:15.6
        environment:
          POSTGRES_USER: postgres
          POSTGRES_PASSWORD: secretpass
          POSTGRES_DB: ttasmarthub
  docker-python-executor:
    docker:
      - image: cimg/python:3.9.20
  machine-executor:
    machine:
      image: ubuntu-2204:current
  aws-executor:
    docker:
      - image: cimg/aws:2024.03
commands:
  install_cf_tools:
    description: "Install Cloud Foundry CLI"
    steps:
      - run:
          name: Install Git
          command: |
            # Install Cloud Foundry CLI
            wget -q -O - https://packages.cloudfoundry.org/debian/cli.cloudfoundry.org.key | sudo apt-key add -
            echo "deb https://packages.cloudfoundry.org/debian stable main" | sudo tee /etc/apt/sources.list.d/cloudfoundry-cli.list
            sudo apt-get update
            sudo apt-get install -y cf8-cli
            # Install plugin needed for connect-to-service
            cf install-plugin -f https://github.com/cloud-gov/cf-service-connect/releases/download/v1.1.3/cf-service-connect_linux_amd64
  sparse_checkout:
    description: "Checkout sparse directories from a specific branch."
    parameters:
      directories:
        type: string
        description: "Comma-separated list of directories to checkout sparsely"
      branch:
        type: string
        description: "Branch to checkout"
    steps:
      - run:
          name: Install Git
          command: |
            sudo apt-get update && sudo apt-get install -y git
      - run:
          name: Clone Repository
          command: |
            git clone --no-checkout --filter=blob:none << pipeline.project.git_url >>.git .
      - run:
          name: Sparse Checkout
          environment:
            DIRECTORIES: "<< parameters.directories >>"
          command: |
            git config core.sparseCheckout true
            echo $DIRECTORIES | tr ',' '\n' | while read dir; do
              echo "$dir" | tee -a .git/info/sparse-checkout
            done
      - run:
          name: Checkout Branch
          command: |
            git checkout << parameters.branch >>
  create_combined_yarnlock:
    description: "Concatenate all yarn.json files into single file.
      File is used as checksum source for part of caching key."
    parameters:
      filename:
        type: string
        default: "combined-yarnlock.txt"
    steps:
      - run:
          name: Combine package-lock.json files to single file
          command: cat yarn.lock frontend/yarn.lock packages/common/yarn.lock > << parameters.filename >>
  create_combined_pipfreeze:
    description: "Concatenate all requirements.txt files into a single file. File is used as checksum source for part of caching key."
    parameters:
      filename:
        type: string
        default: "combined-requirements.txt"
    steps:
      - run:
          name: Combine requirements.txt files to single file
          command: cat similarity_api/src/requirements.txt > << parameters.filename >>
  notify_new_relic:
    description: "Notify new relic of a deploy"
    parameters:
      env_name:
        description: "Name of the environment. Ex. sandbox, dev, staging, prod"
        type: string
      new_relic_app_id:
        description: "App ID used in New Relic"
        type: string
      new_relic_api_key:
        description: "API key from New Relic"
        type: string
    steps:
      - run:
          name: Notify New Relic
          command: |
            curl -X POST "https://api.newrelic.com/v2/applications/<< parameters.new_relic_app_id >>/deployments.json" \
            -H "X-Api-Key: << parameters.new_relic_api_key >>" -i \
            -H "Content-Type: application/json" \
            -d \
            "{
              \"deployment\": {
                \"revision\": \"<< pipeline.git.revision >>\",
                \"description\": \"<< parameters.env_name >> Successfully Deployed\"
              }
            }"
  notify_slack:
    description: "Notify Slack with message"
    parameters:
      slack_bot_token:
        description: "Slack bot token"
        type: string
      slack_channel:
        description: "Slack channel name to post the message to"
        type: string
      message_text:
        description: "Message text to post to Slack"
        type: string
        default: ""
      message_text_file:
        description: "message text_file"
        type: string
        default: ""
    steps:
      - run:
          name: Notify Slack
          command: |
            set -x
            # Ensure the $BASH_ENV file exists
            if [ ! -f $BASH_ENV ]; then
              touch $BASH_ENV
            fi

            source $BASH_ENV
            cat $BASH_ENV

            # Evaluate message_text_script if provided
            if [ -n "<< parameters.message_text_file >>" ]; then
              MESSAGE_TEXT=$(cat "<< parameters.message_text_file >>")
            else
              MESSAGE_TEXT="<< parameters.message_text >>"
            fi

            echo $MESSAGE_TEXT

            # Ensure all parameters are provided
            if [ -z "<< parameters.slack_bot_token >>" ] || [ -z "<< parameters.slack_channel >>" ] || [ -z "$MESSAGE_TEXT" ]; then
              echo "Missing required parameters. Notification will not be sent."
              exit 1
            fi

            response=$(curl -s -X POST \
              -H "Authorization: Bearer << parameters.slack_bot_token >>" \
              -H 'Content-type: application/json;charset=utf-8' \
              --data "{
                \"channel\": \"<< parameters.slack_channel >>\",
                \"text\": \"$MESSAGE_TEXT\"
              }" \
              https://slack.com/api/chat.postMessage)

            ok=$(echo $response | jq -r '.ok')
            error=$(echo $response | jq -r '.error')

            if [ "$ok" != "true" ]; then
              echo "Slack notification failed: $error"
              exit 1
            else
              echo "Slack notification sent successfully"
            fi
  notify_slack_deploy:
    parameters:
      slack_bot_token:
        description: "Slack bot token"
        type: string
      slack_channel:
        description: "Slack channel name to post the message to"
        type: string
      environment_name:
        description: "Name of environment"
        type: string
    steps:
      - checkout
      - run:
          name: Generate Message
          command: |
            # Determine the environment URL
            case "<< parameters.environment_name >>" in
                sandbox)
                    ENV_URL="https://tta-smarthub-sandbox.app.cloud.gov/"
                    ;;
                dev)
                    ENV_URL="https://tta-smarthub-dev.app.cloud.gov/"
                    ;;
                staging)
                    ENV_URL="https://tta-smarthub-staging.app.cloud.gov/"
                    ;;
                production)
                    ENV_URL="https://ttahub.ohs.acf.hhs.gov"
                    ;;
                *)
                    ENV_URL="#"
                    ;;
            esac

            env_name="<< parameters.environment_name >>"

            if [ -n "${CIRCLE_PULL_REQUEST}" ]; then
                PR_NUMBER=${CIRCLE_PULL_REQUEST##*/}

                PR_TITLE=$(curl -s "${CIRCLE_PULL_REQUEST}" | sed -e :a -e "N; s/\n/ /g; ta" | grep -oP "<bdi class=\"js-issue-title markdown-title\">[^<]+</bdi>" | sed -re "s~<[^>]+>~~g" | sed -e 's/"/\\"/g')

                if [ ! -z "${PR_TITLE}" ]; then
                    JIRA_URLS=$(curl -s "${CIRCLE_PULL_REQUEST}" | sed -e :a -e "N; s/\n/ /g; ta" | grep -oP "Issue[(]s[)]</h2>.*Checklists</h2>" | grep -oP "\"https[^\"]+\"" | sed -e "s~\"~~g" | grep -o "https://jira.acf.gov/browse/[A-Z0-9-]*")

                    MESSAGE_TEXT=":rocket: Deployment of PR <${CIRCLE_PULL_REQUEST}|${PR_NUMBER}> (${PR_TITLE}) to <${ENV_URL}|${env_name}> was successful!"
                    if [ -n "${JIRA_URLS}" ]; then
                        MESSAGE_TEXT="${MESSAGE_TEXT}\nJIRA URLs in the PR:\n${JIRA_URLS}"
                    fi
                else
                    MESSAGE_TEXT=":rocket: Deployment of PR <${CIRCLE_PULL_REQUEST}|${PR_NUMBER}> to <${ENV_URL}|${env_name}> was successful!"
                fi
            else
                COMMIT_MESSAGE=$(git log -1 --pretty=%B)
                if echo "$COMMIT_MESSAGE" | grep -q "Merge pull request #"; then
                  PR_NUMBER=$(git log -1 --pretty=%B | grep -oP '(?<=Merge pull request #)\d+')
                  PR_LINK="https://github.com/HHS/Head-Start-TTADP/pull/${PR_NUMBER}"
                  MESSAGE_TEXT=":rocket: Deployment of PR <${PR_LINK}|${PR_NUMBER}> to <${ENV_URL}|${env_name}> was successful!"
                  if [ ! -z "${JIRA_URLS}" ]; then
                      MESSAGE_TEXT="${MESSAGE_TEXT}\nJIRA URLs in the PR:\n${JIRA_URLS}"
                  fi
                else
                    MESSAGE_TEXT=":rocket: Deployment to <${ENV_URL}|${env_name}> was successful!"
                fi
            fi
            echo -e "${MESSAGE_TEXT}" > /tmp/message_file

      - notify_slack:
          slack_bot_token: << parameters.slack_bot_token >>
          slack_channel: << parameters.slack_channel >>
          message_text_file: "/tmp/message_file"

  cf_deploy:
    description: "Login to cloud foundry space with service account credentials
      and push application using deployment configuration file."
    parameters:
      app_name:
        description: "Name of Cloud Foundry cloud.gov application; must match
          application name specified in manifest"
        type: string
      build_branch:
        description: "The branch of the build being deployed"
        type: string
        default: << pipeline.git.branch >>
      build_commit:
        description: "The commit of the build being deployed"
        type: string
        default: << pipeline.git.revision >>
      auth_client_id:
        description: "Name of CircleCi project environment variable that
          holds authentication client id, a required application variable"
        type: env_var_name
      auth_client_secret:
        description: "Name of CircleCi project environment variable that
          holds authentication client secret, a required application variable"
        type: env_var_name
      cloudgov_username:
        description: "Name of CircleCi project environment variable that
          holds deployer username for cloudgov space"
        type: env_var_name
      cloudgov_password:
        description: "Name of CircleCi project environment variable that
          holds deployer password for cloudgov space"
        type: env_var_name
      cloudgov_space:
        description: "Name of CircleCi project environment variable that
          holds name of cloudgov space to target for application deployment"
        type: env_var_name
      deploy_config_file:
        description: "Path to deployment configuration file"
        type: string
      session_secret:
        description: "Name of CircleCi project environment variable that
          holds session secret, a required application variable"
        type: env_var_name
      jwt_secret:
        description: "CircleCi project environment variable used by the backend
          token service for the email verification flow."
        type: env_var_name
      new_relic_license:
        description: "Name of CircleCI project environment variable that
          holds the New Relic License key, a required application variable"
        type: env_var_name
      hses_data_file_url:
        description: "Url to download HSES grants and recipient data from"
        type: env_var_name
      hses_data_username:
        description: "Username used to access the HSES grants and recipient data"
        type: env_var_name
      hses_data_password:
        description: "Password used to access the HSES grants and recipient data"
        type: env_var_name
      smtp_host:
        description: "SMTP server"
        type: env_var_name
      smtp_port:
        description: "SMTP port"
        type: env_var_name
      smtp_host_test:
        description: "SMTP server test"
        type: env_var_name
      smtp_port_test:
        description: "SMTP port test"
        type: env_var_name
      smtp_secure:
        description: "SMTP secure transport"
        type: env_var_name
      smtp_ignore_tls:
        description: "SMTP specifies whether to negotiate TLS"
        type: env_var_name
      from_email_address:
        description: "From email address"
        type: env_var_name
      smtp_user:
        description: "SMTP user"
        type: env_var_name
      smtp_password:
        description: "SMTP password"
        type: env_var_name
      suppress_error_logging:
        description: "Stop logging of non-sequelize errors to the db"
        type: env_var_name
      itams_md_host:
        description: "host url for itams monitoring data"
        type: env_var_name
      itams_md_port:
        description: "port for itams monitoring data"
        type: env_var_name
      itams_md_username:
        description: "username for itams monitoring data"
        type: env_var_name
      itams_md_password:
        description: "password for itams monitoring data"
        type: env_var_name
      smartsheet_access_token:
        description: "non-production smartsheet access token"
        type: env_var_name
    steps:
      - run:
          name: Acquire Lock
          command: |
            chmod +x ./automation/ci/scripts/*-lock.sh
            ./automation/ci/scripts/acquire-lock.sh "$(echo "<< parameters.app_name >>" | awk -F'-' '{print toupper($NF)}')"
      - run:
          name: Login with service account
          command: |
            cf login -a << pipeline.parameters.cg_api >> \
              -u ${<< parameters.cloudgov_username >>} \
              -p ${<< parameters.cloudgov_password >>} \
              -o << pipeline.parameters.cg_org >> \
              -s ${<< parameters.cloudgov_space >>}
      - run:
          name: Push application with deployment vars
          command: |
            set -x
            cf push \
              --vars-file << parameters.deploy_config_file >> \
              --var AUTH_CLIENT_ID=${<< parameters.auth_client_id >>} \
              --var AUTH_CLIENT_SECRET=${<< parameters.auth_client_secret >>} \
              --var NEW_RELIC_LICENSE_KEY=${<< parameters.new_relic_license >>} \
              --var SESSION_SECRET=${<< parameters.session_secret >>} \
              --var JWT_SECRET=${<< parameters.jwt_secret >>} \
              --var HSES_DATA_FILE_URL=${<< parameters.hses_data_file_url >>} \
              --var HSES_DATA_USERNAME=${<< parameters.hses_data_username >>} \
              --var HSES_DATA_PASSWORD=${<< parameters.hses_data_password >>} \
              --var SMTP_HOST=${<< parameters.smtp_host >>} \
              --var SMTP_PORT=${<< parameters.smtp_port >>} \
              --var SMTP_HOST_TEST=${<< parameters.smtp_host_test >>} \
              --var SMTP_PORT_TEST=${<< parameters.smtp_port_test >>} \
              --var SMTP_USER=${<< parameters.smtp_user >>} \
              --var SMTP_PASSWORD=${<< parameters.smtp_password >>} \
              --var SMTP_SECURE=${<< parameters.smtp_secure >>} \
              --var SMTP_IGNORE_TLS=${<< parameters.smtp_ignore_tls >>} \
              --var FROM_EMAIL_ADDRESS=${<< parameters.from_email_address >>} \
              --var SUPPRESS_ERROR_LOGGING=${<< parameters.suppress_error_logging >>} \
              --var ITAMS_MD_HOST=${<< parameters.itams_md_host >>} \
              --var ITAMS_MD_PORT=${<< parameters.itams_md_port >>} \
              --var ITAMS_MD_USERNAME=${<< parameters.itams_md_username >>} \
              --var ITAMS_MD_PASSWORD=${<< parameters.itams_md_password >>} \
              --var SMARTSHEET_ACCESS_TOKEN=${<< parameters.smartsheet_access_token >>} \
<<<<<<< HEAD
              --var BUILD_BRANCH=${<< parameters.build_branch >>} \
              --var BUILD_COMMIT=${<< parameters.build_commit >>} \
              --var BUILD_NUMBER=${<< parameters.build_number >>} \
              --var BUILD_TIMESTAMP=${<< parameters.build_timestamp >>}
      - run:
          name: Release Lock
          command: |
            chmod +x ./automation/ci/scripts/*-lock.sh
            ./automation/ci/scripts/release-lock.sh "$(echo "<< parameters.app_name >>" | awk -F'-' '{print toupper($NF)}')"
          when: always
=======
              --var BUILD_BRANCH=<< parameters.build_branch >> \
              --var BUILD_COMMIT=<< parameters.build_commit >> \
              --var BUILD_NUMBER=<< pipeline.number >> \
              --var BUILD_TIMESTAMP="$(date +"%Y-%m-%d %H:%M:%S")"
>>>>>>> f90ac123
      # - run:
      #     name: Push maintenance application
      #     command: |
      #       cd maintenance_page && cf push -s cflinuxfs4 --vars-file ../<<parameters.deploy_config_file >>
  cf_migrate:
    description: "Login to Cloud Foundry space, run migration"
    parameters:
      app_name:
        description: "Name of Cloud Foundry cloud.gov application; must match
          application name specified in manifest"
        type: string
      cloudgov_username:
        description: "Name of CircleCi project environment variable that
          holds deployer username for cloudgov space"
        type: env_var_name
      cloudgov_password:
        description: "Name of CircleCi project environment variable that
          holds deployer password for cloudgov space"
        type: env_var_name
      cloudgov_space:
        description: "Name of CircleCi project environment variable that
          holds name of cloudgov space to target for application deployment"
        type: env_var_name
    steps:
      - run:
          name: Login with service account
          command: |
            cf login -a << pipeline.parameters.cg_api >> \
              -u ${<< parameters.cloudgov_username >>} \
              -p ${<< parameters.cloudgov_password >>} \
              -o << pipeline.parameters.cg_org >> \
              -s ${<< parameters.cloudgov_space >>}
      - run:
          name: Migrate database
          command: |
            cf run-task << parameters.app_name >> \
              --command "yarn db:migrate:prod" \
              --name "migrate"
  cf_automation_task:
    description: "Login to Cloud Foundry space, run automation task, and send notification"
    parameters:
      auth_client_secret:
        description: "Name of CircleCi project environment variable that holds authentication client secret"
        type: env_var_name
      cloudgov_username:
        description: "Name of CircleCi project environment variable that holds deployer username for Cloud Foundry space"
        type: env_var_name
      cloudgov_password:
        description: "Name of CircleCi project environment variable that holds deployer password for Cloud Foundry space"
        type: env_var_name
      cloudgov_space:
        description: "Name of CircleCi project environment variable that holds name of Cloud Foundry space to target for application deployment"
        type: env_var_name
      task_name:
        description: "Name of the automation task to run"
        type: string
      task_command:
        description: "Command to run for the automation task"
        type: string
      task_args:
        description: "Arguments for the automation task"
        type: string
      config:
        description: "Config prefix for the automation task"
        type: string
      success_message:
        description: "Success message for Slack notification"
        type: string
      timeout:
        description: "Max duration allowed for task"
        type: string
        default: "300"
      directory:
        description: 'directory to root to push'
        type: string
        default: "./automation"
    steps:
      - run:
          name: Install Dependencies
          command: |
            set -e
            set -u
            set -o pipefail
            set -o noglob
            set -o noclobber

            # update
            sudo apt-get update
            # Install uuid-runtime to have access to uuidgen
            # Install pv wget
            sudo apt-get install -y pv uuid-runtime wget coreutils jq

            # Install Cloud Foundry CLI
            wget -q -O - https://packages.cloudfoundry.org/debian/cli.cloudfoundry.org.key | sudo apt-key add -
            echo "deb https://packages.cloudfoundry.org/debian stable main" | sudo tee /etc/apt/sources.list.d/cloudfoundry-cli.list
            sudo apt-get update
            sudo apt-get install -y cf8-cli
            # Install plugin needed for connect-to-service
            cf install-plugin -f https://github.com/cloud-gov/cf-service-connect/releases/download/v1.1.3/cf-service-connect_linux_amd64

            # The line you want to ensure exists in the /etc/hosts file
            line="127.0.0.1        localhost"

            # Check if the line already exists
            if ! grep -qF "$line" /etc/hosts; then
                # If the line does not exist, append it
                echo "$line" | sudo tee -a /etc/hosts > /dev/null
                echo "Line added to /etc/hosts"
            else
                echo "Line already exists in /etc/hosts"
            fi

            # cleanup
            sudo rm -rf /var/lib/apt/lists/*
      - run:
          name: Login with service account
          command: |
            cf login -a << pipeline.parameters.cg_api >> \
              -u ${<< parameters.cloudgov_username >>} \
              -p ${<< parameters.cloudgov_password >>} \
              -o << pipeline.parameters.cg_org >> \
              -s ${<< parameters.cloudgov_space >>}
      - run:
          name: Start Log Monitoring
          command: |
            #!/bin/bash

            CONTROL_FILE="/tmp/stop_tail"
            rm -f $CONTROL_FILE

            # Function to start tailing logs
            start_log_tailing() {
                echo "Starting cf logs for tta-automation..."
                cf logs tta-automation &
                TAIL_PID=$!
            }

            # Start tailing logs for the first time
            start_log_tailing

            # Monitor the cf logs process
            while [ ! -f $CONTROL_FILE ]; do
                # Check if the cf logs process is still running
                if ! kill -0 $TAIL_PID 2>/dev/null; then
                    echo "cf logs command has stopped unexpectedly. Restarting..."
                    start_log_tailing
                fi
                sleep 1
            done

            # Kill the cf logs command
            kill -9 $TAIL_PID
            echo "cf logs command for tta-automation has been terminated."
          background: true
      - run:
          name: cf_lambda - script to trigger task
          command: |
            set -x
            json_data=$(jq -n \
              --arg directory "<< parameters.directory >>" \
              --arg config "<< parameters.config >>" \
              --arg task_name "<< parameters.task_name >>" \
              --arg command "<< parameters.task_command >>" \
              --arg timeout_active_tasks "<< parameters.timeout >>" \
              --arg timeout_ensure_app_stopped "<< parameters.timeout >>" \
              --argjson args '<< parameters.task_args >>' \
              '{
                directory: $directory,
                config: $config,
                task_name: $task_name,
                command: $command,
                timeout_active_tasks: $timeout_active_tasks,
                timeout_ensure_app_stopped: $timeout_ensure_app_stopped,
                args: $args
              }')

            # Set execute permission
            find ./automation -name "*.sh" -exec chmod +x {} \;

            ./automation/ci/scripts/cf_lambda.sh "$json_data"
      - run:
          name: Generate Message
          command: |
            if [ ! -z "$CIRCLE_PULL_REQUEST" ]; then
              PR_NUMBER=${CIRCLE_PULL_REQUEST##*/}
              echo "<< parameters.success_message >> before PR <$CIRCLE_PULL_REQUEST|$PR_NUMBER> successful!" > /tmp/message_file
            else
              echo "<< parameters.success_message >> successful!" > /tmp/message_file
            fi
      - notify_slack:
          slack_bot_token: $SLACK_BOT_TOKEN
          slack_channel: "acf-head-start-eng"
          message_text_file: "/tmp/message_file"
      - run:
          name: Logout of service account
          command: |
            # Signal the log monitoring to stop
            CONTROL_FILE="/tmp/stop_tail"
            touch $CONTROL_FILE

            # Wait for the log monitoring process to terminate
            sleep 5

            # Logout from Cloud Foundry
            cf logout
  cf_backup:
    description: "Backup database to S3"
    parameters:
      auth_client_secret: { type: env_var_name }
      cloudgov_username: { type: env_var_name }
      cloudgov_password: { type: env_var_name }
      cloudgov_space: { type: env_var_name }
      rds_service_name: { type: string }
      s3_service_name: { type: string }
      backup_prefix: { type: string }
    steps:
      - cf_automation_task:
          auth_client_secret: << parameters.auth_client_secret >>
          cloudgov_username: << parameters.cloudgov_username >>
          cloudgov_password: << parameters.cloudgov_password >>
          cloudgov_space: << parameters.cloudgov_space >>
          task_name: "backup"
          task_command: "cd /home/vcap/app/db-backup/scripts; bash ./db_backup.sh"
          task_args: '["<< parameters.backup_prefix >>", "<< parameters.rds_service_name >>", "<< parameters.s3_service_name >>"]'
          config: "<< parameters.backup_prefix >>-backup"
          success_message: ':download::database: "<< parameters.backup_prefix >>" backup'
  cf_restore:
    description: "Restore backup database from S3"
    parameters:
      auth_client_secret: { type: env_var_name }
      cloudgov_username: { type: env_var_name }
      cloudgov_password: { type: env_var_name }
      cloudgov_space: { type: env_var_name }
      rds_service_name: { type: string }
      s3_service_name: { type: string }
      backup_prefix: { type: string }
    steps:
      - run:
          name: Validate Parameters
          command: |
            if [ "<< parameters.rds_service_name >>" = "ttahub-prod" ]; then
              echo "Error: rds_service_name cannot be 'ttahub-prod'"
              exit 1
            fi
      - cf_automation_task:
          auth_client_secret: << parameters.auth_client_secret >>
          cloudgov_username: << parameters.cloudgov_username >>
          cloudgov_password: << parameters.cloudgov_password >>
          cloudgov_space: << parameters.cloudgov_space >>
          task_name: "restore"
          task_command: "cd /home/vcap/app/db-backup/scripts; bash ./db_restore.sh"
          task_args: '["<< parameters.backup_prefix >>", "<< parameters.rds_service_name >>", "<< parameters.s3_service_name >>"]'
          config: "<< parameters.backup_prefix >>-restore"
          success_message: ':database: "<< parameters.backup_prefix >>" Restored to "<< parameters.rds_service_name >>"'
          timeout: "900"
  cf_process:
    description: "Process database from S3"
    parameters:
      auth_client_secret: { type: env_var_name }
      cloudgov_username: { type: env_var_name }
      cloudgov_password: { type: env_var_name }
      cloudgov_space: { type: env_var_name }
    steps:
      - cf_automation_task:
          auth_client_secret: << parameters.auth_client_secret >>
          cloudgov_username: << parameters.cloudgov_username >>
          cloudgov_password: << parameters.cloudgov_password >>
          cloudgov_space: << parameters.cloudgov_space >>
          task_name: "process"
          task_command: "cd /home/vcap/app/automation/nodejs/scripts; bash ./run.sh"
          task_args: '["/home/vcap/app/build/server/src/tools/processDataCLI.js"]'
          config: "process"
          success_message: ':database: Restored data processed'
          directory: "./"
          timeout: "3000"
parameters:
  cg_org:
    description: "Cloud Foundry cloud.gov organization name"
    default: "hhs-acf-ohs-tta"
    type: string
  cg_api:
    description: "URL of Cloud Controller in Cloud Foundry cloud.gov instance"
    default: "https://api.fr.cloud.gov"
    type: string
  prod_git_url:
    description: "URL of github repo that will deploy to prod"
    default: "https://github.com/HHS/Head-Start-TTADP"
    type: string
  staging_git_url:
    description: "URL of github repo that will deploy to staging"
    default: "https://github.com/HHS/Head-Start-TTADP"
    type: string
  dev_git_url:
    description: "URL of github repo that will deploy to dev"
    default: "https://github.com/HHS/Head-Start-TTADP"
    type: string
  sandbox_git_url:
    description: "URL of github repo that will deploy to sandbox"
    default: "https://github.com/HHS/Head-Start-TTADP"
    type: string
  prod_git_branch:
    description: "Name of github branch that will deploy to prod"
    default: "production"
    type: string
  staging_git_branch:
    description: "Name of github branch that will deploy to staging"
    default: "main"
    type: string
  dev_git_branch: # change to feature branch to test deployment
    description: "Name of github branch that will deploy to dev"
    default: "main"
    type: string
  sandbox_git_branch: # change to feature branch to test deployment
    default: "TTAHUB-3678/login"
    type: string
  prod_new_relic_app_id:
    default: "877570491"
    type: string
  staging_new_relic_app_id:
    default: "868729138"
    type: string
  dev_new_relic_app_id:
    default: "867221900"
    type: string
  sandbox_new_relic_app_id:
    default: "867346799"
    type: string
  manual-trigger:
    type: boolean
    default: false
  env_list:
    description: "List of environments to manage (start/stop)"
    type: string
    default: "DEV,SANDBOX"
  space_list:
    description: "List of Cloud Foundry spaces corresponding to each environment"
    type: string
    default: ""
  env_state:
    description: "State of the environment to change (start, stop, restart, restage)"
    type: string
    default: "none"
  manual-manage-env:
    type: boolean
    default: false
  manual-restore:
    type: boolean
    default: false
  manual-process:
    type: boolean
    default: false
  manual-backup:
    type: boolean
    default: false
  manual-full-process:
    type: boolean
    default: false
  manual-restore-staging:
    type: boolean
    default: false
  manual-restore-sandbox:
    type: boolean
    default: false
  manual-restore-dev:
    type: boolean
    default: false
  fail-on-modified-lines:
    type: boolean
    default: false
jobs:
  build_and_lint:
    executor: docker-executor
    steps:
      - checkout
      - create_combined_yarnlock
      - restore_cache:
          keys:
            # To manually bust the cache, increment the version e.g. v7-yarn...
            - v14-yarn-deps-{{ checksum "combined-yarnlock.txt" }}
            # If checksum is new, restore partial cache
            - v14-yarn-deps-
      - run: yarn deps
      - save_cache:
          paths:
            - node_modules
            - frontend/node_modules
            - packages/common/node_modules
          key: v11-yarn-deps-{{ checksum "combined-yarnlock.txt" }}
      - run:
          name: Lint backend
          command: yarn lint:ci
      - run:
          name: Audit vulnerability of backend node_modules
          command: |
            chmod 744 ./run-yarn-audit.sh
            ./run-yarn-audit.sh;
      - run:
          name: Lint frontend
          command: yarn --cwd frontend lint:ci
      - run:
          name: Audit vulnerability of frontend node_modules
          command: |
            cd frontend
            chmod 744 ./run-yarn-audit.sh
            ./run-yarn-audit.sh;
      - run:
          name: Check nodejs version compatibility with buildpack
          command: |
            chmod +x ./bin/check_node_version_compatibility.sh
            ./bin/check_node_version_compatibility.sh
      - store_artifacts: # store backend lint reports
          path: reports
      - store_artifacts: # store frontend lint reports
          path: frontend/reports
      - run:
          name: Remove similarity api data
          command: rm -rf similarity_api
      - persist_to_workspace:
          root: .
          paths:
            - .
    # The resource_class feature allows configuring CPU and RAM resources for each job. Different resource classes are available for different executors. https://circleci.com/docs/2.0/configuration-reference/#resourceclass
    resource_class: large
  build_and_lint_similarity_api:
    executor: docker-python-executor
    steps:
      - checkout
      - create_combined_pipfreeze
      - restore_cache:
          keys:
            # To manually bust the cache, increment the version e.g. v7-pip...
            - v2-pip-deps-{{ checksum "combined-requirements.txt" }}
            # If checksum is new, restore partial cache
            - v2-pip-deps-
      - run:
          name: Install python dependencies
          command: |
            cd similarity_api/src
            python3 -m venv venv
            source venv/bin/activate
            pip install -U pip setuptools wheel
            pip install -U --use-pep517 -r requirements.txt
      - run:
          name: Check python version compatibility  with buildpack
          command: |
            chmod +x ./bin/check_python_version_compatibility.sh
            ./bin/check_python_version_compatibility.sh
      - save_cache:
          paths:
            - similarity_api/src/venv
          key: v1-pip-deps-{{ checksum "combined-requirements.txt" }}
      - store_artifacts: # store backend lint reports
          path: reports
      - store_artifacts: # store frontend lint reports
          path: similarity_api/reports
      - persist_to_workspace:
          root: .
          paths:
            - similarity_api
    resource_class: large
  test_backend:
    executor: docker-postgres-executor
    environment:
      SFTP_EXPOSED_PORT: 2222
    steps:
      - attach_workspace:
          at: .
      - setup_remote_docker:
          version: default
      - run:
          name: Add GitHub to known_hosts
          command: ssh-keyscan -H github.com >> ~/.ssh/known_hosts
      - run:
          name: Run migrations ci
          command: yarn db:migrate:ci
      - run:
          name: Run seeders
          command: yarn db:seed:ci
      - run:
          name: Monitor database
          command: |
            docker attach  $(docker ps | grep postgres | awk '{print $1}')
          background: true
      - run:
          name: Test backend
          command: |
            chmod 744 ./bin/test-backend-ci
            ./bin/test-backend-ci
      # Run coverage check script
      - run:
          name: Check coverage for modified lines
          command: |
            if [ -n "${CIRCLE_PULL_REQUEST}" ]; then
              chmod +x ./tools/check-coverage.js
              node -r esm ./tools/check-coverage.js \
                --directory-filter=src/,tools/ \
                --fail-on-uncovered=<< pipeline.parameters.fail-on-modified-lines >> \
                --output-format=json,html
            else
              echo "Not a PR build. Skipping coverage check."
            fi
          when: always
      - run:
          name: Compress coverage artifacts
          command: tar -cvzf backend-coverage-artifacts.tar coverage/
      - store_artifacts:
          path: coverage/
      - store_artifacts:
          path: backend-coverage-artifacts.tar
      - store_test_results:
          path: reports/
      # Store uncovered lines artifact if exists
      - store_artifacts:
          path: coverage-artifacts/
          destination: uncovered-lines
    resource_class: large
  test_similarity_api:
    executor: docker-python-executor
    steps:
      - attach_workspace:
          at: .
      - setup_remote_docker:
          version: default
      - run:
          name: Syft SBOM
          environment:
            SYFT_VERSION: v1.5.0
            IMAGE_NAME: ghcr.io/kcirtapfromspace/cloudfoundry_circleci:latest
            OUTPUT_FORMAT: json
            OUTPUT_FILE: reports/syft_sbom.json
          command: |
            mkdir -p reports/
            curl -sSfL https://raw.githubusercontent.com/anchore/syft/main/install.sh | sh -s -- -b . "$SYFT_VERSION"
            ./syft similarity_api/src -vv --scope AllLayers -o "$OUTPUT_FORMAT" > "$OUTPUT_FILE"
            echo "scan results saved in $OUTPUT_FILE"
          # echo $GITHUB_PAT | ./syft login ghcr.io -u $GITHUB_USERNAME --password-stdin  -vv
          # echo $GITHUB_PAT | docker login ghcr.io -u $GITHUB_USERNAME --password-stdin
      - run:
          name: Grype Docker image
          environment:
            GRYPE_VERSION: v0.78.0
            OUTPUT_FORMAT: sarif
            OUTPUT_FILE: reports/grype.json
          command: |
            curl -sSfL https://raw.githubusercontent.com/anchore/grype/main/install.sh | sh -s -- -b . "$GRYPE_VERSION"
            ./grype sbom:reports/syft_sbom.json -v -o "$OUTPUT_FORMAT" > "$OUTPUT_FILE"
            echo "scan results saved in $OUTPUT_FILE"
      - run:
          name: Test similarity
          command: |
            mkdir -p coverage/similarity
            cd similarity_api/src
            source venv/bin/activate
            pip install pytest pytest-cov
            pytest -rpP --cov=similarity --cov=. --junitxml=~/project/reports/junit.xml
            coverage report --show-missing --skip-covered
            coverage html -d ~/project/coverage/similarity --skip-covered
      - store_artifacts:
          path: reports/
    resource_class: large
  test_frontend:
    executor: docker-executor
    steps:
      - attach_workspace:
          at: .
      - run:
          name: Audit checksums of color files
          command: |
            chmod 744 ./checkcolorhash.sh
            ./checkcolorhash.sh;
      - run:
          name: Add GitHub to known_hosts
          command: |
            mkdir -p /home/circleci/.ssh
            ssh-keyscan -H github.com >> /home/circleci/.ssh/known_hosts

      - run:
          name: Test frontend
          command: yarn --cwd frontend run test:ci --maxWorkers=50%
      - run:
          name: Check coverage for modified lines
          command: |
            if [ -n "${CIRCLE_PULL_REQUEST}" ]; then
              chmod +x ./tools/check-coverage.js
              node -r esm ./tools/check-coverage.js \
                --coverage-file=../frontend/coverage/coverage-final.json \
                --artifact-dir=../frontend/coverage-artifacts \
                --directory-filter=frontend/ \
                --fail-on-uncovered=<< pipeline.parameters.fail-on-modified-lines >> \
                --output-format=json,html
            else
              echo "Not a PR build. Skipping coverage check."
            fi
          when: always
      - store_test_results:
          path: frontend/reports/
      - store_artifacts:
          path: frontend/coverage/
      - store_artifacts:
          path: frontend/coverage-artifacts/
          destination: uncovered-lines
    resource_class: large
  test_e2e:
    executor: docker-postgres-executor
    steps:
      - attach_workspace:
          at: .
      - setup_remote_docker:
          version: default
      - run:
          name: Start server
          command: |
            yarn build
            BYPASS_AUTH=true CURRENT_USER_ID=5 yarn start:ci
          background: true
      - run:
          name: Run migrations ci
          command: yarn db:migrate:ci
      - run:
          name: Seed database
          command: yarn db:seed:ci
      - run:
          name: Wait for server to start
          command: ./bin/ping-server 3000
      - run:
          name: Monitor database
          command: |
            docker attach  $(docker ps | grep postgres | awk '{print $1}')
          background: true
      - run:
          name: Install playwright dependencies
          command: |
            npx playwright install
      - run:
          name: Monitor database
          command: |
            docker attach  $(docker ps | grep postgres | awk '{print $1}')
          background: true
      - run:
          name: Run playwright tests
          command: yarn e2e:ci
      - store_artifacts:
          path: tests/e2e
    resource_class: large
  test_api:
    executor: docker-postgres-executor
    steps:
      - attach_workspace:
          at: .
      - setup_remote_docker:
          version: default
      - run:
          name: Start server
          command: |
            yarn build
            BYPASS_AUTH=true CURRENT_USER_ID=5 yarn start:ci
          background: true
      - run:
          name: Run migrations ci
          command: yarn db:migrate:ci
      - run:
          name: Seed database
          command: yarn db:seed:ci
      - run:
          name: Wait for server to start
          command: ./bin/ping-server 3000
      - run:
          name: Monitor database
          command: |
            docker attach  $(docker ps | grep postgres | awk '{print $1}')
          background: true
      - run:
          name: Install playwright dependencies
          command: |
            npx playwright install
      - run:
          name: Run playwright tests
          command: yarn e2e:api
      - store_artifacts:
          path: tests/api
    resource_class: large
  test_utils:
    executor: docker-postgres-executor
    steps:
      - attach_workspace:
          at: .
      - setup_remote_docker:
          version: default
      - run:
          name: Start server
          command: |
            yarn build
            BYPASS_AUTH=true CURRENT_USER_ID=5 yarn start:ci
          background: true
      - run:
          name: Run migrations ci
          command: yarn db:migrate:ci
      - run:
          name: Seed database
          command: yarn db:seed:ci
      - run:
          name: Wait for server to start
          command: ./bin/ping-server 3000
      - run:
          name: Install playwright dependencies
          command: |
            npx playwright install
      - run:
          name: Run playwright tests
          command: yarn e2e:utils
      - store_artifacts:
          path: tests/utilsTests
    resource_class: large
  cucumber_test:
    executor: docker-postgres-executor
    steps:
      - attach_workspace:
          at: .
      - run:
          name: Start server
          command: |
            yarn build
            BYPASS_AUTH=true CURRENT_USER_ID=5 yarn start:ci
          background: true
      - run:
          name: Run migrations ci
          command: yarn db:migrate:ci
      - run:
          name: Seed database
          command: yarn db:seed:ci
      - run:
          name: Wait for server to start
          command: ./bin/ping-server 3000
      - run:
          name: Run cucumber
          command: |
            yarn cucumber:ci
      - store_artifacts:
          path: reports/
    resource_class: large
  dynamic_security_scan:
    executor: machine-executor
    steps:
      - attach_workspace:
          at: .
      - run:
          name: Clean previous reports
          command: rm -rf reports/*
      - run:
          name: Start up local server
          command: ./bin/prod-style-server
      - run:
          name: Wait for server to start
          command: ./bin/ping-server 8080
      - run:
          name: Pull OWASP ZAP docker image
          command: docker pull softwaresecurityproject/zap-stable:latest
      - run:
          name: Make reports directory group writeable
          command: chmod g+w reports
      - run:
          name: Run OWASP ZAP
          command: ./bin/run-owasp-scan
      - run:
          name: Run Node.js cleaning script
          command: node src/tools/clean-zap-report.js reports/owasp_report_.html reports/owasp_report_cleaned.html
      - store_artifacts:
          path: reports/owasp_report_cleaned.html
    resource_class: large
  deploy:
    executor: docker-executor
    steps:
      - attach_workspace:
          at: .
      - run:
          name: Build backend assets
          command: yarn build
      - when:
          condition:
            and:
              - equal:
                  [
                    << pipeline.project.git_url >>,
                    << pipeline.parameters.prod_git_url >>,
                  ]
              - equal:
                  [
                    << pipeline.git.branch >>,
                    << pipeline.parameters.prod_git_branch >>,
                  ]
          steps:
            - run:
                name: Create production robot
                command: ./bin/robot-factory
      - run:
          name: Install Cloud Foundry
          command: |
            # Install Cloud Foundry CLI
            wget -q -O - https://packages.cloudfoundry.org/debian/cli.cloudfoundry.org.key | sudo apt-key add -
            echo "deb https://packages.cloudfoundry.org/debian stable main" | sudo tee /etc/apt/sources.list.d/cloudfoundry-cli.list
            sudo apt-get update
            sudo apt-get install -y cf8-cli
            # Install plugin needed for connect-to-service
            cf install-plugin -f https://github.com/cloud-gov/cf-service-connect/releases/download/v1.1.3/cf-service-connect_linux_amd64

      - when: # sandbox: for short-term feature development, see README.md
          condition:
            and:
              - equal:
                  [
                    << pipeline.project.git_url >>,
                    << pipeline.parameters.sandbox_git_url >>,
                  ]
              - equal:
                  [
                    << pipeline.git.branch >>,
                    << pipeline.parameters.sandbox_git_branch >>,
                  ]
          steps:
            - run:
                name: Build frontend assets
                command: yarn --cwd frontend run build
                environment:
                  REACT_APP_GTM_ENABLED: $SANDBOX_GTM_ENABLED
                  REACT_APP_GTM_ID: $GLOBAL_GTM_ID
                  REACT_APP_GTM_AUTH: $SANDBOX_GTM_AUTH
                  REACT_APP_GTM_PREVIEW: $SANDBOX_GTM_PREVIEW
                  REACT_APP_WEBSOCKET_URL: wss://tta-smarthub-sandbox.app.cloud.gov
                  REACT_APP_INCLUDE_ACCESSIBILITY_CSS: 'false'
            - cf_deploy:
                app_name: tta-smarthub-sandbox
                auth_client_id: SANDBOX_AUTH_CLIENT_ID
                auth_client_secret: SANDBOX_AUTH_CLIENT_SECRET
                cloudgov_username: CLOUDGOV_SANDBOX_USERNAME
                cloudgov_password: CLOUDGOV_SANDBOX_PASSWORD
                cloudgov_space: CLOUDGOV_SANDBOX_SPACE
                deploy_config_file: deployment_config/sandbox_vars.yml
                new_relic_license: NEW_RELIC_LICENSE_KEY
                session_secret: SANDBOX_SESSION_SECRET
                jwt_secret: SANDBOX_JWT_SECRET
                hses_data_file_url: HSES_DATA_FILE_URL
                hses_data_username: HSES_DATA_USERNAME
                hses_data_password: HSES_DATA_PASSWORD
                smtp_host: STAGING_SMTP_HOST
                smtp_port: STAGING_SMTP_PORT
                smtp_host_test: SMTP_HOST_TEST
                smtp_port_test: SMTP_PORT_TEST
                smtp_secure: SMTP_SECURE
                smtp_ignore_tls: STAGING_SMTP_IGNORE_TLS
                from_email_address: FROM_EMAIL_ADDRESS
                smtp_user: SMTP_USER
                suppress_error_logging: SUPPRESS_ERROR_LOGGING
                smtp_password: SMTP_PASSWORD
                itams_md_host: ITAMS_MD_HOST
                itams_md_port: ITAMS_MD_PORT
                itams_md_username: ITAMS_MD_USERNAME
                itams_md_password: ITAMS_MD_PASSWORD
                smartsheet_access_token: SMARTSHEET_ACCESS_TOKEN
            - run:
                name: Migrate database
                command: |
                  cf run-task tta-smarthub-sandbox \
                    --command "yarn db:migrate:prod" \
                    --name "Reset DB"
            - notify_new_relic:
                env_name: sandbox
                new_relic_app_id: << pipeline.parameters.sandbox_new_relic_app_id >>
                new_relic_api_key: $NEW_RELIC_REST_API_KEY
            - notify_slack_deploy:
                slack_bot_token: $SLACK_BOT_TOKEN
                slack_channel: "acf-head-start-github"
                environment_name: "sandbox"

      - when: # dev
          condition:
            and:
              - equal:
                  [
                    << pipeline.project.git_url >>,
                    << pipeline.parameters.dev_git_url >>,
                  ]
              - equal:
                  [
                    << pipeline.git.branch >>,
                    << pipeline.parameters.dev_git_branch >>,
                  ]
          steps:
            - run:
                name: Build frontend assets
                command: yarn --cwd frontend run build
                environment:
                  REACT_APP_GTM_ENABLED: $DEV_GTM_ENABLED
                  REACT_APP_GTM_ID: $GLOBAL_GTM_ID
                  REACT_APP_GTM_AUTH: $DEV_GTM_AUTH
                  REACT_APP_GTM_PREVIEW: $DEV_GTM_PREVIEW
                  REACT_APP_WEBSOCKET_URL: wss://tta-smarthub-dev.app.cloud.gov
                  REACT_APP_INCLUDE_ACCESSIBILITY_CSS: 'false'
            - cf_deploy:
                app_name: tta-smarthub-dev
                auth_client_id: DEV_AUTH_CLIENT_ID
                auth_client_secret: DEV_AUTH_CLIENT_SECRET
                cloudgov_username: CLOUDGOV_DEV_USERNAME
                cloudgov_password: CLOUDGOV_DEV_PASSWORD
                cloudgov_space: CLOUDGOV_DEV_SPACE
                deploy_config_file: deployment_config/dev_vars.yml
                new_relic_license: NEW_RELIC_LICENSE_KEY
                session_secret: DEV_SESSION_SECRET
                jwt_secret: DEV_JWT_SECRET
                hses_data_file_url: HSES_DATA_FILE_URL
                hses_data_username: HSES_DATA_USERNAME
                hses_data_password: HSES_DATA_PASSWORD
                smtp_host: STAGING_SMTP_HOST
                smtp_port: STAGING_SMTP_PORT
                smtp_host_test: SMTP_HOST_TEST
                smtp_port_test: SMTP_PORT_TEST
                smtp_secure: SMTP_SECURE
                smtp_ignore_tls: STAGING_SMTP_IGNORE_TLS
                from_email_address: FROM_EMAIL_ADDRESS
                smtp_user: SMTP_USER
                smtp_password: SMTP_PASSWORD
                suppress_error_logging: SUPPRESS_ERROR_LOGGING
                itams_md_host: ITAMS_MD_HOST
                itams_md_port: ITAMS_MD_PORT
                itams_md_username: ITAMS_MD_USERNAME
                itams_md_password: ITAMS_MD_PASSWORD
                smartsheet_access_token: SMARTSHEET_ACCESS_TOKEN
            - run:
                name: Migrate database
                command: |
                  cf run-task tta-smarthub-dev \
                    --command "yarn db:migrate:prod" \
                    --name "Reset DB"
            - notify_new_relic:
                env_name: dev
                new_relic_app_id: << pipeline.parameters.dev_new_relic_app_id >>
                new_relic_api_key: $NEW_RELIC_REST_API_KEY
            - notify_slack_deploy:
                slack_bot_token: $SLACK_BOT_TOKEN
                slack_channel: "acf-head-start-github"
                environment_name: "dev"

      - when: # staging
          condition:
            and:
              - equal:
                  [
                    << pipeline.project.git_url >>,
                    << pipeline.parameters.staging_git_url >>,
                  ]
              - equal:
                  [
                    << pipeline.git.branch >>,
                    << pipeline.parameters.staging_git_branch >>,
                  ]
          steps:
            - run:
                name: Build frontend assets
                command: yarn --cwd frontend run build
                environment:
                  REACT_APP_GTM_ENABLED: $STAGING_GTM_ENABLED
                  REACT_APP_GTM_ID: $GLOBAL_GTM_ID
                  REACT_APP_GTM_AUTH: $STAGING_GTM_AUTH
                  REACT_APP_GTM_PREVIEW: $STAGING_GTM_PREVIEW
                  REACT_APP_WEBSOCKET_URL: wss://tta-smarthub-staging.app.cloud.gov
                  REACT_APP_INCLUDE_ACCESSIBILITY_CSS: 'false'
            - cf_deploy:
                app_name: tta-smarthub-staging
                auth_client_id: STAGING_AUTH_CLIENT_ID
                auth_client_secret: STAGING_AUTH_CLIENT_SECRET
                cloudgov_username: CLOUDGOV_STAGING_USERNAME
                cloudgov_password: CLOUDGOV_STAGING_PASSWORD
                cloudgov_space: CLOUDGOV_STAGING_SPACE
                deploy_config_file: deployment_config/staging_vars.yml
                new_relic_license: NEW_RELIC_LICENSE_KEY
                session_secret: STAGING_SESSION_SECRET
                jwt_secret: STAGING_JWT_SECRET
                hses_data_file_url: HSES_DATA_FILE_URL
                hses_data_username: HSES_DATA_USERNAME
                hses_data_password: HSES_DATA_PASSWORD
                smtp_host: STAGING_SMTP_HOST
                smtp_port: STAGING_SMTP_PORT
                smtp_host_test: SMTP_HOST_TEST
                smtp_port_test: SMTP_PORT_TEST
                smtp_secure: SMTP_SECURE
                smtp_ignore_tls: STAGING_SMTP_IGNORE_TLS
                from_email_address: FROM_EMAIL_ADDRESS
                smtp_user: SMTP_USER
                smtp_password: SMTP_PASSWORD
                suppress_error_logging: SUPPRESS_ERROR_LOGGING
                itams_md_host: ITAMS_MD_HOST
                itams_md_port: ITAMS_MD_PORT
                itams_md_username: ITAMS_MD_USERNAME
                itams_md_password: ITAMS_MD_PASSWORD
                smartsheet_access_token: SMARTSHEET_ACCESS_TOKEN
            - run:
                name: Run database migrations
                command: |
                  cf run-task tta-smarthub-staging --command "yarn db:migrate:prod" --name migrate
            - notify_new_relic:
                env_name: staging
                new_relic_app_id: << pipeline.parameters.staging_new_relic_app_id >>
                new_relic_api_key: $NEW_RELIC_REST_API_KEY
            - notify_slack_deploy:
                slack_bot_token: $SLACK_BOT_TOKEN
                slack_channel: "acf-head-start-github"
                environment_name: "staging"

      - when: # prod
          condition:
            and:
              - equal:
                  [
                    << pipeline.project.git_url >>,
                    << pipeline.parameters.prod_git_url >>,
                  ]
              - equal:
                  [
                    << pipeline.git.branch >>,
                    << pipeline.parameters.prod_git_branch >>,
                  ]
          steps:
            - run:
                name: Build frontend assets
                command: yarn --cwd frontend run build
                environment:
                  REACT_APP_GTM_ENABLED: $PROD_GTM_ENABLED
                  REACT_APP_GTM_ID: $GLOBAL_GTM_ID
                  REACT_APP_GTM_AUTH: $PROD_GTM_AUTH
                  REACT_APP_GTM_PREVIEW: $PROD_GTM_PREVIEW
                  REACT_APP_WEBSOCKET_URL: wss://ttahub.ohs.acf.hhs.gov
                  REACT_APP_INCLUDE_ACCESSIBILITY_CSS: 'false'
            - cf_deploy:
                app_name: tta-smarthub-prod
                auth_client_id: PROD_AUTH_CLIENT_ID
                auth_client_secret: PROD_AUTH_CLIENT_SECRET
                cloudgov_username: CLOUDGOV_PROD_USERNAME
                cloudgov_password: CLOUDGOV_PROD_PASSWORD
                cloudgov_space: CLOUDGOV_PROD_SPACE
                deploy_config_file: deployment_config/prod_vars.yml
                new_relic_license: NEW_RELIC_LICENSE_KEY
                session_secret: PROD_SESSION_SECRET
                jwt_secret: PROD_JWT_SECRET
                hses_data_file_url: PROD_HSES_DATA_FILE_URL
                hses_data_username: PROD_HSES_DATA_USERNAME
                hses_data_password: PROD_HSES_DATA_PASSWORD
                smtp_host: SMTP_HOST
                smtp_port: SMTP_PORT
                smtp_host_test: SMTP_HOST_TEST
                smtp_port_test: SMTP_PORT_TEST
                smtp_secure: SMTP_SECURE
                smtp_ignore_tls: SMTP_IGNORE_TLS
                from_email_address: FROM_EMAIL_ADDRESS
                smtp_user: SMTP_USER
                smtp_password: SMTP_PASSWORD
                suppress_error_logging: SUPPRESS_ERROR_LOGGING
                itams_md_host: ITAMS_MD_HOST
                itams_md_port: ITAMS_MD_PORT
                itams_md_username: ITAMS_MD_USERNAME
                itams_md_password: ITAMS_MD_PASSWORD
                smartsheet_access_token: SMARTSHEET_ACCESS_TOKEN
            - run:
                name: Run database migrations
                command: |
                  cf run-task tta-smarthub-prod --command "yarn db:migrate:prod" --name migrate
            - notify_new_relic:
                env_name: prod
                new_relic_app_id: << pipeline.parameters.prod_new_relic_app_id >>
                new_relic_api_key: $NEW_RELIC_REST_API_KEY
            - notify_slack_deploy:
                slack_bot_token: $SLACK_BOT_TOKEN
                slack_channel: "acf-ohs-ttahub--contractor-customer-team"
                environment_name: "production"

    resource_class: large
  backup_upload_production:
    docker:
      - image: cimg/base:2024.05
    steps:
      - sparse_checkout:
          directories: "automation"
          branch: << pipeline.git.branch >>
      - cf_backup:
          auth_client_secret: PROD_AUTH_CLIENT_SECRET
          cloudgov_username: CLOUDGOV_PROD_USERNAME
          cloudgov_password: CLOUDGOV_PROD_PASSWORD
          cloudgov_space: CLOUDGOV_PROD_SPACE
          rds_service_name: ttahub-prod
          s3_service_name: ttahub-db-backups
          backup_prefix: production
  manage_env_apps:
    executor: docker-executor
    parameters:
      env_list:
        type: string
        description: "Comma-separated list of environments to manage (both smarthub and similarity-api)"
        default: "<< pipeline.parameters.env_list >>"
      env_state:
        type: string
        description: "Action to perform on apps (start, stop, restart, restage)"
        default: "<< pipeline.parameters.env_state >>"
      check_activity:
        type: boolean
        description: "If true, only stop apps if inactive for more than activity_timeout minutes"
        default: false
      activity_timeout:
        type: string
        description: "number of minutes considered for inactivity"
        default: "60"
    steps:
      - install_cf_tools
      # Sparse checkout the automation scripts
      - sparse_checkout:
          directories: "automation/ci/scripts"
          branch: "<< pipeline.git.branch >>"

      # Acquire lock for each environment
      - run:
          name: Acquire Locks
          command: |
            chmod +x ./automation/ci/scripts/*-lock.sh
            env_list="<< parameters.env_list >>"
            apps=(${env_list//,/ })
            for env in "${apps[@]}"; do
              ./automation/ci/scripts/acquire-lock.sh "$env"
            done

      # Perform the desired action on environments
      - run:
          name: Manage Apps
          command: |
            chmod +x ./automation/ci/scripts/manage_apps.sh
            ./automation/ci/scripts/manage_apps.sh \
              --env_list "<< parameters.env_list >>" \
              --env_state "<< parameters.env_state >>" \
              --check_activity "<< parameters.check_activity >>" \
              --activity_timeout << parameters.activity_timeout >> \
              --cg_api "<< pipeline.parameters.cg_api >>" \
              --cg_org "<< pipeline.parameters.cg_org >>"

      # Release lock for each environment
      - run:
          name: Release Lock
          command: |
            chmod +x ./automation/ci/scripts/*-lock.sh
            env_list="<< parameters.env_list >>"
            apps=(${env_list//,/ })
            for env in "${apps[@]}"; do
              ./automation/ci/scripts/release-lock.sh "$env"
            done
          when: always
  restore_production_for_processing:
    docker:
      - image: cimg/base:2024.05
    steps:
    - sparse_checkout:
          directories: 'automation'
          branch: << pipeline.git.branch >>
    - cf_restore:
          auth_client_secret: PROD_AUTH_CLIENT_SECRET
          cloudgov_username: CLOUDGOV_PROD_USERNAME
          cloudgov_password: CLOUDGOV_PROD_PASSWORD
          cloudgov_space: CLOUDGOV_PROD_SPACE
          rds_service_name: ttahub-process
          s3_service_name: ttahub-db-backups
          backup_prefix: production
  process_production:
    executor: docker-executor
    steps:
      - checkout
      - create_combined_yarnlock
      - restore_cache:
          keys:
            # To manually bust the cache, increment the version e.g. v7-yarn...
            - v14-yarn-deps-{{ checksum "combined-yarnlock.txt" }}
            # If checksum is new, restore partial cache
            - v14-yarn-deps-
      - run: yarn deps
      - run:
          name: Build backend assets
          command: yarn build
      - cf_process:
            auth_client_secret: PROD_AUTH_CLIENT_SECRET
            cloudgov_username: CLOUDGOV_PROD_USERNAME
            cloudgov_password: CLOUDGOV_PROD_PASSWORD
            cloudgov_space: CLOUDGOV_PROD_SPACE
  process_backup:
    docker:
      - image: cimg/base:2024.05
    steps:
    - sparse_checkout:
          directories: 'automation'
          branch: << pipeline.git.branch >>
    - cf_backup:
          auth_client_secret: PROD_AUTH_CLIENT_SECRET
          cloudgov_username: CLOUDGOV_PROD_USERNAME
          cloudgov_password: CLOUDGOV_PROD_PASSWORD
          cloudgov_space: CLOUDGOV_PROD_SPACE
          rds_service_name: ttahub-process
          s3_service_name: ttahub-db-backups
          backup_prefix: processed
  restore_processed_to_staging:
    docker:
      - image: cimg/base:2024.05
    steps:
    - sparse_checkout:
          directories: 'automation'
          branch: << pipeline.git.branch >>
    - cf_restore:
          auth_client_secret: PROD_AUTH_CLIENT_SECRET
          cloudgov_username: CLOUDGOV_PROD_USERNAME
          cloudgov_password: CLOUDGOV_PROD_PASSWORD
          cloudgov_space: CLOUDGOV_PROD_SPACE
          rds_service_name: ttahub-staging
          s3_service_name: ttahub-db-backups
          backup_prefix: processed
    - cf_migrate:
          app_name: tta-smarthub-staging
          cloudgov_username: CLOUDGOV_STAGING_USERNAME
          cloudgov_password: CLOUDGOV_STAGING_PASSWORD
          cloudgov_space: CLOUDGOV_STAGING_SPACE
  restore_processed_to_sandbox:
    docker:
      - image: cimg/base:2024.05
    steps:
    - sparse_checkout:
          directories: 'automation'
          branch: << pipeline.git.branch >>
    - cf_restore:
          auth_client_secret: PROD_AUTH_CLIENT_SECRET
          cloudgov_username: CLOUDGOV_PROD_USERNAME
          cloudgov_password: CLOUDGOV_PROD_PASSWORD
          cloudgov_space: CLOUDGOV_PROD_SPACE
          rds_service_name: ttahub-sandbox
          s3_service_name: ttahub-db-backups
          backup_prefix: processed
    - cf_migrate:
          app_name: tta-smarthub-sandbox
          cloudgov_username: CLOUDGOV_SANDBOX_USERNAME
          cloudgov_password: CLOUDGOV_SANDBOX_PASSWORD
          cloudgov_space: CLOUDGOV_SANDBOX_SPACE
  restore_processed_to_dev:
    docker:
      - image: cimg/base:2024.05
    steps:
    - sparse_checkout:
          directories: 'automation'
          branch: << pipeline.git.branch >>
    - cf_restore:
          auth_client_secret: PROD_AUTH_CLIENT_SECRET
          cloudgov_username: CLOUDGOV_PROD_USERNAME
          cloudgov_password: CLOUDGOV_PROD_PASSWORD
          cloudgov_space: CLOUDGOV_PROD_SPACE
          rds_service_name: ttahub-dev
          s3_service_name: ttahub-db-backups
          backup_prefix: processed
    - cf_migrate:
          app_name: tta-smarthub-dev
          cloudgov_username: CLOUDGOV_DEV_USERNAME
          cloudgov_password: CLOUDGOV_DEV_PASSWORD
          cloudgov_space: CLOUDGOV_DEV_SPACE
workflows:
  build_test_deploy:
    when:
      and:
        # Ensure the workflow is only triggered when `manual-trigger` is false
        # and `env_state` is empty (i.e., it's not for starting/stopping environments)
        - equal: [false, << pipeline.parameters.manual-trigger >>]
        - equal: [false, << pipeline.parameters.manual-restore >>]
        - equal: [false, << pipeline.parameters.manual-process >>]
        - equal: [false, << pipeline.parameters.manual-backup >>]
        - equal: [false, << pipeline.parameters.manual-full-process >>]
<<<<<<< HEAD
        - equal: [false, << pipeline.parameters.manual-manage-env >>]
=======
        - equal: [false, << pipeline.parameters.manual-restore-staging >>]
        - equal: [false, << pipeline.parameters.manual-restore-sandbox >>]
        - equal: [false, << pipeline.parameters.manual-restore-dev >>]
>>>>>>> f90ac123
    jobs:
      - build_and_lint
      - build_and_lint_similarity_api
      - test_backend:
          requires:
            - build_and_lint
      - test_frontend:
          requires:
            - build_and_lint
      - test_e2e:
          requires:
            - build_and_lint
      - test_api:
          requires:
            - build_and_lint
      - test_similarity_api:
          requires:
            - build_and_lint_similarity_api
      - test_utils:
          requires:
            - build_and_lint
      - cucumber_test:
          requires:
            - build_and_lint
      - dynamic_security_scan:
          requires:
            - build_and_lint
      - backup_upload_production:
          requires:
            - test_backend
            - test_frontend
            - test_e2e
            - test_api
            - test_similarity_api
            - test_utils
            - cucumber_test
            - dynamic_security_scan
          filters:
            branches:
              only:
                - << pipeline.parameters.prod_git_branch >>
      - deploy:
          requires:
            - test_backend
            - test_frontend
            - test_e2e
            - test_api
            - test_similarity_api
            - test_utils
            - cucumber_test
            - dynamic_security_scan
          filters:
            branches:
              only:
                - << pipeline.parameters.sandbox_git_branch >>
                - << pipeline.parameters.dev_git_branch >>
                - << pipeline.parameters.staging_git_branch >>
                - << pipeline.parameters.prod_git_branch >>
  daily_scan:
    triggers:
      - schedule:
          cron: "0 12 * * 1-5"
          filters:
            branches:
              only:
                - << pipeline.parameters.dev_git_branch >>
                - << pipeline.parameters.staging_git_branch >>
                - << pipeline.parameters.prod_git_branch >>
    jobs:
      - build_and_lint
      - build_and_lint_similarity_api
      - test_backend:
          requires:
            - build_and_lint
      - test_frontend:
          requires:
            - build_and_lint
      - test_e2e:
          requires:
            - build_and_lint
      - test_api:
          requires:
            - build_and_lint
      - test_similarity_api:
          requires:
            - build_and_lint_similarity_api
      - test_utils:
          requires:
            - build_and_lint
      - dynamic_security_scan:
          requires:
            - build_and_lint
  daily_backup_upload_production:
    triggers:
      - schedule:
          cron: "0 10 * * 1-5"
          filters:
            branches:
              only:
                - << pipeline.parameters.prod_git_branch >>
    jobs:
      - backup_upload_production
      - restore_production_for_processing:
          requires:
            - backup_upload_production
      - process_production:
          requires:
            - restore_production_for_processing
      - process_backup:
          requires:
            - process_production
      - restore_processed_to_staging:
          requires:
            - process_backup
      - restore_processed_to_sandbox:
          requires:
            - restore_processed_to_staging
      - restore_processed_to_dev:
          requires:
            - restore_processed_to_sandbox
  manual_backup_upload_production:
    when:
      equal: [true, << pipeline.parameters.manual-trigger >>]
    jobs:
      - backup_upload_production
  stop_lower_env_workflow:
    triggers:
      - schedule:
          cron: "0 1 * * 2-6"  # Runs at 6 PM PST M-F (1 AM UTC next day)
          filters:
            branches:
              only:
                - main
    jobs:
      - manage_env_apps:
          env_state: "stop"
          env_list: "<< pipeline.parameters.env_list >>"
  start_lower_env_workflow:
    triggers:
      - schedule:
          cron: "0 11 * * 1-5"  # Runs at 6 AM EST M-F(11 AM UTC)
          filters:
            branches:
              only:
                - main
    jobs:
      - manage_env_apps:
          env_state: "start"
          env_list: "<< pipeline.parameters.env_list >>"
  manual_manage_env_workflow:
    when:
      equal: [true, << pipeline.parameters.manual-manage-env >>]
    jobs:
      - manage_env_apps:
          env_state: "<< pipeline.parameters.env_state >>"
          env_list: "<< pipeline.parameters.env_list >>"
  monitor_and_shutdown_envs:
    triggers:
      # Every 15 minutes from 11 AM to 11:59 PM UTC (6 AM to 6:59 PM EST, 3 AM to 3:59 PM PST), Monday to Friday
      - schedule:
          cron: "0,15,30,45 11-23 * * 1-5"  
          filters:
            branches:
              only:
                - main
                - TTAHUB-3071/shutdown-unutilized-envs

      # Every 15 minutes from 12 AM to 12:45 AM UTC (7 PM to 8:45 PM EST, 4 PM to 5:45 PM PST), Monday to Friday
      - schedule:
          cron: "0,15,30,45 0-3 * * 2-6"  
          filters:
            branches:
              only:
                - main
                - TTAHUB-3071/shutdown-unutilized-envs
    jobs:
      - manage_env_apps:
          env_state: "stop"
          env_list: "<< pipeline.parameters.env_list >>"
          check_activity: true
  manual_restore_production:
    when:
      equal: [true, << pipeline.parameters.manual-restore >>]
    jobs:
      - restore_production_for_processing
  manual_process_production:
    when:
      equal: [true, << pipeline.parameters.manual-process >>]
    jobs:
      - process_production
  manual_process_backup:
    when:
      equal: [true, << pipeline.parameters.manual-backup >>]
    jobs:
      - process_backup
  manual_production_to_processed:
    when:
      equal: [true, << pipeline.parameters.manual-full-process >>]
    jobs:
      - backup_upload_production
      - restore_production_for_processing:
          requires:
            - backup_upload_production
      - process_production:
          requires:
            - restore_production_for_processing
      - process_backup:
          requires:
            - process_production
  manual_restore_staging:
    when:
      equal: [true, << pipeline.parameters.manual-restore-staging >>]
    jobs:
      - restore_processed_to_staging
  manual_restore_sandbox:
    when:
      equal: [true, << pipeline.parameters.manual-restore-sandbox >>]
    jobs:
      - restore_processed_to_sandbox
  manual_restore_dev:
    when:
      equal: [true, << pipeline.parameters.manual-restore-dev >>]
    jobs:
      - restore_processed_to_dev<|MERGE_RESOLUTION|>--- conflicted
+++ resolved
@@ -400,23 +400,16 @@
               --var ITAMS_MD_USERNAME=${<< parameters.itams_md_username >>} \
               --var ITAMS_MD_PASSWORD=${<< parameters.itams_md_password >>} \
               --var SMARTSHEET_ACCESS_TOKEN=${<< parameters.smartsheet_access_token >>} \
-<<<<<<< HEAD
-              --var BUILD_BRANCH=${<< parameters.build_branch >>} \
-              --var BUILD_COMMIT=${<< parameters.build_commit >>} \
-              --var BUILD_NUMBER=${<< parameters.build_number >>} \
-              --var BUILD_TIMESTAMP=${<< parameters.build_timestamp >>}
-      - run:
-          name: Release Lock
-          command: |
-            chmod +x ./automation/ci/scripts/*-lock.sh
-            ./automation/ci/scripts/release-lock.sh "$(echo "<< parameters.app_name >>" | awk -F'-' '{print toupper($NF)}')"
-          when: always
-=======
               --var BUILD_BRANCH=<< parameters.build_branch >> \
               --var BUILD_COMMIT=<< parameters.build_commit >> \
               --var BUILD_NUMBER=<< pipeline.number >> \
               --var BUILD_TIMESTAMP="$(date +"%Y-%m-%d %H:%M:%S")"
->>>>>>> f90ac123
+      - run:
+          name: Release Lock
+          command: |
+            chmod +x ./automation/ci/scripts/*-lock.sh
+            ./automation/ci/scripts/release-lock.sh "$(echo "<< parameters.app_name >>" | awk -F'-' '{print toupper($NF)}')"
+          when: always
       # - run:
       #     name: Push maintenance application
       #     command: |
@@ -1688,13 +1681,10 @@
         - equal: [false, << pipeline.parameters.manual-process >>]
         - equal: [false, << pipeline.parameters.manual-backup >>]
         - equal: [false, << pipeline.parameters.manual-full-process >>]
-<<<<<<< HEAD
         - equal: [false, << pipeline.parameters.manual-manage-env >>]
-=======
         - equal: [false, << pipeline.parameters.manual-restore-staging >>]
         - equal: [false, << pipeline.parameters.manual-restore-sandbox >>]
         - equal: [false, << pipeline.parameters.manual-restore-dev >>]
->>>>>>> f90ac123
     jobs:
       - build_and_lint
       - build_and_lint_similarity_api
