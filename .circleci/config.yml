--- conflicted
+++ resolved
@@ -166,11 +166,7 @@
     type: string
   dev_git_branch: # change to feature branch to test deployment
     description: "Name of github branch that will deploy to dev"
-<<<<<<< HEAD
     default: "js-443-rename-grantee-recipient-on-fe"
-=======
-    default: "update-node-to-14.18.1"
->>>>>>> be2009b2
     type: string
   sandbox_git_branch:  # change to feature branch to test deployment
     default: "TTAHUB276"
