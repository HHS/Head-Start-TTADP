--- conflicted
+++ resolved
@@ -247,11 +247,7 @@
     default: "kw-update-minio"
     type: string
   sandbox_git_branch:  # change to feature branch to test deployment
-<<<<<<< HEAD
     default: "jp/2059/profile-class"
-=======
-    default: "jp/2391/curated-merge-status"
->>>>>>> 4c69f5aa
     type: string
   prod_new_relic_app_id:
     default: "877570491"
