version: 2.1
orbs:
  node: circleci/node@4.1.0
executors:
  docker-executor:
    # for docker you must specify an image to use for the primary container
    docker:
      - image: circleci/node:12.20.0-browsers
        environment:
          DATABASE_URL: postgresql://postgres@localhost/ttasmarthub
      - image: circleci/postgres:12.4-ram
        environment:
          POSTGRES_USER: postgres
          POSTGRES_PASSWORD: secretpass
          POSTGRES_DB: ttasmarthub
  machine-executor:
    machine:
      image: circleci/classic:latest
commands:
  create_combined_yarnlock:
    description: "Concatenate all yarn.json files into single file.
      File is used as checksum source for part of caching key."
    parameters:
      filename:
        type: string
        default: "combined-yarnlock.txt"
    steps:
      - run:
          name: Combine package-lock.json files to single file
          command: cat yarn.lock frontend/yarn.lock > << parameters.filename >>
  cf_deploy:
    description: "Login to cloud foundry space with service account credentials
      and push application using deployment configuration file."
    parameters:
      app_name:
        description: "Name of Cloud Foundry cloud.gov application; must match
          application name specified in manifest"
        type: string
      auth_client_id:
        description: "Name of CircleCi project environment variable that
          holds authentication client id, a required application variable"
        type: env_var_name
      auth_client_secret:
        description: "Name of CircleCi project environment variable that
          holds authentication client secret, a required application variable"
        type: env_var_name
      cloudgov_username:
        description: "Name of CircleCi project environment variable that
          holds deployer username for cloudgov space"
        type: env_var_name
      cloudgov_password:
        description: "Name of CircleCi project environment variable that
          holds deployer password for cloudgov space"
        type: env_var_name
      cloudgov_space:
        description: "Name of CircleCi project environment variable that
          holds name of cloudgov space to target for application deployment"
        type: env_var_name
      deploy_config_file:
        description: "Path to deployment configuration file"
        type: string
      session_secret:
        description: "Name of CircleCi project environment variable that
          holds session secret, a required application variable"
        type: env_var_name
      new_relic_license:
        description: "Name of CircleCI project environment variable that
          holds the New Relic License key, a required application variable"
        type: env_var_name
    steps:
      - run:
          name: Login with service account
          command: |
            cf login -a << pipeline.parameters.cg_api >> \
              -u ${<< parameters.cloudgov_username >>} \
              -p ${<< parameters.cloudgov_password >>} \
              -o << pipeline.parameters.cg_org >> \
              -s ${<< parameters.cloudgov_space >>}
      - run:
          name: Push application with deployment vars
          command: |
            cf push --vars-file << parameters.deploy_config_file >> \
              --var AUTH_CLIENT_ID=${<< parameters.auth_client_id >>} \
              --var AUTH_CLIENT_SECRET=${<< parameters.auth_client_secret >>} \
              --var NEW_RELIC_LICENSE_KEY=${<< parameters.new_relic_license >>} \
              --var SESSION_SECRET=${<< parameters.session_secret >>}
parameters:
  cg_org:
    description: "Cloud Foundry cloud.gov organization name"
    default: "hhs-acf-ohs-tta"
    type: string
  cg_api:
    description: "URL of Cloud Controller in Cloud Foundry cloud.gov instance"
    default: "https://api.fr.cloud.gov"
    type: string
  prod_git_url:
    description: "URL of github repo that will deploy to prod"
    default: "https://github.com/HHS/Head-Start-TTADP"
    type: string
  staging_git_url:
    description: "URL of github repo that will deploy to staging"
    default: "https://github.com/HHS/Head-Start-TTADP"
    type: string
  dev_git_url:
    description: "URL of github repo that will deploy to dev"
    default: "https://github.com/adhocteam/Head-Start-TTADP"
    type: string
  prod_git_branch:
    description: "Name of github branch that will deploy to prod"
    default: "production"
    type: string
  staging_git_branch:
    description: "Name of github branch that will deploy to staging"
    default: "main"
    type: string
  dev_git_branch:
    description: "Name of github branch that will deploy to dev"
    default: "main"
    type: string
<<<<<<< HEAD
  sandbox_git_branch:  # change to feature branch to deploy to sandbox
    default: "js-52-assign-permissions-backend"
=======
  sandbox_git_branch:  # change to feature branch to test deployment
    default: "sj-cd-use-db-url"
>>>>>>> 9f661a57
    type: string
jobs:
  build:
    executor: docker-executor
    steps:
      - checkout
      - create_combined_yarnlock
      - restore_cache:
          keys:
            # To manually bust the cache, increment the version e.g. v3-yarn...
            - v2-yarn-deps-{{ checksum "combined-yarnlock.txt" }}
            # If checksum is new, restore partial cache
            - v2-yarn-deps-
      - run: yarn deps
      - save_cache:
          paths:
            - node_modules
            - frontend/node_modules
          key: v2-yarn-deps-{{ checksum "combined-yarnlock.txt" }}
      - persist_to_workspace:
          root: .
          paths:
            - .
  lint_audit:
    executor: docker-executor
    steps:
      - attach_workspace:
          at: .
      - run:
          name: Lint backend
          command: yarn run lint:ci
      - run:
          name: Lint frontend
          command: yarn --cwd frontend run lint:ci
      - run:  # Fail audit only for moderate and higher vulnerabilities
          name: Audit vulnerability of backend node_modules
          command: |
            chmod 744 ./run-yarn-audit.sh
            ./run-yarn-audit.sh; \
            EXIT_CODE=$?; \
              (($EXIT_CODE >= 4)) && exit $EXIT_CODE || exit 0
      - run:  # Fail audit only for moderate and higher vulnerabilities
          name: Audit vulnerability of frontend node_modules
          command: |
            cd frontend
            chmod 744 ./run-yarn-audit.sh
            ./run-yarn-audit.sh; \
            EXIT_CODE=$?; \
              (($EXIT_CODE >= 4)) && exit $EXIT_CODE || exit 0
      - store_artifacts:
          path: reports
      - store_artifacts:
          path: frontend/reports
  test_backend:
    executor: docker-executor
    steps:
      - attach_workspace:
          at: .
      - run:
          name: Run migrations ci
          command: yarn run db:migrate:ci
      - run:
          name: Test backend
          command: yarn run test:ci
      - store_test_results:
          path: reports/
      - store_artifacts:
          path: coverage/
  test_frontend:
    executor: docker-executor
    steps:
      - attach_workspace:
          at: .
      - run:
          name: Test frontend
          command: yarn --cwd frontend run test:ci
      - store_test_results:
          path: frontend/reports/
      - store_artifacts:
          path: frontend/coverage/
  cucumber_test:
    executor: docker-executor
    environment:
      POSTGRES_USERNAME: postgres
      POSTGRES_DB: ttasmarthub
    steps:
      - attach_workspace:
          at: .
      - run:
          name: Start server
          command: |
            yarn build
            BYPASS_AUTH=true yarn start:ci
          background: true
      - run:
          name: Run migrations ci
          command: yarn run db:migrate:ci
      - run:
          name: Seed database
          command: yarn db:seed
      - run:
          name: Run cucumber
          command: |
            mkdir reports
            sleep 5
            yarn cucumber:ci
      - store_artifacts:
          path: reports/
  dynamic_security_scan:
    executor: machine-executor
    steps:
      - attach_workspace:
          at: .
      - run:
          name: Start up local server
          command: | # production style build (single BE server with static FE)
            docker-compose -f docker-compose-test.yml run --rm server yarn install --production=false
            docker-compose -f docker-compose-test.yml run --rm server yarn --cwd frontend install --production=false
            docker-compose -f docker-compose-test.yml run --rm server yarn build
            docker-compose -f docker-compose-test.yml run --rm server yarn --cwd frontend run build
            docker-compose -f docker-compose-test.yml up -d
            docker-compose -f docker-compose-test.yml exec server yarn db:migrate:ci
      - run:
          name: Pull OWASP ZAP docker image
          command: docker pull owasp/zap2docker-weekly
      - run:
          name: Run OWASP ZAP
          command: |
            docker run \
              -v $(pwd)/zap.conf:/zap/wrk/zap.conf:rw \
              -v $(pwd)/reports:/zap/wrk:rw \
              --rm \
              --network="project_smarthub" \
              -t owasp/zap2docker-weekly zap-baseline.py \
              -t http://server:8080 \
              -c zap.conf -I -i
  accessibility_scan:
    executor: docker-executor
    environment:
      POSTGRES_USERNAME: postgres
      POSTGRES_DB: ttasmarthub
    steps:
      - attach_workspace:
          at: .
      - run:
          name: Run migrations ci
          command: yarn run db:migrate:ci
      - run:
          name: Build
          command: yarn build
      - run:
          name: Seed database
          command: yarn run db:seed
      - run:
          name: Start server
          command: BYPASS_AUTH=true CUCUMBER_USER_ID=1 yarn start:ci
          background: true
      - run:
          name: Run axe
          command: |
            mkdir reports
            sleep 5
            yarn axe:ci
      - store_artifacts:
          path: reports/
  deploy:
    executor: docker-executor
    steps:
      - attach_workspace:
          at: .
      - run:
          name: Build backend assets
          command: yarn build
      - run:
          name: Build frontend assets
          command: yarn --cwd frontend run build
      - run:
          name: Install Cloud Foundry
          command: |
            curl -v -L -o cf-cli_amd64.deb 'https://cli.run.pivotal.io/stable?release=debian64&source=github'
            sudo dpkg -i cf-cli_amd64.deb
      - when:  # sandbox: for short-term feature development, see README.md
          condition:
            and:
              - equal: [<< pipeline.project.git_url >>, << pipeline.parameters.dev_git_url >>]
              - equal: [<< pipeline.git.branch >>, << pipeline.parameters.sandbox_git_branch >>]
          steps:
            - cf_deploy:
                app_name: tta-smarthub-sandbox
                auth_client_id: SANDBOX_AUTH_CLIENT_ID
                auth_client_secret: SANDBOX_AUTH_CLIENT_SECRET
                cloudgov_username: CLOUDGOV_SANDBOX_USERNAME
                cloudgov_password: CLOUDGOV_SANDBOX_PASSWORD
                cloudgov_space: CLOUDGOV_SANDBOX_SPACE
                deploy_config_file: deployment_config/sandbox_vars.yml
                new_relic_license: NEW_RELIC_LICENSE_KEY
                session_secret: SANDBOX_SESSION_SECRET
            - run:
                name: Return database to neutral, then migrate and seed
                command: |
                  cf run-task tta-smarthub-sandbox \
                  "yarn db:seed:undo:prod && yarn db:migrate:undo:prod && yarn db:migrate:prod && yarn db:seed:prod"
      - when:  # dev
          condition:
            and:
              - equal: [<< pipeline.project.git_url >>, << pipeline.parameters.dev_git_url >>]
              - equal: [<< pipeline.git.branch >>, << pipeline.parameters.dev_git_branch >>]
          steps:
            - cf_deploy:
                app_name: tta-smarthub-dev
                auth_client_id: DEV_AUTH_CLIENT_ID
                auth_client_secret: DEV_AUTH_CLIENT_SECRET
                cloudgov_username: CLOUDGOV_DEV_USERNAME
                cloudgov_password: CLOUDGOV_DEV_PASSWORD
                cloudgov_space: CLOUDGOV_DEV_SPACE
                deploy_config_file: deployment_config/dev_vars.yml
                new_relic_license: NEW_RELIC_LICENSE_KEY
                session_secret: DEV_SESSION_SECRET
            - run:
                name: Undo database seeding, then migrate and seed
                command: |
                  cf run-task tta-smarthub-dev "yarn db:seed:undo:prod && yarn db:migrate:prod && yarn db:seed:prod"
      - when:  # staging
          condition:
            and:
              - equal: [<< pipeline.project.git_url >>, << pipeline.parameters.staging_git_url >>]
              - equal: [<< pipeline.git.branch >>, << pipeline.parameters.staging_git_branch >>]
          steps:
            - cf_deploy:
                app_name: tta-smarthub-staging
                auth_client_id: STAGING_AUTH_CLIENT_ID
                auth_client_secret: STAGING_AUTH_CLIENT_SECRET
                cloudgov_username: CLOUDGOV_STAGING_USERNAME
                cloudgov_password: CLOUDGOV_STAGING_PASSWORD
                cloudgov_space: CLOUDGOV_STAGING_SPACE
                deploy_config_file: deployment_config/staging_vars.yml
                new_relic_license: NEW_RELIC_LICENSE_KEY
                session_secret: STAGING_SESSION_SECRET
            - run:
                name: Run database migrations
                command: |
                  cf run-task tta-smarthub-staging "yarn db:migrate:prod"
      - when:  # prod
          condition:
            and:
              - equal: [<< pipeline.project.git_url >>, << pipeline.parameters.prod_git_url >>]
              - equal: [<< pipeline.git.branch >>, << pipeline.parameters.prod_git_branch >>]
          steps:
            - cf_deploy:
                app_name: tta-smarthub-prod
                auth_client_id: PROD_AUTH_CLIENT_ID
                auth_client_secret: PROD_AUTH_CLIENT_SECRET
                cloudgov_username: CLOUDGOV_PROD_USERNAME
                cloudgov_password: CLOUDGOV_PROD_PASSWORD
                cloudgov_space: CLOUDGOV_PROD_SPACE
                deploy_config_file: deployment_config/prod_vars.yml
                new_relic_license: PROD_NEW_RELIC_LICENSE_KEY
                session_secret: PROD_SESSION_SECRET
            - run:
                name: Run database migrations
                command: |
                  cf run-task tta-smarthub-prod "yarn db:migrate:prod"
workflows:
  build_test_deploy:
    jobs:
      - build
      - lint_audit:
          requires:
            - build
      - test_backend:
          requires:
            - build
      - test_frontend:
          requires:
            - build
      - cucumber_test:
          requires:
            - build
      - dynamic_security_scan:
          requires:
            - build
      - accessibility_scan:
          requires:
            - build
      - deploy:
          requires:
            - lint_audit
            - test_backend
            - test_frontend
            - cucumber_test
            - dynamic_security_scan
            - accessibility_scan
          filters:
            branches:
              only:
                - << pipeline.parameters.sandbox_git_branch >>
                - << pipeline.parameters.dev_git_branch >>
                - << pipeline.parameters.staging_git_branch >>
                - << pipeline.parameters.prod_git_branch >>
  daily_scan:
    triggers:
      - schedule:
          cron: "0 13 * * 1-5"
          filters:
            branches:
              only:
                - << pipeline.parameters.dev_git_branch >>
                - << pipeline.parameters.staging_git_branch >>
                - << pipeline.parameters.prod_git_branch >>
    jobs:
      - build
      - lint_audit:
          requires:
            - build
      - dynamic_security_scan:
          requires:
            - build<|MERGE_RESOLUTION|>--- conflicted
+++ resolved
@@ -117,13 +117,8 @@
     description: "Name of github branch that will deploy to dev"
     default: "main"
     type: string
-<<<<<<< HEAD
   sandbox_git_branch:  # change to feature branch to deploy to sandbox
     default: "js-52-assign-permissions-backend"
-=======
-  sandbox_git_branch:  # change to feature branch to test deployment
-    default: "sj-cd-use-db-url"
->>>>>>> 9f661a57
     type: string
 jobs:
   build:
