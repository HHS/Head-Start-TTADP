version: 2.1
orbs:
  node: circleci/node@5.0.2
executors:
  docker-executor:
    # for docker you must specify an image to use for the primary container
    docker:
      - image: cimg/node:18.20.4-browsers
  docker-postgres-executor:
    docker:
      - image: cimg/node:18.20.4-browsers
        environment:
          DATABASE_URL: postgresql://postgres@localhost/ttasmarthub
      - image: cimg/postgres:15.6
        environment:
          POSTGRES_USER: postgres
          POSTGRES_PASSWORD: secretpass
          POSTGRES_DB: ttasmarthub
  docker-python-executor:
    docker:
      - image: cimg/python:3.9.21
  machine-executor:
    machine:
      image: ubuntu-2204:current
  aws-executor:
    docker:
      - image: cimg/aws:2024.03
commands:
  install_cf_tools:
    description: "Install Cloud Foundry CLI"
    steps:
      - run:
          name: Install CF tools
          command: |
            # Install Cloud Foundry CLI
            wget -q -O - https://packages.cloudfoundry.org/debian/cli.cloudfoundry.org.key | sudo apt-key add -
            echo "deb https://packages.cloudfoundry.org/debian stable main" | sudo tee /etc/apt/sources.list.d/cloudfoundry-cli.list
            sudo apt-get update
            sudo apt-get install -y cf8-cli
            # Install plugin needed for connect-to-service
            cf install-plugin -f https://github.com/cloud-gov/cf-service-connect/releases/download/v1.1.3/cf-service-connect_linux_amd64
  sparse_checkout:
    description: "Checkout sparse directories from a specific branch."
    parameters:
      directories:
        type: string
        description: "Comma-separated list of directories to checkout sparsely"
      branch:
        type: string
        description: "Branch to checkout"
    steps:
      - run:
          name: Install Git
          command: |
            sudo apt-get update && sudo apt-get install -y git
      - run:
          name: Clone Repository
          command: |
            git clone --no-checkout --filter=blob:none << pipeline.project.git_url >>.git .
      - run:
          name: Sparse Checkout
          environment:
            DIRECTORIES: "<< parameters.directories >>"
          command: |
            git config core.sparseCheckout true
            echo $DIRECTORIES | tr ',' '\n' | while read dir; do
              echo "$dir" | tee -a .git/info/sparse-checkout
            done
      - run:
          name: Checkout Branch
          command: |
            git checkout << parameters.branch >>
  create_combined_yarnlock:
    description: "Concatenate all yarn.json files into single file.
      File is used as checksum source for part of caching key."
    parameters:
      filename:
        type: string
        default: "combined-yarnlock.txt"
    steps:
      - run:
          name: Combine package-lock.json files to single file
          command: cat yarn.lock frontend/yarn.lock packages/common/yarn.lock > << parameters.filename >>
  create_combined_pipfreeze:
    description: "Concatenate all requirements.txt files into a single file. File is used as checksum source for part of caching key."
    parameters:
      filename:
        type: string
        default: "combined-requirements.txt"
    steps:
      - run:
          name: Combine requirements.txt files to single file
          command: cat similarity_api/src/requirements.txt > << parameters.filename >>
  notify_new_relic:
    description: "Notify new relic of a deploy"
    parameters:
      env_name:
        description: "Name of the environment. Ex. prod, staging, and dev-*"
        type: string
      new_relic_app_id:
        description: "App ID used in New Relic"
        type: string
      new_relic_api_key:
        description: "API key from New Relic"
        type: string
    steps:
      - run:
          name: Notify New Relic
          command: |
            curl -X POST "https://api.newrelic.com/v2/applications/<< parameters.new_relic_app_id >>/deployments.json" \
            -H "X-Api-Key: << parameters.new_relic_api_key >>" -i \
            -H "Content-Type: application/json" \
            -d \
            "{
              \"deployment\": {
                \"revision\": \"<< pipeline.git.revision >>\",
                \"description\": \"<< parameters.env_name >> Successfully Deployed\"
              }
            }"
  notify_slack:
    description: "Notify Slack with message"
    parameters:
      slack_bot_token:
        description: "Slack bot token"
        type: string
      slack_channel:
        description: "Slack channel name to post the message to"
        type: string
      message_text:
        description: "Message text to post to Slack"
        type: string
        default: ""
      message_text_file:
        description: "message text_file"
        type: string
        default: ""
    steps:
      - run:
          name: Notify Slack
          command: |
            set -x
            # Ensure the $BASH_ENV file exists
            if [ ! -f $BASH_ENV ]; then
              touch $BASH_ENV
            fi

            source $BASH_ENV
            cat $BASH_ENV

            # Evaluate message_text_script if provided
            if [ -n "<< parameters.message_text_file >>" ]; then
              MESSAGE_TEXT=$(cat "<< parameters.message_text_file >>")
            else
              MESSAGE_TEXT="<< parameters.message_text >>"
            fi

            echo $MESSAGE_TEXT

            # Ensure all parameters are provided
            if [ -z "<< parameters.slack_bot_token >>" ] || [ -z "<< parameters.slack_channel >>" ] || [ -z "$MESSAGE_TEXT" ]; then
              echo "Missing required parameters. Notification will not be sent."
              exit 1
            fi

            response=$(curl -s -X POST \
              -H "Authorization: Bearer << parameters.slack_bot_token >>" \
              -H 'Content-type: application/json;charset=utf-8' \
              --data "{
                \"channel\": \"<< parameters.slack_channel >>\",
                \"text\": \"$MESSAGE_TEXT\"
              }" \
              https://slack.com/api/chat.postMessage)

            ok=$(echo $response | jq -r '.ok')
            error=$(echo $response | jq -r '.error')

            if [ "$ok" != "true" ]; then
              echo "Slack notification failed: $error"
              exit 1
            else
              echo "Slack notification sent successfully"
            fi
  notify_slack_deploy:
    parameters:
      slack_bot_token:
        description: "Slack bot token"
        type: string
      slack_channel:
        description: "Slack channel name to post the message to"
        type: string
      environment_name:
        description: "Name of environment"
        type: string
    steps:
      - checkout
      - run:
          name: Generate Message
          command: |
            # Determine the environment URL
            case "<< parameters.environment_name >>" in
                dev-nimbus)
                    ENV_URL="https://tta-smarthub-dev-nimbus.app.cloud.gov/"
                    ;;
                dev-cirrus)
                    ENV_URL="https://tta-smarthub-dev-cirrus.app.cloud.gov/"
                    ;;
                dev-stratus)
                    ENV_URL="https://tta-smarthub-dev-stratus.app.cloud.gov/"
                    ;;
                dev-cumulus)
                    ENV_URL="https://tta-smarthub-dev-cumulus.app.cloud.gov/"
                    ;;
                dev-lenticular)
                    ENV_URL="https://tta-smarthub-dev-lenticular.app.cloud.gov/"
                    ;;
                dev-fog)
                    ENV_URL="https://tta-smarthub-dev-fog.app.cloud.gov/"
                    ;;
                dev-clear)
                    ENV_URL="https://tta-smarthub-dev-clear.app.cloud.gov/"
                    ;;
                staging)
                    ENV_URL="https://tta-smarthub-staging.app.cloud.gov/"
                    ;;
                production)
                    ENV_URL="https://ttahub.ohs.acf.hhs.gov"
                    ;;
                *)
                    ENV_URL="#"
                    ;;
            esac

            env_name="<< parameters.environment_name >>"

            if [ -n "${CIRCLE_PULL_REQUEST}" ]; then
                PR_NUMBER=${CIRCLE_PULL_REQUEST##*/}

                PR_TITLE=$(curl -s "${CIRCLE_PULL_REQUEST}" | sed -e :a -e "N; s/\n/ /g; ta" | grep -oP "<bdi class=\"js-issue-title markdown-title\">[^<]+</bdi>" | sed -re "s~<[^>]+>~~g" | sed -e 's/"/\\"/g')

                if [ ! -z "${PR_TITLE}" ]; then
                    JIRA_URLS=$(curl -s "${CIRCLE_PULL_REQUEST}" | sed -e :a -e "N; s/\n/ /g; ta" | grep -oP "Issue[(]s[)]</h2>.*Checklists</h2>" | grep -oP "\"https[^\"]+\"" | sed -e "s~\"~~g" | grep -o "https://jira.acf.gov/browse/[A-Z0-9-]*")

                    MESSAGE_TEXT=":rocket: Deployment of PR <${CIRCLE_PULL_REQUEST}|${PR_NUMBER}> (${PR_TITLE}) to <${ENV_URL}|${env_name}> was successful!"
                    if [ -n "${JIRA_URLS}" ]; then
                        MESSAGE_TEXT="${MESSAGE_TEXT}\nJIRA URLs in the PR:\n${JIRA_URLS}"
                    fi
                else
                    MESSAGE_TEXT=":rocket: Deployment of PR <${CIRCLE_PULL_REQUEST}|${PR_NUMBER}> to <${ENV_URL}|${env_name}> was successful!"
                fi
            else
                COMMIT_MESSAGE=$(git log -1 --pretty=%B)
                if echo "$COMMIT_MESSAGE" | grep -q "Merge pull request #"; then
                    PR_NUMBER=$(git log -1 --pretty=%B | grep -oP '(?<=Merge pull request #)\d+')
                    PR_LINK="https://github.com/HHS/Head-Start-TTADP/pull/${PR_NUMBER}"
                    MESSAGE_TEXT=":rocket: Deployment of PR <${PR_LINK}|${PR_NUMBER}> to <${ENV_URL}|${env_name}> was successful!"
                    if [ ! -z "${JIRA_URLS}" ]; then
                        MESSAGE_TEXT="${MESSAGE_TEXT}\nJIRA URLs in the PR:\n${JIRA_URLS}"
                    fi
                else
                    MESSAGE_TEXT=":rocket: Deployment to <${ENV_URL}|${env_name}> was successful!"
                fi
            fi

            echo -e "${MESSAGE_TEXT}" > /tmp/message_file

      - notify_slack:
          slack_bot_token: << parameters.slack_bot_token >>
          slack_channel: << parameters.slack_channel >>
          message_text_file: "/tmp/message_file"

  cf_deploy:
    description: "Login to cloud foundry space with service account credentials
      and push application using deployment configuration file."
    parameters:
      app_name:
        description: "Name of Cloud Foundry cloud.gov application; must match
          application name specified in manifest"
        type: string
      build_branch:
        description: "The branch of the build being deployed"
        type: string
        default: << pipeline.git.branch >>
      build_commit:
        description: "The commit of the build being deployed"
        type: string
        default: << pipeline.git.revision >>
      auth_client_id:
        description: "Name of CircleCi project environment variable that
          holds authentication client id, a required application variable"
        type: env_var_name
      auth_client_secret:
        description: "Name of CircleCi project environment variable that
          holds authentication client secret, a required application variable"
        type: env_var_name
      cloudgov_username:
        description: "Name of CircleCi project environment variable that
          holds deployer username for cloudgov space"
        type: env_var_name
      cloudgov_password:
        description: "Name of CircleCi project environment variable that
          holds deployer password for cloudgov space"
        type: env_var_name
      cloudgov_space:
        description: "Name of CircleCi project environment variable that
          holds name of cloudgov space to target for application deployment"
        type: env_var_name
      deploy_config_file:
        description: "Path to deployment configuration file"
        type: string
      session_secret:
        description: "Name of CircleCi project environment variable that
          holds session secret, a required application variable"
        type: env_var_name
      jwt_secret:
        description: "CircleCi project environment variable used by the backend
          token service for the email verification flow."
        type: env_var_name
      new_relic_license:
        description: "Name of CircleCI project environment variable that
          holds the New Relic License key, a required application variable"
        type: env_var_name
      hses_data_file_url:
        description: "Url to download HSES grants and recipient data from"
        type: env_var_name
      hses_data_username:
        description: "Username used to access the HSES grants and recipient data"
        type: env_var_name
      hses_data_password:
        description: "Password used to access the HSES grants and recipient data"
        type: env_var_name
      smtp_host:
        description: "SMTP server"
        type: env_var_name
      smtp_port:
        description: "SMTP port"
        type: env_var_name
      smtp_host_test:
        description: "SMTP server test"
        type: env_var_name
      smtp_port_test:
        description: "SMTP port test"
        type: env_var_name
      smtp_secure:
        description: "SMTP secure transport"
        type: env_var_name
      smtp_ignore_tls:
        description: "SMTP specifies whether to negotiate TLS"
        type: env_var_name
      from_email_address:
        description: "From email address"
        type: env_var_name
      smtp_user:
        description: "SMTP user"
        type: env_var_name
      smtp_password:
        description: "SMTP password"
        type: env_var_name
      suppress_error_logging:
        description: "Stop logging of non-sequelize errors to the db"
        type: env_var_name
      itams_md_host:
        description: "host url for itams monitoring data"
        type: env_var_name
      itams_md_port:
        description: "port for itams monitoring data"
        type: env_var_name
      itams_md_username:
        description: "username for itams monitoring data"
        type: env_var_name
      itams_md_password:
        description: "password for itams monitoring data"
        type: env_var_name
      smartsheet_access_token:
        description: "non-production smartsheet access token"
        type: env_var_name
    steps:
      - run:
          name: Login with service account
          command: |
            cf login -a << pipeline.parameters.cg_api >> \
              -u ${<< parameters.cloudgov_username >>} \
              -p ${<< parameters.cloudgov_password >>} \
              -o << pipeline.parameters.cg_org >> \
              -s ${<< parameters.cloudgov_space >>}
      - run:
          name: Acquire Lock
          command: |
            chmod +x ./automation/ci/scripts/*-lock.sh
            ./automation/ci/scripts/acquire-lock.sh \
              "<< parameters.app_name >>" \
              "<< parameters.build_branch >>" \
              "<< pipeline.number >>" \
              "$CIRCLE_JOB"
      - run:
          name: Push application with deployment vars
          command: |
            set -x
            cf push \
              --vars-file << parameters.deploy_config_file >> \
              --var AUTH_CLIENT_ID=${<< parameters.auth_client_id >>} \
              --var AUTH_CLIENT_SECRET=${<< parameters.auth_client_secret >>} \
              --var NEW_RELIC_LICENSE_KEY=${<< parameters.new_relic_license >>} \
              --var SESSION_SECRET=${<< parameters.session_secret >>} \
              --var JWT_SECRET=${<< parameters.jwt_secret >>} \
              --var HSES_DATA_FILE_URL=${<< parameters.hses_data_file_url >>} \
              --var HSES_DATA_USERNAME=${<< parameters.hses_data_username >>} \
              --var HSES_DATA_PASSWORD=${<< parameters.hses_data_password >>} \
              --var SMTP_HOST=${<< parameters.smtp_host >>} \
              --var SMTP_PORT=${<< parameters.smtp_port >>} \
              --var SMTP_HOST_TEST=${<< parameters.smtp_host_test >>} \
              --var SMTP_PORT_TEST=${<< parameters.smtp_port_test >>} \
              --var SMTP_USER=${<< parameters.smtp_user >>} \
              --var SMTP_PASSWORD=${<< parameters.smtp_password >>} \
              --var SMTP_SECURE=${<< parameters.smtp_secure >>} \
              --var SMTP_IGNORE_TLS=${<< parameters.smtp_ignore_tls >>} \
              --var FROM_EMAIL_ADDRESS=${<< parameters.from_email_address >>} \
              --var SUPPRESS_ERROR_LOGGING=${<< parameters.suppress_error_logging >>} \
              --var ITAMS_MD_HOST=${<< parameters.itams_md_host >>} \
              --var ITAMS_MD_PORT=${<< parameters.itams_md_port >>} \
              --var ITAMS_MD_USERNAME=${<< parameters.itams_md_username >>} \
              --var ITAMS_MD_PASSWORD=${<< parameters.itams_md_password >>} \
              --var SMARTSHEET_ACCESS_TOKEN=${<< parameters.smartsheet_access_token >>} \
              --var BUILD_BRANCH=<< parameters.build_branch >> \
              --var BUILD_COMMIT=<< parameters.build_commit >> \
              --var BUILD_NUMBER=<< pipeline.number >> \
              --var BUILD_TIMESTAMP="$(date +"%Y-%m-%d %H:%M:%S")"
      - run:
          name: Release Lock
          command: |
            chmod +x ./automation/ci/scripts/*-lock.sh
            ./automation/ci/scripts/release-lock.sh \
              "<< parameters.app_name >>" \
              "<< parameters.build_branch >>" \
              "<< pipeline.number >>" \
              "$CIRCLE_JOB"
          when: always
      # - run:
      #     name: Push maintenance application
      #     command: |
      #       cd maintenance_page && cf push -s cflinuxfs4 --vars-file ../<<parameters.deploy_config_file >>
  cf_migrate:
    description: "Login to Cloud Foundry space, run migration"
    parameters:
      app_name:
        description: "Name of Cloud Foundry cloud.gov application; must match
          application name specified in manifest"
        type: string
      cloudgov_username:
        description: "Name of CircleCi project environment variable that
          holds deployer username for cloudgov space"
        type: env_var_name
      cloudgov_password:
        description: "Name of CircleCi project environment variable that
          holds deployer password for cloudgov space"
        type: env_var_name
      cloudgov_space:
        description: "Name of CircleCi project environment variable that
          holds name of cloudgov space to target for application deployment"
        type: env_var_name
    steps:
      - run:
          name: Login with service account
          command: |
            cf login -a << pipeline.parameters.cg_api >> \
              -u ${<< parameters.cloudgov_username >>} \
              -p ${<< parameters.cloudgov_password >>} \
              -o << pipeline.parameters.cg_org >> \
              -s ${<< parameters.cloudgov_space >>}
      - run:
          name: Acquire Lock
          command: |
            chmod +x ./automation/ci/scripts/*-lock.sh
            ./automation/ci/scripts/acquire-lock.sh \
              "<< parameters.app_name >>" \
              "<< pipeline.git.branch >>" \
              "<< pipeline.number >>" \
              "$CIRCLE_JOB"
      - run:
          name: Migrate database
          command: |
            cf run-task << parameters.app_name >> \
              --command "yarn db:migrate:prod" \
              --name "migrate"
      - run:
          name: Release Lock
          command: |
            chmod +x ./automation/ci/scripts/*-lock.sh
            ./automation/ci/scripts/release-lock.sh \
              "<< parameters.app_name >>" \
              "<< pipeline.git.branch >>" \
              "<< pipeline.number >>" \
              "$CIRCLE_JOB"
  cf_automation_task:
    description: "Login to Cloud Foundry space, run automation task, and send notification"
    parameters:
      auth_client_secret:
        description: "Name of CircleCi project environment variable that holds authentication client secret"
        type: env_var_name
      cloudgov_username:
        description: "Name of CircleCi project environment variable that holds deployer username for Cloud Foundry space"
        type: env_var_name
      cloudgov_password:
        description: "Name of CircleCi project environment variable that holds deployer password for Cloud Foundry space"
        type: env_var_name
      cloudgov_space:
        description: "Name of CircleCi project environment variable that holds name of Cloud Foundry space to target for application deployment"
        type: env_var_name
      task_name:
        description: "Name of the automation task to run"
        type: string
      task_command:
        description: "Command to run for the automation task"
        type: string
      task_args:
        description: "Arguments for the automation task"
        type: string
      config:
        description: "Config prefix for the automation task"
        type: string
      success_message:
        description: "Success message for Slack notification"
        type: string
      timeout:
        description: "Max duration allowed for task"
        type: string
        default: "300"
      directory:
        description: 'directory to root to push'
        type: string
        default: "./automation"
    steps:
      - run:
          name: Install Dependencies
          command: |
            set -e
            set -u
            set -o pipefail
            set -o noglob
            set -o noclobber

            # update
            sudo apt-get update
            # Install uuid-runtime to have access to uuidgen
            # Install pv wget
            sudo apt-get install -y pv uuid-runtime wget coreutils jq

            # Install Cloud Foundry CLI
            wget -q -O - https://packages.cloudfoundry.org/debian/cli.cloudfoundry.org.key | sudo apt-key add -
            echo "deb https://packages.cloudfoundry.org/debian stable main" | sudo tee /etc/apt/sources.list.d/cloudfoundry-cli.list
            sudo apt-get update
            sudo apt-get install -y cf8-cli
            # Install plugin needed for connect-to-service
            cf install-plugin -f https://github.com/cloud-gov/cf-service-connect/releases/download/v1.1.3/cf-service-connect_linux_amd64

            # The line you want to ensure exists in the /etc/hosts file
            line="127.0.0.1        localhost"

            # Check if the line already exists
            if ! grep -qF "$line" /etc/hosts; then
                # If the line does not exist, append it
                echo "$line" | sudo tee -a /etc/hosts > /dev/null
                echo "Line added to /etc/hosts"
            else
                echo "Line already exists in /etc/hosts"
            fi

            # cleanup
            sudo rm -rf /var/lib/apt/lists/*
      - run:
          name: Login with service account
          command: |
            cf login -a << pipeline.parameters.cg_api >> \
              -u ${<< parameters.cloudgov_username >>} \
              -p ${<< parameters.cloudgov_password >>} \
              -o << pipeline.parameters.cg_org >> \
              -s ${<< parameters.cloudgov_space >>}
      - run:
          name: Acquire Lock
          command: |
            chmod +x ./automation/ci/scripts/*-lock.sh
            ./automation/ci/scripts/acquire-lock.sh \
              "tta-automation" \
              "<< pipeline.git.branch >>" \
              "<< pipeline.number >>" \
              "$CIRCLE_JOB"
      - run:
          name: Start Log Monitoring
          command: |
            #!/bin/bash

            CONTROL_FILE="/tmp/stop_tail"
            rm -f $CONTROL_FILE

            # Function to start tailing logs
            start_log_tailing() {
                echo "Starting cf logs for tta-automation..."
                cf logs tta-automation &
                TAIL_PID=$!
            }

            # Start tailing logs for the first time
            start_log_tailing

            # Monitor the cf logs process
            while [ ! -f $CONTROL_FILE ]; do
                # Check if the cf logs process is still running
                if ! kill -0 $TAIL_PID 2>/dev/null; then
                    echo "cf logs command has stopped unexpectedly. Restarting..."
                    start_log_tailing
                fi
                sleep 1
            done

            # Kill the cf logs command
            kill -9 $TAIL_PID
            echo "cf logs command for tta-automation has been terminated."
          background: true
      - run:
          name: cf_lambda - script to trigger task
          command: |
            set -x
            json_data=$(jq -n \
              --arg directory "<< parameters.directory >>" \
              --arg config "<< parameters.config >>" \
              --arg task_name "<< parameters.task_name >>" \
              --arg command "<< parameters.task_command >>" \
              --arg timeout_active_tasks "<< parameters.timeout >>" \
              --arg timeout_ensure_app_stopped "<< parameters.timeout >>" \
              --argjson args '<< parameters.task_args >>' \
              '{
                directory: $directory,
                config: $config,
                task_name: $task_name,
                command: $command,
                timeout_active_tasks: $timeout_active_tasks,
                timeout_ensure_app_stopped: $timeout_ensure_app_stopped,
                args: $args
              }')

            # Set execute permission
            find ./automation -name "*.sh" -exec chmod +x {} \;

            ./automation/ci/scripts/cf_lambda.sh "$json_data"
      - run:
          name: Generate Message
          command: |
            if [ ! -z "$CIRCLE_PULL_REQUEST" ]; then
              PR_NUMBER=${CIRCLE_PULL_REQUEST##*/}
              echo "<< parameters.success_message >> before PR <$CIRCLE_PULL_REQUEST|$PR_NUMBER> successful!" > /tmp/message_file
            else
              echo "<< parameters.success_message >> successful!" > /tmp/message_file
            fi
      - notify_slack:
          slack_bot_token: $SLACK_BOT_TOKEN
          slack_channel: "acf-head-start-eng"
          message_text_file: "/tmp/message_file"
      - run:
          name: Release Lock
          command: |
            chmod +x ./automation/ci/scripts/*-lock.sh
            ./automation/ci/scripts/release-lock.sh \
              "tta-automation" \
              "<< pipeline.git.branch >>" \
              "<< pipeline.number >>" \
              "$CIRCLE_JOB"
      - run:
          name: Logout of service account
          command: |
            # Signal the log monitoring to stop
            CONTROL_FILE="/tmp/stop_tail"
            touch $CONTROL_FILE

            # Wait for the log monitoring process to terminate
            sleep 5

            # Logout from Cloud Foundry
            cf logout
  cf_backup:
    description: "Backup database to S3"
    parameters:
      auth_client_secret: { type: env_var_name }
      cloudgov_username: { type: env_var_name }
      cloudgov_password: { type: env_var_name }
      cloudgov_space: { type: env_var_name }
      rds_service_name: { type: string }
      s3_service_name: { type: string }
      backup_prefix: { type: string }
    steps:
      - cf_automation_task:
          auth_client_secret: << parameters.auth_client_secret >>
          cloudgov_username: << parameters.cloudgov_username >>
          cloudgov_password: << parameters.cloudgov_password >>
          cloudgov_space: << parameters.cloudgov_space >>
          task_name: "backup"
          task_command: "cd /home/vcap/app/db-backup/scripts; bash ./db_backup.sh"
          task_args: '["<< parameters.backup_prefix >>", "<< parameters.rds_service_name >>", "<< parameters.s3_service_name >>"]'
          config: "<< parameters.backup_prefix >>-backup"
          success_message: ':download::database: "<< parameters.backup_prefix >>" backup'
  cf_restore:
    description: "Restore backup database from S3"
    parameters:
      auth_client_secret: { type: env_var_name }
      cloudgov_username: { type: env_var_name }
      cloudgov_password: { type: env_var_name }
      cloudgov_space: { type: env_var_name }
      rds_service_name: { type: string }
      s3_service_name: { type: string }
      backup_prefix: { type: string }
    steps:
      - run:
          name: Validate Parameters
          command: |
            if [ "<< parameters.rds_service_name >>" = "ttahub-prod" ]; then
              echo "Error: rds_service_name cannot be 'ttahub-prod'"
              exit 1
            fi
      - cf_automation_task:
          auth_client_secret: << parameters.auth_client_secret >>
          cloudgov_username: << parameters.cloudgov_username >>
          cloudgov_password: << parameters.cloudgov_password >>
          cloudgov_space: << parameters.cloudgov_space >>
          task_name: "restore"
          task_command: "cd /home/vcap/app/db-backup/scripts; bash ./db_restore.sh"
          task_args: '["<< parameters.backup_prefix >>", "<< parameters.rds_service_name >>", "<< parameters.s3_service_name >>"]'
          config: "<< parameters.backup_prefix >>-restore"
          success_message: ':database: "<< parameters.backup_prefix >>" Restored to "<< parameters.rds_service_name >>"'
          timeout: "900"
  cf_process:
    description: "Process database from S3"
    parameters:
      auth_client_secret: { type: env_var_name }
      cloudgov_username: { type: env_var_name }
      cloudgov_password: { type: env_var_name }
      cloudgov_space: { type: env_var_name }
    steps:
      - cf_automation_task:
          auth_client_secret: << parameters.auth_client_secret >>
          cloudgov_username: << parameters.cloudgov_username >>
          cloudgov_password: << parameters.cloudgov_password >>
          cloudgov_space: << parameters.cloudgov_space >>
          task_name: "process"
          task_command: "cd /home/vcap/app/automation/nodejs/scripts; bash ./run.sh"
          task_args: '["/home/vcap/app/build/server/src/tools/processDataCLI.js"]'
          config: "process"
          success_message: ':database: Restored data processed'
          directory: "./"
          timeout: "3000"
  cf_retention:
    description: "Delete Backup from S3 based on retention"
    parameters:
      auth_client_secret: { type: env_var_name }
      cloudgov_username: { type: env_var_name }
      cloudgov_password: { type: env_var_name }
      cloudgov_space: { type: env_var_name }
      s3_service_name: { type: string }
      backup_prefix: { type: string }
    steps:
      - cf_automation_task:
          auth_client_secret: << parameters.auth_client_secret >>
          cloudgov_username: << parameters.cloudgov_username >>
          cloudgov_password: << parameters.cloudgov_password >>
          cloudgov_space: << parameters.cloudgov_space >>
          task_name: "retention"
          task_command: "cd /home/vcap/app/db-backup/scripts; bash ./db_retention.sh"
          task_args: '["<< parameters.backup_prefix >>", "<< parameters.s3_service_name >>"]'
          config: "<< parameters.backup_prefix >>-backup"
          success_message: ':database: "<< parameters.backup_prefix >>" retention processed'
parameters:
  cg_org:
    description: "Cloud Foundry cloud.gov organization name"
    default: "hhs-acf-ohs-tta"
    type: string
  cg_api:
    description: "URL of Cloud Controller in Cloud Foundry cloud.gov instance"
    default: "https://api.fr.cloud.gov"
    type: string
  git_url:
    description: "URL of github repo"
    default: "https://github.com/HHS/Head-Start-TTADP"
    type: string
  prod_git_branch:
    description: "Name of github branch that will deploy to prod"
    default: "production"
    type: string
  staging_git_branch:
    description: "Name of github branch that will deploy to staging"
    default: "main"
    type: string
  dev_git_branch: # change to feature branch to test deployment
    description: "Name of github branch that will deploy to dev"
    default: "TTAHUB-3542/TTAHUB-3544/s3Queue-scanQueue-coverage"
    type: string
  # TODO: need to figure out how to make/get more new relic ids
  prod_new_relic_app_id:
    default: "877570491"
    type: string
  staging_new_relic_app_id:
    default: "868729138"
    type: string
  dev_new_relic_app_id:
    default: "867221900"
    type: string
  sandbox_new_relic_app_id:
    default: "867346799"
    type: string
  manual-trigger:
    type: boolean
    default: false
  env_list:
    description: "List of environments to manage (start/stop)"
    type: string
    default: "DEV,SANDBOX"
  space_list:
    description: "List of Cloud Foundry spaces corresponding to each environment"
    type: string
    default: ""
  env_state:
    description: "State of the environment to change (start, stop, restart, restage)"
    type: string
    default: "none"
  manual-manage-env:
    type: boolean
    default: false
  manual-restore:
    type: boolean
    default: false
  manual-process:
    type: boolean
    default: false
  manual-backup:
    type: boolean
    default: false
  manual-full-process:
    type: boolean
    default: false
  manual-restore-staging:
    type: boolean
    default: false
  manual-restore-dev-nimbus:
    type: boolean
    default: false
  manual-restore-dev-cirrus:
    type: boolean
    default: false
  manual-restore-dev-stratus:
    type: boolean
    default: false
  manual-restore-dev-cumulus:
    type: boolean
    default: false
  manual-restore-dev-lenticular:
    type: boolean
    default: false
  manual-restore-dev-fog:
    type: boolean
    default: false
  manual-restore-dev-clear:
    type: boolean
    default: false
  fail-on-modified-lines:
    type: boolean
    default: false
  manual-retention-production:
    type: boolean
    default: false
  manual-retention-processed:
    type: boolean
    default: false
jobs:
  build_and_lint:
    executor: docker-executor
    steps:
      - checkout
      - create_combined_yarnlock
      - restore_cache:
          keys:
            # To manually bust the cache, increment the version e.g. v7-yarn...
            - v14-yarn-deps-{{ checksum "combined-yarnlock.txt" }}
            # If checksum is new, restore partial cache
            - v14-yarn-deps-
      - run: yarn deps
      - save_cache:
          paths:
            - node_modules
            - frontend/node_modules
            - packages/common/node_modules
          key: v11-yarn-deps-{{ checksum "combined-yarnlock.txt" }}
      - run:
          name: Lint backend
          command: yarn lint:ci
      - run:
          name: Audit vulnerability of backend node_modules
          command: |
            chmod 744 ./run-yarn-audit.sh
            ./run-yarn-audit.sh;
      - run:
          name: Lint frontend
          command: yarn --cwd frontend lint:ci
      - run:
          name: Audit vulnerability of frontend node_modules
          command: |
            cd frontend
            chmod 744 ./run-yarn-audit.sh
            ./run-yarn-audit.sh;
      - run:
          name: Check nodejs version compatibility with buildpack
          command: |
            chmod +x ./bin/check_node_version_compatibility.sh
            ./bin/check_node_version_compatibility.sh
      - store_artifacts: # store backend lint reports
          path: reports
      - store_artifacts: # store frontend lint reports
          path: frontend/reports
      - run:
          name: Remove similarity api data
          command: rm -rf similarity_api
      - persist_to_workspace:
          root: .
          paths:
            - .
    # The resource_class feature allows configuring CPU and RAM resources for each job. Different resource classes are available for different executors. https://circleci.com/docs/2.0/configuration-reference/#resourceclass
    resource_class: large
  build_and_lint_similarity_api:
    executor: docker-python-executor
    steps:
      - checkout
      - create_combined_pipfreeze
      - restore_cache:
          keys:
            # To manually bust the cache, increment the version e.g. v7-pip...
            - v2-pip-deps-{{ checksum "combined-requirements.txt" }}
            # If checksum is new, restore partial cache
            - v2-pip-deps-
      - run:
          name: Install python dependencies
          command: |
            cd similarity_api/src
            python3 -m venv venv
            source venv/bin/activate
            pip install -U pip setuptools wheel
            pip install -U --use-pep517 -r requirements.txt
      - run:
          name: Check python version compatibility  with buildpack
          command: |
            chmod +x ./bin/check_python_version_compatibility.sh
            ./bin/check_python_version_compatibility.sh
      - save_cache:
          paths:
            - similarity_api/src/venv
          key: v1-pip-deps-{{ checksum "combined-requirements.txt" }}
      - store_artifacts: # store backend lint reports
          path: reports
      - store_artifacts: # store frontend lint reports
          path: similarity_api/reports
      - persist_to_workspace:
          root: .
          paths:
            - similarity_api
    resource_class: large
  test_backend:
    executor: docker-postgres-executor
    environment:
      SFTP_EXPOSED_PORT: 2222
    steps:
      - attach_workspace:
          at: .
      - setup_remote_docker:
          version: default
      - run:
          name: Add GitHub to known_hosts
          command: ssh-keyscan -H github.com >> ~/.ssh/known_hosts
      - run:
          name: Run migrations ci
          command: yarn db:migrate:ci
      - run:
          name: Run seeders
          command: yarn db:seed:ci
      - run:
          name: Monitor database
          command: |
            docker attach  $(docker ps | grep postgres | awk '{print $1}')
          background: true
      - run:
          name: Test backend
          command: |
            chmod 744 ./bin/test-backend-ci
            ./bin/test-backend-ci
      # Run coverage check script
      - run:
          name: Check coverage for modified lines
          command: |
            if [ -n "${CIRCLE_PULL_REQUEST}" ]; then
              chmod +x ./tools/check-coverage.js
              node -r esm ./tools/check-coverage.js \
                --directory-filter=src/,tools/ \
                --fail-on-uncovered=<< pipeline.parameters.fail-on-modified-lines >> \
                --output-format=json,html
            else
              echo "Not a PR build. Skipping coverage check."
            fi
          when: always
      - run:
          name: Summarize coverage
          command: |
            chmod +x ./tools/summarize-coverageCLI.js
            node ./tools/summarize-coverageCLI.js \
              ./coverage/coverage-final.json \
              90
          when: always
      - run:
          name: Compress coverage artifacts
          command: tar -cvzf backend-coverage-artifacts.tar coverage/
      - store_artifacts:
          path: coverage/
      - store_artifacts:
          path: backend-coverage-artifacts.tar
      - store_test_results:
          path: reports/
      # Store uncovered lines artifact if exists
      - store_artifacts:
          path: coverage-artifacts/
          destination: uncovered-lines
    resource_class: large
  test_similarity_api:
    executor: docker-python-executor
    steps:
      - attach_workspace:
          at: .
      - setup_remote_docker:
          version: default
      - run:
          name: Syft SBOM
          environment:
            SYFT_VERSION: v1.5.0
            IMAGE_NAME: ghcr.io/kcirtapfromspace/cloudfoundry_circleci:latest
            OUTPUT_FORMAT: json
            OUTPUT_FILE: reports/syft_sbom.json
          command: |
            mkdir -p reports/
            curl -sSfL https://raw.githubusercontent.com/anchore/syft/main/install.sh | sh -s -- -b . "$SYFT_VERSION"
            ./syft similarity_api/src -vv --scope AllLayers -o "$OUTPUT_FORMAT" > "$OUTPUT_FILE"
            echo "scan results saved in $OUTPUT_FILE"
          # echo $GITHUB_PAT | ./syft login ghcr.io -u $GITHUB_USERNAME --password-stdin  -vv
          # echo $GITHUB_PAT | docker login ghcr.io -u $GITHUB_USERNAME --password-stdin
      - run:
          name: Grype Docker image
          environment:
            GRYPE_VERSION: v0.78.0
            OUTPUT_FORMAT: sarif
            OUTPUT_FILE: reports/grype.json
          command: |
            curl -sSfL https://raw.githubusercontent.com/anchore/grype/main/install.sh | sh -s -- -b . "$GRYPE_VERSION"
            ./grype sbom:reports/syft_sbom.json -v -o "$OUTPUT_FORMAT" > "$OUTPUT_FILE"
            echo "scan results saved in $OUTPUT_FILE"
      - run:
          name: Test similarity
          command: |
            mkdir -p coverage/similarity
            cd similarity_api/src
            source venv/bin/activate
            pip install pytest pytest-cov
            pytest -rpP --cov=similarity --cov=. --junitxml=~/project/reports/junit.xml
            coverage report --show-missing --skip-covered
            coverage html -d ~/project/coverage/similarity --skip-covered
      - store_artifacts:
          path: reports/
    resource_class: large
  test_frontend:
    executor: docker-executor
    steps:
      - attach_workspace:
          at: .
      - run:
          name: Audit checksums of color files
          command: |
            chmod 744 ./checkcolorhash.sh
            ./checkcolorhash.sh;
      - run:
          name: Add GitHub to known_hosts
          command: |
            mkdir -p /home/circleci/.ssh
            ssh-keyscan -H github.com >> /home/circleci/.ssh/known_hosts

      - run:
          name: Test frontend
          command: yarn --cwd frontend run test:ci --maxWorkers=50%
      - run:
          name: Check coverage for modified lines
          command: |
            if [ -n "${CIRCLE_PULL_REQUEST}" ]; then
              chmod +x ./tools/check-coverage.js
              node -r esm ./tools/check-coverage.js \
                --coverage-file=../frontend/coverage/coverage-final.json \
                --artifact-dir=../frontend/coverage-artifacts \
                --directory-filter=frontend/ \
                --fail-on-uncovered=<< pipeline.parameters.fail-on-modified-lines >> \
                --output-format=json,html
            else
              echo "Not a PR build. Skipping coverage check."
            fi
          when: always
      - store_test_results:
          path: frontend/reports/
      - store_artifacts:
          path: frontend/coverage/
      - store_artifacts:
          path: frontend/coverage-artifacts/
          destination: uncovered-lines
    resource_class: large
  test_e2e:
    executor: docker-postgres-executor
    steps:
      - attach_workspace:
          at: .
      - setup_remote_docker:
          version: default
      - run:
          name: Start server
          command: |
            yarn build
            BYPASS_AUTH=true CURRENT_USER_ID=5 yarn start:ci
          background: true
      - run:
          name: Run migrations ci
          command: yarn db:migrate:ci
      - run:
          name: Seed database
          command: yarn db:seed:ci
      - run:
          name: Wait for server to start
          command: ./bin/ping-server 3000
      - run:
          name: Monitor database
          command: |
            docker attach  $(docker ps | grep postgres | awk '{print $1}')
          background: true
      - run:
          name: Install playwright dependencies
          command: |
            npx playwright install
      - run:
          name: Monitor database
          command: |
            docker attach  $(docker ps | grep postgres | awk '{print $1}')
          background: true
      - run:
          name: Run playwright tests
          command: yarn e2e:ci
      - store_artifacts:
          path: tests/e2e
    resource_class: large
  test_api:
    executor: docker-postgres-executor
    steps:
      - attach_workspace:
          at: .
      - setup_remote_docker:
          version: default
      - run:
          name: Start server
          command: |
            yarn build
            BYPASS_AUTH=true CURRENT_USER_ID=5 yarn start:ci
          background: true
      - run:
          name: Run migrations ci
          command: yarn db:migrate:ci
      - run:
          name: Seed database
          command: yarn db:seed:ci
      - run:
          name: Wait for server to start
          command: ./bin/ping-server 3000
      - run:
          name: Monitor database
          command: |
            docker attach  $(docker ps | grep postgres | awk '{print $1}')
          background: true
      - run:
          name: Install playwright dependencies
          command: |
            npx playwright install
      - run:
          name: Run playwright tests
          command: yarn e2e:api
      - store_artifacts:
          path: tests/api
    resource_class: large
  test_utils:
    executor: docker-postgres-executor
    steps:
      - attach_workspace:
          at: .
      - setup_remote_docker:
          version: default
      - run:
          name: Start server
          command: |
            yarn build
            BYPASS_AUTH=true CURRENT_USER_ID=5 yarn start:ci
          background: true
      - run:
          name: Run migrations ci
          command: yarn db:migrate:ci
      - run:
          name: Seed database
          command: yarn db:seed:ci
      - run:
          name: Wait for server to start
          command: ./bin/ping-server 3000
      - run:
          name: Install playwright dependencies
          command: |
            npx playwright install
      - run:
          name: Run playwright tests
          command: yarn e2e:utils
      - store_artifacts:
          path: tests/utilsTests
    resource_class: large
  cucumber_test:
    executor: docker-postgres-executor
    steps:
      - attach_workspace:
          at: .
      - run:
          name: Start server
          command: |
            yarn build
            BYPASS_AUTH=true CURRENT_USER_ID=5 yarn start:ci
          background: true
      - run:
          name: Run migrations ci
          command: yarn db:migrate:ci
      - run:
          name: Seed database
          command: yarn db:seed:ci
      - run:
          name: Wait for server to start
          command: ./bin/ping-server 3000
      - run:
          name: Run cucumber
          command: |
            yarn cucumber:ci
      - store_artifacts:
          path: reports/
    resource_class: large
  dynamic_security_scan:
    executor: machine-executor
    steps:
      - attach_workspace:
          at: .
      - run:
          name: Clean previous reports
          command: rm -rf reports/*
      - run:
          name: Start up local server
          command: ./bin/prod-style-server
      - run:
          name: Wait for server to start
          command: ./bin/ping-server 8080
      - run:
          name: Pull OWASP ZAP docker image
          command: docker pull softwaresecurityproject/zap-stable:latest
      - run:
          name: Make reports directory group writeable
          command: chmod g+w reports
      - run:
          name: Run OWASP ZAP
          command: ./bin/run-owasp-scan
      - run:
          name: Run Node.js cleaning script
          command: node src/tools/clean-zap-report.js reports/owasp_report_.html reports/owasp_report_cleaned.html
      - store_artifacts:
          path: reports/owasp_report_cleaned.html
    resource_class: large
  deploy:
    executor: docker-executor
    steps:
      - attach_workspace:
          at: .
      - run:
          name: Build backend assets
          command: yarn build
      - when:
          condition:
            and:
              - equal:
                  [
                    << pipeline.project.git_url >>,
                    << pipeline.parameters.git_url >>,
                  ]
              - equal:
                  [
                    << pipeline.git.branch >>,
                    << pipeline.parameters.prod_git_branch >>,
                  ]
          steps:
            - run:
                name: Create production robot
                command: ./bin/robot-factory
      - run:
          name: Install Cloud Foundry
          command: |
            # Install Cloud Foundry CLI
            wget -q -O - https://packages.cloudfoundry.org/debian/cli.cloudfoundry.org.key | sudo apt-key add -
            echo "deb https://packages.cloudfoundry.org/debian stable main" | sudo tee /etc/apt/sources.list.d/cloudfoundry-cli.list
            sudo apt-get update
            sudo apt-get install -y cf8-cli
            # Install plugin needed for connect-to-service
            cf install-plugin -f https://github.com/cloud-gov/cf-service-connect/releases/download/v1.1.3/cf-service-connect_linux_amd64

      - when: # dev
          condition:
            and:
              - equal:
                  [
                    << pipeline.project.git_url >>,
                    << pipeline.parameters.git_url >>,
                  ]
              - equal:
                  [
                    << pipeline.git.branch >>,
                    << pipeline.parameters.dev_git_branch >>,
                  ]
          steps:
            - run:
                name: Build frontend assets
                command: yarn --cwd frontend run build
                environment:
                  REACT_APP_GTM_ENABLED: $DEV_GTM_ENABLED
                  REACT_APP_GTM_ID: $GLOBAL_GTM_ID
                  REACT_APP_GTM_AUTH: $DEV_GTM_AUTH
                  REACT_APP_GTM_PREVIEW: $DEV_GTM_PREVIEW
                  REACT_APP_WEBSOCKET_URL: wss://tta-smarthub-dev.app.cloud.gov
                  REACT_APP_INCLUDE_ACCESSIBILITY_CSS: 'false'
            - cf_deploy:
                app_name: tta-smarthub-dev
                auth_client_id: DEV_AUTH_CLIENT_ID
                auth_client_secret: DEV_AUTH_CLIENT_SECRET
                cloudgov_username: CLOUDGOV_DEV_USERNAME
                cloudgov_password: CLOUDGOV_DEV_PASSWORD
                cloudgov_space: CLOUDGOV_DEV_SPACE
                deploy_config_file: deployment_config/dev_vars.yml
                new_relic_license: NEW_RELIC_LICENSE_KEY
                session_secret: DEV_SESSION_SECRET
                jwt_secret: DEV_JWT_SECRET
                hses_data_file_url: HSES_DATA_FILE_URL
                hses_data_username: HSES_DATA_USERNAME
                hses_data_password: HSES_DATA_PASSWORD
                smtp_host: STAGING_SMTP_HOST
                smtp_port: STAGING_SMTP_PORT
                smtp_host_test: SMTP_HOST_TEST
                smtp_port_test: SMTP_PORT_TEST
                smtp_secure: SMTP_SECURE
                smtp_ignore_tls: STAGING_SMTP_IGNORE_TLS
                from_email_address: FROM_EMAIL_ADDRESS
                smtp_user: SMTP_USER
                smtp_password: SMTP_PASSWORD
                suppress_error_logging: SUPPRESS_ERROR_LOGGING
                itams_md_host: ITAMS_MD_HOST
                itams_md_port: ITAMS_MD_PORT
                itams_md_username: ITAMS_MD_USERNAME
                itams_md_password: ITAMS_MD_PASSWORD
                smartsheet_access_token: SMARTSHEET_ACCESS_TOKEN
            - run:
                name: Migrate database
                command: |
                  cf run-task tta-smarthub-dev \
                    --command "yarn db:migrate:prod" \
                    --name "Reset DB"
            - notify_new_relic:
                env_name: dev
                new_relic_app_id: << pipeline.parameters.dev_new_relic_app_id >>
                new_relic_api_key: $NEW_RELIC_REST_API_KEY
            - notify_slack_deploy:
                slack_bot_token: $SLACK_BOT_TOKEN
                slack_channel: "acf-head-start-github"
                environment_name: "dev"

      - when: # staging
          condition:
            and:
              - equal:
                  [
                    << pipeline.project.git_url >>,
                    << pipeline.parameters.git_url >>,
                  ]
              - equal:
                  [
                    << pipeline.git.branch >>,
                    << pipeline.parameters.staging_git_branch >>,
                  ]
          steps:
            - run:
                name: Build frontend assets
                command: yarn --cwd frontend run build
                environment:
                  REACT_APP_GTM_ENABLED: $STAGING_GTM_ENABLED
                  REACT_APP_GTM_ID: $GLOBAL_GTM_ID
                  REACT_APP_GTM_AUTH: $STAGING_GTM_AUTH
                  REACT_APP_GTM_PREVIEW: $STAGING_GTM_PREVIEW
                  REACT_APP_WEBSOCKET_URL: wss://tta-smarthub-staging.app.cloud.gov
                  REACT_APP_INCLUDE_ACCESSIBILITY_CSS: 'false'
            - cf_deploy:
                app_name: tta-smarthub-staging
                auth_client_id: STAGING_AUTH_CLIENT_ID
                auth_client_secret: STAGING_AUTH_CLIENT_SECRET
                cloudgov_username: CLOUDGOV_STAGING_USERNAME
                cloudgov_password: CLOUDGOV_STAGING_PASSWORD
                cloudgov_space: CLOUDGOV_STAGING_SPACE
                deploy_config_file: deployment_config/staging_vars.yml
                new_relic_license: NEW_RELIC_LICENSE_KEY
                session_secret: STAGING_SESSION_SECRET
                jwt_secret: STAGING_JWT_SECRET
                hses_data_file_url: HSES_DATA_FILE_URL
                hses_data_username: HSES_DATA_USERNAME
                hses_data_password: HSES_DATA_PASSWORD
                smtp_host: STAGING_SMTP_HOST
                smtp_port: STAGING_SMTP_PORT
                smtp_host_test: SMTP_HOST_TEST
                smtp_port_test: SMTP_PORT_TEST
                smtp_secure: SMTP_SECURE
                smtp_ignore_tls: STAGING_SMTP_IGNORE_TLS
                from_email_address: FROM_EMAIL_ADDRESS
                smtp_user: SMTP_USER
                smtp_password: SMTP_PASSWORD
                suppress_error_logging: SUPPRESS_ERROR_LOGGING
                itams_md_host: ITAMS_MD_HOST
                itams_md_port: ITAMS_MD_PORT
                itams_md_username: ITAMS_MD_USERNAME
                itams_md_password: ITAMS_MD_PASSWORD
                smartsheet_access_token: SMARTSHEET_ACCESS_TOKEN
            - run:
                name: Run database migrations
                command: |
                  cf run-task tta-smarthub-staging --command "yarn db:migrate:prod" --name migrate
            - notify_new_relic:
                env_name: staging
                new_relic_app_id: << pipeline.parameters.staging_new_relic_app_id >>
                new_relic_api_key: $NEW_RELIC_REST_API_KEY
            - notify_slack_deploy:
                slack_bot_token: $SLACK_BOT_TOKEN
                slack_channel: "acf-head-start-github"
                environment_name: "staging"

      - when: # prod
          condition:
            and:
              - equal:
                  [
                    << pipeline.project.git_url >>,
                    << pipeline.parameters.git_url >>,
                  ]
              - equal:
                  [
                    << pipeline.git.branch >>,
                    << pipeline.parameters.prod_git_branch >>,
                  ]
          steps:
            - run:
                name: Build frontend assets
                command: yarn --cwd frontend run build
                environment:
                  REACT_APP_GTM_ENABLED: $PROD_GTM_ENABLED
                  REACT_APP_GTM_ID: $GLOBAL_GTM_ID
                  REACT_APP_GTM_AUTH: $PROD_GTM_AUTH
                  REACT_APP_GTM_PREVIEW: $PROD_GTM_PREVIEW
                  REACT_APP_WEBSOCKET_URL: wss://ttahub.ohs.acf.hhs.gov
                  REACT_APP_INCLUDE_ACCESSIBILITY_CSS: 'false'
            - cf_deploy:
                app_name: tta-smarthub-prod
                auth_client_id: PROD_AUTH_CLIENT_ID
                auth_client_secret: PROD_AUTH_CLIENT_SECRET
                cloudgov_username: CLOUDGOV_PROD_USERNAME
                cloudgov_password: CLOUDGOV_PROD_PASSWORD
                cloudgov_space: CLOUDGOV_PROD_SPACE
                deploy_config_file: deployment_config/prod_vars.yml
                new_relic_license: NEW_RELIC_LICENSE_KEY
                session_secret: PROD_SESSION_SECRET
                jwt_secret: PROD_JWT_SECRET
                hses_data_file_url: PROD_HSES_DATA_FILE_URL
                hses_data_username: PROD_HSES_DATA_USERNAME
                hses_data_password: PROD_HSES_DATA_PASSWORD
                smtp_host: SMTP_HOST
                smtp_port: SMTP_PORT
                smtp_host_test: SMTP_HOST_TEST
                smtp_port_test: SMTP_PORT_TEST
                smtp_secure: SMTP_SECURE
                smtp_ignore_tls: SMTP_IGNORE_TLS
                from_email_address: FROM_EMAIL_ADDRESS
                smtp_user: SMTP_USER
                smtp_password: SMTP_PASSWORD
                suppress_error_logging: SUPPRESS_ERROR_LOGGING
                itams_md_host: ITAMS_MD_HOST
                itams_md_port: ITAMS_MD_PORT
                itams_md_username: ITAMS_MD_USERNAME
                itams_md_password: ITAMS_MD_PASSWORD
                smartsheet_access_token: SMARTSHEET_ACCESS_TOKEN
            - run:
                name: Run database migrations
                command: |
                  cf run-task tta-smarthub-prod --command "yarn db:migrate:prod" --name migrate
            - notify_new_relic:
                env_name: prod
                new_relic_app_id: << pipeline.parameters.prod_new_relic_app_id >>
                new_relic_api_key: $NEW_RELIC_REST_API_KEY
            - notify_slack_deploy:
                slack_bot_token: $SLACK_BOT_TOKEN
                slack_channel: "acf-ohs-ttahub--contractor-customer-team"
                environment_name: "production"

    resource_class: large
  backup_upload_production:
    docker:
      - image: cimg/base:2024.05
    steps:
      - sparse_checkout:
          directories: "automation"
          branch: << pipeline.git.branch >>
      - cf_backup:
          auth_client_secret: PROD_AUTH_CLIENT_SECRET
          cloudgov_username: CLOUDGOV_PROD_USERNAME
          cloudgov_password: CLOUDGOV_PROD_PASSWORD
          cloudgov_space: CLOUDGOV_PROD_SPACE
          rds_service_name: ttahub-prod
          s3_service_name: ttahub-db-backups
          backup_prefix: production
  manage_env_apps:
    executor: docker-executor
    parameters:
      env_list:
        type: string
        description: "Comma-separated list of environments to manage (both smarthub and similarity-api)"
        default: "<< pipeline.parameters.env_list >>"
      env_state:
        type: string
        description: "Action to perform on apps (start, stop, restart, restage)"
        default: "<< pipeline.parameters.env_state >>"
      check_activity:
        type: boolean
        description: "If true, only stop apps if inactive for more than activity_timeout minutes"
        default: false
      activity_timeout:
        type: string
        description: "number of minutes considered for inactivity"
        default: "60"
    steps:
      - install_cf_tools
      # Sparse checkout the automation scripts
      - sparse_checkout:
          directories: "automation/ci/scripts"
          branch: "<< pipeline.git.branch >>"
      # Perform the desired action on environments
      - run:
          name: Manage Apps
          command: |
            chmod +x ./automation/ci/scripts/*-lock.sh
            chmod +x ./automation/ci/scripts/manage_apps.sh
            ./automation/ci/scripts/manage_apps.sh \
              --env_list "<< parameters.env_list >>" \
              --env_state "<< parameters.env_state >>" \
              --check_activity "<< parameters.check_activity >>" \
              --activity_timeout << parameters.activity_timeout >> \
              --cg_api "<< pipeline.parameters.cg_api >>" \
              --cg_org "<< pipeline.parameters.cg_org >>" \
              --branch "<< pipeline.git.branch >>" \
              --build "<< pipeline.number >>"
  restore_production_for_processing:
    docker:
      - image: cimg/base:2024.05
    steps:
    - sparse_checkout:
          directories: 'automation'
          branch: << pipeline.git.branch >>
    - cf_restore:
          auth_client_secret: PROD_AUTH_CLIENT_SECRET
          cloudgov_username: CLOUDGOV_PROD_USERNAME
          cloudgov_password: CLOUDGOV_PROD_PASSWORD
          cloudgov_space: CLOUDGOV_PROD_SPACE
          rds_service_name: ttahub-process
          s3_service_name: ttahub-db-backups
          backup_prefix: production
  process_production:
    executor: docker-executor
    steps:
      - checkout
      - create_combined_yarnlock
      - restore_cache:
          keys:
            # To manually bust the cache, increment the version e.g. v7-yarn...
            - v14-yarn-deps-{{ checksum "combined-yarnlock.txt" }}
            # If checksum is new, restore partial cache
            - v14-yarn-deps-
      - run: yarn deps
      - run:
          name: Build backend assets
          command: yarn build
      - cf_process:
            auth_client_secret: PROD_AUTH_CLIENT_SECRET
            cloudgov_username: CLOUDGOV_PROD_USERNAME
            cloudgov_password: CLOUDGOV_PROD_PASSWORD
            cloudgov_space: CLOUDGOV_PROD_SPACE
  process_backup:
    docker:
      - image: cimg/base:2024.05
    steps:
    - sparse_checkout:
          directories: 'automation'
          branch: << pipeline.git.branch >>
    - cf_backup:
          auth_client_secret: PROD_AUTH_CLIENT_SECRET
          cloudgov_username: CLOUDGOV_PROD_USERNAME
          cloudgov_password: CLOUDGOV_PROD_PASSWORD
          cloudgov_space: CLOUDGOV_PROD_SPACE
          rds_service_name: ttahub-process
          s3_service_name: ttahub-db-backups
          backup_prefix: processed
  restore_processed_to_staging:
    docker:
      - image: cimg/base:2024.05
    steps:
    - sparse_checkout:
          directories: 'automation'
          branch: << pipeline.git.branch >>
    - cf_restore:
          auth_client_secret: PROD_AUTH_CLIENT_SECRET
          cloudgov_username: CLOUDGOV_PROD_USERNAME
          cloudgov_password: CLOUDGOV_PROD_PASSWORD
          cloudgov_space: CLOUDGOV_PROD_SPACE
          rds_service_name: ttahub-staging
          s3_service_name: ttahub-db-backups
          backup_prefix: processed
    - cf_migrate:
          app_name: tta-smarthub-staging
          cloudgov_username: CLOUDGOV_STAGING_USERNAME
          cloudgov_password: CLOUDGOV_STAGING_PASSWORD
          cloudgov_space: CLOUDGOV_STAGING_SPACE
  restore_processed_to_sandbox:
    docker:
      - image: cimg/base:2024.05
    steps:
    - sparse_checkout:
          directories: 'automation'
          branch: << pipeline.git.branch >>
    - cf_restore:
          auth_client_secret: PROD_AUTH_CLIENT_SECRET
          cloudgov_username: CLOUDGOV_PROD_USERNAME
          cloudgov_password: CLOUDGOV_PROD_PASSWORD
          cloudgov_space: CLOUDGOV_PROD_SPACE
          rds_service_name: ttahub-sandbox
          s3_service_name: ttahub-db-backups
          backup_prefix: processed
    - cf_migrate:
          app_name: tta-smarthub-sandbox
          cloudgov_username: CLOUDGOV_SANDBOX_USERNAME
          cloudgov_password: CLOUDGOV_SANDBOX_PASSWORD
          cloudgov_space: CLOUDGOV_SANDBOX_SPACE
  restore_processed_to_dev:
    docker:
      - image: cimg/base:2024.05
    steps:
    - sparse_checkout:
          directories: 'automation'
          branch: << pipeline.git.branch >>
    - cf_restore:
          auth_client_secret: PROD_AUTH_CLIENT_SECRET
          cloudgov_username: CLOUDGOV_PROD_USERNAME
          cloudgov_password: CLOUDGOV_PROD_PASSWORD
          cloudgov_space: CLOUDGOV_PROD_SPACE
          rds_service_name: ttahub-dev
          s3_service_name: ttahub-db-backups
          backup_prefix: processed
    - cf_migrate:
          app_name: tta-smarthub-dev
          cloudgov_username: CLOUDGOV_DEV_USERNAME
          cloudgov_password: CLOUDGOV_DEV_PASSWORD
          cloudgov_space: CLOUDGOV_DEV_SPACE
  retention_production:
    docker:
      - image: cimg/base:2024.05
    steps:
    - sparse_checkout:
          directories: 'automation'
          branch: << pipeline.git.branch >>
    - cf_retention:
          auth_client_secret: PROD_AUTH_CLIENT_SECRET
          cloudgov_username: CLOUDGOV_PROD_USERNAME
          cloudgov_password: CLOUDGOV_PROD_PASSWORD
          cloudgov_space: CLOUDGOV_PROD_SPACE
          s3_service_name: ttahub-db-backups
          backup_prefix: production
  retention_processed:
    docker:
      - image: cimg/base:2024.05
    steps:
    - sparse_checkout:
          directories: 'automation'
          branch: << pipeline.git.branch >>
    - cf_retention:
          auth_client_secret: PROD_AUTH_CLIENT_SECRET
          cloudgov_username: CLOUDGOV_PROD_USERNAME
          cloudgov_password: CLOUDGOV_PROD_PASSWORD
          cloudgov_space: CLOUDGOV_PROD_SPACE
          s3_service_name: ttahub-db-backups
          backup_prefix: processed
workflows:
  build_test_deploy:
    when:
      and:
        # Ensure the workflow is only triggered when `manual-trigger` is false
        # and `env_state` is empty (i.e., it's not for starting/stopping environments)
        - equal: [false, << pipeline.parameters.manual-trigger >>]
        - equal: [false, << pipeline.parameters.manual-restore >>]
        - equal: [false, << pipeline.parameters.manual-process >>]
        - equal: [false, << pipeline.parameters.manual-backup >>]
        - equal: [false, << pipeline.parameters.manual-full-process >>]
        - equal: [false, << pipeline.parameters.manual-manage-env >>]
        - equal: [false, << pipeline.parameters.manual-restore-staging >>]
<<<<<<< HEAD
        - equal: [false, << pipeline.parameters.manual-restore-dev-nimbus >>]
        - equal: [false, << pipeline.parameters.manual-restore-dev-cirrus >>]
        - equal: [false, << pipeline.parameters.manual-restore-dev-stratus >>]
        - equal: [false, << pipeline.parameters.manual-restore-dev-cumulus >>]
        - equal: [false, << pipeline.parameters.manual-restore-dev-lenticular >>]
        - equal: [false, << pipeline.parameters.manual-restore-dev-fog >>]
        - equal: [false, << pipeline.parameters.manual-restore-dev-clear >>]
=======
        - equal: [false, << pipeline.parameters.manual-restore-sandbox >>]
        - equal: [false, << pipeline.parameters.manual-restore-dev >>]
        - equal: [false, << pipeline.parameters.manual-retention-production >>]
        - equal: [false, << pipeline.parameters.manual-retention-processed >>]
>>>>>>> a5554cb4
    jobs:
      - build_and_lint
      - build_and_lint_similarity_api
      - test_backend:
          requires:
            - build_and_lint
      - test_frontend:
          requires:
            - build_and_lint
      - test_e2e:
          requires:
            - build_and_lint
      - test_api:
          requires:
            - build_and_lint
      - test_similarity_api:
          requires:
            - build_and_lint_similarity_api
      - test_utils:
          requires:
            - build_and_lint
      - cucumber_test:
          requires:
            - build_and_lint
      - dynamic_security_scan:
          requires:
            - build_and_lint
      - backup_upload_production:
          requires:
            - test_backend
            - test_frontend
            - test_e2e
            - test_api
            - test_similarity_api
            - test_utils
            - cucumber_test
            - dynamic_security_scan
          filters:
            branches:
              only:
                - << pipeline.parameters.prod_git_branch >>
      - deploy:
          requires:
            - test_backend
            - test_frontend
            - test_e2e
            - test_api
            - test_similarity_api
            - test_utils
            - cucumber_test
            - dynamic_security_scan
          filters:
            branches:
              only:
                - << pipeline.parameters.dev_git_branch >>
                - << pipeline.parameters.staging_git_branch >>
                - << pipeline.parameters.prod_git_branch >>
  daily_scan:
    triggers:
      - schedule:
          cron: "0 12 * * 1-5"
          filters:
            branches:
              only:
                - << pipeline.parameters.dev_git_branch >>
                - << pipeline.parameters.staging_git_branch >>
                - << pipeline.parameters.prod_git_branch >>
    jobs:
      - build_and_lint
      - build_and_lint_similarity_api
      - test_backend:
          requires:
            - build_and_lint
      - test_frontend:
          requires:
            - build_and_lint
      - test_e2e:
          requires:
            - build_and_lint
      - test_api:
          requires:
            - build_and_lint
      - test_similarity_api:
          requires:
            - build_and_lint_similarity_api
      - test_utils:
          requires:
            - build_and_lint
      - dynamic_security_scan:
          requires:
            - build_and_lint
  daily_backup_upload_production:
    triggers:
      - schedule:
          cron: "0 10 * * 1-5"
          filters:
            branches:
              only:
                - << pipeline.parameters.prod_git_branch >>
    jobs:
      - backup_upload_production
      - restore_production_for_processing:
          requires:
            - backup_upload_production
      - process_production:
          requires:
            - restore_production_for_processing
      - process_backup:
          requires:
            - process_production
      - restore_processed_to_staging:
          requires:
            - process_backup
      - restore_processed_to_dev_nimbus:
          requires:
            - restore_processed_to_staging
      - restore_processed_to_dev_cirrus:
          requires:
            - restore_processed_to_dev_nimbus
      - restore_processed_to_dev_stratus:
          requires:
            - restore_processed_to_dev_cirrus
      - restore_processed_to_dev_cumulus:
          requires:
            - restore_processed_to_dev_stratus
      - restore_processed_to_dev_lenticular:
          requires:
            - restore_processed_to_dev_cumulus
      - restore_processed_to_dev_fog:
          requires:
<<<<<<< HEAD
            - restore_processed_to_dev_lenticular
      - restore_processed_to_dev_clear:
          requires:
            - restore_processed_to_dev_fog
=======
            - restore_processed_to_sandbox
      - retention_production:
          requires:
            - restore_processed_to_dev
      - retention_processed:
          requires:
            - retention_production
>>>>>>> a5554cb4
  manual_backup_upload_production:
    when:
      equal: [true, << pipeline.parameters.manual-trigger >>]
    jobs:
      - backup_upload_production
  stop_lower_env_workflow:
    triggers:
      - schedule:
          cron: "0 1 * * 2-6"  # Runs at 6 PM PST M-F (1 AM UTC next day)
          filters:
            branches:
              only:
                - main
    jobs:
      - manage_env_apps:
          env_state: "stop"
          env_list: "<< pipeline.parameters.env_list >>"
  start_lower_env_workflow:
    triggers:
      - schedule:
          cron: "0 11 * * 1-5"  # Runs at 6 AM EST M-F(11 AM UTC)
          filters:
            branches:
              only:
                - main
    jobs:
      - manage_env_apps:
          env_state: "start"
          env_list: "<< pipeline.parameters.env_list >>"
  manual_manage_env_workflow:
    when:
      equal: [true, << pipeline.parameters.manual-manage-env >>]
    jobs:
      - manage_env_apps:
          env_state: "<< pipeline.parameters.env_state >>"
          env_list: "<< pipeline.parameters.env_list >>"
  monitor_and_shutdown_envs:
    triggers:
      # Every 15 minutes from 11 AM to 11:59 PM UTC (6 AM to 6:59 PM EST, 3 AM to 3:59 PM PST), Monday to Friday
      - schedule:
          cron: "0,15,30,45 11-23 * * 1-5"
          filters:
            branches:
              only:
                - main
                - TTAHUB-3071/shutdown-unutilized-envs

      # Every 15 minutes from 12 AM to 12:45 AM UTC (7 PM to 8:45 PM EST, 4 PM to 5:45 PM PST), Monday to Friday
      - schedule:
          cron: "0,15,30,45 0-3 * * 2-6"
          filters:
            branches:
              only:
                - main
                - TTAHUB-3071/shutdown-unutilized-envs
    jobs:
      - manage_env_apps:
          env_state: "stop"
          env_list: "<< pipeline.parameters.env_list >>"
          check_activity: true
  manual_restore_production:
    when:
      equal: [true, << pipeline.parameters.manual-restore >>]
    jobs:
      - restore_production_for_processing
  manual_process_production:
    when:
      equal: [true, << pipeline.parameters.manual-process >>]
    jobs:
      - process_production
  manual_process_backup:
    when:
      equal: [true, << pipeline.parameters.manual-backup >>]
    jobs:
      - process_backup
  manual_production_to_processed:
    when:
      equal: [true, << pipeline.parameters.manual-full-process >>]
    jobs:
      - backup_upload_production
      - restore_production_for_processing:
          requires:
            - backup_upload_production
      - process_production:
          requires:
            - restore_production_for_processing
      - process_backup:
          requires:
            - process_production
  manual_restore_staging:
    when:
      equal: [true, << pipeline.parameters.manual-restore-staging >>]
    jobs:
      - restore_processed_to_staging
  manual_restore_dev_nimbus:
    when:
      equal: [true, << pipeline.parameters.manual-restore-dev-nimbus >>]
    jobs:
      - restore_processed_to_dev_nimbus
  manual_restore_dev_cirrus:
    when:
      equal: [true, << pipeline.parameters.manual-restore-dev-cirrus >>]
    jobs:
      - restore_processed_to_dev_cirrus
  manual_restore_dev_stratus:
    when:
      equal: [true, << pipeline.parameters.manual-restore-dev-stratus >>]
    jobs:
      - restore_processed_to_dev_stratus
  manual_restore_dev_cumulus:
    when:
      equal: [true, << pipeline.parameters.manual-restore-dev-cumulus >>]
    jobs:
      - restore_processed_to_dev_cumulus
  manual_restore_dev_lenticular:
    when:
      equal: [true, << pipeline.parameters.manual-restore-dev-lenticular >>]
    jobs:
      - restore_processed_to_dev_lenticular
  manual_restore_dev_fog:
    when:
      equal: [true, << pipeline.parameters.manual-restore-dev-fog >>]
    jobs:
      - restore_processed_to_dev_fog
  manual_restore_dev_clear:
    when:
      equal: [true, << pipeline.parameters.manual-restore-dev-clear >>]
    jobs:
<<<<<<< HEAD
      - restore_processed_to_dev_clear
=======
      - restore_processed_to_dev
  manual_retention_production:
    when:
      equal: [true, << pipeline.parameters.manual-retention-production >>]
    jobs:
      - retention_production
  manual_retention_processed:
    when:
      equal: [true, << pipeline.parameters.manual-retention-processed >>]
    jobs:
      - retention_processed
>>>>>>> a5554cb4
<|MERGE_RESOLUTION|>--- conflicted
+++ resolved
@@ -1717,7 +1717,7 @@
         - equal: [false, << pipeline.parameters.manual-full-process >>]
         - equal: [false, << pipeline.parameters.manual-manage-env >>]
         - equal: [false, << pipeline.parameters.manual-restore-staging >>]
-<<<<<<< HEAD
+        - equal: [false, << pipeline.parameters.manual-restore-sandbox >>]
         - equal: [false, << pipeline.parameters.manual-restore-dev-nimbus >>]
         - equal: [false, << pipeline.parameters.manual-restore-dev-cirrus >>]
         - equal: [false, << pipeline.parameters.manual-restore-dev-stratus >>]
@@ -1725,12 +1725,8 @@
         - equal: [false, << pipeline.parameters.manual-restore-dev-lenticular >>]
         - equal: [false, << pipeline.parameters.manual-restore-dev-fog >>]
         - equal: [false, << pipeline.parameters.manual-restore-dev-clear >>]
-=======
-        - equal: [false, << pipeline.parameters.manual-restore-sandbox >>]
-        - equal: [false, << pipeline.parameters.manual-restore-dev >>]
         - equal: [false, << pipeline.parameters.manual-retention-production >>]
         - equal: [false, << pipeline.parameters.manual-retention-processed >>]
->>>>>>> a5554cb4
     jobs:
       - build_and_lint
       - build_and_lint_similarity_api
@@ -1861,20 +1857,16 @@
             - restore_processed_to_dev_cumulus
       - restore_processed_to_dev_fog:
           requires:
-<<<<<<< HEAD
             - restore_processed_to_dev_lenticular
       - restore_processed_to_dev_clear:
           requires:
             - restore_processed_to_dev_fog
-=======
-            - restore_processed_to_sandbox
       - retention_production:
           requires:
-            - restore_processed_to_dev
+            - restore_processed_to_dev_clear
       - retention_processed:
           requires:
             - retention_production
->>>>>>> a5554cb4
   manual_backup_upload_production:
     when:
       equal: [true, << pipeline.parameters.manual-trigger >>]
@@ -2003,10 +1995,7 @@
     when:
       equal: [true, << pipeline.parameters.manual-restore-dev-clear >>]
     jobs:
-<<<<<<< HEAD
       - restore_processed_to_dev_clear
-=======
-      - restore_processed_to_dev
   manual_retention_production:
     when:
       equal: [true, << pipeline.parameters.manual-retention-production >>]
@@ -2016,5 +2005,4 @@
     when:
       equal: [true, << pipeline.parameters.manual-retention-processed >>]
     jobs:
-      - retention_processed
->>>>>>> a5554cb4
+      - retention_processed