version: 2.1
orbs:
  node: circleci/node@5.0.2
executors:
  docker-executor:
    # for docker you must specify an image to use for the primary container
    docker:
      - image: cimg/node:18.17.1-browsers
  docker-postgres-executor:
    docker:
      - image: cimg/node:18.17.1-browsers
        environment:
          DATABASE_URL: postgresql://postgres@localhost/ttasmarthub
      - image: circleci/postgres:12.4-ram
        environment:
          POSTGRES_USER: postgres
          POSTGRES_PASSWORD: secretpass
          POSTGRES_DB: ttasmarthub
  docker-python-executor:
    docker:
      - image: cimg/python:3.9.17
  docker-postgres-elasticsearch-executor:
    docker:
      - image: cimg/node:18.17.1-browsers
        environment:
          DATABASE_URL: postgresql://postgres@localhost/ttasmarthub
      - image: circleci/postgres:12.4-ram
        environment:
          POSTGRES_USER: postgres
          POSTGRES_PASSWORD: secretpass
          POSTGRES_DB: ttasmarthub
      - image: opensearchproject/opensearch:1.3.2
        name: opensearch
        environment:
          transport.host: 0.0.0.0
          network.host: 0.0.0.0
          http.port: 9200
          cluster.name: opensearch-cluster
          node.name: opensearch-node1
          discovery.type: single-node
          DISABLE_SECURITY_PLUGIN: true
          ES_JAVA_OPTS: "-Xms256m -Xmx256m"
  machine-executor:
    machine:
      image: ubuntu-2204:current
commands:
  create_combined_yarnlock:
    description: "Concatenate all yarn.json files into single file.
      File is used as checksum source for part of caching key."
    parameters:
      filename:
        type: string
        default: "combined-yarnlock.txt"
    steps:
      - run:
          name: Combine package-lock.json files to single file
          command: cat yarn.lock frontend/yarn.lock packages/common/yarn.lock > << parameters.filename >>
  create_combined_pipfreeze:
    description: "Concatenate all requirements.txt files into a single file. File is used as checksum source for part of caching key."
    parameters:
      filename:
        type: string
        default: "combined-requirements.txt"
    steps:
      - run:
          name: Combine requirements.txt files to single file
          command: cat similarity_api/src/requirements.txt > << parameters.filename >>
  notify_new_relic:
    description: "Notify new relic of a deploy"
    parameters:
      env_name:
        description: "Name of the environment. Ex. sandbox, dev, staging, prod"
        type: string
      new_relic_app_id:
        description: "App ID used in New Relic"
        type: string
      new_relic_api_key:
        description: "API key from New Relic"
        type: string
    steps:
      - run:
          name: Notify New Relic
          command: |
            curl -X POST "https://api.newrelic.com/v2/applications/<< parameters.new_relic_app_id >>/deployments.json" \
            -H "X-Api-Key: << parameters.new_relic_api_key >>" -i \
            -H "Content-Type: application/json" \
            -d \
            "{
              \"deployment\": {
                \"revision\": \"<< pipeline.git.revision >>\",
                \"description\": \"<< parameters.env_name >> Successfully Deployed\"
              }
            }"
  cf_deploy:
    description: "Login to cloud foundry space with service account credentials
      and push application using deployment configuration file."
    parameters:
      app_name:
        description: "Name of Cloud Foundry cloud.gov application; must match
          application name specified in manifest"
        type: string
      auth_client_id:
        description: "Name of CircleCi project environment variable that
          holds authentication client id, a required application variable"
        type: env_var_name
      auth_client_secret:
        description: "Name of CircleCi project environment variable that
          holds authentication client secret, a required application variable"
        type: env_var_name
      cloudgov_username:
        description: "Name of CircleCi project environment variable that
          holds deployer username for cloudgov space"
        type: env_var_name
      cloudgov_password:
        description: "Name of CircleCi project environment variable that
          holds deployer password for cloudgov space"
        type: env_var_name
      cloudgov_space:
        description: "Name of CircleCi project environment variable that
          holds name of cloudgov space to target for application deployment"
        type: env_var_name
      deploy_config_file:
        description: "Path to deployment configuration file"
        type: string
      session_secret:
        description: "Name of CircleCi project environment variable that
          holds session secret, a required application variable"
        type: env_var_name
      jwt_secret:
        description: "CircleCi project environment variable used by the backend
          token service for the email verification flow."
        type: env_var_name
      new_relic_license:
        description: "Name of CircleCI project environment variable that
          holds the New Relic License key, a required application variable"
        type: env_var_name
      hses_data_file_url:
        description: "Url to download HSES grants and recipient data from"
        type: env_var_name
      hses_data_username:
        description: "Username used to access the HSES grants and recipient data"
        type: env_var_name
      hses_data_password:
        description: "Password used to access the HSES grants and recipient data"
        type: env_var_name
      smtp_host:
        description: "SMTP server"
        type: env_var_name
      smtp_port:
        description: "SMTP port"
        type: env_var_name
      smtp_host_test:
        description: "SMTP server test"
        type: env_var_name
      smtp_port_test:
        description: "SMTP port test"
        type: env_var_name
      smtp_secure:
        description: "SMTP secure transport"
        type: env_var_name
      smtp_ignore_tls:
        description: "SMTP specifies whether to negotiate TLS"
        type: env_var_name
      from_email_address:
        description: "From email address"
        type: env_var_name
      smtp_user:
        description: "SMTP user"
        type: env_var_name
      smtp_password:
        description: "SMTP password"
        type: env_var_name
    steps:
      - run:
          name: Login with service account
          command: |
            cf login -a << pipeline.parameters.cg_api >> \
              -u ${<< parameters.cloudgov_username >>} \
              -p ${<< parameters.cloudgov_password >>} \
              -o << pipeline.parameters.cg_org >> \
              -s ${<< parameters.cloudgov_space >>}
      - run:
          name: Push application with deployment vars
          command: |
            cf push --strategy rolling \
              --vars-file << parameters.deploy_config_file >> \
              --var AUTH_CLIENT_ID=${<< parameters.auth_client_id >>} \
              --var AUTH_CLIENT_SECRET=${<< parameters.auth_client_secret >>} \
              --var NEW_RELIC_LICENSE_KEY=${<< parameters.new_relic_license >>} \
              --var SESSION_SECRET=${<< parameters.session_secret >>} \
              --var JWT_SECRET=${<< parameters.jwt_secret >>} \
              --var HSES_DATA_FILE_URL=${<< parameters.hses_data_file_url >>} \
              --var HSES_DATA_USERNAME=${<< parameters.hses_data_username >>} \
              --var HSES_DATA_PASSWORD=${<< parameters.hses_data_password >>} \
              --var SMTP_HOST=${<< parameters.smtp_host >>} \
              --var SMTP_PORT=${<< parameters.smtp_port >>} \
              --var SMTP_HOST_TEST=${<< parameters.smtp_host_test >>} \
              --var SMTP_PORT_TEST=${<< parameters.smtp_port_test >>} \
              --var SMTP_USER=${<< parameters.smtp_user >>} \
              --var SMTP_PASSWORD=${<< parameters.smtp_password >>} \
              --var SMTP_SECURE=${<< parameters.smtp_secure >>} \
              --var SMTP_IGNORE_TLS=${<< parameters.smtp_ignore_tls >>} \
              --var FROM_EMAIL_ADDRESS=${<< parameters.from_email_address >>}
      - run:
          name: Push maintenance application
          command: |
            cd maintenance_page && cf push --vars-file ../<<parameters.deploy_config_file >>
parameters:
  cg_org:
    description: "Cloud Foundry cloud.gov organization name"
    default: "hhs-acf-ohs-tta"
    type: string
  cg_api:
    description: "URL of Cloud Controller in Cloud Foundry cloud.gov instance"
    default: "https://api.fr.cloud.gov"
    type: string
  prod_git_url:
    description: "URL of github repo that will deploy to prod"
    default: "https://github.com/HHS/Head-Start-TTADP"
    type: string
  staging_git_url:
    description: "URL of github repo that will deploy to staging"
    default: "https://github.com/HHS/Head-Start-TTADP"
    type: string
  dev_git_url:
    description: "URL of github repo that will deploy to dev"
    default: "https://github.com/HHS/Head-Start-TTADP"
    type: string
  sandbox_git_url:
    description: "URL of github repo that will deploy to sandbox"
    default: "https://github.com/HHS/Head-Start-TTADP"
    type: string
  prod_git_branch:
    description: "Name of github branch that will deploy to prod"
    default: "production"
    type: string
  staging_git_branch:
    description: "Name of github branch that will deploy to staging"
    default: "main"
    type: string
  dev_git_branch: # change to feature branch to test deployment
    description: "Name of github branch that will deploy to dev"
    default: "kw-staging-smtp"
    type: string
  sandbox_git_branch:  # change to feature branch to test deployment
    default: "kw-staging-smtp"
    type: string
  prod_new_relic_app_id:
    default: "877570491"
    type: string
  staging_new_relic_app_id:
    default: "868729138"
    type: string
  dev_new_relic_app_id:
    default: "867221900"
    type: string
  sandbox_new_relic_app_id:
    default: "867346799"
    type: string
jobs:
  build_and_lint:
    executor: docker-executor
    steps:
      - checkout
      - create_combined_yarnlock
      - restore_cache:
          keys:
            # To manually bust the cache, increment the version e.g. v7-yarn...
            - v14-yarn-deps-{{ checksum "combined-yarnlock.txt" }}
            # If checksum is new, restore partial cache
            - v14-yarn-deps-
      - run: yarn deps
      - save_cache:
          paths:
            - node_modules
            - frontend/node_modules
            - packages/common/node_modules
          key: v11-yarn-deps-{{ checksum "combined-yarnlock.txt" }}
      - run:
          name: Lint backend
          command: yarn lint:ci
      - run:
          name: Lint frontend
          command: yarn --cwd frontend lint:ci
      - store_artifacts:  # store backend lint reports
          path: reports
      - store_artifacts:  # store frontend lint reports
          path: frontend/reports
      - run:
          name: Remove similarity api data
          command: rm -rf similarity_api
      - persist_to_workspace:
          root: .
          paths:
            - .
    # The resource_class feature allows configuring CPU and RAM resources for each job. Different resource classes are available for different executors. https://circleci.com/docs/2.0/configuration-reference/#resourceclass
    resource_class: large
  build_and_lint_similarity_api:
    executor: docker-python-executor
    steps:
      - checkout
      - create_combined_pipfreeze
      - restore_cache:
          keys:
            # To manually bust the cache, increment the version e.g. v7-pip...
            - v2-pip-deps-{{ checksum "combined-requirements.txt" }}
            # If checksum is new, restore partial cache
            - v2-pip-deps-
      - run:
          name: Install python dependencies
          command: |
            cd similarity_api/src
            python3 -m venv venv
            source venv/bin/activate
            pip install -U pip setuptools virtualenv wheel
            pip install -U -r requirements.txt
      - save_cache:
          paths:
            - similarity_api
          key: v1-pip-deps-{{ checksum "combined-requirements.txt" }}
      - store_artifacts:  # store backend lint reports
          path: reports
      - store_artifacts:  # store frontend lint reports
          path: similarity_api/reports
      - persist_to_workspace:
          root: .
          paths:
            - similarity_api
    resource_class: large
  test_backend:
    executor: docker-postgres-elasticsearch-executor
    environment:
        AWS_ELASTICSEARCH_ENDPOINT: http://opensearch:9200
        AWS_ELASTICSEARCH_ACCESS_KEY: admin
        AWS_ELASTICSEARCH_SECRET_KEY: admin
    steps:
      - attach_workspace:
          at: .
      - setup_remote_docker:
          version: 20.10.14
      - run:
          name: Audit vulnerability of backend node_modules
          command: |
            chmod 744 ./run-yarn-audit.sh
            ./run-yarn-audit.sh;
      - run:
          name: Run migrations ci
          command: yarn db:migrate:ci
      - run:
          name: Run seeders
          command: yarn db:seed:ci
      - run:
          name: Test backend
          command:  |
            chmod 744 ./bin/test-backend-ci
            ./bin/test-backend-ci
      - run:
          name: Compress coverage artifacts
          command: tar -cvzf backend-coverage-artifacts.tar coverage/
      - store_artifacts:
          path: coverage/
      - store_artifacts:
          path: backend-coverage-artifacts.tar
      - store_test_results:
          path: reports/
    resource_class: large
  test_similarity_api:
    executor: docker-python-executor
    steps:
      - attach_workspace:
          at: .
      - setup_remote_docker:
          version: 20.10.14
      - run:
          name: Syft SBOM
          environment:
            SYFT_VERSION: v0.82.0
            IMAGE_NAME: ghcr.io/kcirtapfromspace/cloudfoundry_circleci:latest
            OUTPUT_FORMAT: json
            OUTPUT_FILE:  reports/syft_sbom.json
          command: |
            mkdir -p reports/
            curl -sSfL https://raw.githubusercontent.com/anchore/syft/main/install.sh | sh -s -- -b . "$SYFT_VERSION"
            ./syft similarity_api/src -vv --scope AllLayers -o "$OUTPUT_FORMAT" > "$OUTPUT_FILE"
            echo "scan results saved in $OUTPUT_FILE"
          # echo $GITHUB_PAT | ./syft login ghcr.io -u $GITHUB_USERNAME --password-stdin  -vv
          # echo $GITHUB_PAT | docker login ghcr.io -u $GITHUB_USERNAME --password-stdin
      - run:
          name: Grype Docker image
          environment:
            GRYPE_VERSION: v0.62.2
            OUTPUT_FORMAT: sarif
            OUTPUT_FILE: reports/grype.json
          command: |
            curl -sSfL https://raw.githubusercontent.com/anchore/grype/main/install.sh | sh -s -- -b . "$GRYPE_VERSION"
            ./grype sbom:reports/syft_sbom.json -v -o "$OUTPUT_FORMAT" > "$OUTPUT_FILE"
            echo "scan results saved in $OUTPUT_FILE"
      - store_artifacts:
          path: reports/
    resource_class: large
  test_frontend:
    executor: docker-executor
    steps:
      - attach_workspace:
          at: .
      - run:
          name: Audit checksums of color files
          command: |
            chmod 744 ./checkcolorhash.sh
            ./checkcolorhash.sh;
      - run:
          name: Audit vulnerability of frontend node_modules
          command: |
            cd frontend
            chmod 744 ./run-yarn-audit.sh
            ./run-yarn-audit.sh;
      - run:
          name: Test frontend
          command: yarn --cwd frontend run test:ci --maxWorkers=50%
      - store_test_results:
          path: frontend/reports/
      - store_artifacts:
          path: frontend/coverage/
    resource_class: large
  test_e2e:
    executor: docker-postgres-elasticsearch-executor
    environment:
        AWS_ELASTICSEARCH_ENDPOINT: http://opensearch:9200
        AWS_ELASTICSEARCH_ACCESS_KEY: admin
        AWS_ELASTICSEARCH_SECRET_KEY: admin
    steps:
      - attach_workspace:
          at: .
      - setup_remote_docker:
          version: 20.10.14
      - run:
          name: Start server
          command: |
            yarn build
            BYPASS_AUTH=true CURRENT_USER_ID=5 yarn start:ci
          background: true
      - run:
          name: Run migrations ci
          command: yarn db:migrate:ci
      - run:
          name: Seed database
          command: yarn db:seed:ci
      - run:
          name: Wait for server to start
          command: ./bin/ping-server 3000
      - run:
          name: Install playwright dependencies
          command: |
            npx playwright install
      - run:
          name: Run playwright tests
          command: yarn e2e:ci
      - store_artifacts:
          path: playwright/e2e
    resource_class: large
  test_api:
    executor: docker-postgres-elasticsearch-executor
    environment:
        AWS_ELASTICSEARCH_ENDPOINT: http://opensearch:9200
        AWS_ELASTICSEARCH_ACCESS_KEY: admin
        AWS_ELASTICSEARCH_SECRET_KEY: admin
    steps:
      - attach_workspace:
          at: .
      - setup_remote_docker:
          version: 20.10.14
      - run:
          name: Start server
          command: |
            yarn build
            BYPASS_AUTH=true CURRENT_USER_ID=5 yarn start:ci
          background: true
      - run:
          name: Run migrations ci
          command: yarn db:migrate:ci
      - run:
          name: Seed database
          command: yarn db:seed:ci
      - run:
          name: Wait for server to start
          command: ./bin/ping-server 3000
      - run:
          name: Install playwright dependencies
          command: |
            npx playwright install
      - run:
          name: Run playwright tests
          command: yarn e2e:api
      - store_artifacts:
          path: playwright/api
    resource_class: large
  test_utils:
    executor: docker-postgres-elasticsearch-executor
    environment:
        AWS_ELASTICSEARCH_ENDPOINT: http://opensearch:9200
        AWS_ELASTICSEARCH_ACCESS_KEY: admin
        AWS_ELASTICSEARCH_SECRET_KEY: admin
    steps:
      - attach_workspace:
          at: .
      - setup_remote_docker:
          version: 20.10.14
      - run:
          name: Start server
          command: |
            yarn build
            BYPASS_AUTH=true CURRENT_USER_ID=5 yarn start:ci
          background: true
      - run:
          name: Run migrations ci
          command: yarn db:migrate:ci
      - run:
          name: Seed database
          command: yarn db:seed:ci
      - run:
          name: Wait for server to start
          command: ./bin/ping-server 3000
      - run:
          name: Install playwright dependencies
          command: |
            npx playwright install
      - run:
          name: Run playwright tests
          command: yarn e2e:utils
      - store_artifacts:
          path: playwright/utilsTests
    resource_class: large
  cucumber_test:
    executor: docker-postgres-executor
    steps:
      - attach_workspace:
          at: .
      - run:
          name: Start server
          command: |
            yarn build
            BYPASS_AUTH=true CURRENT_USER_ID=5 yarn start:ci
          background: true
      - run:
          name: Run migrations ci
          command: yarn db:migrate:ci
      - run:
          name: Seed database
          command: yarn db:seed:ci
      - run:
          name: Wait for server to start
          command: ./bin/ping-server 3000
      - run:
          name: Run cucumber
          command: |
            yarn cucumber:ci
      - store_artifacts:
          path: reports/
    resource_class: large
  dynamic_security_scan:
    executor: machine-executor
    steps:
      - attach_workspace:
          at: .
      - run:
          name: Start up local server
          command: ./bin/prod-style-server
      - run:
          name: Wait for server to start
          command: ./bin/ping-server 8080
      - run:
          name: Pull OWASP ZAP docker image
          command: docker pull owasp/zap2docker-stable:latest
      - run:
          name: Make reports directory group writeable
          command: chmod g+w reports
      - run:
          name: Run OWASP ZAP
          command: ./bin/run-owasp-scan
      - store_artifacts:
          path: reports/owasp_report.html
    resource_class: large
  deploy:
    executor: docker-executor
    steps:
      - attach_workspace:
          at: .
      - run:
          name: Build backend assets
          command: yarn build
      - when:
          condition:
            and:
              - equal: [<< pipeline.project.git_url >>, << pipeline.parameters.prod_git_url >>]
              - equal: [<< pipeline.git.branch >>, << pipeline.parameters.prod_git_branch >>]
          steps:
          - run:
              name: Create production robot
              command: ./bin/robot-factory
      - run:
          name: Install Cloud Foundry
          command: |
            curl -v -L -o cf-cli_amd64.deb 'https://packages.cloudfoundry.org/stable?release=debian64&version=v7&source=github'
            sudo dpkg -i cf-cli_amd64.deb
      - when:  # sandbox: for short-term feature development, see README.md
          condition:
            and:
              - equal: [<< pipeline.project.git_url >>, << pipeline.parameters.sandbox_git_url >>]
              - equal: [<< pipeline.git.branch >>, << pipeline.parameters.sandbox_git_branch >>]
          steps:
            - run:
                name: Build frontend assets
                command: yarn --cwd frontend run build
                environment:
                  REACT_APP_GTM_ENABLED: $SANDBOX_GTM_ENABLED
                  REACT_APP_GTM_ID: $GLOBAL_GTM_ID
                  REACT_APP_GTM_AUTH: $SANDBOX_GTM_AUTH
                  REACT_APP_GTM_PREVIEW: $SANDBOX_GTM_PREVIEW
                  REACT_APP_WEBSOCKET_URL: wss://tta-smarthub-sandbox.app.cloud.gov
            - cf_deploy:
                app_name: tta-smarthub-sandbox
                auth_client_id: SANDBOX_AUTH_CLIENT_ID
                auth_client_secret: SANDBOX_AUTH_CLIENT_SECRET
                cloudgov_username: CLOUDGOV_SANDBOX_USERNAME
                cloudgov_password: CLOUDGOV_SANDBOX_PASSWORD
                cloudgov_space: CLOUDGOV_SANDBOX_SPACE
                deploy_config_file: deployment_config/sandbox_vars.yml
                new_relic_license: NEW_RELIC_LICENSE_KEY
                session_secret: SANDBOX_SESSION_SECRET
                jwt_secret: SANDBOX_JWT_SECRET
                hses_data_file_url: HSES_DATA_FILE_URL
                hses_data_username: HSES_DATA_USERNAME
                hses_data_password: HSES_DATA_PASSWORD
                smtp_host: STAGING_SMTP_HOST
                smtp_port: STAGING_SMTP_PORT
                smtp_host_test: SMTP_HOST_TEST
                smtp_port_test: SMTP_PORT_TEST
                smtp_secure: SMTP_SECURE
                smtp_ignore_tls: STAGING_SMTP_IGNORE_TLS
                from_email_address: FROM_EMAIL_ADDRESS
                smtp_user: SMTP_USER
                smtp_password: SMTP_PASSWORD
            - run:
                name: Migrate database
                command: |
                  cf run-task tta-smarthub-sandbox \
                    --command "yarn db:migrate:prod" \
                    --name "Reset DB"
            - notify_new_relic:
                env_name: sandbox
                new_relic_app_id: << pipeline.parameters.sandbox_new_relic_app_id >>
                new_relic_api_key: $NEW_RELIC_REST_API_KEY
      - when:  # dev
          condition:
            and:
              - equal: [<< pipeline.project.git_url >>, << pipeline.parameters.dev_git_url >>]
              - equal: [<< pipeline.git.branch >>, << pipeline.parameters.dev_git_branch >>]
          steps:
            - run:
                name: Build frontend assets
                command: yarn --cwd frontend run build
                environment:
                  REACT_APP_GTM_ENABLED: $DEV_GTM_ENABLED
                  REACT_APP_GTM_ID: $GLOBAL_GTM_ID
                  REACT_APP_GTM_AUTH: $DEV_GTM_AUTH
                  REACT_APP_GTM_PREVIEW: $DEV_GTM_PREVIEW
                  REACT_APP_WEBSOCKET_URL: wss://tta-smarthub-dev.app.cloud.gov
            - cf_deploy:
                app_name: tta-smarthub-dev
                auth_client_id: DEV_AUTH_CLIENT_ID
                auth_client_secret: DEV_AUTH_CLIENT_SECRET
                cloudgov_username: CLOUDGOV_DEV_USERNAME
                cloudgov_password: CLOUDGOV_DEV_PASSWORD
                cloudgov_space: CLOUDGOV_DEV_SPACE
                deploy_config_file: deployment_config/dev_vars.yml
                new_relic_license: NEW_RELIC_LICENSE_KEY
                session_secret: DEV_SESSION_SECRET
                jwt_secret: DEV_JWT_SECRET
                hses_data_file_url: HSES_DATA_FILE_URL
                hses_data_username: HSES_DATA_USERNAME
                hses_data_password: HSES_DATA_PASSWORD
                smtp_host: STAGING_SMTP_HOST
                smtp_port: STAGING_SMTP_PORT
                smtp_host_test: SMTP_HOST_TEST
                smtp_port_test: SMTP_PORT_TEST
                smtp_secure: SMTP_SECURE
                smtp_ignore_tls: STAGING_SMTP_IGNORE_TLS
                from_email_address: FROM_EMAIL_ADDRESS
                smtp_user: SMTP_USER
                smtp_password: SMTP_PASSWORD
            - run:
                name: Migrate database
                command: |
                  cf run-task tta-smarthub-dev \
                    --command "yarn db:migrate:prod" \
                    --name "Reset DB"
            - notify_new_relic:
                env_name: dev
                new_relic_app_id: << pipeline.parameters.dev_new_relic_app_id >>
                new_relic_api_key: $NEW_RELIC_REST_API_KEY
      - when:  # staging
          condition:
            and:
              - equal: [<< pipeline.project.git_url >>, << pipeline.parameters.staging_git_url >>]
              - equal: [<< pipeline.git.branch >>, << pipeline.parameters.staging_git_branch >>]
          steps:
            - run:
                name: Build frontend assets
                command: yarn --cwd frontend run build
                environment:
                  REACT_APP_GTM_ENABLED: $STAGING_GTM_ENABLED
                  REACT_APP_GTM_ID: $GLOBAL_GTM_ID
                  REACT_APP_GTM_AUTH: $STAGING_GTM_AUTH
                  REACT_APP_GTM_PREVIEW: $STAGING_GTM_PREVIEW
                  REACT_APP_WEBSOCKET_URL: wss://tta-smarthub-staging.app.cloud.gov
            - cf_deploy:
                app_name: tta-smarthub-staging
                auth_client_id: STAGING_AUTH_CLIENT_ID
                auth_client_secret: STAGING_AUTH_CLIENT_SECRET
                cloudgov_username: CLOUDGOV_STAGING_USERNAME
                cloudgov_password: CLOUDGOV_STAGING_PASSWORD
                cloudgov_space: CLOUDGOV_STAGING_SPACE
                deploy_config_file: deployment_config/staging_vars.yml
                new_relic_license: NEW_RELIC_LICENSE_KEY
                session_secret: STAGING_SESSION_SECRET
                jwt_secret: STAGING_JWT_SECRET
                hses_data_file_url: HSES_DATA_FILE_URL
                hses_data_username: HSES_DATA_USERNAME
                hses_data_password: HSES_DATA_PASSWORD
                smtp_host: STAGING_SMTP_HOST
                smtp_port: STAGING_SMTP_PORT
                smtp_host_test: SMTP_HOST_TEST
                smtp_port_test: SMTP_PORT_TEST
                smtp_secure: SMTP_SECURE
                smtp_ignore_tls: STAGING_SMTP_IGNORE_TLS
                from_email_address: FROM_EMAIL_ADDRESS
                smtp_user: SMTP_USER
                smtp_password: SMTP_PASSWORD
            - run:
                name: Run database migrations
                command: |
                  cf run-task tta-smarthub-staging --command "yarn db:migrate:prod" --name migrate
            - notify_new_relic:
                env_name: staging
                new_relic_app_id: << pipeline.parameters.staging_new_relic_app_id >>
                new_relic_api_key: $NEW_RELIC_REST_API_KEY
      - when:  # prod
          condition:
            and:
              - equal: [<< pipeline.project.git_url >>, << pipeline.parameters.prod_git_url >>]
              - equal: [<< pipeline.git.branch >>, << pipeline.parameters.prod_git_branch >>]
          steps:
            - run:
                name: Build frontend assets
                command: yarn --cwd frontend run build
                environment:
                  REACT_APP_GTM_ENABLED: $PROD_GTM_ENABLED
                  REACT_APP_GTM_ID: $GLOBAL_GTM_ID
                  REACT_APP_GTM_AUTH: $PROD_GTM_AUTH
                  REACT_APP_GTM_PREVIEW: $PROD_GTM_PREVIEW
                  REACT_APP_WEBSOCKET_URL: wss://ttahub.ohs.acf.hhs.gov
            - cf_deploy:
                app_name: tta-smarthub-prod
                auth_client_id: PROD_AUTH_CLIENT_ID
                auth_client_secret: PROD_AUTH_CLIENT_SECRET
                cloudgov_username: CLOUDGOV_PROD_USERNAME
                cloudgov_password: CLOUDGOV_PROD_PASSWORD
                cloudgov_space: CLOUDGOV_PROD_SPACE
                deploy_config_file: deployment_config/prod_vars.yml
                new_relic_license: NEW_RELIC_LICENSE_KEY
                session_secret: PROD_SESSION_SECRET
                jwt_secret: PROD_JWT_SECRET
                hses_data_file_url: PROD_HSES_DATA_FILE_URL
                hses_data_username: PROD_HSES_DATA_USERNAME
                hses_data_password: PROD_HSES_DATA_PASSWORD
                smtp_host: SMTP_HOST
                smtp_port: SMTP_PORT
                smtp_host_test: SMTP_HOST_TEST
                smtp_port_test: SMTP_PORT_TEST
                smtp_secure: SMTP_SECURE
                smtp_ignore_tls: SMTP_IGNORE_TLS
                from_email_address: FROM_EMAIL_ADDRESS
                smtp_user: SMTP_USER
                smtp_password: SMTP_PASSWORD
            - run:
                name: Run database migrations
                command: |
                  cf run-task tta-smarthub-prod --command "yarn db:migrate:prod" --name migrate
            - notify_new_relic:
                env_name: prod
                new_relic_app_id: << pipeline.parameters.prod_new_relic_app_id >>
                new_relic_api_key: $NEW_RELIC_REST_API_KEY
    resource_class: large
workflows:
  build_test_deploy:
    jobs:
      - build_and_lint
      - build_and_lint_similarity_api
      - test_backend:
          requires:
            - build_and_lint
      - test_frontend:
          requires:
            - build_and_lint
      - test_e2e:
          requires:
            - build_and_lint
      - test_api:
          requires:
            - build_and_lint
<<<<<<< HEAD
      - test_similarity_api:
          requires:
            - build_and_lint_similarity_api
=======
      - test_utils:
          requires:
            - build_and_lint
>>>>>>> 2633e01f
      - cucumber_test:
          requires:
            - build_and_lint
      - dynamic_security_scan:
          requires:
            - build_and_lint
      - deploy:
          requires:
            - test_backend
            - test_frontend
            - test_e2e
            - test_api
<<<<<<< HEAD
            - test_similarity_api
=======
            - test_utils
>>>>>>> 2633e01f
            - cucumber_test
            - dynamic_security_scan
          filters:
            branches:
              only:
                - << pipeline.parameters.sandbox_git_branch >>
                - << pipeline.parameters.dev_git_branch >>
                - << pipeline.parameters.staging_git_branch >>
                - << pipeline.parameters.prod_git_branch >>
  daily_scan:
    triggers:
      - schedule:
          cron: "0 12 * * 1-5"
          filters:
            branches:
              only:
                - << pipeline.parameters.dev_git_branch >>
                - << pipeline.parameters.staging_git_branch >>
                - << pipeline.parameters.prod_git_branch >>
    jobs:
      - build_and_lint
      - build_and_lint_similarity_api
      - test_backend:
          requires:
            - build_and_lint
      - test_frontend:
          requires:
            - build_and_lint
      - test_e2e:
          requires:
            - build_and_lint
      - test_api:
          requires:
            - build_and_lint
<<<<<<< HEAD
      - test_similarity_api:
          requires:
            - build_and_lint_similarity_api
=======
      - test_utils:
          requires:
            - build_and_lint
>>>>>>> 2633e01f
      - dynamic_security_scan:
          requires:
            - build_and_lint<|MERGE_RESOLUTION|>--- conflicted
+++ resolved
@@ -808,15 +808,12 @@
       - test_api:
           requires:
             - build_and_lint
-<<<<<<< HEAD
       - test_similarity_api:
           requires:
             - build_and_lint_similarity_api
-=======
       - test_utils:
           requires:
             - build_and_lint
->>>>>>> 2633e01f
       - cucumber_test:
           requires:
             - build_and_lint
@@ -829,11 +826,8 @@
             - test_frontend
             - test_e2e
             - test_api
-<<<<<<< HEAD
             - test_similarity_api
-=======
             - test_utils
->>>>>>> 2633e01f
             - cucumber_test
             - dynamic_security_scan
           filters:
@@ -868,15 +862,12 @@
       - test_api:
           requires:
             - build_and_lint
-<<<<<<< HEAD
       - test_similarity_api:
           requires:
             - build_and_lint_similarity_api
-=======
       - test_utils:
           requires:
             - build_and_lint
->>>>>>> 2633e01f
       - dynamic_security_scan:
           requires:
             - build_and_lint