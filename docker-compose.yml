--- conflicted
+++ resolved
@@ -75,10 +75,8 @@
     ports:
       - 9200:9200
       - 9600:9600 # required for Performance Analyzer
-<<<<<<< HEAD
     networks:
       - smarthub
-=======
   testingonly:
     build:
       context: .
@@ -92,7 +90,8 @@
     environment:
       - POSTGRES_HOST=postgres_docker
       - NODE_ENV=development
->>>>>>> 2633e01f
+    networks:
+      - smarthub
 volumes:
   dbdata: {}
   miniodata: {}
