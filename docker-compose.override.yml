version: "3.7"
services:
  backend:
    build:
      context: .
    command: yarn server
    user: ${CURRENT_USER:-root}
    ports:
      - "8080:8080"
    depends_on:
      - db
      - redis
    environment:
      - POSTGRES_HOST=postgres_docker
      - REDIS_HOST=redis
      - SMTP_HOST=mailcatcher
<<<<<<< HEAD

=======
      - FONTAWESOME_NPM_AUTH_TOKEN
>>>>>>> eec30ba5
    volumes:
      - ".:/app:rw"
  frontend:
    build:
      context: .
    command: yarn start
    user: ${CURRENT_USER:-root}
    stdin_open: true
    ports:
      - "3000:3000"
    volumes:
      - "./frontend:/app:rw"
      - "./scripts:/app/scripts"
    environment:
      - BACKEND_PROXY=http://backend:8080
      - FONTAWESOME_NPM_AUTH_TOKEN
  worker:
    build:
      context: .
    command: yarn worker
    env_file: .env
    depends_on:
      - db
      - redis
    environment:
      - POSTGRES_HOST=postgres_docker
      - REDIS_HOST=redis
      - SMTP_HOST=mailcatcher
    volumes:
      - ".:/app:rw"<|MERGE_RESOLUTION|>--- conflicted
+++ resolved
@@ -14,11 +14,7 @@
       - POSTGRES_HOST=postgres_docker
       - REDIS_HOST=redis
       - SMTP_HOST=mailcatcher
-<<<<<<< HEAD
-
-=======
       - FONTAWESOME_NPM_AUTH_TOKEN
->>>>>>> eec30ba5
     volumes:
       - ".:/app:rw"
   frontend:
