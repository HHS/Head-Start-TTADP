# Copy this file to `.env` and replace "1000:1000" with
# your user id/group id. `.env` is used by docker-compose
# making files created in the docker container owned by
# your host user (instead of root).
# Linux/OSX run `id -u` and `id -g`
CURRENT_USER=1000:1000
LOG_JSON_FORMAT=false
LOG_LEVEL=info
POSTGRES_USERNAME=postgres
POSTGRES_PASSWORD=something_secret
POSTGRES_DB=ttasmarthub
POSTGRES_HOST=localhost
AUTH_CLIENT_ID=clientId
AUTH_CLIENT_SECRET=clientSecret
SESSION_SECRET=secret
TTA_SMART_HUB_URI=http://localhost:3000
AUTH_BASE=https://uat.hsesinfo.org
# This env variable should go away soon in favor of TTA_SMART_HUB_URI
REDIRECT_URI_HOST=http://localhost:8080
# CURRENT_USER_ID controls the logged in user when BYPASS_AUTH is set to true.
# This only works in non-production environments
CURRENT_USER_ID=1;
# NEW_RELIC_LICENSE_KEY can be omitted in local development
NEW_RELIC_LICENSE_KEY=secret_key
# Set to false to require user to go through auth flow, never true in production envs
BYPASS_AUTH=true
<<<<<<< HEAD
HSES_DATA_FILE_URL=url
HSES_DATA_USERNAME=username
HSES_DATA_PASSWORD=password
=======
# In production, Sequelize instance is created with a postgres URI.
# This URI is automatically dropped into the cloud.gov environment as the env variable DATABASE_URL
DATABASE_URL=secret
>>>>>>> 08d9272c
<|MERGE_RESOLUTION|>--- conflicted
+++ resolved
@@ -24,12 +24,9 @@
 NEW_RELIC_LICENSE_KEY=secret_key
 # Set to false to require user to go through auth flow, never true in production envs
 BYPASS_AUTH=true
-<<<<<<< HEAD
 HSES_DATA_FILE_URL=url
 HSES_DATA_USERNAME=username
 HSES_DATA_PASSWORD=password
-=======
 # In production, Sequelize instance is created with a postgres URI.
 # This URI is automatically dropped into the cloud.gov environment as the env variable DATABASE_URL
-DATABASE_URL=secret
->>>>>>> 08d9272c
+DATABASE_URL=secret