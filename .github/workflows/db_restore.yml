--- conflicted
+++ resolved
@@ -28,11 +28,7 @@
         - ttahub-dev-pink
 
 jobs:
-<<<<<<< HEAD
-  db-restore:
-=======
   restore:
->>>>>>> 6c210f4f
     runs-on: ubuntu-latest
     concurrency:
       group: db-restore
