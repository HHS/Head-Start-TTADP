import { Op } from 'sequelize';
import filtersToScopes from '../index';
import { Recipient, Grant, sequelize } from '../../models';

const recipients = [
  {
    id: 13259,
    name: 'recipient 13259',
  },
  {
    id: 13269,
    name: 'recipient 13269',
  },
  {
    id: 13279,
    name: 'recipient 13279',
  },
];

const possibleIds = recipients.map((recipient) => recipient.id);

describe('recipientFiltersToScopes', () => {
  beforeAll(async () => {
    await Promise.all(grantees.map((g) => Grantee.create(g)));
    await Promise.all([
<<<<<<< HEAD
      ...recipients.map((g) => Recipient.create(g)),
      await Grant.create({
        id: recipients[0].id,
=======
      Grant.create({
        id: grantees[0].id,
>>>>>>> 4196950a
        number: '1195543',
        regionId: 1,
        recipientId: recipients[0].id,
        status: 'Active',
        startDate: new Date('07/01/1997'),
        endDate: new Date('07/01/1997'),
      }),
<<<<<<< HEAD
      await Grant.create({
        id: recipients[1].id,
=======
      Grant.create({
        id: grantees[1].id,
>>>>>>> 4196950a
        number: '1195341',
        regionId: 1,
        recipientId: recipients[1].id,
        status: 'Active',
        startDate: new Date('08/01/1997'),
        endDate: new Date('08/01/1997'),
      }),
<<<<<<< HEAD
      await Grant.create({
        id: recipients[2].id,
=======
      Grant.create({
        id: grantees[2].id,
>>>>>>> 4196950a
        number: '1195343',
        regionId: 3,
        recipientId: recipients[2].id,
        status: 'Active',
        startDate: new Date('08/01/1997'),
        endDate: new Date('08/01/1997'),
      }),
    ]);
  });

  afterAll(async () => {
    await Grant.destroy({
      where: {
        id: possibleIds,
      },
    });

    await Recipient.destroy({
      where: {
        id: possibleIds,
      },
    });

    await sequelize.close();
  });

  describe('startDate', () => {
    it('before', async () => {
      const filters = { 'startDate.bef': '07/31/1997' };
      const scope = filtersToScopes(filters, 'grant');
      const found = await Grant.findAll({
        where: { [Op.and]: [scope, { id: possibleIds }] },
      });
      expect(found.length).toBe(1);
      expect(found.map((f) => f.id))
        .toEqual(expect.arrayContaining([recipients[0].id]));
    });

    it('after', async () => {
      const filters = { 'startDate.aft': '07/31/1997' };
      const scope = filtersToScopes(filters, 'grant');
      const found = await Grant.findAll({
        where: { [Op.and]: [scope, { id: possibleIds }] },
      });
      expect(found.length).toBe(2);
      expect(found.map((f) => f.id))
        .toEqual(expect.arrayContaining([recipients[1].id, recipients[2].id]));
    });

    it('within', async () => {
      const filters = { 'startDate.win': '07/31/1997-08/02/1997' };
      const scope = filtersToScopes(filters, 'grant');
      const found = await Grant.findAll({
        where: { [Op.and]: [scope, { id: possibleIds }] },
      });
      expect(found.length).toBe(2);
      expect(found.map((f) => f.id))
        .toEqual(expect.arrayContaining([recipients[1].id, recipients[2].id]));
    });
  });

  describe('region', () => {
    it('filters by region', async () => {
      const filters = { 'region.in': [3] };
      const scope = filtersToScopes(filters, 'grant');
      const found = await Grant.findAll({
        where: { [Op.and]: [scope, { id: possibleIds }] },
      });
      expect(found.length).toBe(1);
      expect(found.map((f) => f.id))
        .toEqual(expect.arrayContaining([recipients[2].id]));
    });
  });
});<|MERGE_RESOLUTION|>--- conflicted
+++ resolved
@@ -21,16 +21,10 @@
 
 describe('recipientFiltersToScopes', () => {
   beforeAll(async () => {
-    await Promise.all(grantees.map((g) => Grantee.create(g)));
+    await Promise.all(recipients.map((g) => Recipient.create(g)));
     await Promise.all([
-<<<<<<< HEAD
-      ...recipients.map((g) => Recipient.create(g)),
-      await Grant.create({
+      Grant.create({
         id: recipients[0].id,
-=======
-      Grant.create({
-        id: grantees[0].id,
->>>>>>> 4196950a
         number: '1195543',
         regionId: 1,
         recipientId: recipients[0].id,
@@ -38,13 +32,8 @@
         startDate: new Date('07/01/1997'),
         endDate: new Date('07/01/1997'),
       }),
-<<<<<<< HEAD
-      await Grant.create({
+      Grant.create({
         id: recipients[1].id,
-=======
-      Grant.create({
-        id: grantees[1].id,
->>>>>>> 4196950a
         number: '1195341',
         regionId: 1,
         recipientId: recipients[1].id,
@@ -52,13 +41,8 @@
         startDate: new Date('08/01/1997'),
         endDate: new Date('08/01/1997'),
       }),
-<<<<<<< HEAD
-      await Grant.create({
+      Grant.create({
         id: recipients[2].id,
-=======
-      Grant.create({
-        id: grantees[2].id,
->>>>>>> 4196950a
         number: '1195343',
         regionId: 3,
         recipientId: recipients[2].id,
