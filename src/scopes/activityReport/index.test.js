import { Op } from 'sequelize';
import faker from '@faker-js/faker';
import filtersToScopes from '../index';
import { auditLogger } from '../../logger';

import db, {
  ActivityReport,
  ActivityRecipient,
  Approval,
  Collaborator,
  User,
  Recipient,
  Grant,
  OtherEntity,
  Program,
  Role,
  UserRole,
} from '../../models';
<<<<<<< HEAD
import {
  REPORT_STATUSES,
  APPROVER_STATUSES,
} from '../../constants';
import { createOrUpdate } from '../../services/activityReports';
=======
import { REPORT_STATUSES, APPROVER_STATUSES, AWS_ELASTIC_SEARCH_INDEXES } from '../../constants';
>>>>>>> 1ac40fb0
import { createReport, destroyReport, createGrant } from '../../testUtils';
import {
  getClient,
  deleteIndex,
  createIndex,
  addIndexDocument,
} from '../../lib/awsElasticSearch/index';

// jest.mock('bull');

const mockUser = {
  id: faker.datatype.number(),
  homeRegionId: 1,
  name: 'user13706689',
  hsesUsername: 'user13706689',
  hsesUserId: 'user13706689',
};

const mockUserTwo = {
  id: faker.datatype.number(),
  homeRegionId: 1,
  name: 'user137065478',
  hsesUsername: 'user137065478',
  hsesUserId: 'user137065478',
};

const mockManager = {
  id: faker.datatype.number(),
  homeRegionId: 1,
  name: 'user50565590',
  hsesUsername: 'user50565590',
  hsesUserId: 'user50565590',
};

const draftReport = {
  approval: { submissionStatus: REPORT_STATUSES.DRAFT },
  regionId: 1,
  owner: {
    userId: mockUser.id,
  },
};

const submittedReport = {
  ...draftReport,
  approval: { submissionStatus: REPORT_STATUSES.SUBMITTED },
  numberOfParticipants: 1,
  deliveryMethod: 'method',
  duration: 0,
  endDate: '2000-01-01T12:00:00Z',
  startDate: '2000-01-01T12:00:00Z',
  requester: 'requester',
  targetPopulations: ['Children with Disabilities', 'Infants and Toddlers (ages birth to 3)'],
  reason: ['reason'],
  participants: ['participants'],
  topics: ['topics'],
  ttaType: ['type'],
};

const approvedReport = {
  ...submittedReport,
  approval: { ...submittedReport.approval, calculatedStatus: REPORT_STATUSES.APPROVED },
};

// Included to test default scope
const deletedReport = {
  approval: { submissionStatus: REPORT_STATUSES.DELETED },
  regionId: 1,
};

const approverApproved = {
  userId: mockManager.id,
  status: APPROVER_STATUSES.APPROVED,
  note: 'great work',
};

const approverRejected = {
  userId: mockManager.id,
  status: APPROVER_STATUSES.NEEDS_ACTION,
  note: 'change x, y, z',
};

describe('filtersToScopes', () => {
  let globallyExcludedReport;
  let includedUser1;
  let includedUser2;
  let excludedUser;
  let client;

  beforeAll(async () => {
<<<<<<< HEAD
    try {
      auditLogger.error(JSON.stringify({ name: 'filtersToScopes-beforeAll-1' }));
      await User.create(mockUser);
      auditLogger.error(JSON.stringify({ name: 'filtersToScopes-beforeAll-2' }));
      await User.create(mockManager);
      auditLogger.error(JSON.stringify({ name: 'filtersToScopes-beforeAll-3' }));
      includedUser1 = await User.create(
        {
          name: 'person', hsesUserId: 'user111', hsesUsername: 'user111',
        },
        { logging: (msg) => auditLogger.error(JSON.stringify({ name: 'includedUser1', msg })) },
      );
      auditLogger.error(JSON.stringify({ name: 'filtersToScopes-beforeAll-4' }));
      includedUser2 = await User.create(
        { name: 'another person', hsesUserId: 'user222', hsesUsername: 'user222' },
        { logging: (msg) => auditLogger.error(JSON.stringify({ name: 'includedUser2', msg })) },
      );
      auditLogger.error(JSON.stringify({ name: 'filtersToScopes-beforeAll-5' }));
      excludedUser = await User.create(
        { name: 'excluded', hsesUserId: 'user333', hsesUsername: 'user333' },
        { logging: (msg) => auditLogger.error(JSON.stringify({ name: 'excludedUser', msg })) },
      );

      await Role.create({ id: 1000, name: 'a', isSpecialist: true });
      await UserRole.create({ userId: includedUser1.id, roleId: 1000 });
      await UserRole.create({ userId: includedUser2.id, roleId: 1000 });
      await UserRole.create({ userId: excludedUser.id, roleId: 1000 });
      await UserRole.create({ userId: mockManager.id, roleId: 1000 });
      await UserRole.create({ userId: mockUser.id, roleId: 1000 });

      auditLogger.error(JSON.stringify({ name: 'filtersToScopes-beforeAll-6' }));
      globallyExcludedReport = await createOrUpdate({
        ...draftReport,
        updatedAt: '2000-01-01',
        silent: true,
      });
      auditLogger.error(JSON.stringify({ name: 'filtersToScopes-beforeAll-7' }));
    } catch (err) {
      auditLogger.error(JSON.stringify({ name: 'filtersToScopes-beforeAll', err }));
=======
    await User.create(mockUser);
    await User.create(mockUserTwo);
    await User.create(mockManager);
    includedUser1 = await User.create({
      name: 'person', hsesUserId: 'user111', hsesUsername: 'user111',
    });
    includedUser2 = await User.create({ name: 'another person', hsesUserId: 'user222', hsesUsername: 'user222' });
    excludedUser = await User.create({ name: 'excluded', hsesUserId: 'user333', hsesUsername: 'user333' });
    globallyExcludedReport = await ActivityReport.create({
      ...draftReport, updatedAt: '2000-01-01',
    }, {
      silent: true,
    });
    // Create ES client.
    client = await getClient();

    // Create new index
    await deleteIndex(AWS_ELASTIC_SEARCH_INDEXES.ACTIVITY_REPORTS, client);
    await createIndex(AWS_ELASTIC_SEARCH_INDEXES.ACTIVITY_REPORTS, client);

    const granteeSpecialist = await Role.findOne({ where: { fullName: 'Grantee Specialist' } });
    if (!granteeSpecialist) {
      await Role.create({ name: 'GS', fullName: 'Grantee Specialist', isSpecialist: true });
    }

    const systemSpecialist = await Role.findOne({ where: { fullName: 'System Specialist' } });
    if (!systemSpecialist) {
      await Role.create({ name: 'SS', fullName: 'System Specialist', isSpecialist: true });
    }

    const grantsSpecialist = await Role.findOne({ where: { fullName: 'Grants Specialist' } });
    if (!grantsSpecialist) {
      await Role.create({ name: 'GS', fullName: 'Grants Specialist', isSpecialist: true });
>>>>>>> 1ac40fb0
    }
  });

  afterAll(async () => {
    const userIds = [
      mockUser.id,
<<<<<<< HEAD
=======
      mockUserTwo.id,
>>>>>>> 1ac40fb0
      mockManager.id,
      includedUser1.id,
      includedUser2.id,
      excludedUser.id];
    const reports = await ActivityReport.unscoped().findAll({
<<<<<<< HEAD
      include: [{
        model: Collaborator,
        as: 'owner',
        where: { userId: { [Op.in]: userIds } },
        required: true,
      }],
    });
    const reportIds = reports.map((report) => report.id);
    await Promise.allSettled(reportIds.map((id) => destroyReport(id)));

    await Promise.allSettled([
      User.destroy({ where: { id: { [Op.in]: userIds } } }),
      Role.destroy({ where: { id: 1000 } }),
      UserRole.destroy({ where: { userId: { [Op.in]: userIds } } }),
    ]);
=======
      where: {
        userId: userIds,
      },
    });
    const ids = reports.map((report) => report.id);
    await ActivityReportApprover.destroy({ where: { activityReportId: ids }, force: true });
    await ActivityReport.unscoped().destroy({ where: { id: ids } });
    await User.destroy({
      where: {
        id: userIds,
      },
    });

    // Delete indexes.
    await deleteIndex(AWS_ELASTIC_SEARCH_INDEXES.ACTIVITY_REPORTS, client);
>>>>>>> 1ac40fb0

    await db.sequelize.close();
  });

  describe('reportId', () => {
    let reportIncluded;
    let reportIncludedLegacy;
    let reportExcluded;
    let possibleIds;

    beforeAll(async () => {
      try {
        reportIncluded = await createOrUpdate({
          ...draftReport,
          id: 12345,
        });
        reportIncludedLegacy = await createOrUpdate({
          ...draftReport,
          legacyId: 'R01-AR-012345',
        });
        reportExcluded = await createOrUpdate({
          ...draftReport,
          id: 12346,
        });
        possibleIds = [
          reportIncluded.id,
          reportIncludedLegacy.id,
          reportExcluded.id,
          globallyExcludedReport.id,
        ];
      } catch (err) {
        auditLogger.error(JSON.stringify({ name: 'reportId-beforeAll', err }));
      }
    });

    afterAll(async () => {
      await Promise.allSettled([
        destroyReport(reportIncluded.id),
        destroyReport(reportIncludedLegacy.id),
        destroyReport(reportExcluded.id),
      ]);
    });

    it('included has conditions for legacy and non-legacy reports', async () => {
      const filters = { 'reportId.ctn': ['12345'] };
      const scope = await filtersToScopes(filters);
      const found = await ActivityReport.findAll({
        where: { [Op.and]: [scope.activityReport, { id: possibleIds }] },
      });
      expect(found.length).toBe(2);
      expect(found.map((f) => f.id))
        .toEqual(expect.arrayContaining([reportIncluded.id, reportIncludedLegacy.id]));
    });

    it('excluded has conditions for legacy and non-legacy reports', async () => {
      const filters = { 'reportId.nctn': ['12345'] };
      const scope = await filtersToScopes(filters);
      const found = await ActivityReport.findAll({
        where: { [Op.and]: [scope.activityReport, { id: possibleIds }] },
      });
      expect(found.length).toBe(2);
      expect(found.map((f) => f.id))
        .toEqual(expect.arrayContaining([globallyExcludedReport.id, reportExcluded.id]));
    });
  });

  describe('recipient', () => {
    describe('for otherEntities', () => {
      let reportIncluded1;
      let reportIncluded2;
      let reportExcluded;

      let otherEntityIncluded1;
      let otherEntityIncluded2;
      let otherEntityExcluded;

      let possibleIds;

      beforeAll(async () => {
        try {
          otherEntityIncluded1 = await OtherEntity.create({ id: 40, name: 'test' });
          otherEntityIncluded2 = await OtherEntity.create({ id: 41, name: 'another test' });
          otherEntityExcluded = await OtherEntity.create({ id: 42, name: 'otherEntity' });

          reportIncluded1 = await createOrUpdate({
            ...draftReport,
            activityRecipients: [{ otherEntityId: otherEntityIncluded1.id }],
          });
          reportIncluded2 = await createOrUpdate({
            ...draftReport,
            activityRecipients: [{ otherEntityId: otherEntityIncluded2.id }],
          });
          reportExcluded = await createOrUpdate({
            ...draftReport,
            activityRecipients: [{ otherEntityId: otherEntityExcluded.id }],
          });

          possibleIds = [
            reportIncluded1.id,
            reportIncluded2.id,
            reportExcluded.id,
            globallyExcludedReport.id,
          ];
        } catch (err) {
          auditLogger.error(JSON.stringify({ name: 'for otherEntities-beforeAll', err }));
        }
      });

      afterAll(async () => {
        await ActivityRecipient.destroy({
          where: {
            activityReportId: [reportIncluded1.id, reportIncluded2.id, reportExcluded.id],
          },
          individualHooks: true,
        });
        await ActivityReport.destroy({
          where: { id: [reportIncluded1.id, reportIncluded2.id, reportExcluded.id] },
          individualHooks: true,
        });
        await OtherEntity.destroy({
          where: { id: [otherEntityIncluded1.id, otherEntityIncluded2.id, otherEntityExcluded.id] },
          individualHooks: true,
        });
      });

      it('includes other-entities with a partial match', async () => {
        const filters = { 'recipient.ctn': ['test'] };
        const scope = await filtersToScopes(filters);
        const found = await ActivityReport.findAll({
          where: { [Op.and]: [scope.activityReport, { id: possibleIds }] },
          logging: (msg) => auditLogger.error(JSON.stringify({ name: 'includes other-entities with a partial match', msg })),
        });
        expect(found.length).toBe(2);
        expect(found.map((f) => f.id))
          .toEqual(expect.arrayContaining([reportIncluded1.id, reportIncluded2.id]));
      });

      it('excludes other-entities that do not partial match or have no other-entities', async () => {
        const filters = { 'recipient.nctn': ['test'] };
        const { activityReport: scope } = await filtersToScopes(filters);
        const found = await ActivityReport.findAll({
          where: { [Op.and]: [scope, { id: possibleIds }] },
        });
        expect(found.length).toBe(2);
        expect(found.map((f) => f.id))
          .toEqual(expect.arrayContaining([reportExcluded.id, globallyExcludedReport.id]));
      });
    });

    describe('for grants', () => {
      let reportIncluded1;
      let reportIncluded2;
      let reportExcluded;

      let recipientIncluded1;
      let recipientIncluded2;
      let recipientExcluded;

      let grantIncluded1;
      let grantIncluded2;
      let grantExcluded;

      let possibleIds;

      beforeAll(async () => {
        try {
          recipientIncluded1 = await Recipient.create({ id: 50, name: '1234', uei: 'NNA5N2KHMGN2' });
          recipientIncluded2 = await Recipient.create({ id: 51, name: 'testing 1234', uei: 'NNA5N2KHMBA2' });
          recipientExcluded = await Recipient.create({ id: 52, name: '4321', uei: 'NNA5N2KHMBC2' });

          grantIncluded1 = await Grant.create({
            id: recipientIncluded1.id, number: 1234, recipientId: recipientIncluded1.id,
          });
          grantIncluded2 = await Grant.create({
            id: recipientIncluded2.id, number: 1235, recipientId: recipientIncluded2.id,
          });
          grantExcluded = await Grant.create({
            id: recipientExcluded.id, number: 456, recipientId: recipientExcluded.id,
          });

          reportIncluded1 = await createOrUpdate({
            ...draftReport,
            activityRecipients: [{ grantId: grantIncluded1.id }],
          });
          reportIncluded2 = await createOrUpdate({
            ...draftReport,
            activityRecipients: [{ grantId: grantIncluded2.id }],
          });
          reportExcluded = await createOrUpdate({
            ...draftReport,
            activityRecipients: [{ grantId: grantExcluded.id }],
          });

          possibleIds = [
            reportIncluded1.id,
            reportIncluded2.id,
            reportExcluded.id,
            globallyExcludedReport.id,
          ];
        } catch (err) {
          auditLogger.error(JSON.stringify({ name: 'for grants-beforeAll', err }));
        }
      });

      afterAll(async () => {
        await ActivityRecipient.destroy({
          where: {
            activityReportId: [reportIncluded1.id, reportIncluded2.id, reportExcluded.id],
          },
          individualHooks: true,
        });
        await ActivityReport.destroy({
          where: { id: [reportIncluded1.id, reportIncluded2.id, reportExcluded.id] },
          individualHooks: true,
        });
        await Grant.destroy({
          where: { id: [grantIncluded1.id, grantIncluded2.id, grantExcluded.id] },
          individualHooks: true,
        });
        await Recipient.destroy({
          where: { id: [recipientIncluded1.id, recipientIncluded2.id, recipientExcluded.id] },
          individualHooks: true,
        });
      });

      it('includes recipients with a partial match', async () => {
        const filters = { 'recipient.ctn': ['1234'] };
        const { activityReport: scope } = await filtersToScopes(filters);
        const found = await ActivityReport.findAll({
          where: { [Op.and]: [scope, { id: possibleIds }] },
        });
        expect(found.length).toBe(2);
        expect(found.map((f) => f.id))
          .toEqual(expect.arrayContaining([reportIncluded1.id, reportIncluded2.id]));
      });

      it('excludes recipients that do not partial match or have no recipients', async () => {
        const filters = { 'recipient.nctn': ['1234'] };
        const { activityReport: scope } = await filtersToScopes(filters);
        const found = await ActivityReport.findAll({
          where: { [Op.and]: [scope, { id: possibleIds }] },
        });
        expect(found.length).toBe(2);
        expect(found.map((f) => f.id))
          .toEqual(expect.arrayContaining([reportExcluded.id, globallyExcludedReport.id]));
      });

      it('grant number with matches', async () => {
        const filters = { 'grantNumber.ctn': ['123'] };
        const { activityReport: scope } = await filtersToScopes(filters);
        const found = await ActivityReport.findAll({
          where: { [Op.and]: [scope, { id: possibleIds }] },
        });
        expect(found.length).toBe(2);
        expect(found.map((f) => f.id))
          .toEqual(expect.arrayContaining([reportIncluded1.id, reportIncluded2.id]));
      });

      it('grant number with no matches', async () => {
        const filters = { 'grantNumber.ctn': ['789'] };
        const { activityReport: scope } = await filtersToScopes(filters);
        const found = await ActivityReport.findAll({
          where: { [Op.and]: [scope, { id: possibleIds }] },
        });
        expect(found.length).toBe(0);
      });

      it('grant numbers excludes matches', async () => {
        const filters = { 'grantNumber.nctn': ['123'] };
        const { activityReport: scope } = await filtersToScopes(filters);
        const found = await ActivityReport.findAll({
          where: { [Op.and]: [scope, { id: possibleIds }] },
        });
        expect(found.length).toBe(2);
        expect(found.map((f) => f.id))
          .toEqual(expect.arrayContaining([reportExcluded.id, globallyExcludedReport.id]));
      });
    });

    describe('recipientId', () => {
      let reportIncluded;
      let reportExcluded;

      let recipientIncluded;
      let recipientExcluded;

      let grantIncluded;
      let grantExcluded;

      let possibleIds;

      beforeAll(async () => {
        try {
          recipientIncluded = await Recipient.create({ id: 54, name: '1234', uei: 'NNA5N2KHMGN2' });
          recipientExcluded = await Recipient.create({ id: 56, name: '4321', uei: 'NNA5N2KHMBA2' });

          grantIncluded = await Grant.create({
            id: recipientIncluded.id, number: 2234, recipientId: recipientIncluded.id,
          });
          grantExcluded = await Grant.create({
            id: recipientExcluded.id, number: 2236, recipientId: recipientExcluded.id,
          });

          reportIncluded = await createOrUpdate({
            ...draftReport,
            activityRecipients: [{ grantId: grantIncluded.id }],
          });
          reportExcluded = await createOrUpdate({
            ...draftReport,
            activityRecipients: [{ grantId: grantExcluded.id }],
          });

          possibleIds = [
            reportIncluded.id,
            reportExcluded.id,
          ];
        } catch (err) {
          auditLogger.error(JSON.stringify({ name: 'recipientId-beforeAll', err }));
        }
      });

      afterAll(async () => {
        await ActivityRecipient.destroy({
          where: {
            activityReportId: [reportIncluded.id, reportExcluded.id],
          },
          individualHooks: true,
        });
        await ActivityReport.destroy({
          where: { id: [reportIncluded.id, reportExcluded.id] },
          individualHooks: true,
        });
        await Grant.destroy({
          where: { id: [grantIncluded.id, grantExcluded.id] },
          individualHooks: true,
        });
        await Recipient.destroy({
          where: { id: [recipientIncluded.id, recipientExcluded.id] },
          individualHooks: true,
        });
      });

      it('includes recipients with a matching id', async () => {
        const filters = { 'recipientId.ctn': [recipientIncluded.id] };
        const { activityReport: scope } = await filtersToScopes(filters);
        const found = await ActivityReport.findAll({
          where: { [Op.and]: [scope, { id: possibleIds }] },
        });
        expect(found.length).toBe(1);
        expect(found.map((f) => f.id))
          .toEqual(expect.arrayContaining([reportIncluded.id]));
      });
    });
  });

  describe('startDate', () => {
    let firstReport;
    let secondReport;
    let thirdReport;
    let fourthReport;
    let possibleIds;

    beforeAll(async () => {
      try {
        firstReport = await createOrUpdate({ ...draftReport, startDate: '2020-01-01' });
        secondReport = await createOrUpdate({ ...draftReport, startDate: '2021-01-01' });
        thirdReport = await createOrUpdate({ ...draftReport, startDate: '2022-01-01' });
        fourthReport = await createOrUpdate({ ...draftReport, startDate: '2023-01-01' });
        possibleIds = [
          firstReport.id,
          secondReport.id,
          thirdReport.id,
          fourthReport.id,
          globallyExcludedReport.id,
        ];
      } catch (err) {
        auditLogger.error(JSON.stringify({ name: 'startDate-beforeAll', err }));
      }
    });

    afterAll(async () => {
      await ActivityReport.destroy({
        where: { id: [firstReport.id, secondReport.id, thirdReport.id, fourthReport.id] },
        individualHooks: true,
      });
    });

    it('before returns reports with start dates before the given date', async () => {
      const filters = { 'startDate.bef': '2021/06/06' };
      const { activityReport: scope } = await filtersToScopes(filters);
      const found = await ActivityReport.findAll({
        where: { [Op.and]: [scope, { id: possibleIds }] },
      });
      expect(found.length).toBe(2);
      expect(found.map((f) => f.id))
        .toEqual(expect.arrayContaining([firstReport.id, secondReport.id]));
    });

    it('after returns reports with start dates before the given date', async () => {
      const filters = { 'startDate.aft': '2021/06/06' };
      const { activityReport: scope } = await filtersToScopes(filters);
      const found = await ActivityReport.findAll({
        where: { [Op.and]: [scope, { id: possibleIds }] },
      });
      expect(found.length).toBe(2);
      expect(found.map((f) => f.id))
        .toEqual(expect.arrayContaining([thirdReport.id, fourthReport.id]));
    });

    it('within returns reports with start dates between the two dates', async () => {
      const filters = { 'startDate.win': '2020/06/06-2022/06/06' };
      const { activityReport: scope } = await filtersToScopes(filters);
      const found = await ActivityReport.findAll({
        where: { [Op.and]: [scope, { id: possibleIds }] },
      });
      expect(found.length).toBe(2);
      expect(found.map((f) => f.id))
        .toEqual(expect.arrayContaining([secondReport.id, thirdReport.id]));
    });

    it('within returns reports with start dates when the filters are an array', async () => {
      const filters = { 'startDate.win': ['2020/06/06-2022/06/06', '2020/06/05-2021/06/05'] };
      const { activityReport: scope } = await filtersToScopes(filters);
      const found = await ActivityReport.findAll({
        where: { [Op.and]: [scope, { id: possibleIds }] },
      });
      expect(found.length).toBe(2);
      expect(found.map((f) => f.id))
        .toEqual(expect.arrayContaining([secondReport.id, thirdReport.id]));
    });
  });

  describe('lastSaved', () => {
    let firstReport;
    let secondReport;
    let thirdReport;
    let fourthReport;
    let possibleIds;

    beforeAll(async () => {
      try {
        firstReport = await createOrUpdate({
          ...draftReport,
          updatedAt: '2020-01-01',
          silent: true,
        });
        secondReport = await createOrUpdate({
          ...draftReport,
          updatedAt: '2021-01-01',
          silent: true,
        });
        thirdReport = await createOrUpdate({
          ...draftReport,
          updatedAt: '2022-01-01',
          silent: true,
        });
        fourthReport = await createOrUpdate({
          ...draftReport,
          updatedAt: '2023-01-01',
          silent: true,
        });
        possibleIds = [
          firstReport.id,
          secondReport.id,
          thirdReport.id,
          fourthReport.id,
          globallyExcludedReport.id,
        ];
      } catch (err) {
        auditLogger.error(JSON.stringify({ name: 'lastSaved-beforeAll', err }));
      }
    });

    afterAll(async () => {
      await ActivityReport.destroy({
        where: { id: [firstReport.id, secondReport.id, thirdReport.id, fourthReport.id] },
        individualHooks: true,
      });
    });

    it('before returns reports with updated ats before the given date', async () => {
      const filters = { 'lastSaved.bef': '2021/06/06' };
      const { activityReport: scope } = await filtersToScopes(filters);
      const found = await ActivityReport.findAll({
        where: { [Op.and]: [scope, { id: possibleIds }] },
      });
      expect(found.length).toBe(3);
      expect(found.map((f) => f.id))
        .toEqual(expect.arrayContaining([
          firstReport.id, secondReport.id, globallyExcludedReport.id]));
    });

    it('after returns reports with updated ats before the given date', async () => {
      const filters = { 'lastSaved.aft': '2021/06/06' };
      const { activityReport: scope } = await filtersToScopes(filters);
      const found = await ActivityReport.findAll({
        where: { [Op.and]: [scope, { id: possibleIds }] },
      });
      expect(found.length).toBe(2);
      expect(found.map((f) => f.id))
        .toEqual(expect.arrayContaining([thirdReport.id, fourthReport.id]));
    });

    it('handles an array of querys', async () => {
      const filters = { 'lastSaved.aft': ['2021/06/06', '2021/06/05'] };
      const { activityReport: scope } = await filtersToScopes(filters);
      const found = await ActivityReport.findAll({
        where: { [Op.and]: [scope, { id: possibleIds }] },
      });
      expect(found.length).toBe(2);
      expect(found.map((f) => f.id))
        .toEqual(expect.arrayContaining([thirdReport.id, fourthReport.id]));
    });

    it('within returns reports with updated ats between the two dates', async () => {
      const filters = { 'lastSaved.win': '2020/06/06-2022/06/06' };
      const { activityReport: scope } = await filtersToScopes(filters);
      const found = await ActivityReport.findAll({
        where: { [Op.and]: [scope, { id: possibleIds }] },
      });
      expect(found.length).toBe(2);
      expect(found.map((f) => f.id))
        .toEqual(expect.arrayContaining([secondReport.id, thirdReport.id]));
    });
  });

  describe('creator', () => {
    let includedReport1;
    let includedReport2;
    let excludedReport;
    let possibleIds;
    const promises = [];

    beforeAll(async () => {
      try {
        auditLogger.error('XXXXX');
        includedReport1 = await createOrUpdate({
          ...draftReport,
          owner: { userId: includedUser1.id },
        });
        promises.push(includedReport1);
        includedReport2 = await createOrUpdate({
          ...draftReport,
          owner: { userId: includedUser2.id },
        });
        promises.push(includedReport1);
        excludedReport = await createOrUpdate({
          ...draftReport,
          owner: { userId: excludedUser.id },
        });
        promises.push(includedReport1);
        auditLogger.error('YYYY');
        possibleIds = [
          includedReport1.id,
          includedReport2.id,
          excludedReport.id,
          globallyExcludedReport.id,
        ];
      } catch (err) {
        auditLogger.error(JSON.stringify({ name: 'creator-beforeAll', err }));
        throw err;
      }
    });

    afterAll(async () => {
      await ActivityReport.destroy({
        where: { id: [includedReport1.id, includedReport2.id, excludedReport.id] },
        individualHooks: true,
      });
    });

    it('includes authors with a partial match', async () => {
      await Promise.all(promises);
      const filters = { 'creator.ctn': ['person'] };
<<<<<<< HEAD
      const { activityReport: scope } = filtersToScopes(filters);
      auditLogger.error('ZZZZZZ');
=======
      const { activityReport: scope } = await filtersToScopes(filters);
>>>>>>> 1ac40fb0
      const found = await ActivityReport.findAll({
        where: { [Op.and]: [scope, { id: possibleIds }] },
        logging: (msg) => auditLogger.error(JSON.stringify({ name: 'includes authors with a partial match', msg })),
      });
      auditLogger.error('AAAAAAA');
      expect(found.length).toBe(2);
      expect(found.map((f) => f.id))
        .toEqual(expect.arrayContaining([includedReport1.id, includedReport2.id]));
    });

    it('trims the string', async () => {
      const filters = { 'creator.ctn': [' person '] };
      const { activityReport: scope } = await filtersToScopes(filters);
      const found = await ActivityReport.findAll({
        where: { [Op.and]: [scope, { id: possibleIds }] },
      });
      expect(found.length).toBe(2);
      expect(found.map((f) => f.id))
        .toEqual(expect.arrayContaining([includedReport1.id, includedReport2.id]));
    });

    it('excludes authors that do not partial match', async () => {
      const filters = { 'creator.nctn': ['person'] };
      const { activityReport: scope } = await filtersToScopes(filters);
      const found = await ActivityReport.findAll({
        where: { [Op.and]: [scope, { id: possibleIds }] },
      });
      expect(found.length).toBe(2);
      expect(found.map((f) => f.id))
        .toEqual(expect.arrayContaining([excludedReport.id, globallyExcludedReport.id]));
    });
  });

  describe('topic', () => {
    let includedReport1;
    let includedReport2;
    let excludedReport;
    let possibleIds;

    beforeAll(async () => {
      includedReport1 = await createOrUpdate({
        ...draftReport,
        topics: ['test', 'test 2'],
      });
      includedReport2 = await createOrUpdate({
        ...draftReport,
        topics: ['a test', 'another topic'],
      });
      excludedReport = await createOrUpdate({
        ...draftReport,
        topics: ['another topic'],
      });
      possibleIds = [
        includedReport1.id,
        includedReport2.id,
        excludedReport.id,
        globallyExcludedReport.id,
      ];
    });

    afterAll(async () => {
      await ActivityReport.destroy({
        where: { id: [includedReport1.id, includedReport2.id, excludedReport.id] },
        individualHooks: true,
      });
    });

    it('includes topic with a partial match', async () => {
      const filters = { 'topic.in': ['tes'] };
      const { activityReport: scope } = await filtersToScopes(filters);
      const found = await ActivityReport.findAll({
        where: { [Op.and]: [scope, { id: possibleIds }] },
      });
      expect(found.length).toBe(2);
      expect(found.map((f) => f.id))
        .toEqual(expect.arrayContaining([includedReport1.id, includedReport2.id]));
    });

    it('excludes topics that do not partial match', async () => {
      const filters = { 'topic.nin': ['tes'] };
      const { activityReport: scope } = await filtersToScopes(filters);
      const found = await ActivityReport.findAll({
        where: { [Op.and]: [scope, { id: possibleIds }] },
      });
      expect(found.length).toBe(2);
      expect(found.map((f) => f.id))
        .toEqual(expect.arrayContaining([excludedReport.id, globallyExcludedReport.id]));
    });
  });

  describe('collaborators', () => {
    let includedReport1;
    let includedReport2;
    let excludedReport;
    let possibleIds;

    beforeAll(async () => {
      includedReport1 = await createOrUpdate({
        ...draftReport,
        collaborators: [{ userId: includedUser1.id }],
      });
      includedReport2 = await createOrUpdate({
        ...draftReport,
        collaborators: [{ userId: includedUser2.id }],
      });
      excludedReport = await createOrUpdate({
        ...draftReport,
        collaborators: [{ userId: excludedUser.id }],
      });

      possibleIds = [
        includedReport1.id,
        includedReport2.id,
        excludedReport.id,
        globallyExcludedReport.id,
      ];
    });

    afterAll(async () => {
      await ActivityReport.destroy({
        where: { id: [includedReport1.id, includedReport2.id, excludedReport.id] },
        individualHooks: true,
      });
    });

    it('includes authors with a partial match', async () => {
      const filters = { 'collaborators.ctn': ['person'] };
      const { activityReport: scope } = await filtersToScopes(filters);
      const found = await ActivityReport.findAll({
        where: { [Op.and]: [scope, { id: possibleIds }] },
      });
      expect(found.length).toBe(2);
      expect(found.map((f) => f.id))
        .toEqual(expect.arrayContaining([includedReport1.id, includedReport2.id]));
    });

    it('excludes authors that do not partial match', async () => {
      const filters = { 'collaborators.nctn': ['person'] };
      const { activityReport: scope } = await filtersToScopes(filters);
      const found = await ActivityReport.findAll({
        where: { [Op.and]: [scope, { id: possibleIds }] },
      });
      expect(found.length).toBe(2);
      expect(found.map((f) => f.id))
        .toEqual(expect.arrayContaining([excludedReport.id, globallyExcludedReport.id]));
    });
  });

  describe('calculatedStatus', () => {
    let includedReportMultApprover;
    let excludedReportMultApprover;
    let possibleIds;

    beforeAll(async () => {
      includedReportMultApprover = await createOrUpdate({
        ...submittedReport,
        approvers: [approverApproved],
      });

      excludedReportMultApprover = await createOrUpdate({
        ...submittedReport,
        approvers: [approverRejected],
      });
      possibleIds = [
        includedReportMultApprover.id,
        excludedReportMultApprover.id,
        /* globallyExcludedReport.id, */
      ];
    });

    afterAll(async () => {
      await Promise.allSettled(possibleIds.map((id) => destroyReport(id)));
    });

    it('includes statuses with a partial match', async () => {
      const filters = { 'calculatedStatus.in': ['approved'] };
      const { activityReport: scope } = await filtersToScopes(filters);
      const found = await ActivityReport.findAll({
        where: { [Op.and]: [scope, { id: possibleIds }] },
        include: [{ model: Approval, as: 'approval' }],
      });
      expect(found.length).toBe(1);
      expect(found.map((f) => f.id))
        .toEqual(expect.arrayContaining([
          includedReportMultApprover.id,
        ]));
    });

    it('excludes statuses that do not partial match', async () => {
      const filters = { 'calculatedStatus.nin': ['app'] };
      const { activityReport: scope } = await filtersToScopes(filters);
      const found = await ActivityReport.findAll({
        where: { [Op.and]: [scope, { id: possibleIds }] },
        include: [{ model: Approval, as: 'approval' }],
      });
      expect(found.length).toBe(2);
      expect(found.map((f) => f.id))
        .toEqual(expect.arrayContaining([
          excludedReportMultApprover.id,
          globallyExcludedReport.id,
        ]));
    });
  });

  describe('role', () => {
    const possibleIds = [faker.datatype.number(), faker.datatype.number(), faker.datatype.number()];

    beforeAll(async () => {
      const [{ dataValues: granteeSpecialist }] = await Role.findOrCreate({
        where: {
          id: 99,
          fullName: 'Grantee Specialist',
          name: 'Grantee Specialist',
          isSpecialist: true,
        },
      });
      const [{ dataValues: systemSpecialist }] = await Role.findOrCreate({
        where: {
          id: 100,
          fullName: 'System Specialist',
          name: 'System Specialist',
          isSpecialist: true,
        },
      });
      const [{ dataValues: grantsSpecialist }] = await Role.findOrCreate({
        where: {
          id: 101,
          fullName: 'Grants Specialist',
          name: 'Grants Specialist',
          isSpecialist: true,
        },
      });

      await User.create({
        id: possibleIds[0], name: 'u777', hsesUsername: 'u777', hsesUserId: '777',
      });

      await UserRole.create({
        userId: possibleIds[0],
        roleId: granteeSpecialist.id,
      });

      await UserRole.create({
        userId: possibleIds[0],
        roleId: systemSpecialist.id,
      });

      await User.create({
        id: possibleIds[1], name: 'u778', hsesUsername: 'u778', hsesUserId: '778', role: ['Grantee Specialist'],
      });

      await UserRole.create({
        userId: possibleIds[1],
        roleId: granteeSpecialist.id,
      });

      await User.create({
        id: possibleIds[2], name: 'u779', hsesUsername: 'u779', hsesUserId: '779', role: ['Grants Specialist'],
      });

      await UserRole.create({
        userId: possibleIds[2],
        roleId: grantsSpecialist.id,
      });

<<<<<<< HEAD
      await createOrUpdate({ ...approvedReport, id: 777, owner: { userId: 777 } });
      await createOrUpdate({
        ...approvedReport,
        id: 778,
        owner: { userId: 779 },
        collaborators: [{ userId: 778 }],
=======
      await ActivityReport.create({
        ...approvedReport, id: possibleIds[0], userId: possibleIds[0],
      });
      await ActivityReport.create({
        ...approvedReport, id: possibleIds[1], userId: possibleIds[1],
      });
      await ActivityReport.create({
        ...approvedReport, id: possibleIds[2], userId: possibleIds[2],
      });
      await ActivityReportCollaborator.create({
        id: possibleIds[0],
        activityReportId: possibleIds[1],
        userId: possibleIds[1],
>>>>>>> 1ac40fb0
      });
      await createOrUpdate({ ...approvedReport, id: 779, owner: { userId: 779 } });
    });

    afterAll(async () => {
      await ActivityReport.destroy({
        where: {
          id: possibleIds,
        },
        individualHooks: true,
      });

      await UserRole.destroy({
        where: {
          userId: possibleIds,
        },
        individualHooks: true,
      });

      await Role.destroy({ where: { id: [99, 100, 101] } });

      await User.destroy({
        where: {
          id: possibleIds,
        },
        individualHooks: true,
      });
    });
    it('finds reports based on author role', async () => {
      const filters = { 'role.in': ['System Specialist'] };
      const { activityReport: scope } = await filtersToScopes(filters);
      const found = await ActivityReport.findAll({
        where: { [Op.and]: [scope, { id: possibleIds }] },
      });

      expect(found.map((f) => f.id)).toStrictEqual([possibleIds[0]]);
    });

    it('filters out reports based on author role', async () => {
      const filters = { 'role.nin': ['System Specialist'] };
      const { activityReport: scope } = await filtersToScopes(filters);
      const found = await ActivityReport.findAll({
        where: { [Op.and]: [scope, { id: possibleIds }] },
      });

      expect(found.map((f) => f.id).sort()).toStrictEqual([possibleIds[1], possibleIds[2]].sort());
    });

    it('finds reports based on collaborator role', async () => {
      const filters = { 'role.in': ['Grantee Specialist'] };
      const { activityReport: scope } = await filtersToScopes(filters);
      const found = await ActivityReport.findAll({
        where: { [Op.and]: [scope, { id: possibleIds }] },
      });
      expect(found.map((f) => f.id).sort()).toStrictEqual([possibleIds[0], possibleIds[1]].sort());
    });

    it('filters out reports based on collaborator role', async () => {
      const filters = { 'role.nin': ['Grantee Specialist'] };
      const { activityReport: scope } = await filtersToScopes(filters);
      const found = await ActivityReport.findAll({
        where: { [Op.and]: [scope, { id: possibleIds }] },
      });
      expect(found.map((f) => f.id).sort()).toStrictEqual([possibleIds[2]].sort());
    });

    it('only allows valid roles to be passed', async () => {
      let filters = { 'role.in': ['DROP * FROM *'] };
      let scope = await filtersToScopes(filters);
      let found = await ActivityReport.findAll({
        where: { [Op.and]: [scope.activityReport, { id: possibleIds }] },
      });
      expect(found.map((f) => f.id).sort()).toStrictEqual(possibleIds.sort());

      filters = { 'role.nin': ['Grantee Specialist & Potato Salesman'] };
      scope = await filtersToScopes(filters);
      found = await ActivityReport.findAll({
        where: { [Op.and]: [scope.activityReport, { id: possibleIds }] },
      });
      expect(found.map((f) => f.id).sort()).toStrictEqual(possibleIds.sort());
    });
  });

  describe('target population', () => {
    let reportOne;
    let reportTwo;
    let reportThree;
    let reportFour;
    let possibleIds;

    beforeAll(async () => {
      reportOne = await createOrUpdate({
        ...submittedReport,
      });
      reportTwo = await createOrUpdate({
        ...submittedReport,
        targetPopulations: ['Infants and Toddlers (ages birth to 3)'],
      });
      reportThree = await createOrUpdate({
        ...submittedReport,
        targetPopulations: ['Dual-Language Learners'],
      });
      reportFour = await createOrUpdate({
        ...submittedReport,
        targetPopulations: [],
      });

      possibleIds = [
        reportOne.id,
        reportTwo.id,
        reportThree.id,
        reportFour.id,
      ];
    });

    afterAll(async () => {
      await ActivityReport.destroy({
        where: {
          id: possibleIds,
        },
        individualHooks: true,
      });
    });

    it('filters by reports containing said population', async () => {
      const filters = { 'targetPopulations.in': ['Infants and Toddlers (ages birth to 3)'] };
      const { activityReport: scope } = await filtersToScopes(filters);
      const found = await ActivityReport.findAll({
        where: { [Op.and]: [scope, { id: possibleIds }] },
      });

      expect(found.length).toBe(2);
      expect(found.map((f) => f.id))
        .toEqual(expect.arrayContaining([reportOne.id, reportTwo.id]));
    });

    it('filters out the appropriate population', async () => {
      const filters = { 'targetPopulations.nin': ['Infants and Toddlers (ages birth to 3)'] };
      const { activityReport: scope } = await filtersToScopes(filters);
      const found = await ActivityReport.findAll({
        where: { [Op.and]: [scope, { id: possibleIds }] },
      });
      expect(found.length).toBe(2);
      expect(found.map((f) => f.id))
        .toEqual(expect.arrayContaining([reportThree.id, reportFour.id]));
    });

    it('only filters by possible population values', async () => {
      const filters = { 'targetPopulations.in': ['(DROP SCHEMA public CASCADE)', 'Infants and Toddlers (ages birth to 3)'] };
      const { activityReport: scope } = await filtersToScopes(filters);
      const found = await ActivityReport.findAll({
        where: { [Op.and]: [scope, { id: possibleIds }] },
      });

      expect(found.length).toBe(2);
      expect(found.map((f) => f.id))
        .toEqual(expect.arrayContaining([reportOne.id, reportTwo.id]));
    });

    it('filters out bad population values', async () => {
      const filters = { 'targetPopulations.in': ['(DROP SCHEMA public CASCADE)'] };
      const { activityReport: scope } = await filtersToScopes(filters);
      const found = await ActivityReport.findAll({
        where: { [Op.and]: [scope, { id: possibleIds }] },
      });
      expect(found.length).toBe(4);
      expect(found.map((f) => f.id))
        .toEqual(expect.arrayContaining(
          [reportOne.id, reportTwo.id, reportThree.id, reportFour.id],
        ));
    });
  });

  describe('reason', () => {
    let possibleIds;
    let reportOne;
    let reportTwo;
    let reportThree;
    let reportFour;

    beforeAll(async () => {
      reportOne = await createOrUpdate({
        ...approvedReport,
        reason: ['School Readiness Goals', 'Child Incidents'],
      });
      reportTwo = await createOrUpdate({
        ...approvedReport,
        reason: ['School Readiness Goals', 'Ongoing Quality Improvement'],
      });
      reportThree = await createOrUpdate({
        ...approvedReport,
        reason: ['COVID-19 response'],
      });
      reportFour = await createOrUpdate({
        ...approvedReport,
        reason: [],
      });

      possibleIds = [
        reportOne.id,
        reportTwo.id,
        reportThree.id,
        reportFour.id,
      ];
    });

    afterAll(async () => {
      await ActivityReport.destroy({
        where: {
          id: possibleIds,
        },
        individualHooks: true,
      });
    });

    it('returns reports with a specific reason', async () => {
      const filters = { 'reason.in': ['School Readiness Goals'] };
      const { activityReport: scope } = await filtersToScopes(filters);
      const found = await ActivityReport.findAll({
        where: { [Op.and]: [scope, { id: possibleIds }] },
      });

      expect(found.length).toBe(2);
      expect(found.map((f) => f.id)).toEqual(expect.arrayContaining([reportOne.id, reportTwo.id]));
    });

    it('returns reports without a specific reason', async () => {
      const filters = { 'reason.nin': ['School Readiness Goals'] };
      const { activityReport: scope } = await filtersToScopes(filters);
      const found = await ActivityReport.findAll({
        where: { [Op.and]: [scope, { id: possibleIds }] },
      });
      expect(found.length).toBe(2);
      expect(found.map((f) => f.id))
        .toEqual(expect.arrayContaining([reportThree.id, reportFour.id]));
    });

    it('only searches by allowed reasons', async () => {
      const filters = { 'reason.in': ['Pesky the Clown'] };
      const { activityReport: scope } = await filtersToScopes(filters);
      const found = await ActivityReport.findAll({
        where: { [Op.and]: [scope, { id: possibleIds }] },
      });

      expect(found.length).toBe(4);
    });
  });

  describe('participants', () => {
    const possibleIds = [];
    let reportOne;
    let reportTwo;
    let reportThree;
    let reportFour;

    beforeAll(async () => {
      reportOne = await createOrUpdate({ ...approvedReport, participants: ['Fiscal Manager/Team', 'Coach'] });
      reportTwo = await createOrUpdate({ ...approvedReport, participants: ['HSCO', 'Regional TTA Team / Specialists'] });
      reportThree = await createOrUpdate({ ...approvedReport, participants: ['Coach'] });
      reportFour = await createOrUpdate({ ...approvedReport, participants: [] });

      possibleIds.push(reportOne.id);
      possibleIds.push(reportTwo.id);
      possibleIds.push(reportThree.id);
      possibleIds.push(reportFour.id);
    });

    afterAll(async () => {
      await ActivityReport.destroy({
        where: {
          id: possibleIds,
        },
        individualHooks: true,
      });
    });

    it('returns reports with a specific participant', async () => {
      const filters = { 'participants.in': ['Coach'] };
      const { activityReport: scope } = await filtersToScopes(filters);
      const found = await ActivityReport.findAll({
        where: { [Op.and]: [scope, { id: possibleIds }] },
      });

      expect(found.length).toBe(2);
      expect(
        found.map((f) => f.id),
      ).toEqual(
        expect.arrayContaining([reportOne.id, reportThree.id]),
      );
    });

    it('returns reports without a specific participiant', async () => {
      const filters = { 'participants.nin': ['Coach'] };
      const { activityReport: scope } = await filtersToScopes(filters);
      const found = await ActivityReport.findAll({
        where: { [Op.and]: [scope, { id: possibleIds }] },
      });
      expect(found.length).toBe(2);
      expect(found.map((f) => f.id))
        .toEqual(expect.arrayContaining([reportTwo.id, reportFour.id]));
    });

    it('only searches by allowed participiant', async () => {
      const filters = { 'participants.in': ['invalid participant'] };
      const { activityReport: scope } = await filtersToScopes(filters);
      const found = await ActivityReport.findAll({
        where: { [Op.and]: [scope, { id: possibleIds }] },
      });

      expect(found.length).toBe(4);
    });
  });

  describe('program specialist', () => {
    let reportIncluded1;
    let reportIncluded2;
    let reportExcluded;

    let recipientIncluded1;
    let recipientIncluded2;
    let recipientExcluded;

    let grantIncluded1;
    let grantIncluded2;
    let grantExcluded;

    let possibleIds;

    beforeAll(async () => {
      recipientIncluded1 = await Recipient.create({ id: 120, name: 'Recipient 1 PS', uei: 'NNA5N2KHMGN2' });
      recipientIncluded2 = await Recipient.create({ id: 121, name: 'Recipient 2 PS', uei: 'NNA5N2KHMBA2' });
      recipientExcluded = await Recipient.create({ id: 122, name: 'Recipient 3 PS', uei: 'NNA5N2KHMBC2' });

      grantIncluded1 = await Grant.create({
        id: recipientIncluded1.id, number: 64968, recipientId: recipientIncluded1.id, programSpecialistName: 'Pat Bowman',
      });
      grantIncluded2 = await Grant.create({
        id: recipientIncluded2.id, number: 85248, recipientId: recipientIncluded2.id, programSpecialistName: 'Patton Blake',
      });
      grantExcluded = await Grant.create({
        id: recipientExcluded.id, number: 45877, recipientId: recipientExcluded.id, programSpecialistName: 'Jon Jones',
      });

      reportIncluded1 = await createOrUpdate({
        ...draftReport,
        activityRecipients: [{ grantId: grantIncluded1.id }],
      });
      reportIncluded2 = await createOrUpdate({
        ...draftReport,
        activityRecipients: [{ grantId: grantIncluded2.id }],
      });
      reportExcluded = await createOrUpdate({
        ...draftReport,
        activityRecipients: [{ grantId: grantExcluded.id }],
      });
      possibleIds = [
        reportIncluded1.id,
        reportIncluded2.id,
        reportExcluded.id,
        globallyExcludedReport.id,
      ];
    });

    afterAll(async () => {
      await ActivityRecipient.destroy({
        where: {
          activityReportId: [reportIncluded1.id, reportIncluded2.id, reportExcluded.id],
        },
        individualHooks: true,
      });
      await ActivityReport.destroy({
        where: { id: [reportIncluded1.id, reportIncluded2.id, reportExcluded.id] },
        individualHooks: true,
      });
      await Grant.destroy({
        where: { id: [grantIncluded1.id, grantIncluded2.id, grantExcluded.id] },
        individualHooks: true,
      });
      await Recipient.destroy({
        where: { id: [recipientIncluded1.id, recipientIncluded2.id, recipientExcluded.id] },
        individualHooks: true,
      });
    });

    it('includes program specialist with a partial match', async () => {
      const filters = { 'programSpecialist.ctn': ['pat'] };
      const { activityReport: scope } = await filtersToScopes(filters);
      const found = await ActivityReport.findAll({
        where: { [Op.and]: [scope, { id: possibleIds }] },
      });
      expect(found.length).toBe(2);
      expect(found.map((f) => f.id))
        .toEqual(expect.arrayContaining([reportIncluded1.id, reportIncluded2.id]));
    });

    it('excludes recipients that do not partial match or have no recipients', async () => {
      const filters = { 'programSpecialist.nctn': ['pat'] };
      const { activityReport: scope } = await filtersToScopes(filters);
      const found = await ActivityReport.findAll({
        where: { [Op.and]: [scope, { id: possibleIds }] },
      });
      expect(found.length).toBe(2);
      expect(found.map((f) => f.id))
        .toEqual(expect.arrayContaining([reportExcluded.id, globallyExcludedReport.id]));
    });
  });

  describe('programType', () => {
    let possibleIds;
    let reportOne;
    let reportTwo;
    let reportThree;
    let grantIds;

    beforeAll(async () => {
      reportOne = await createReport({
        activityRecipients: [
          {
            grantId: faker.datatype.number(),
          },
        ],
      });
      reportTwo = await createReport({
        activityRecipients: [
          {
            grantId: faker.datatype.number(),
          },
        ],
      });
      reportThree = await createReport({
        activityRecipients: [
          {
            grantId: faker.datatype.number(),
          },
        ],
      });

      possibleIds = [
        reportOne.id,
        reportTwo.id,
        reportThree.id,
        globallyExcludedReport.id,
      ];

      const dummyProgram = {
        startYear: '2020',
        startDate: '2020-09-01',
        endDate: '2020-09-02',
        status: 'Active',
        createdAt: new Date(),
        updatedAt: new Date(),
      };

      const reportOneRecipients = await ActivityRecipient.findAll({
        where: {
          activityReportId: reportOne.id,
        },
      });

      const reportTwoRecipients = await ActivityRecipient.findAll({
        where: {
          activityReportId: reportTwo.id,
        },
      });

      const reportThreeRecipients = await ActivityRecipient.findAll({
        where: {
          activityReportId: reportThree.id,
        },
      });

      grantIds = [
        ...reportOneRecipients.map((r) => r.grantId),
        ...reportTwoRecipients.map((r) => r.grantId),
        ...reportThreeRecipients.map((r) => r.grantId),
      ];

      await Promise.all([
        ...reportOneRecipients.map(async (recipient) => {
          await Program.create({
            ...dummyProgram,
            id: faker.datatype.number(),
            name: faker.name.findName(),
            grantId: recipient.grantId,
            programType: 'EHS',
          }).catch((err) => auditLogger.error(JSON.stringify({ name: 'beforeAll 1', err })));
        }),
        ...reportTwoRecipients.map(async (recipient) => {
          await Program.create({
            ...dummyProgram,
            id: faker.datatype.number(),
            name: faker.name.findName(),
            grantId: recipient.grantId,
            programType: 'EHS',
          }).catch((err) => auditLogger.error(JSON.stringify({ name: 'beforeAll 2', err })));
        }),
        ...reportThreeRecipients.map(async (recipient) => {
          await Program.create({
            ...dummyProgram,
            id: faker.datatype.number(),
            name: faker.name.findName(),
            grantId: recipient.grantId,
            programType: 'HS',
          }).catch((err) => auditLogger.error(JSON.stringify({ name: 'beforeAll 3', err })));
        }),
      ]);
    });

    afterAll(async () => {
      await Program.destroy({
        where: {
          grantId: grantIds,
        },
        individualHooks: true,
      });

      await destroyReport(reportOne);
      await destroyReport(reportTwo);
      await destroyReport(reportThree);
    });

    it('includes program type', async () => {
      const filters = { 'programType.in': ['EHS', 'HS'] };
      const { activityReport: scope } = await filtersToScopes(filters);
      const found = await ActivityReport.findAll({
        where: { [Op.and]: [scope, { id: possibleIds }] },
      }).catch((err) => auditLogger.error(JSON.stringify({ name: 'includes program type', err })));
      expect(found.length).toBe(3);
      expect(found.map((f) => f.id))
        .toEqual(expect.arrayContaining([reportOne.id, reportTwo.id, reportThree.id]));
    });

    it('excludes program type', async () => {
      const filters = { 'programType.nin': ['EHS'] };
      const { activityReport: scope } = await filtersToScopes(filters);
      const found = await ActivityReport.findAll({
        where: { [Op.and]: [scope, { id: possibleIds }] },
      });
      expect(found.length).toBe(2);
      expect(found.map((f) => f.id))
        .toEqual(expect.arrayContaining([reportThree.id, globallyExcludedReport.id]));
    });

    it('excludes multiple program types', async () => {
      const filters = { 'programType.nin': ['EHS', 'HS'] };
      const { activityReport: scope } = await filtersToScopes(filters);
      const found = await ActivityReport.findAll({
        where: { [Op.and]: [scope, { id: possibleIds }] },
      });
      expect(found.length).toBe(1);
      expect(found.map((f) => f.id))
        .toEqual(expect.arrayContaining([globallyExcludedReport.id]));
    });
  });

  describe('myReports', () => {
    let possibleIds;
    let reportOne;
    let reportTwo;
    let reportThree;
    let grantIds;

    beforeAll(async () => {
      reportOne = await createReport({
        activityRecipients: [
          {
            grantId: faker.datatype.number(),
          },
        ],
        userId: mockUser.id,
      });

      await ActivityReportCollaborator.create({
        activityReportId: reportOne.id, userId: mockUserTwo.id,
      });

      reportTwo = await createReport({
        activityRecipients: [
          {
            grantId: faker.datatype.number(),
          },
        ],
        userId: mockUserTwo.id,
      });
      reportThree = await createReport({
        activityRecipients: [
          {
            grantId: faker.datatype.number(),
          },
        ],
      });

      await ActivityReportApprover.create({
        userId: mockUserTwo.id,
        activityReportId: reportThree.id,
      });

      possibleIds = [
        reportOne.id,
        reportTwo.id,
        reportThree.id,
        globallyExcludedReport.id,
      ];

      const dummyProgram = {
        startYear: '2020',
        startDate: '2020-09-01',
        endDate: '2020-09-02',
        status: 'Active',
        createdAt: new Date(),
        updatedAt: new Date(),
      };

      const reportOneRecipients = await ActivityRecipient.findAll({
        where: {
          activityReportId: reportOne.id,
        },
      });

      const reportTwoRecipients = await ActivityRecipient.findAll({
        where: {
          activityReportId: reportTwo.id,
        },
      });

      const reportThreeRecipients = await ActivityRecipient.findAll({
        where: {
          activityReportId: reportThree.id,
        },
      });

      grantIds = [
        ...reportOneRecipients.map((r) => r.grantId),
        ...reportTwoRecipients.map((r) => r.grantId),
        ...reportThreeRecipients.map((r) => r.grantId),
      ];

      await Promise.all([
        ...reportOneRecipients.map(async (recipient) => {
          await Program.create({
            ...dummyProgram,
            id: faker.datatype.number(),
            name: faker.name.findName(),
            grantId: recipient.grantId,
            programType: 'EHS',
          }).catch((err) => auditLogger.error(err));
        }),
        ...reportTwoRecipients.map(async (recipient) => {
          await Program.create({
            ...dummyProgram,
            id: faker.datatype.number(),
            name: faker.name.findName(),
            grantId: recipient.grantId,
            programType: 'EHS',
          }).catch((err) => auditLogger.error(err));
        }),
        ...reportThreeRecipients.map(async (recipient) => {
          await Program.create({
            ...dummyProgram,
            id: faker.datatype.number(),
            name: faker.name.findName(),
            grantId: recipient.grantId,
            programType: 'HS',
          }).catch((err) => auditLogger.error(err));
        }),
      ]);
    });

    afterAll(async () => {
      await Program.destroy({
        where: {
          grantId: grantIds,
        },
      });

      await ActivityReportCollaborator.destroy({ where: { userId: mockUserTwo.id } });
      await ActivityReportApprover.destroy({
        where: { activityReportId: reportThree.id }, force: true,
      });
      await destroyReport(reportOne);
      await destroyReport(reportTwo);
      await destroyReport(reportThree);
    });

    it('includes creator my reports', async () => {
      const filters = { 'myReports.in': ['Creator'] };
      const { activityReport: scope } = await filtersToScopes(
        filters,
        { userId: mockUserTwo.id },
      );
      const found = await ActivityReport.findAll({
        where: { [Op.and]: [scope, { id: possibleIds }] },
      }).catch((err) => auditLogger.error(err));
      expect(found.length).toBe(1);
      expect(found.map((f) => f.id))
        .toEqual(expect.arrayContaining([reportTwo.id]));
    });

    it('excludes creator my reports', async () => {
      const filters = { 'myReports.nin': ['Creator'] };
      const { activityReport: scope } = await filtersToScopes(
        filters,
        { userId: mockUserTwo.id },
      );
      const found = await ActivityReport.findAll({
        where: { [Op.and]: [scope, { id: possibleIds }] },
      }).catch((err) => auditLogger.error(err));
      expect(found.length).toBe(3);
      expect(found.map((f) => f.id))
        .toEqual(expect.arrayContaining([reportOne.id, reportThree.id, globallyExcludedReport.id]));
    });

    it('includes collaborator my reports', async () => {
      const filters = { 'myReports.in': ['Collaborator'] };
      const { activityReport: scope } = await filtersToScopes(
        filters,
        { userId: mockUserTwo.id },
      );
      const found = await ActivityReport.findAll({
        where: { [Op.and]: [scope, { id: possibleIds }] },
      }).catch((err) => auditLogger.error(err));
      expect(found.length).toBe(1);
      expect(found.map((f) => f.id))
        .toEqual(expect.arrayContaining([reportOne.id]));
    });

    it('excludes collaborator my reports', async () => {
      const filters = { 'myReports.nin': ['Collaborator'] };
      const { activityReport: scope } = await filtersToScopes(
        filters,
        { userId: mockUserTwo.id },
      );
      const found = await ActivityReport.findAll({
        where: { [Op.and]: [scope, { id: possibleIds }] },
      }).catch((err) => auditLogger.error(err));
      expect(found.length).toBe(3);
      expect(found.map((f) => f.id))
        .toEqual(expect.arrayContaining([reportTwo.id, reportThree.id, globallyExcludedReport.id]));
    });

    it('includes approver my reports', async () => {
      const filters = { 'myReports.in': ['Approver'] };
      const { activityReport: scope } = await filtersToScopes(
        filters,
        { userId: mockUserTwo.id },
      );
      const found = await ActivityReport.findAll({
        where: { [Op.and]: [scope, { id: possibleIds }] },
      }).catch((err) => auditLogger.error(err));
      expect(found.length).toBe(1);
      expect(found.map((f) => f.id))
        .toEqual(expect.arrayContaining([reportThree.id]));
    });

    it('excludes approver my reports', async () => {
      const filters = { 'myReports.nin': ['Approver'] };
      const { activityReport: scope } = await filtersToScopes(
        filters,
        { userId: mockUserTwo.id },
      );
      const found = await ActivityReport.findAll({
        where: { [Op.and]: [scope, { id: possibleIds }] },
      }).catch((err) => auditLogger.error(err));
      expect(found.length).toBe(3);
      expect(found.map((f) => f.id))
        .toEqual(expect.arrayContaining([reportOne.id, reportTwo.id, globallyExcludedReport.id]));
    });

    it('includes all my reports', async () => {
      const filters = { 'myReports.in': ['Creator', 'Collaborator', 'Approver'] };
      const { activityReport: scope } = await filtersToScopes(
        filters,
        { userId: mockUserTwo.id },
      );
      const found = await ActivityReport.findAll({
        where: { [Op.and]: [scope, { id: possibleIds }] },
      }).catch((err) => auditLogger.error(err));
      expect(found.length).toBe(3);
      expect(found.map((f) => f.id))
        .toEqual(expect.arrayContaining([reportOne.id, reportTwo.id, reportThree.id]));
    });

    it('excludes all my reports', async () => {
      const filters = { 'myReports.nin': ['Creator', 'Collaborator', 'Approver'] };
      const { activityReport: scope } = await filtersToScopes(
        filters,
        { userId: mockUserTwo.id },
      );
      const found = await ActivityReport.findAll({
        where: { [Op.and]: [scope, { id: possibleIds }] },
      }).catch((err) => auditLogger.error(err));
      expect(found.length).toBe(1);
      expect(found.map((f) => f.id))
        .toEqual(expect.arrayContaining([globallyExcludedReport.id]));
    });
  });

  describe('reportText', () => {
    let includedReport1;
    let includedReport2;
    let excludedReport;
    let possibleIds;

    beforeAll(async () => {
      // Create reports.
      const context1 = 'Nothings gonna change my world';
      const context2 = 'I get by with a little help from my friends';
      const context3 = 'Try thinking more, if just for your own sake';
      includedReport1 = await ActivityReport.create(
        {
          ...draftReport,
          context: context1,
          userId: includedUser1.id,
        },
      );
      includedReport2 = await ActivityReport.create(
        {
          ...draftReport,
          context: context2,
          userId: includedUser2.id,
        },
      );
      excludedReport = await ActivityReport.create(
        {
          ...draftReport,
          context: context3,
          userId: excludedUser.id,
        },
      );
      possibleIds = [
        includedReport1.id,
        includedReport2.id,
        excludedReport.id,
        globallyExcludedReport.id,
      ];

      // Index reports.
      await addIndexDocument({
        data: {
          indexName: AWS_ELASTIC_SEARCH_INDEXES.ACTIVITY_REPORTS,
          id: includedReport1.id,
          document: { id: includedReport1.id, context: context1 },
        },
      });

      await addIndexDocument(
        {
          data: {
            indexName: AWS_ELASTIC_SEARCH_INDEXES.ACTIVITY_REPORTS,
            id: includedReport2.id,
            document: { id: includedReport2.id, context: context2 },
          },
        },
      );

      await addIndexDocument(
        {
          data: {
            indexName: AWS_ELASTIC_SEARCH_INDEXES.ACTIVITY_REPORTS,
            id: excludedReport.id,
            document: { id: excludedReport.id, context: context3 },
          },
        },
      );
    });

    afterAll(async () => {
      // Delete reports.
      await ActivityReport.destroy({
        where: { id: [includedReport1.id, includedReport2.id, excludedReport.id] },
      });
    });

    it('return correct report text filter search results', async () => {
      const filters = { 'reportText.ctn': ['change'] };
      const { activityReport: scope } = await filtersToScopes(filters);
      const found = await ActivityReport.findAll({
        where: {
          [Op.and]: [
            scope,
            { id: possibleIds },
          ],
        },
      });
      expect(found.length).toBe(1);
      expect(found.map((f) => f.id))
        .toEqual(expect.arrayContaining([includedReport1.id]));
    });

    it('excludes correct report text filter search results', async () => {
      const filters = { 'reportText.nctn': ['change'] };
      const { activityReport: scope } = await filtersToScopes(filters);
      const found = await ActivityReport.findAll({
        where: {
          [Op.and]: [
            scope,
            { id: possibleIds },
          ],
        },
      });
      expect(found.length).toBe(3);
      expect(found.map((f) => f.id))
        .toEqual(expect.arrayContaining([
          includedReport2.id,
          excludedReport.id,
          globallyExcludedReport.id,
        ]));
    });
  });

  describe('defaultScope', () => {
    it('excludes deleted reports', async () => {
      const beginningARCount = await ActivityReport.count();
      const deleted = await createOrUpdate({
        ...deletedReport,
        owner: { userId: mockUser.id },
      });

      expect(deleted.id).toBeDefined();
      const endARCount = await ActivityReport.count();
      expect(endARCount).toEqual(beginningARCount);
    });
  });

  describe('stateCode', () => {
    let reportOne;
    let reportTwo;
    let reportThree;
    let possibleIds;

    beforeAll(async () => {
      const grantOne = await createGrant({
        stateCode: 'KS',
      });

      const grantTwo = await createGrant({
        stateCode: 'MO',
      });

      reportOne = await createReport({
        id: faker.datatype.number(),
        activityRecipients: [
          {
            grantId: grantOne.id,
          },
        ],
      });
      reportTwo = await createReport({
        id: faker.datatype.number(),
        activityRecipients: [
          {
            grantId: grantOne.id,
          },
          {
            grantId: grantTwo.id,
          },
        ],
      });
      reportThree = await createReport({
        id: faker.datatype.number(),
        activityRecipients: [
          {
            grantId: grantTwo.id,
          },
        ],
      });

      possibleIds = [
        reportOne.id,
        reportTwo.id,
        reportThree.id,
        globallyExcludedReport.id,
      ];
    });

    afterAll(async () => {
      await destroyReport(reportOne);
      await destroyReport(reportTwo);
      await destroyReport(reportThree);
    });

    it('includes reports with grants with the given state code', async () => {
      const filters = { 'stateCode.ctn': ['KS'] };
      const { activityReport: scope } = await filtersToScopes(filters);
      const found = await ActivityReport.findAll({
        where: { [Op.and]: [scope, { id: possibleIds }] },
      });
      expect(found.length).toBe(2);
      expect(found.map((f) => f.id))
        .toEqual(expect.arrayContaining([reportOne.id, reportTwo.id]));
    });
  });

  describe('createDate', () => {
    let firstReport;
    let secondReport;
    let thirdReport;
    let fourthReport;
    let possibleIds;

    beforeAll(async () => {
<<<<<<< HEAD
      firstReport = await createOrUpdate({ ...draftReport, id: 95842, createdAt: '2019-01-01T21:00:57.149Z' });
      secondReport = await createOrUpdate({ ...draftReport, id: 95843, createdAt: '2020-02-01T21:11:57.149Z' });
      thirdReport = await createOrUpdate({ ...draftReport, id: 95844, createdAt: '2021-01-01T21:14:57.149Z' });
      fourthReport = await createOrUpdate({ ...draftReport, id: 95845, createdAt: '2023-01-01T21:15:57.149Z' });
=======
      firstReport = await ActivityReport.create({ ...draftReport, id: 95825, createdAt: '2019-01-01T21:00:57.149Z' });
      secondReport = await ActivityReport.create({ ...draftReport, id: 95852, createdAt: '2020-02-01T21:11:57.149Z' });
      thirdReport = await ActivityReport.create({ ...draftReport, id: 95857, createdAt: '2021-01-01T21:14:57.149Z' });
      fourthReport = await ActivityReport.create({ ...draftReport, id: 95827, createdAt: '2023-01-01T21:15:57.149Z' });
>>>>>>> 1ac40fb0
      possibleIds = [
        firstReport.id,
        secondReport.id,
        thirdReport.id,
        fourthReport.id,
        globallyExcludedReport.id,
      ];
    });

    afterAll(async () => {
      await destroyReport(firstReport);
      await destroyReport(secondReport);
      await destroyReport(thirdReport);
      await destroyReport(fourthReport);
    });

    it('before returns reports with create dates before the given date', async () => {
      const filters = { 'createDate.bef': '2020/12/31' };
      const { activityReport: scope } = await filtersToScopes(filters);
      const found = await ActivityReport.findAll({
        where: { [Op.and]: [scope, { id: possibleIds }] },
      });
      expect(found.length).toBe(2);
      expect(found.map((f) => f.id))
        .toEqual(expect.arrayContaining([firstReport.id, secondReport.id]));
    });

    it('after returns reports with create dates after the given date', async () => {
      const filters = { 'createDate.aft': '2021/06/06' };
      const { activityReport: scope } = await filtersToScopes(filters);
      const found = await ActivityReport.findAll({
        where: { [Op.and]: [scope, { id: possibleIds }] },
      });
      expect(found.length).toBe(2);
      expect(found.map((f) => f.id))
        .toEqual(expect.arrayContaining([fourthReport.id]));
    });

    it('within returns reports with create dates between the two dates', async () => {
      const filters = { 'createDate.win': '2020/01/01-2021/06/06' };
      const { activityReport: scope } = await filtersToScopes(filters);
      const found = await ActivityReport.findAll({
        where: { [Op.and]: [scope, { id: possibleIds }] },
      });
      expect(found.length).toBe(2);
      expect(found.map((f) => f.id))
        .toEqual(expect.arrayContaining([secondReport.id, thirdReport.id]));
    });
  });

  describe('endDate', () => {
    let firstReport;
    let secondReport;
    let thirdReport;
    let fourthReport;
    let possibleIds;

    beforeAll(async () => {
      firstReport = await createOrUpdate(
        { ...draftReport, id: 95942, endDate: new Date(2020, 8, 1) },
      );
      secondReport = await createOrUpdate(
        { ...draftReport, id: 95943, endDate: new Date(2020, 8, 2) },
      );
      thirdReport = await createOrUpdate(
        { ...draftReport, id: 95944, endDate: new Date(2020, 8, 3) },
      );
      fourthReport = await createOrUpdate(
        { ...draftReport, id: 95945, endDate: new Date(2020, 8, 4) },
      );
      possibleIds = [
        firstReport.id,
        secondReport.id,
        thirdReport.id,
        fourthReport.id,
        globallyExcludedReport.id,
      ];
    });

    afterAll(async () => {
      await ActivityReport.destroy({
        where: { id: [firstReport.id, secondReport.id, thirdReport.id, fourthReport.id] },
        individualHooks: true,
      });
    });

    it('before returns reports with end dates before the given date', async () => {
      const filters = { 'endDate.bef': '2020/09/02' };
      const { activityReport: scope } = await filtersToScopes(filters);
      const found = await ActivityReport.findAll({
        where: { [Op.and]: [scope, { id: possibleIds }] },
      });
      expect(found.length).toBe(2);
      expect(found.map((f) => f.id))
        .toEqual(expect.arrayContaining([firstReport.id, secondReport.id]));
    });

    it('after returns reports with end dates after the given date', async () => {
      const filters = { 'endDate.aft': '2020/09/04' };
      const { activityReport: scope } = await filtersToScopes(filters);
      const found = await ActivityReport.findAll({
        where: { [Op.and]: [scope, { id: possibleIds }] },
      });
      expect(found.length).toBe(1);
      expect(found.map((f) => f.id))
        .toEqual(expect.arrayContaining([fourthReport.id]));
    });

    it('within returns reports with create dates between the two dates', async () => {
      const filters = { 'endDate.win': '2020/09/01-2020/09/03' };
      const { activityReport: scope } = await filtersToScopes(filters);
      const found = await ActivityReport.findAll({
        where: { [Op.and]: [scope, { id: possibleIds }] },
      });
      expect(found.length).toBe(3);
      expect(found.map((f) => f.id))
        .toEqual(expect.arrayContaining([firstReport.id, secondReport.id, thirdReport.id]));
    });
  });

  describe('region id', () => {
    let includedReport1;
    let includedReport2;
    let excludedReport;
    let possibleIds;

    beforeAll(async () => {
      includedReport1 = await createOrUpdate({ ...draftReport, regionId: 2 });
      includedReport2 = await createOrUpdate({ ...draftReport, regionId: 2 });
      excludedReport = await createOrUpdate({ ...draftReport, regionId: 3 });
      possibleIds = [
        includedReport1.id,
        includedReport2.id,
        excludedReport.id,
        globallyExcludedReport.id,
      ];
    });

    afterAll(async () => {
      await ActivityReport.destroy({
        where: { id: [includedReport1.id, includedReport2.id, excludedReport.id] },
        individualHooks: true,
      });
    });

    it('includes region id', async () => {
      const filters = { 'region.in': ['2'] };
      const { activityReport: scope } = await filtersToScopes(filters);
      const found = await ActivityReport.findAll({
        where: { [Op.and]: [scope, { id: possibleIds }] },
      });
      expect(found.length).toBe(2);
      expect(found.map((f) => f.id))
        .toEqual(expect.arrayContaining([includedReport1.id, includedReport2.id]));
    });

    it('excludes region id', async () => {
      const filters = { 'region.nin': ['2'] };
      const { activityReport: scope } = await filtersToScopes(filters);
      const found = await ActivityReport.findAll({
        where: { [Op.and]: [scope, { id: possibleIds }] },
      });
      expect(found.length).toBe(2);
      expect(found.map((f) => f.id))
        .toEqual(expect.arrayContaining([excludedReport.id, globallyExcludedReport.id]));
    });
  });

  describe('only other entities', () => {
    let reportIncluded1;
    let reportExcluded;
    let reportIncluded2;

    let otherEntityIncluded1;
    let otherEntityIncluded2;
    let otherEntityExcluded;

    let possibleIds;

    beforeAll(async () => {
      otherEntityIncluded1 = await OtherEntity.create({ id: 25458, name: 'Head Start Collaboration Office' });
      otherEntityExcluded = await OtherEntity.create({ id: 25459, name: 'QRIS System' });
      otherEntityIncluded2 = await OtherEntity.create({ id: 25460, name: 'State CCR&R' });

      reportIncluded1 = await createOrUpdate({
        ...draftReport,
        activityRecipients: [{ otherEntityId: otherEntityIncluded1.id }],
      });

      reportIncluded2 = await createOrUpdate({
        ...draftReport,
        activityRecipients: [{ otherEntityId: otherEntityIncluded2.id }],
      });

      reportExcluded = await createOrUpdate({
        ...draftReport,
        activityRecipients: [{ otherEntityId: otherEntityExcluded.id }],
      });

      possibleIds = [
        reportIncluded1.id,
        reportIncluded2.id,
        reportExcluded.id,
        globallyExcludedReport.id,
      ];
    });

    afterAll(async () => {
      await ActivityRecipient.destroy({
        where: {
          activityReportId: [reportIncluded1.id, reportIncluded2.id, reportExcluded.id],
        },
        individualHooks: true,
      });
      await ActivityReport.destroy({
        where: { id: [reportIncluded1.id, reportIncluded2.id, reportExcluded.id] },
        individualHooks: true,
      });
      await OtherEntity.destroy({
        where: { id: [otherEntityIncluded1.id, otherEntityIncluded2.id, otherEntityExcluded.id] },
        individualHooks: true,
      });
    });

    it('includes other entities', async () => {
      const filters = { 'otherEntities.in': ['Head Start Collaboration Office', 'State CCR&R'] };
      const { activityReport: scope } = await filtersToScopes(filters);
      const found = await ActivityReport.findAll({
        where: { [Op.and]: [scope, { id: possibleIds }] },
      });
      expect(found.length).toBe(2);
      expect(found.map((f) => f.id))
        .toEqual(expect.arrayContaining([reportIncluded1.id, reportIncluded2.id]));
    });

    it('excludes other entities', async () => {
      const filters = { 'otherEntities.nin': ['Head Start Collaboration Office', 'State CCR&R'] };
      const { activityReport: scope } = await filtersToScopes(filters);
      const found = await ActivityReport.findAll({
        where: { [Op.and]: [scope, { id: possibleIds }] },
      });
      expect(found.length).toBe(2);
      expect(found.map((f) => f.id))
        .toEqual(expect.arrayContaining([reportExcluded.id, globallyExcludedReport.id]));
    });
  });
});<|MERGE_RESOLUTION|>--- conflicted
+++ resolved
@@ -16,15 +16,12 @@
   Role,
   UserRole,
 } from '../../models';
-<<<<<<< HEAD
 import {
   REPORT_STATUSES,
   APPROVER_STATUSES,
+  AWS_ELASTIC_SEARCH_INDEXES,
 } from '../../constants';
 import { createOrUpdate } from '../../services/activityReports';
-=======
-import { REPORT_STATUSES, APPROVER_STATUSES, AWS_ELASTIC_SEARCH_INDEXES } from '../../constants';
->>>>>>> 1ac40fb0
 import { createReport, destroyReport, createGrant } from '../../testUtils';
 import {
   getClient,
@@ -114,47 +111,6 @@
   let client;
 
   beforeAll(async () => {
-<<<<<<< HEAD
-    try {
-      auditLogger.error(JSON.stringify({ name: 'filtersToScopes-beforeAll-1' }));
-      await User.create(mockUser);
-      auditLogger.error(JSON.stringify({ name: 'filtersToScopes-beforeAll-2' }));
-      await User.create(mockManager);
-      auditLogger.error(JSON.stringify({ name: 'filtersToScopes-beforeAll-3' }));
-      includedUser1 = await User.create(
-        {
-          name: 'person', hsesUserId: 'user111', hsesUsername: 'user111',
-        },
-        { logging: (msg) => auditLogger.error(JSON.stringify({ name: 'includedUser1', msg })) },
-      );
-      auditLogger.error(JSON.stringify({ name: 'filtersToScopes-beforeAll-4' }));
-      includedUser2 = await User.create(
-        { name: 'another person', hsesUserId: 'user222', hsesUsername: 'user222' },
-        { logging: (msg) => auditLogger.error(JSON.stringify({ name: 'includedUser2', msg })) },
-      );
-      auditLogger.error(JSON.stringify({ name: 'filtersToScopes-beforeAll-5' }));
-      excludedUser = await User.create(
-        { name: 'excluded', hsesUserId: 'user333', hsesUsername: 'user333' },
-        { logging: (msg) => auditLogger.error(JSON.stringify({ name: 'excludedUser', msg })) },
-      );
-
-      await Role.create({ id: 1000, name: 'a', isSpecialist: true });
-      await UserRole.create({ userId: includedUser1.id, roleId: 1000 });
-      await UserRole.create({ userId: includedUser2.id, roleId: 1000 });
-      await UserRole.create({ userId: excludedUser.id, roleId: 1000 });
-      await UserRole.create({ userId: mockManager.id, roleId: 1000 });
-      await UserRole.create({ userId: mockUser.id, roleId: 1000 });
-
-      auditLogger.error(JSON.stringify({ name: 'filtersToScopes-beforeAll-6' }));
-      globallyExcludedReport = await createOrUpdate({
-        ...draftReport,
-        updatedAt: '2000-01-01',
-        silent: true,
-      });
-      auditLogger.error(JSON.stringify({ name: 'filtersToScopes-beforeAll-7' }));
-    } catch (err) {
-      auditLogger.error(JSON.stringify({ name: 'filtersToScopes-beforeAll', err }));
-=======
     await User.create(mockUser);
     await User.create(mockUserTwo);
     await User.create(mockManager);
@@ -188,23 +144,18 @@
     const grantsSpecialist = await Role.findOne({ where: { fullName: 'Grants Specialist' } });
     if (!grantsSpecialist) {
       await Role.create({ name: 'GS', fullName: 'Grants Specialist', isSpecialist: true });
->>>>>>> 1ac40fb0
     }
   });
 
   afterAll(async () => {
     const userIds = [
       mockUser.id,
-<<<<<<< HEAD
-=======
       mockUserTwo.id,
->>>>>>> 1ac40fb0
       mockManager.id,
       includedUser1.id,
       includedUser2.id,
       excludedUser.id];
     const reports = await ActivityReport.unscoped().findAll({
-<<<<<<< HEAD
       include: [{
         model: Collaborator,
         as: 'owner',
@@ -212,31 +163,15 @@
         required: true,
       }],
     });
-    const reportIds = reports.map((report) => report.id);
-    await Promise.allSettled(reportIds.map((id) => destroyReport(id)));
 
     await Promise.allSettled([
+      ...reports.map((id) => destroyReport(report.id)),
+      UserRole.destroy({ where: { userId: { [Op.in]: userIds } } }),
       User.destroy({ where: { id: { [Op.in]: userIds } } }),
-      Role.destroy({ where: { id: 1000 } }),
-      UserRole.destroy({ where: { userId: { [Op.in]: userIds } } }),
     ]);
-=======
-      where: {
-        userId: userIds,
-      },
-    });
-    const ids = reports.map((report) => report.id);
-    await ActivityReportApprover.destroy({ where: { activityReportId: ids }, force: true });
-    await ActivityReport.unscoped().destroy({ where: { id: ids } });
-    await User.destroy({
-      where: {
-        id: userIds,
-      },
-    });
 
     // Delete indexes.
     await deleteIndex(AWS_ELASTIC_SEARCH_INDEXES.ACTIVITY_REPORTS, client);
->>>>>>> 1ac40fb0
 
     await db.sequelize.close();
   });
@@ -811,12 +746,7 @@
     it('includes authors with a partial match', async () => {
       await Promise.all(promises);
       const filters = { 'creator.ctn': ['person'] };
-<<<<<<< HEAD
-      const { activityReport: scope } = filtersToScopes(filters);
-      auditLogger.error('ZZZZZZ');
-=======
-      const { activityReport: scope } = await filtersToScopes(filters);
->>>>>>> 1ac40fb0
+      const { activityReport: scope } = await filtersToScopes(filters);
       const found = await ActivityReport.findAll({
         where: { [Op.and]: [scope, { id: possibleIds }] },
         logging: (msg) => auditLogger.error(JSON.stringify({ name: 'includes authors with a partial match', msg })),
@@ -1082,28 +1012,16 @@
         roleId: grantsSpecialist.id,
       });
 
-<<<<<<< HEAD
-      await createOrUpdate({ ...approvedReport, id: 777, owner: { userId: 777 } });
-      await createOrUpdate({
-        ...approvedReport,
-        id: 778,
-        owner: { userId: 779 },
-        collaborators: [{ userId: 778 }],
-=======
-      await ActivityReport.create({
-        ...approvedReport, id: possibleIds[0], userId: possibleIds[0],
-      });
-      await ActivityReport.create({
-        ...approvedReport, id: possibleIds[1], userId: possibleIds[1],
-      });
-      await ActivityReport.create({
-        ...approvedReport, id: possibleIds[2], userId: possibleIds[2],
-      });
+      await Promise.all(possibleIds
+        .map(async (possibleId) => createOrUpdate({
+          ...approvedReport,
+          id: possibleId,
+          owner: { userId: possibleId },
+        })));
       await ActivityReportCollaborator.create({
         id: possibleIds[0],
         activityReportId: possibleIds[1],
         userId: possibleIds[1],
->>>>>>> 1ac40fb0
       });
       await createOrUpdate({ ...approvedReport, id: 779, owner: { userId: 779 } });
     });
@@ -2105,17 +2023,10 @@
     let possibleIds;
 
     beforeAll(async () => {
-<<<<<<< HEAD
-      firstReport = await createOrUpdate({ ...draftReport, id: 95842, createdAt: '2019-01-01T21:00:57.149Z' });
-      secondReport = await createOrUpdate({ ...draftReport, id: 95843, createdAt: '2020-02-01T21:11:57.149Z' });
-      thirdReport = await createOrUpdate({ ...draftReport, id: 95844, createdAt: '2021-01-01T21:14:57.149Z' });
-      fourthReport = await createOrUpdate({ ...draftReport, id: 95845, createdAt: '2023-01-01T21:15:57.149Z' });
-=======
-      firstReport = await ActivityReport.create({ ...draftReport, id: 95825, createdAt: '2019-01-01T21:00:57.149Z' });
-      secondReport = await ActivityReport.create({ ...draftReport, id: 95852, createdAt: '2020-02-01T21:11:57.149Z' });
-      thirdReport = await ActivityReport.create({ ...draftReport, id: 95857, createdAt: '2021-01-01T21:14:57.149Z' });
-      fourthReport = await ActivityReport.create({ ...draftReport, id: 95827, createdAt: '2023-01-01T21:15:57.149Z' });
->>>>>>> 1ac40fb0
+      firstReport = await createOrUpdate({ ...draftReport, id: 95825, createdAt: '2019-01-01T21:00:57.149Z' });
+      secondReport = await createOrUpdate({ ...draftReport, id: 95852, createdAt: '2020-02-01T21:11:57.149Z' });
+      thirdReport = await createOrUpdate({ ...draftReport, id: 95857, createdAt: '2021-01-01T21:14:57.149Z' });
+      fourthReport = await createOrUpdate({ ...draftReport, id: 95827, createdAt: '2023-01-01T21:15:57.149Z' });
       possibleIds = [
         firstReport.id,
         secondReport.id,
