/* eslint-disable no-unused-vars */
import { Op } from 'sequelize';
import faker from 'faker';
import filtersToScopes from '../index';

import db, {
  ActivityReport,
  ActivityReportApprover,
  ActivityRecipient,
  User,
  Grantee,
  Grant,
  ActivityReportCollaborator,
  NonGrantee,
  Program,
} from '../../models';
import { REPORT_STATUSES, APPROVER_STATUSES } from '../../constants';
import { createReport, destroyReport, createGrant } from '../../testUtils';

const mockUser = {
  id: 13706689,
  homeRegionId: 1,
  name: 'user13706689',
  hsesUsername: 'user13706689',
  hsesUserId: 'user13706689',
};

const mockManager = {
  id: 50565590,
  homeRegionId: 1,
  name: 'user50565590',
  hsesUsername: 'user50565590',
  hsesUserId: 'user50565590',
};

const draftReport = {
  submissionStatus: REPORT_STATUSES.DRAFT,
  userId: mockUser.id,
  regionId: 1,
};

const submittedReport = {
  ...draftReport,
  submissionStatus: REPORT_STATUSES.SUBMITTED,
  oldApprovingManagerId: mockManager.id,
  numberOfParticipants: 1,
  deliveryMethod: 'method',
  duration: 0,
  endDate: '2000-01-01T12:00:00Z',
  startDate: '2000-01-01T12:00:00Z',
  requester: 'requester',
  targetPopulations: ['Children with Disabilities', 'Pregnant Women'],
  reason: ['reason'],
  participants: ['participants'],
  topics: ['topics'],
  ttaType: ['type'],
};

const approvedReport = {
  ...submittedReport,
  calculatedStatus: REPORT_STATUSES.APPROVED,
};

// Included to test default scope
const deletedReport = {
  submissionStatus: REPORT_STATUSES.DELETED,
  userId: mockUser.id,
  regionId: 1,
};

const approverApproved = {
  userId: mockManager.id,
  status: APPROVER_STATUSES.APPROVED,
  note: 'great work',
};

const approverRejected = {
  userId: mockManager.id,
  status: APPROVER_STATUSES.NEEDS_ACTION,
  note: 'change x, y, z',
};

describe('filtersToScopes', () => {
  let globallyExcludedReport;
  let includedUser1;
  let includedUser2;
  let excludedUser;

  beforeAll(async () => {
    await User.create(mockUser);
    await User.create(mockManager);
    includedUser1 = await User.create({
      name: 'person', hsesUserId: 'user111', hsesUsername: 'user111',
    });
    includedUser2 = await User.create({ name: 'another person', hsesUserId: 'user222', hsesUsername: 'user222' });
    excludedUser = await User.create({ name: 'excluded', hsesUserId: 'user333', hsesUsername: 'user333' });
    globallyExcludedReport = await ActivityReport.create({
      ...draftReport, updatedAt: '2000-01-01',
    }, {
      silent: true,
    });
  });

  afterAll(async () => {
    const userIds = [
      mockUser.id, mockManager.id, includedUser1.id, includedUser2.id, excludedUser.id];
    const reports = await ActivityReport.unscoped().findAll({
      where: {
        userId: userIds,
      },
    });
    const ids = reports.map((report) => report.id);
    await ActivityReportApprover.destroy({ where: { activityReportId: ids }, force: true });
    await ActivityReport.unscoped().destroy({ where: { id: ids } });
    await User.destroy({
      where: {
        id: userIds,
      },
    });
    await db.sequelize.close();
  });

  describe('reportId', () => {
    let reportIncluded;
    let reportIncludedLegacy;
    let reportExcluded;
    let possibleIds;

    beforeAll(async () => {
      reportIncluded = await ActivityReport.create({ ...draftReport, id: 12345 });
      reportIncludedLegacy = await ActivityReport.create(
        { ...draftReport, legacyId: 'R01-AR-012345' },
      );
      reportExcluded = await ActivityReport.create({ ...draftReport, id: 12346 });
      possibleIds = [
        reportIncluded.id,
        reportIncludedLegacy.id,
        reportExcluded.id,
        globallyExcludedReport.id,
      ];
    });

    afterAll(async () => {
      await ActivityReport.destroy({
        where: { id: [reportIncluded.id, reportIncludedLegacy.id, reportExcluded.id] },
      });
    });

    it('included has conditions for legacy and non-legacy reports', async () => {
      const filters = { 'reportId.in': ['12345'] };
      const scope = filtersToScopes(filters);
      const found = await ActivityReport.findAll({
        where: { [Op.and]: [scope, { id: possibleIds }] },
      });
      expect(found.length).toBe(2);
      expect(found.map((f) => f.id))
        .toEqual(expect.arrayContaining([reportIncluded.id, reportIncludedLegacy.id]));
    });

    it('excluded has conditions for legacy and non-legacy reports', async () => {
      const filters = { 'reportId.nin': ['12345'] };
      const scope = filtersToScopes(filters);
      const found = await ActivityReport.findAll({
        where: { [Op.and]: [scope, { id: possibleIds }] },
      });
      expect(found.length).toBe(2);
      expect(found.map((f) => f.id))
        .toEqual(expect.arrayContaining([globallyExcludedReport.id, reportExcluded.id]));
    });
  });

  describe('grantee', () => {
    describe('for nonGrantees', () => {
      let reportIncluded1;
      let reportIncluded2;
      let reportExcluded;

      let nonGranteeIncluded1;
      let nonGranteeIncluded2;
      let nonGranteeExcluded;

      let activityRecipientIncluded1;
      let activityRecipientIncluded2;
      let activityRecipientExcluded;

      let possibleIds;

      beforeAll(async () => {
        nonGranteeIncluded1 = await NonGrantee.create({ id: 40, name: 'test' });
        nonGranteeIncluded2 = await NonGrantee.create({ id: 41, name: 'another test' });
        nonGranteeExcluded = await NonGrantee.create({ id: 42, name: 'nonGrantee' });

        reportIncluded1 = await ActivityReport.create({ ...draftReport });
        reportIncluded2 = await ActivityReport.create({ ...draftReport });
        reportExcluded = await ActivityReport.create({ ...draftReport });

        activityRecipientIncluded1 = await ActivityRecipient.create({
          activityReportId: reportIncluded1.id,
          nonGranteeId: nonGranteeIncluded1.id,
        });
        activityRecipientIncluded2 = await ActivityRecipient.create({
          activityReportId: reportIncluded2.id,
          nonGranteeId: nonGranteeIncluded2.id,
        });
        activityRecipientExcluded = await ActivityRecipient.create({
          activityReportId: reportExcluded.id,
          nonGranteeId: nonGranteeExcluded.id,
        });
        possibleIds = [
          reportIncluded1.id,
          reportIncluded2.id,
          reportExcluded.id,
          globallyExcludedReport.id,
        ];
      });

      afterAll(async () => {
        await ActivityRecipient.destroy({
          where: {
            id: [
              activityRecipientIncluded1.id,
              activityRecipientIncluded2.id,
              activityRecipientExcluded.id,
            ],
          },
        });
        await ActivityReport.destroy({
          where: { id: [reportIncluded1.id, reportIncluded2.id, reportExcluded.id] },
        });
        await NonGrantee.destroy({
          where: { id: [nonGranteeIncluded1.id, nonGranteeIncluded2.id, nonGranteeExcluded.id] },
        });
      });

      it('includes non-grantees with a partial match', async () => {
        const filters = { 'grantee.in': ['test'] };
        const scope = filtersToScopes(filters);
        const found = await ActivityReport.findAll({
          where: { [Op.and]: [scope, { id: possibleIds }] },
        });
        expect(found.length).toBe(2);
        expect(found.map((f) => f.id))
          .toEqual(expect.arrayContaining([reportIncluded1.id, reportIncluded2.id]));
      });

      it('excludes non-grantees that do not partial match or have no non-grantees', async () => {
        const filters = { 'grantee.nin': ['test'] };
        const scope = filtersToScopes(filters);
        const found = await ActivityReport.findAll({
          where: { [Op.and]: [scope, { id: possibleIds }] },
        });
        expect(found.length).toBe(2);
        expect(found.map((f) => f.id))
          .toEqual(expect.arrayContaining([reportExcluded.id, globallyExcludedReport.id]));
      });
    });

    describe('for grants', () => {
      let reportIncluded1;
      let reportIncluded2;
      let reportExcluded;

      let granteeIncluded1;
      let granteeIncluded2;
      let granteeExcluded;

      let grantIncluded1;
      let grantIncluded2;
      let grantExcluded;

      let activityRecipientIncluded1;
      let activityRecipientIncluded2;
      let activityRecipientExcluded;

      let possibleIds;

      beforeAll(async () => {
        granteeIncluded1 = await Grantee.create({ id: 50, name: '1234' });
        granteeIncluded2 = await Grantee.create({ id: 51, name: 'testing 1234' });
        granteeExcluded = await Grantee.create({ id: 52, name: '4321' });

        grantIncluded1 = await Grant.create({
          id: granteeIncluded1.id, number: 1234, granteeId: granteeIncluded1.id,
        });
        grantIncluded2 = await Grant.create({
          id: granteeIncluded2.id, number: 1235, granteeId: granteeIncluded2.id,
        });
        grantExcluded = await Grant.create({
          id: granteeExcluded.id, number: 456, granteeId: granteeExcluded.id,
        });

        reportIncluded1 = await ActivityReport.create({ ...draftReport });
        reportIncluded2 = await ActivityReport.create({ ...draftReport });
        reportExcluded = await ActivityReport.create({ ...draftReport });

        activityRecipientIncluded1 = await ActivityRecipient.create({
          activityReportId: reportIncluded1.id,
          grantId: grantIncluded1.id,
        });
        activityRecipientIncluded2 = await ActivityRecipient.create({
          activityReportId: reportIncluded2.id,
          grantId: grantIncluded2.id,
        });
        activityRecipientExcluded = await ActivityRecipient.create({
          activityReportId: reportExcluded.id,
          grantId: grantExcluded.id,
        });
        possibleIds = [
          reportIncluded1.id,
          reportIncluded2.id,
          reportExcluded.id,
          globallyExcludedReport.id,
        ];
      });

      afterAll(async () => {
        await ActivityRecipient.destroy({
          where: {
            id: [
              activityRecipientIncluded1.id,
              activityRecipientIncluded2.id,
              activityRecipientExcluded.id,
            ],
          },
        });
        await ActivityReport.destroy({
          where: { id: [reportIncluded1.id, reportIncluded2.id, reportExcluded.id] },
        });
        await Grant.destroy({
          where: { id: [grantIncluded1.id, grantIncluded2.id, grantExcluded.id] },
        });
        await Grantee.destroy({
          where: { id: [granteeIncluded1.id, granteeIncluded2.id, granteeExcluded.id] },
        });
      });

      it('includes grantees with a partial match', async () => {
        const filters = { 'grantee.in': ['1234'] };
        const scope = filtersToScopes(filters);
        const found = await ActivityReport.findAll({
          where: { [Op.and]: [scope, { id: possibleIds }] },
        });
        expect(found.length).toBe(2);
        expect(found.map((f) => f.id))
          .toEqual(expect.arrayContaining([reportIncluded1.id, reportIncluded2.id]));
      });

      it('excludes grantees that do not partial match or have no grantees', async () => {
        const filters = { 'grantee.nin': ['1234'] };
        const scope = filtersToScopes(filters);
        const found = await ActivityReport.findAll({
          where: { [Op.and]: [scope, { id: possibleIds }] },
        });
        expect(found.length).toBe(2);
        expect(found.map((f) => f.id))
          .toEqual(expect.arrayContaining([reportExcluded.id, globallyExcludedReport.id]));
      });

      it('grant number with matches', async () => {
        const filters = { 'grantNumber.in': ['123'] };
        const scope = filtersToScopes(filters);
        const found = await ActivityReport.findAll({
          where: { [Op.and]: [scope, { id: possibleIds }] },
        });
        expect(found.length).toBe(2);
        expect(found.map((f) => f.id))
          .toEqual(expect.arrayContaining([reportIncluded1.id, reportIncluded2.id]));
      });

      it('grant number with no matches', async () => {
        const filters = { 'grantNumber.in': ['789'] };
        const scope = filtersToScopes(filters);
        const found = await ActivityReport.findAll({
          where: { [Op.and]: [scope, { id: possibleIds }] },
        });
        expect(found.length).toBe(0);
      });

      it('grant numbers excludes matches', async () => {
        const filters = { 'grantNumber.nin': ['123'] };
        const scope = filtersToScopes(filters);
        const found = await ActivityReport.findAll({
          where: { [Op.and]: [scope, { id: possibleIds }] },
        });
        expect(found.length).toBe(2);
        expect(found.map((f) => f.id))
          .toEqual(expect.arrayContaining([reportExcluded.id, globallyExcludedReport.id]));
      });
    });

    describe('granteeId', () => {
      let reportIncluded;
      let reportExcluded;

      let granteeIncluded;
      let granteeExcluded;

      let grantIncluded;
      let grantExcluded;

      let activityRecipientIncluded;
      let activityRecipientExcluded;

      let possibleIds;

      beforeAll(async () => {
        granteeIncluded = await Grantee.create({ id: 54, name: '1234' });
        granteeExcluded = await Grantee.create({ id: 56, name: '4321' });

        grantIncluded = await Grant.create({
          id: granteeIncluded.id, number: 2234, granteeId: granteeIncluded.id,
        });
        grantExcluded = await Grant.create({
          id: granteeExcluded.id, number: 2236, granteeId: granteeExcluded.id,
        });

        reportIncluded = await ActivityReport.create({ ...draftReport });
        reportExcluded = await ActivityReport.create({ ...draftReport });

        activityRecipientIncluded = await ActivityRecipient.create({
          activityReportId: reportIncluded.id,
          grantId: grantIncluded.id,
        });
        activityRecipientExcluded = await ActivityRecipient.create({
          activityReportId: reportExcluded.id,
          grantId: grantExcluded.id,
        });
        possibleIds = [
          reportIncluded.id,
          reportExcluded.id,
        ];
      });

      afterAll(async () => {
        await ActivityRecipient.destroy({
          where: {
            id: [
              activityRecipientIncluded.id,
              activityRecipientExcluded.id,
            ],
          },
        });
        await ActivityReport.destroy({
          where: { id: [reportIncluded.id, reportExcluded.id] },
        });
        await Grant.destroy({
          where: { id: [grantIncluded.id, grantExcluded.id] },
        });
        await Grantee.destroy({
          where: { id: [granteeIncluded.id, granteeExcluded.id] },
        });
      });

      it('includes grantees with a matching id', async () => {
        const filters = { 'granteeId.in': [granteeIncluded.id] };
        const scope = filtersToScopes(filters);
        const found = await ActivityReport.findAll({
          where: { [Op.and]: [scope, { id: possibleIds }] },
        });
        expect(found.length).toBe(1);
        expect(found.map((f) => f.id))
          .toEqual(expect.arrayContaining([reportIncluded.id]));
      });
    });
  });

  describe('startDate', () => {
    let firstReport;
    let secondReport;
    let thirdReport;
    let fourthReport;
    let possibleIds;

    beforeAll(async () => {
      firstReport = await ActivityReport.create({ ...draftReport, startDate: '2020-01-01' });
      secondReport = await ActivityReport.create({ ...draftReport, startDate: '2021-01-01' });
      thirdReport = await ActivityReport.create({ ...draftReport, startDate: '2022-01-01' });
      fourthReport = await ActivityReport.create({ ...draftReport, startDate: '2023-01-01' });
      possibleIds = [
        firstReport.id,
        secondReport.id,
        thirdReport.id,
        fourthReport.id,
        globallyExcludedReport.id,
      ];
    });

    afterAll(async () => {
      await ActivityReport.destroy({
        where: { id: [firstReport.id, secondReport.id, thirdReport.id, fourthReport.id] },
      });
    });

    it('before returns reports with start dates before the given date', async () => {
      const filters = { 'startDate.bef': '2021/06/06' };
      const scope = filtersToScopes(filters);
      const found = await ActivityReport.findAll({
        where: { [Op.and]: [scope, { id: possibleIds }] },
      });
      expect(found.length).toBe(2);
      expect(found.map((f) => f.id))
        .toEqual(expect.arrayContaining([firstReport.id, secondReport.id]));
    });

    it('after returns reports with start dates before the given date', async () => {
      const filters = { 'startDate.aft': '2021/06/06' };
      const scope = filtersToScopes(filters);
      const found = await ActivityReport.findAll({
        where: { [Op.and]: [scope, { id: possibleIds }] },
      });
      expect(found.length).toBe(2);
      expect(found.map((f) => f.id))
        .toEqual(expect.arrayContaining([thirdReport.id, fourthReport.id]));
    });

    it('within returns reports with start dates between the two dates', async () => {
      const filters = { 'startDate.win': '2020/06/06-2022/06/06' };
      const scope = filtersToScopes(filters);
      const found = await ActivityReport.findAll({
        where: { [Op.and]: [scope, { id: possibleIds }] },
      });
      expect(found.length).toBe(2);
      expect(found.map((f) => f.id))
        .toEqual(expect.arrayContaining([secondReport.id, thirdReport.id]));
    });
  });

  describe('lastSaved', () => {
    let firstReport;
    let secondReport;
    let thirdReport;
    let fourthReport;
    let possibleIds;

    beforeAll(async () => {
      firstReport = await ActivityReport.create({ ...draftReport, updatedAt: '2020-01-01' }, { silent: true });
      secondReport = await ActivityReport.create({ ...draftReport, updatedAt: '2021-01-01' }, { silent: true });
      thirdReport = await ActivityReport.create({ ...draftReport, updatedAt: '2022-01-01' }, { silent: true });
      fourthReport = await ActivityReport.create({ ...draftReport, updatedAt: '2023-01-01' }, { silent: true });
      possibleIds = [
        firstReport.id,
        secondReport.id,
        thirdReport.id,
        fourthReport.id,
        globallyExcludedReport.id,
      ];
    });

    afterAll(async () => {
      await ActivityReport.destroy({
        where: { id: [firstReport.id, secondReport.id, thirdReport.id, fourthReport.id] },
      });
    });

    it('before returns reports with updated ats before the given date', async () => {
      const filters = { 'lastSaved.bef': '2021/06/06' };
      const scope = filtersToScopes(filters);
      const found = await ActivityReport.findAll({
        where: { [Op.and]: [scope, { id: possibleIds }] },
      });
      expect(found.length).toBe(3);
      expect(found.map((f) => f.id))
        .toEqual(expect.arrayContaining([
          firstReport.id, secondReport.id, globallyExcludedReport.id]));
    });

    it('after returns reports with updated ats before the given date', async () => {
      const filters = { 'lastSaved.aft': '2021/06/06' };
      const scope = filtersToScopes(filters);
      const found = await ActivityReport.findAll({
        where: { [Op.and]: [scope, { id: possibleIds }] },
      });
      expect(found.length).toBe(2);
      expect(found.map((f) => f.id))
        .toEqual(expect.arrayContaining([thirdReport.id, fourthReport.id]));
    });

    it('within returns reports with updated ats between the two dates', async () => {
      const filters = { 'lastSaved.win': '2020/06/06-2022/06/06' };
      const scope = filtersToScopes(filters);
      const found = await ActivityReport.findAll({
        where: { [Op.and]: [scope, { id: possibleIds }] },
      });
      expect(found.length).toBe(2);
      expect(found.map((f) => f.id))
        .toEqual(expect.arrayContaining([secondReport.id, thirdReport.id]));
    });
  });

  describe('creator', () => {
    let includedReport1;
    let includedReport2;
    let excludedReport;
    let possibleIds;

    beforeAll(async () => {
      includedReport1 = await ActivityReport.create({ ...draftReport, userId: includedUser1.id });
      includedReport2 = await ActivityReport.create({ ...draftReport, userId: includedUser2.id });
      excludedReport = await ActivityReport.create({ ...draftReport, userId: excludedUser.id });
      possibleIds = [
        includedReport1.id,
        includedReport2.id,
        excludedReport.id,
        globallyExcludedReport.id,
      ];
    });

    afterAll(async () => {
      await ActivityReport.destroy({
        where: { id: [includedReport1.id, includedReport2.id, excludedReport.id] },
      });
    });

    it('includes authors with a partial match', async () => {
      const filters = { 'creator.in': ['person'] };
      const scope = filtersToScopes(filters);
      const found = await ActivityReport.findAll({
        where: { [Op.and]: [scope, { id: possibleIds }] },
      });
      expect(found.length).toBe(2);
      expect(found.map((f) => f.id))
        .toEqual(expect.arrayContaining([includedReport1.id, includedReport2.id]));
    });

    it('excludes authors that do not partial match', async () => {
      const filters = { 'creator.nin': ['person'] };
      const scope = filtersToScopes(filters);
      const found = await ActivityReport.findAll({
        where: { [Op.and]: [scope, { id: possibleIds }] },
      });
      expect(found.length).toBe(2);
      expect(found.map((f) => f.id))
        .toEqual(expect.arrayContaining([excludedReport.id, globallyExcludedReport.id]));
    });
  });

  describe('topic', () => {
    let includedReport1;
    let includedReport2;
    let excludedReport;
    let possibleIds;

    beforeAll(async () => {
      includedReport1 = await ActivityReport.create({
        ...draftReport,
        topics: ['test', 'test 2'],
      });
      includedReport2 = await ActivityReport.create({
        ...draftReport,
        topics: ['a test', 'another topic'],
      });
      excludedReport = await ActivityReport.create({ ...draftReport, topics: ['another topic'] });
      possibleIds = [
        includedReport1.id,
        includedReport2.id,
        excludedReport.id,
        globallyExcludedReport.id,
      ];
    });

    afterAll(async () => {
      await ActivityReport.destroy({
        where: { id: [includedReport1.id, includedReport2.id, excludedReport.id] },
      });
    });

    it('includes authors with a partial match', async () => {
      const filters = { 'topic.in': ['tes'] };
      const scope = filtersToScopes(filters);
      const found = await ActivityReport.findAll({
        where: { [Op.and]: [scope, { id: possibleIds }] },
      });
      expect(found.length).toBe(2);
      expect(found.map((f) => f.id))
        .toEqual(expect.arrayContaining([includedReport1.id, includedReport2.id]));
    });

    it('excludes authors that do not partial match', async () => {
      const filters = { 'topic.nin': ['tes'] };
      const scope = filtersToScopes(filters);
      const found = await ActivityReport.findAll({
        where: { [Op.and]: [scope, { id: possibleIds }] },
      });
      expect(found.length).toBe(2);
      expect(found.map((f) => f.id))
        .toEqual(expect.arrayContaining([excludedReport.id, globallyExcludedReport.id]));
    });
  });

  describe('collaborators', () => {
    let includedReport1;
    let includedReport2;
    let excludedReport;
    let possibleIds;

    let includedActivityReportCollaborator1;
    let includedActivityReportCollaborator2;
    let excludedActivityReportCollaborator;

    beforeAll(async () => {
      includedReport1 = await ActivityReport.create(draftReport);
      includedReport2 = await ActivityReport.create(draftReport);
      excludedReport = await ActivityReport.create(draftReport);

      includedActivityReportCollaborator1 = await ActivityReportCollaborator.create({
        activityReportId: includedReport1.id, userId: includedUser1.id,
      });
      includedActivityReportCollaborator2 = await ActivityReportCollaborator.create({
        activityReportId: includedReport2.id, userId: includedUser2.id,
      });
      excludedActivityReportCollaborator = await ActivityReportCollaborator.create({
        activityReportId: excludedReport.id, userId: excludedUser.id,
      });
      possibleIds = [
        includedReport1.id,
        includedReport2.id,
        excludedReport.id,
        globallyExcludedReport.id,
      ];
    });

    afterAll(async () => {
      await ActivityReport.destroy({
        where: { id: [includedReport1.id, includedReport2.id, excludedReport.id] },
      });
      await User.ActivityReportCollaborator({
        where: {
          id: [
            includedActivityReportCollaborator1.id,
            includedActivityReportCollaborator2.id,
            excludedActivityReportCollaborator.id,
          ],
        },
      });
    });

    it('includes authors with a partial match', async () => {
      const filters = { 'collaborators.in': ['person'] };
      const scope = filtersToScopes(filters);
      const found = await ActivityReport.findAll({
        where: { [Op.and]: [scope, { id: possibleIds }] },
      });
      expect(found.length).toBe(2);
      expect(found.map((f) => f.id))
        .toEqual(expect.arrayContaining([includedReport1.id, includedReport2.id]));
    });

    it('excludes authors that do not partial match', async () => {
      const filters = { 'collaborators.nin': ['person'] };
      const scope = filtersToScopes(filters);
      const found = await ActivityReport.findAll({
        where: { [Op.and]: [scope, { id: possibleIds }] },
      });
      expect(found.length).toBe(2);
      expect(found.map((f) => f.id))
        .toEqual(expect.arrayContaining([excludedReport.id, globallyExcludedReport.id]));
    });
  });

  describe('calculatedStatus', () => {
    let includedReportMultApprover;
    let excludedReportMultApprover;
    let possibleIds;

    beforeAll(async () => {
      includedReportMultApprover = await ActivityReport.create(submittedReport);
      await ActivityReportApprover.create({
        ...approverApproved,
        activityReportId: includedReportMultApprover.id,
      });

      excludedReportMultApprover = await ActivityReport.create(submittedReport);
      await ActivityReportApprover.create({
        ...approverRejected,
        activityReportId: excludedReportMultApprover.id,
      });
      possibleIds = [
        includedReportMultApprover.id,
        excludedReportMultApprover.id,
        globallyExcludedReport.id,
      ];
    });

    it('includes statuses with a partial match', async () => {
      const filters = { 'calculatedStatus.in': ['approved'] };
      const scope = filtersToScopes(filters);
      const found = await ActivityReport.findAll({
        where: { [Op.and]: [scope, { id: possibleIds }] },
      });
      expect(found.length).toBe(1);
      expect(found.map((f) => f.id))
        .toEqual(expect.arrayContaining([
          includedReportMultApprover.id,
        ]));
    });

    it('excludes statuses that do not partial match', async () => {
      const filters = { 'calculatedStatus.nin': ['app'] };
      const scope = filtersToScopes(filters);
      const found = await ActivityReport.findAll({
        where: { [Op.and]: [scope, { id: possibleIds }] },
      });
      expect(found.length).toBe(2);
      expect(found.map((f) => f.id))
        .toEqual(expect.arrayContaining([
          excludedReportMultApprover.id,
          globallyExcludedReport.id,
        ]));
    });
  });

  describe('role', () => {
    const possibleIds = [777, 778, 779];

    beforeAll(async () => {
      await User.create({
        id: 777, name: 'u777', hsesUsername: 'u777', hsesUserId: '777', role: ['System Specialist', 'Grantee Specialist'],
      });
      await User.create({
        id: 778, name: 'u778', hsesUsername: 'u778', hsesUserId: '778', role: ['Grantee Specialist'],
      });
      await User.create({
        id: 779, name: 'u779', hsesUsername: 'u779', hsesUserId: '779', role: ['Grants Specialist'],
      });
      await ActivityReport.create({ ...approvedReport, id: 777, userId: 777 });
      await ActivityReport.create({ ...approvedReport, id: 778, userId: 779 });
      await ActivityReport.create({ ...approvedReport, id: 779, userId: 779 });
      await ActivityReportCollaborator.create({
        id: 777,
        activityReportId: 778,
        userId: 778,
      });
    });

    afterAll(async () => {
      await ActivityReportCollaborator.destroy({
        where: {
          id: possibleIds,
        },
      });
      await ActivityReport.destroy({
        where: {
          id: possibleIds,
        },
      });
      await User.destroy({
        where: {
          id: possibleIds,
        },
      });
    });
    it('finds reports based on author role', async () => {
      const filters = { 'role.in': ['System Specialist'] };
      const scope = filtersToScopes(filters);
      const found = await ActivityReport.findAll({
        where: { [Op.and]: [scope, { id: possibleIds }] },
      });

      expect(found.map((f) => f.id)).toStrictEqual([777]);
    });

    it('filters out reports based on author role', async () => {
      const filters = { 'role.nin': ['System Specialist'] };
      const scope = filtersToScopes(filters);
      const found = await ActivityReport.findAll({
        where: { [Op.and]: [scope, { id: possibleIds }] },
      });

      expect(found.map((f) => f.id)).toStrictEqual([778, 779]);
    });

    it('finds reports based on collaborator role', async () => {
      const filters = { 'role.in': ['Grantee Specialist'] };
      const scope = filtersToScopes(filters);
      const found = await ActivityReport.findAll({
        where: { [Op.and]: [scope, { id: possibleIds }] },
      });
      expect(found.map((f) => f.id)).toStrictEqual([777, 778]);
    });

    it('filters out reports based on collaborator role', async () => {
      const filters = { 'role.nin': ['Grantee Specialist'] };
      const scope = filtersToScopes(filters);
      const found = await ActivityReport.findAll({
        where: { [Op.and]: [scope, { id: possibleIds }] },
      });
      expect(found.map((f) => f.id)).toStrictEqual([779]);
    });

    it('only allows valid roles to be passed', async () => {
      let filters = { 'role.in': ['DROP * FROM *'] };
      let scope = filtersToScopes(filters);
      let found = await ActivityReport.findAll({
        where: { [Op.and]: [scope, { id: possibleIds }] },
      });
      expect(found.map((f) => f.id)).toStrictEqual(possibleIds);

      filters = { 'role.nin': ['Grantee Specialist & Potato Salesman'] };
      scope = filtersToScopes(filters);
      found = await ActivityReport.findAll({
        where: { [Op.and]: [scope, { id: possibleIds }] },
      });
      expect(found.map((f) => f.id)).toStrictEqual(possibleIds);
    });
  });

  describe('target population', () => {
    let reportOne;
    let reportTwo;
    let reportThree;
    let reportFour;
    let possibleIds;

    beforeAll(async () => {
      reportOne = await ActivityReport.create(submittedReport);
      reportTwo = await ActivityReport.create({
        ...submittedReport,
        targetPopulations: ['Pregnant Women'],
      });
      reportThree = await ActivityReport.create({
        ...submittedReport,
        targetPopulations: ['Dual-Language Learners'],
      });
      reportFour = await ActivityReport.create({
        ...submittedReport,
        targetPopulations: [],
      });

      possibleIds = [
        reportOne.id,
        reportTwo.id,
        reportThree.id,
        reportFour.id,
      ];
    });

    afterAll(async () => {
      await ActivityReport.destroy({
        where: {
          id: possibleIds,
        },
      });
    });

    it('filters by reports containing said population', async () => {
      const filters = { 'targetPopulations.in': ['Pregnant Women'] };
      const scope = filtersToScopes(filters);
      const found = await ActivityReport.findAll({
        where: { [Op.and]: [scope, { id: possibleIds }] },
      });

      expect(found.length).toBe(2);
      expect(found.map((f) => f.id))
        .toEqual(expect.arrayContaining([reportOne.id, reportTwo.id]));
    });

    it('filters out the appropriate population', async () => {
      const filters = { 'targetPopulations.nin': ['Pregnant Women'] };
      const scope = filtersToScopes(filters);
      const found = await ActivityReport.findAll({
        where: { [Op.and]: [scope, { id: possibleIds }] },
      });
      expect(found.length).toBe(2);
      expect(found.map((f) => f.id))
        .toEqual(expect.arrayContaining([reportThree.id, reportFour.id]));
    });

    it('only filters by possible population values', async () => {
      const filters = { 'targetPopulations.in': ['(DROP SCHEMA public CASCADE)', 'Pregnant Women'] };
      const scope = filtersToScopes(filters);
      const found = await ActivityReport.findAll({
        where: { [Op.and]: [scope, { id: possibleIds }] },
      });

      expect(found.length).toBe(2);
      expect(found.map((f) => f.id))
        .toEqual(expect.arrayContaining([reportOne.id, reportTwo.id]));
    });

    it('filters out bad population values', async () => {
      const filters = { 'targetPopulations.in': ['(DROP SCHEMA public CASCADE)'] };
      const scope = filtersToScopes(filters);
      const found = await ActivityReport.findAll({
        where: { [Op.and]: [scope, { id: possibleIds }] },
      });
      expect(found.length).toBe(4);
      expect(found.map((f) => f.id))
        .toEqual(expect.arrayContaining(
          [reportOne.id, reportTwo.id, reportThree.id, reportFour.id],
        ));
    });
  });

  describe('reason', () => {
    let possibleIds;
    let reportOne;
    let reportTwo;
    let reportThree;
    let reportFour;

    beforeAll(async () => {
      reportOne = await ActivityReport.create({ ...approvedReport, reason: ['School Readiness Goals', 'Child Incidents'] });
      reportTwo = await ActivityReport.create({ ...approvedReport, reason: ['School Readiness Goals', 'Ongoing Quality Improvement'] });
      reportThree = await ActivityReport.create({ ...approvedReport, reason: ['COVID-19 response'] });
      reportFour = await ActivityReport.create({ ...approvedReport, reason: [] });

      possibleIds = [
        reportOne.id,
        reportTwo.id,
        reportThree.id,
        reportFour.id,
      ];
    });

    afterAll(async () => {
      await ActivityReport.destroy({
        where: {
          id: possibleIds,
        },
      });
    });

    it('returns reports with a specific reason', async () => {
      const filters = { 'reason.in': ['School Readiness Goals'] };
      const scope = filtersToScopes(filters);
      const found = await ActivityReport.findAll({
        where: { [Op.and]: [scope, { id: possibleIds }] },
      });

      expect(found.length).toBe(2);
      expect(found.map((f) => f.id)).toEqual(expect.arrayContaining([reportOne.id, reportTwo.id]));
    });

    it('returns reports without a specific reason', async () => {
      const filters = { 'reason.nin': ['School Readiness Goals'] };
      const scope = filtersToScopes(filters);
      const found = await ActivityReport.findAll({
        where: { [Op.and]: [scope, { id: possibleIds }] },
      });
      expect(found.length).toBe(2);
      expect(found.map((f) => f.id))
        .toEqual(expect.arrayContaining([reportThree.id, reportFour.id]));
    });

    it('only searches by allowed reasons', async () => {
      const filters = { 'reason.in': ['Pesky the Clown'] };
      const scope = filtersToScopes(filters);
      const found = await ActivityReport.findAll({
        where: { [Op.and]: [scope, { id: possibleIds }] },
      });

      expect(found.length).toBe(4);
    });
  });

  describe('program specialist', () => {
    let reportIncluded1;
    let reportIncluded2;
    let reportExcluded;

    let granteeIncluded1;
    let granteeIncluded2;
    let granteeExcluded;

    let grantIncluded1;
    let grantIncluded2;
    let grantExcluded;

    let activityRecipientIncluded1;
    let activityRecipientIncluded2;
    let activityRecipientExcluded;

    let possibleIds;

    beforeAll(async () => {
      granteeIncluded1 = await Grantee.create({ id: 120, name: 'Grantee 1 PS' });
      granteeIncluded2 = await Grantee.create({ id: 121, name: 'Grantee 2 PS' });
      granteeExcluded = await Grantee.create({ id: 122, name: 'Grantee 3 PS' });

      grantIncluded1 = await Grant.create({
        id: granteeIncluded1.id, number: 64968, granteeId: granteeIncluded1.id, programSpecialistName: 'Pat Bowman',
      });
      grantIncluded2 = await Grant.create({
        id: granteeIncluded2.id, number: 85248, granteeId: granteeIncluded2.id, programSpecialistName: 'Patton Blake',
      });
      grantExcluded = await Grant.create({
        id: granteeExcluded.id, number: 45877, granteeId: granteeExcluded.id, programSpecialistName: 'Jon Jones',
      });

      reportIncluded1 = await ActivityReport.create({ ...draftReport });
      reportIncluded2 = await ActivityReport.create({ ...draftReport });
      reportExcluded = await ActivityReport.create({ ...draftReport });

      activityRecipientIncluded1 = await ActivityRecipient.create({
        activityReportId: reportIncluded1.id,
        grantId: grantIncluded1.id,
      });
      activityRecipientIncluded2 = await ActivityRecipient.create({
        activityReportId: reportIncluded2.id,
        grantId: grantIncluded2.id,
      });
      activityRecipientExcluded = await ActivityRecipient.create({
        activityReportId: reportExcluded.id,
        grantId: grantExcluded.id,
      });
      possibleIds = [
        reportIncluded1.id,
        reportIncluded2.id,
        reportExcluded.id,
        globallyExcludedReport.id,
      ];
    });

    afterAll(async () => {
      await ActivityRecipient.destroy({
        where: {
          id: [
            activityRecipientIncluded1.id,
            activityRecipientIncluded2.id,
            activityRecipientExcluded.id,
          ],
        },
      });
      await ActivityReport.destroy({
        where: { id: [reportIncluded1.id, reportIncluded2.id, reportExcluded.id] },
      });
      await Grant.destroy({
        where: { id: [grantIncluded1.id, grantIncluded2.id, grantExcluded.id] },
      });
      await Grantee.destroy({
        where: { id: [granteeIncluded1.id, granteeIncluded2.id, granteeExcluded.id] },
      });
    });

    it('includes program specialist with a partial match', async () => {
      const filters = { 'programSpecialist.in': ['pat'] };
      const scope = filtersToScopes(filters);
      const found = await ActivityReport.findAll({
        where: { [Op.and]: [scope, { id: possibleIds }] },
      });
      expect(found.length).toBe(2);
      expect(found.map((f) => f.id))
        .toEqual(expect.arrayContaining([reportIncluded1.id, reportIncluded2.id]));
    });

    it('excludes grantees that do not partial match or have no grantees', async () => {
      const filters = { 'programSpecialist.nin': ['pat'] };
      const scope = filtersToScopes(filters);
      const found = await ActivityReport.findAll({
        where: { [Op.and]: [scope, { id: possibleIds }] },
      });
      expect(found.length).toBe(2);
      expect(found.map((f) => f.id))
        .toEqual(expect.arrayContaining([reportExcluded.id, globallyExcludedReport.id]));
    });
  });

  describe('programType', () => {
    let possibleIds;
    let reportOne;
    let reportTwo;
    let reportThree;
    let grantIds;

    beforeAll(async () => {
      reportOne = await createReport({
        activityRecipients: [
          {
            grantId: faker.datatype.number(),
          },
        ],
      });
      reportTwo = await createReport({
        activityRecipients: [
          {
            grantId: faker.datatype.number(),
          },
        ],
      });
      reportThree = await createReport({
        activityRecipients: [
          {
            grantId: faker.datatype.number(),
          },
        ],
      });

      possibleIds = [
        reportOne.id,
        reportTwo.id,
        reportThree.id,
        globallyExcludedReport.id,
      ];

      const dummyProgram = {
        startYear: '2020',
        startDate: '2020-09-01',
        endDate: '2020-09-02',
        status: 'Active',
        createdAt: new Date(),
        updatedAt: new Date(),
      };

      const reportOneRecipients = await ActivityRecipient.findAll({
        where: {
          activityReportId: reportOne.id,
        },
      });

      const reportTwoRecipients = await ActivityRecipient.findAll({
        where: {
          activityReportId: reportTwo.id,
        },
      });

      const reportThreeRecipients = await ActivityRecipient.findAll({
        where: {
          activityReportId: reportThree.id,
        },
      });

      grantIds = [
        ...reportOneRecipients.map((r) => r.grantId),
        ...reportTwoRecipients.map((r) => r.grantId),
        ...reportThreeRecipients.map((r) => r.grantId),
      ];

      await Promise.all([
        ...reportOneRecipients.map(async (recipient) => {
          await Program.create({
            ...dummyProgram,
            id: faker.datatype.number(),
            name: faker.name.findName(),
            grantId: recipient.grantId,
            programType: 'EHS',
          });
        }),
        ...reportTwoRecipients.map(async (recipient) => {
          await Program.create({
            ...dummyProgram,
            id: faker.datatype.number(),
            name: faker.name.findName(),
            grantId: recipient.grantId,
            programType: 'EHS',
          });
        }),
        ...reportThreeRecipients.map(async (recipient) => {
          await Program.create({
            ...dummyProgram,
            id: faker.datatype.number(),
            name: faker.name.findName(),
            grantId: recipient.grantId,
            programType: 'HS',
          });
        }),
      ]);
    });

    afterAll(async () => {
      await Program.destroy({
        where: {
          grantId: grantIds,
        },
      });

      await destroyReport(reportOne);
      await destroyReport(reportTwo);
      await destroyReport(reportThree);
    });

    it('includes program type', async () => {
      const filters = { 'programType.in': ['EHS', 'HS'] };
      const scope = filtersToScopes(filters);
      const found = await ActivityReport.findAll({
        where: { [Op.and]: [scope, { id: possibleIds }] },
      });
      expect(found.length).toBe(3);
      expect(found.map((f) => f.id))
        .toEqual(expect.arrayContaining([reportOne.id, reportTwo.id, reportThree.id]));
    });

    it('excludes program type', async () => {
      const filters = { 'programType.nin': ['EHS'] };
      const scope = filtersToScopes(filters);
      const found = await ActivityReport.findAll({
        where: { [Op.and]: [scope, { id: possibleIds }] },
      });
      expect(found.length).toBe(2);
      expect(found.map((f) => f.id))
        .toEqual(expect.arrayContaining([reportThree.id, globallyExcludedReport.id]));
    });

    it('excludes multiple program types', async () => {
      const filters = { 'programType.nin': ['EHS', 'HS'] };
      const scope = filtersToScopes(filters);
      const found = await ActivityReport.findAll({
        where: { [Op.and]: [scope, { id: possibleIds }] },
      });
      expect(found.length).toBe(1);
      expect(found.map((f) => f.id))
        .toEqual(expect.arrayContaining([globallyExcludedReport.id]));
    });
  });

  describe('defaultScope', () => {
    it('excludes deleted reports', async () => {
      const beginningARCount = await ActivityReport.count();
      const deleted = await ActivityReport.create(deletedReport);
      expect(deleted.id).toBeDefined();
      const endARCount = await ActivityReport.count();
      expect(endARCount).toEqual(beginningARCount);
    });
  });

  describe('stateCode', () => {
    let reportOne;
    let reportTwo;
    let reportThree;
    let possibleIds;

    beforeAll(async () => {
      const grantOne = await createGrant({
        stateCode: 'KS',
      });

      const grantTwo = await createGrant({
        stateCode: 'MO',
      });

      reportOne = await createReport({
        id: 2423423,
        activityRecipients: [
          {
            grantId: grantOne.id,
          },
        ],
      });
      reportTwo = await createReport({
        id: 2423424,
        activityRecipients: [
          {
            grantId: grantOne.id,
          },
          {
            grantId: grantTwo.id,
          },
        ],
      });
      reportThree = await createReport({
        id: 2423425,
        activityRecipients: [
          {
            grantId: grantTwo.id,
          },
        ],
      });

      possibleIds = [
        reportOne.id,
        reportTwo.id,
        reportThree.id,
        globallyExcludedReport.id,
      ];
    });

    afterAll(async () => {
      await destroyReport(reportOne);
      await destroyReport(reportTwo);
      await destroyReport(reportThree);
    });

    it('includes reports with grants with the given state code', async () => {
      const filters = { 'stateCode.in': ['KS'] };
      const scope = filtersToScopes(filters);
      const found = await ActivityReport.findAll({
        where: { [Op.and]: [scope, { id: possibleIds }] },
      });
      expect(found.length).toBe(2);
      expect(found.map((f) => f.id))
        .toEqual(expect.arrayContaining([reportOne.id, reportTwo.id]));
    });
  });

<<<<<<< HEAD
  describe('region id', () => {
    let includedReport1;
    let includedReport2;
    let excludedReport;
    let possibleIds;

    beforeAll(async () => {
      includedReport1 = await ActivityReport.create({ ...draftReport, regionId: 2 });
      includedReport2 = await ActivityReport.create({ ...draftReport, regionId: 2 });
      excludedReport = await ActivityReport.create({ ...draftReport, regionId: 3 });
      possibleIds = [
        includedReport1.id,
        includedReport2.id,
        excludedReport.id,
=======
  describe('createDate', () => {
    let firstReport;
    let secondReport;
    let thirdReport;
    let fourthReport;
    let possibleIds;

    beforeAll(async () => {
      firstReport = await ActivityReport.create({ ...draftReport, id: 95842, createdAt: '2019-01-01T21:00:57.149Z' });
      secondReport = await ActivityReport.create({ ...draftReport, id: 95843, createdAt: '2020-02-01T21:11:57.149Z' });
      thirdReport = await ActivityReport.create({ ...draftReport, id: 95844, createdAt: '2021-01-01T21:14:57.149Z' });
      fourthReport = await ActivityReport.create({ ...draftReport, id: 95845, createdAt: '2023-01-01T21:15:57.149Z' });
      possibleIds = [
        firstReport.id,
        secondReport.id,
        thirdReport.id,
        fourthReport.id,
>>>>>>> 6330edae
        globallyExcludedReport.id,
      ];
    });

    afterAll(async () => {
      await ActivityReport.destroy({
<<<<<<< HEAD
        where: { id: [includedReport1.id, includedReport2.id, excludedReport.id] },
      });
    });

    it('includes region id', async () => {
      const filters = { 'region.in': ['2'] };
=======
        where: { id: [firstReport.id, secondReport.id, thirdReport.id, fourthReport.id] },
      });
    });

    it('before returns reports with create dates before the given date', async () => {
      const filters = { 'createDate.bef': '2020/12/31' };
>>>>>>> 6330edae
      const scope = filtersToScopes(filters);
      const found = await ActivityReport.findAll({
        where: { [Op.and]: [scope, { id: possibleIds }] },
      });
      expect(found.length).toBe(2);
      expect(found.map((f) => f.id))
<<<<<<< HEAD
        .toEqual(expect.arrayContaining([includedReport1.id, includedReport2.id]));
    });

    it('excludes region id', async () => {
      const filters = { 'region.nin': ['2'] };
=======
        .toEqual(expect.arrayContaining([firstReport.id, secondReport.id]));
    });

    it('after returns reports with create dates before the given date', async () => {
      const filters = { 'createDate.aft': '2021/06/06' };
>>>>>>> 6330edae
      const scope = filtersToScopes(filters);
      const found = await ActivityReport.findAll({
        where: { [Op.and]: [scope, { id: possibleIds }] },
      });
      expect(found.length).toBe(2);
      expect(found.map((f) => f.id))
<<<<<<< HEAD
        .toEqual(expect.arrayContaining([excludedReport.id, globallyExcludedReport.id]));
=======
        .toEqual(expect.arrayContaining([fourthReport.id]));
    });

    it('within returns reports with create dates between the two dates', async () => {
      const filters = { 'createDate.win': '2020/01/01-2021/06/06' };
      const scope = filtersToScopes(filters);
      const found = await ActivityReport.findAll({
        where: { [Op.and]: [scope, { id: possibleIds }] },
      });
      expect(found.length).toBe(2);
      expect(found.map((f) => f.id))
        .toEqual(expect.arrayContaining([secondReport.id, thirdReport.id]));
>>>>>>> 6330edae
    });
  });
});<|MERGE_RESOLUTION|>--- conflicted
+++ resolved
@@ -1381,22 +1381,6 @@
     });
   });
 
-<<<<<<< HEAD
-  describe('region id', () => {
-    let includedReport1;
-    let includedReport2;
-    let excludedReport;
-    let possibleIds;
-
-    beforeAll(async () => {
-      includedReport1 = await ActivityReport.create({ ...draftReport, regionId: 2 });
-      includedReport2 = await ActivityReport.create({ ...draftReport, regionId: 2 });
-      excludedReport = await ActivityReport.create({ ...draftReport, regionId: 3 });
-      possibleIds = [
-        includedReport1.id,
-        includedReport2.id,
-        excludedReport.id,
-=======
   describe('createDate', () => {
     let firstReport;
     let secondReport;
@@ -1414,69 +1398,93 @@
         secondReport.id,
         thirdReport.id,
         fourthReport.id,
->>>>>>> 6330edae
         globallyExcludedReport.id,
       ];
     });
 
     afterAll(async () => {
       await ActivityReport.destroy({
-<<<<<<< HEAD
+        where: { id: [firstReport.id, secondReport.id, thirdReport.id, fourthReport.id] },
+      });
+    });
+
+    it('before returns reports with create dates before the given date', async () => {
+      const filters = { 'createDate.bef': '2020/12/31' };
+      const scope = filtersToScopes(filters);
+      const found = await ActivityReport.findAll({
+        where: { [Op.and]: [scope, { id: possibleIds }] },
+      });
+      expect(found.length).toBe(2);
+      expect(found.map((f) => f.id))
+        .toEqual(expect.arrayContaining([firstReport.id, secondReport.id]));
+    });
+
+    it('after returns reports with create dates before the given date', async () => {
+      const filters = { 'createDate.aft': '2021/06/06' };
+      const scope = filtersToScopes(filters);
+      const found = await ActivityReport.findAll({
+        where: { [Op.and]: [scope, { id: possibleIds }] },
+      });
+      expect(found.length).toBe(2);
+      expect(found.map((f) => f.id))
+        .toEqual(expect.arrayContaining([fourthReport.id]));
+    });
+
+    it('within returns reports with create dates between the two dates', async () => {
+      const filters = { 'createDate.win': '2020/01/01-2021/06/06' };
+      const scope = filtersToScopes(filters);
+      const found = await ActivityReport.findAll({
+        where: { [Op.and]: [scope, { id: possibleIds }] },
+      });
+      expect(found.length).toBe(2);
+      expect(found.map((f) => f.id))
+        .toEqual(expect.arrayContaining([secondReport.id, thirdReport.id]));
+    });
+  });
+  describe('region id', () => {
+    let includedReport1;
+    let includedReport2;
+    let excludedReport;
+    let possibleIds;
+
+    beforeAll(async () => {
+      includedReport1 = await ActivityReport.create({ ...draftReport, regionId: 2 });
+      includedReport2 = await ActivityReport.create({ ...draftReport, regionId: 2 });
+      excludedReport = await ActivityReport.create({ ...draftReport, regionId: 3 });
+      possibleIds = [
+        includedReport1.id,
+        includedReport2.id,
+        excludedReport.id,
+        globallyExcludedReport.id,
+      ];
+    });
+
+    afterAll(async () => {
+      await ActivityReport.destroy({
         where: { id: [includedReport1.id, includedReport2.id, excludedReport.id] },
       });
     });
 
     it('includes region id', async () => {
       const filters = { 'region.in': ['2'] };
-=======
-        where: { id: [firstReport.id, secondReport.id, thirdReport.id, fourthReport.id] },
-      });
-    });
-
-    it('before returns reports with create dates before the given date', async () => {
-      const filters = { 'createDate.bef': '2020/12/31' };
->>>>>>> 6330edae
-      const scope = filtersToScopes(filters);
-      const found = await ActivityReport.findAll({
-        where: { [Op.and]: [scope, { id: possibleIds }] },
-      });
-      expect(found.length).toBe(2);
-      expect(found.map((f) => f.id))
-<<<<<<< HEAD
+      const scope = filtersToScopes(filters);
+      const found = await ActivityReport.findAll({
+        where: { [Op.and]: [scope, { id: possibleIds }] },
+      });
+      expect(found.length).toBe(2);
+      expect(found.map((f) => f.id))
         .toEqual(expect.arrayContaining([includedReport1.id, includedReport2.id]));
     });
 
     it('excludes region id', async () => {
       const filters = { 'region.nin': ['2'] };
-=======
-        .toEqual(expect.arrayContaining([firstReport.id, secondReport.id]));
-    });
-
-    it('after returns reports with create dates before the given date', async () => {
-      const filters = { 'createDate.aft': '2021/06/06' };
->>>>>>> 6330edae
-      const scope = filtersToScopes(filters);
-      const found = await ActivityReport.findAll({
-        where: { [Op.and]: [scope, { id: possibleIds }] },
-      });
-      expect(found.length).toBe(2);
-      expect(found.map((f) => f.id))
-<<<<<<< HEAD
+      const scope = filtersToScopes(filters);
+      const found = await ActivityReport.findAll({
+        where: { [Op.and]: [scope, { id: possibleIds }] },
+      });
+      expect(found.length).toBe(2);
+      expect(found.map((f) => f.id))
         .toEqual(expect.arrayContaining([excludedReport.id, globallyExcludedReport.id]));
-=======
-        .toEqual(expect.arrayContaining([fourthReport.id]));
-    });
-
-    it('within returns reports with create dates between the two dates', async () => {
-      const filters = { 'createDate.win': '2020/01/01-2021/06/06' };
-      const scope = filtersToScopes(filters);
-      const found = await ActivityReport.findAll({
-        where: { [Op.and]: [scope, { id: possibleIds }] },
-      });
-      expect(found.length).toBe(2);
-      expect(found.map((f) => f.id))
-        .toEqual(expect.arrayContaining([secondReport.id, thirdReport.id]));
->>>>>>> 6330edae
     });
   });
 });