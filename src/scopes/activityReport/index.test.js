--- conflicted
+++ resolved
@@ -30,11 +30,6 @@
   addIndexDocument,
 } from '../../lib/awsElasticSearch/index';
 
-<<<<<<< HEAD
-=======
-jest.mock('bull');
-
->>>>>>> 56c54946
 const mockUser = {
   id: faker.datatype.number(),
   homeRegionId: 1,
