--- conflicted
+++ resolved
@@ -40,12 +40,7 @@
   endDate: '2000-01-01T12:00:00Z',
   startDate: '2000-01-01T12:00:00Z',
   requester: 'requester',
-<<<<<<< HEAD
-  targetPopulations: ['pop'],
-=======
-  programTypes: ['type'],
   targetPopulations: ['Children with Disabilities', 'Pregnant Women'],
->>>>>>> dad4ca6a
   reason: ['reason'],
   participants: ['participants'],
   topics: ['topics'],
