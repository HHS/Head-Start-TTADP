--- conflicted
+++ resolved
@@ -118,14 +118,12 @@
     }, {
       silent: true,
     });
-<<<<<<< HEAD
     // Create ES client.
     client = await getClient();
 
     // Create new index
     await deleteIndex(AWS_ELASTIC_SEARCH_INDEXES.ACTIVITY_REPORTS, client);
     await createIndex(AWS_ELASTIC_SEARCH_INDEXES.ACTIVITY_REPORTS, client);
-=======
 
     const granteeSpecialist = await Role.findOne({ where: { fullName: 'Grantee Specialist' } });
     if (!granteeSpecialist) {
@@ -141,7 +139,6 @@
     if (!grantsSpecialist) {
       await Role.create({ name: 'GS', fullName: 'Grants Specialist', isSpecialist: true });
     }
->>>>>>> 16ce8518
   });
 
   afterAll(async () => {
