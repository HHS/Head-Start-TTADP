import { Op } from 'sequelize';
import faker from '@faker-js/faker';
import {
  REPORT_STATUSES,
  APPROVER_STATUSES,
} from '@ttahub/common';
import { AWS_ELASTIC_SEARCH_INDEXES } from '../../constants';
import filtersToScopes from '../index';
import { auditLogger } from '../../logger';

import db, {
  ActivityReport,
  ActivityReportApprover,
  ActivityReportResource,
  ActivityRecipient,
  User,
  Recipient,
  Resource,
  Grant,
  ActivityReportCollaborator,
  OtherEntity,
  Program,
  Role,
  UserRole,
  Goal,
  Objective,
  ActivityReportObjective,
  ActivityReportObjectiveTopic,
  Topic,
  Group,
  GroupGrant,
} from '../../models';
import { createReport, destroyReport, createGrant } from '../../testUtils';
import {
  getClient,
  deleteIndex,
  createIndex,
  addIndexDocument,
} from '../../lib/awsElasticSearch/index';
import { findOrCreateResources, processActivityReportForResourcesById } from '../../services/resource';
import { createActivityReportObjectiveFileMetaData } from '../../services/files';

const mockUser = {
  id: faker.datatype.number(),
  homeRegionId: 1,
  name: 'user13706689',
  hsesUsername: 'user13706689',
  hsesUserId: 'user13706689',
  lastLogin: new Date(),
};

const mockUserTwo = {
  id: faker.datatype.number(),
  homeRegionId: 1,
  name: 'user137065478',
  hsesUsername: 'user137065478',
  hsesUserId: 'user137065478',
  lastLogin: new Date(),
};

const mockManager = {
  id: faker.datatype.number(),
  homeRegionId: 1,
  name: 'user50565590',
  hsesUsername: 'user50565590',
  hsesUserId: 'user50565590',
  lastLogin: new Date(),
};

const draftReport = {
  submissionStatus: REPORT_STATUSES.DRAFT,
  userId: mockUser.id,
  regionId: 1,
  version: 2,
};

const submittedReport = {
  ...draftReport,
  submissionStatus: REPORT_STATUSES.SUBMITTED,
  numberOfParticipants: 1,
  deliveryMethod: 'method',
  duration: 0,
  endDate: '2000-01-01T12:00:00Z',
  startDate: '2000-01-01T12:00:00Z',
  requester: 'requester',
  targetPopulations: ['Children with Disabilities', 'Infants and Toddlers (ages birth to 3)'],
  reason: ['reason'],
  participants: ['participants'],
  topics: ['topics'],
  ttaType: ['type'],
};

const approvedReport = {
  ...submittedReport,
  calculatedStatus: REPORT_STATUSES.APPROVED,
};

// Included to test default scope
const deletedReport = {
  submissionStatus: REPORT_STATUSES.DELETED,
  userId: mockUser.id,
  regionId: 1,
  version: 2,
};

const approverApproved = {
  userId: mockManager.id,
  status: APPROVER_STATUSES.APPROVED,
  note: 'great work',
};

const approverRejected = {
  userId: mockManager.id,
  status: APPROVER_STATUSES.NEEDS_ACTION,
  note: 'change x, y, z',
};

describe('filtersToScopes', () => {
  let globallyExcludedReport;
  let includedUser1;
  let includedUser2;
  let includedUser3;
  let excludedUser;
  let client;

  beforeAll(async () => {
    await User.create(mockUser);
    await User.create(mockUserTwo);
    await User.create(mockManager);
    includedUser1 = await User.create({
      name: 'person',
      hsesUserId: 'user111',
      hsesUsername: 'user111',
      lastLogin: new Date(),
    });
    includedUser2 = await User.create({
      name: 'another person',
      hsesUserId: 'user222',
      hsesUsername: 'user222',
      lastLogin: new Date(),
    });
    excludedUser = await User.create({
      name: 'excluded',
      hsesUserId: 'user333',
      hsesUsername: 'user333',
      lastLogin: new Date(),
    });
<<<<<<< HEAD
    includedUser2 = await User.create({ name: 'another person', hsesUserId: 'user222', hsesUsername: 'user222' });
    includedUser3 = await User.create({ name: 'third person', hsesUserId: 'user536', hsesUsername: 'user536' });
    excludedUser = await User.create({ name: 'excluded', hsesUserId: 'user333', hsesUsername: 'user333' });
=======
>>>>>>> c19dbd63
    globallyExcludedReport = await ActivityReport.create({
      ...draftReport, deliveryMethod: 'method', updatedAt: '2000-01-01',
    }, {
      silent: true,
    });
    const granteeSpecialist = await Role.findOne({ where: { fullName: 'Grantee Specialist' } });
    if (!granteeSpecialist) {
      await Role.create({ name: 'GS', fullName: 'Grantee Specialist', isSpecialist: true });
    }

    const systemSpecialist = await Role.findOne({ where: { fullName: 'System Specialist' } });
    if (!systemSpecialist) {
      await Role.create({ name: 'SS', fullName: 'System Specialist', isSpecialist: true });
    }

    const grantsSpecialist = await Role.findOne({ where: { fullName: 'Grants Specialist' } });
    if (!grantsSpecialist) {
      await Role.create({ name: 'GS', fullName: 'Grants Specialist', isSpecialist: true });
    }
  });

  afterAll(async () => {
    const userIds = [
      mockUser.id,
      mockUserTwo.id,
      mockManager.id,
      includedUser1.id,
      includedUser2.id,
      includedUser3.id,
      excludedUser.id];
    const reports = await ActivityReport.unscoped().findAll({
      where: {
        userId: userIds,
      },
    });
    const ids = reports.map((report) => report.id);
    await ActivityReportApprover.destroy({ where: { activityReportId: ids }, force: true });
    await ActivityReport.unscoped().destroy({ where: { id: ids } });
    await User.destroy({
      where: {
        id: userIds,
      },
    });

    await db.sequelize.close();
  });

  describe('groups', () => {
    let reportIncluded;
    let reportExcluded;
    let possibleIds;

    let group;
    let publicGroup;
    let grant;

    beforeAll(async () => {
      group = await Group.create({
        name: `${faker.company.companyName()} - ${faker.animal.cetacean()} - ${faker.datatype.number()}`,
        userId: mockUser.id,
        isPublic: false,
      });

      publicGroup = await Group.create({
        name: `${faker.company.companyName()} - ${faker.animal.cetacean()} - ${faker.datatype.number()}`,
        userId: mockUserTwo.id,
        isPublic: true,
      });

      grant = await createGrant({
        userId: mockUser.id,
        regionId: 1,
        status: 'Active',
        name: `${faker.company.companyName()} - ${faker.animal.cetacean()} - ${faker.datatype.number()}`,
      });

      await GroupGrant.create({
        groupId: group.id,
        grantId: grant.id,
      });

      await GroupGrant.create({
        groupId: publicGroup.id,
        grantId: grant.id,
      });

      reportIncluded = await ActivityReport.create({ ...draftReport });
      reportExcluded = await ActivityReport.create({ ...draftReport });

      await ActivityRecipient.create({
        activityReportId: reportIncluded.id,
        grantId: grant.id,
      });

      possibleIds = [
        reportIncluded.id,
        reportExcluded.id,
        globallyExcludedReport.id,
      ];
    });

    afterAll(async () => {
      await ActivityRecipient.destroy({
        where: {
          activityReportId: [
            reportIncluded.id, reportExcluded.id,
          ],
        },
      });
      await ActivityReport.destroy({
        where: { id: [reportIncluded.id, reportExcluded.id] },
      });
      await GroupGrant.destroy({
        where: { groupId: [group.id, publicGroup.id] },
      });
      await Group.destroy({
        where: { id: [group.id, publicGroup.id] },
      });
      await Grant.destroy({
        where: { id: grant.id },
      });
    });

    it('filters by group', async () => {
      const filters = { 'group.in': [String(group.id)] };
      const scope = await filtersToScopes(filters, { userId: mockUser.id });
      const found = await ActivityReport.findAll({
        where: { [Op.and]: [scope.activityReport, { id: possibleIds }] },
      });
      expect(found.length).toBe(1);
      const groupIds = found.map((f) => f.id);
      expect(groupIds).toContain(reportIncluded.id);
    });

    it('filters by public group', async () => {
      const filters = { 'group.in': [String(publicGroup.id)] };
      const scope = await filtersToScopes(filters, { userId: mockUser.id });
      const found = await ActivityReport.findAll({
        where: { [Op.and]: [scope.activityReport, { id: possibleIds }] },
      });
      expect(found.length).toBe(1);
      const groupIds = found.map((f) => f.id);
      expect(groupIds).toContain(reportIncluded.id);
    });

    it('filters out by group', async () => {
      const filters = { 'group.nin': [String(group.id)] };
      const scope = await filtersToScopes(filters, { userId: mockUser.id });
      const found = await ActivityReport.findAll({
        where: { [Op.and]: [scope.activityReport, { id: possibleIds }] },
      });
      expect(found.length).toBe(2);
      const foundIds = found.map((f) => f.id);
      expect(foundIds).toContain(reportExcluded.id);
      expect(foundIds).toContain(globallyExcludedReport.id);
    });

    it('filters out by public group', async () => {
      const filters = { 'group.nin': [String(publicGroup.id)] };
      const scope = await filtersToScopes(filters, { userId: mockUser.id });
      const found = await ActivityReport.findAll({
        where: { [Op.and]: [scope.activityReport, { id: possibleIds }] },
      });
      expect(found.length).toBe(2);
      const foundIds = found.map((f) => f.id);
      expect(foundIds).toContain(reportExcluded.id);
      expect(foundIds).toContain(globallyExcludedReport.id);
    });
  });

  describe('reportId', () => {
    let reportIncluded;
    let reportIncludedLegacy;
    let reportExcluded;
    let possibleIds;

    beforeAll(async () => {
      reportIncluded = await ActivityReport.create({ ...draftReport, id: 12345 });
      reportIncludedLegacy = await ActivityReport.create(
        { ...draftReport, legacyId: 'R01-AR-012345' },
      );
      reportExcluded = await ActivityReport.create({ ...draftReport, id: 12346 });
      possibleIds = [
        reportIncluded.id,
        reportIncludedLegacy.id,
        reportExcluded.id,
        globallyExcludedReport.id,
      ];
    });

    afterAll(async () => {
      await ActivityReport.destroy({
        where: { id: [reportIncluded.id, reportIncludedLegacy.id, reportExcluded.id] },
      });
    });

    it('included has conditions for legacy and non-legacy reports', async () => {
      const filters = { 'reportId.ctn': ['12345'] };
      const scope = await filtersToScopes(filters);
      const found = await ActivityReport.findAll({
        where: { [Op.and]: [scope.activityReport, { id: possibleIds }] },
      });
      expect(found.length).toBe(2);
      expect(found.map((f) => f.id))
        .toEqual(expect.arrayContaining([reportIncluded.id, reportIncludedLegacy.id]));
    });

    it('excluded has conditions for legacy and non-legacy reports', async () => {
      const filters = { 'reportId.nctn': ['12345'] };
      const scope = await filtersToScopes(filters);
      const found = await ActivityReport.findAll({
        where: { [Op.and]: [scope.activityReport, { id: possibleIds }] },
      });
      expect(found.length).toBe(2);
      expect(found.map((f) => f.id))
        .toEqual(expect.arrayContaining([globallyExcludedReport.id, reportExcluded.id]));
    });
  });

  describe('ttaType', () => {
    let ttaReport;
    let trainingReport;
    let bothReport;
    let reportExcluded;
    let reportIds = [];

    beforeAll(async () => {
      ttaReport = await ActivityReport.create({ ...draftReport, ttaType: ['technical-assistance'] });
      trainingReport = await ActivityReport.create({ ...draftReport, ttaType: ['training'] });
      bothReport = await ActivityReport.create({ ...draftReport, ttaType: ['training,technical-assistance'] });
      reportExcluded = await ActivityReport.create({ ...draftReport, ttaType: ['balderdash'] });

      reportIds = [
        ttaReport.id,
        trainingReport.id,
        bothReport.id,
        reportExcluded.id,
      ];
    });

    afterAll(async () => {
      await ActivityReport.unscoped().destroy({
        where: {
          id: reportIds,
        },
        force: true,
      });
    });

    describe('tta', () => {
      it('contains', async () => {
        const filters = { 'ttaType.in': ['technical-assistance'] };
        const scope = await filtersToScopes(filters);
        const found = await ActivityReport.findAll({
          where: { [Op.and]: [scope.activityReport, { id: reportIds }] },
        });

        expect(found.length).toBe(1);
        expect(found.map((f) => f.id))
          .toEqual(expect.arrayContaining([ttaReport.id]));
      });

      it('does not contain', async () => {
        const filters = { 'ttaType.nin': ['technical-assistance'] };
        const scope = await filtersToScopes(filters);
        const found = await ActivityReport.findAll({
          where: { [Op.and]: [scope.activityReport, { id: reportIds }] },
        });

        expect(found.length).toBe(3);
        expect(found.map((f) => f.id).includes(ttaReport.id)).toBe(false);
      });
    });
    describe('training', () => {
      it('contains', async () => {
        const filters = { 'ttaType.in': ['training'] };
        const scope = await filtersToScopes(filters);
        const found = await ActivityReport.findAll({
          where: { [Op.and]: [scope.activityReport, { id: reportIds }] },
        });

        expect(found.length).toBe(1);
        expect(found.map((f) => f.id))
          .toEqual(expect.arrayContaining([trainingReport.id]));
      });
      it('does not contain', async () => {
        const filters = { 'ttaType.nin': ['training'] };
        const scope = await filtersToScopes(filters);
        const found = await ActivityReport.findAll({
          where: { [Op.and]: [scope.activityReport, { id: reportIds }] },
        });

        expect(found.length).toBe(3);
        expect(found.map((f) => f.id).includes(trainingReport.id)).toBe(false);
      });
    });

    describe('both', () => {
      it('contains', async () => {
        const filters = { 'ttaType.in': ['training,technical-assistance'] };
        const scope = await filtersToScopes(filters);
        const found = await ActivityReport.findAll({
          where: { [Op.and]: [scope.activityReport, { id: reportIds }] },
        });

        expect(found.length).toBe(1);
        expect(found.map((f) => f.id).includes(bothReport.id)).toBe(true);
      });
      it('does not contain', async () => {
        const filters = { 'ttaType.nin': ['training,technical-assistance'] };
        const scope = await filtersToScopes(filters);
        const found = await ActivityReport.findAll({
          where: { [Op.and]: [scope.activityReport, { id: reportIds }] },
        });

        expect(found.length).toBe(3);
        expect(found.map((f) => f.id).includes(bothReport.id)).toBe(false);
      });
    });
  });

  describe('recipient', () => {
    describe('for otherEntities', () => {
      let reportIncluded1;
      let reportIncluded2;
      let reportExcluded;

      let otherEntityIncluded1;
      let otherEntityIncluded2;
      let otherEntityExcluded;

      let possibleIds;

      beforeAll(async () => {
        otherEntityIncluded1 = await OtherEntity.create({ id: 40, name: 'test' });
        otherEntityIncluded2 = await OtherEntity.create({ id: 41, name: 'another test' });
        otherEntityExcluded = await OtherEntity.create({ id: 42, name: 'otherEntity' });

        reportIncluded1 = await ActivityReport.create({ ...draftReport });
        reportIncluded2 = await ActivityReport.create({ ...draftReport });
        reportExcluded = await ActivityReport.create({ ...draftReport });

        await ActivityRecipient.create({
          activityReportId: reportIncluded1.id,
          otherEntityId: otherEntityIncluded1.id,
        });
        await ActivityRecipient.create({
          activityReportId: reportIncluded2.id,
          otherEntityId: otherEntityIncluded2.id,
        });
        await ActivityRecipient.create({
          activityReportId: reportExcluded.id,
          otherEntityId: otherEntityExcluded.id,
        });
        possibleIds = [
          reportIncluded1.id,
          reportIncluded2.id,
          reportExcluded.id,
          globallyExcludedReport.id,
        ];
      });

      afterAll(async () => {
        await ActivityRecipient.destroy({
          where: {
            activityReportId: [reportIncluded1.id, reportIncluded2.id, reportExcluded.id],
          },
        });
        await ActivityReport.destroy({
          where: { id: [reportIncluded1.id, reportIncluded2.id, reportExcluded.id] },
        });
        await OtherEntity.destroy({
          where: { id: [otherEntityIncluded1.id, otherEntityIncluded2.id, otherEntityExcluded.id] },
        });
      });

      it('includes other-entities with a partial match', async () => {
        const filters = { 'recipient.ctn': ['test'] };
        const scope = await filtersToScopes(filters);
        const found = await ActivityReport.findAll({
          where: { [Op.and]: [scope.activityReport, { id: possibleIds }] },
        });
        expect(found.length).toBe(2);
        expect(found.map((f) => f.id))
          .toEqual(expect.arrayContaining([reportIncluded1.id, reportIncluded2.id]));
      });

      it('excludes other-entities that do not partial match or have no other-entities', async () => {
        const filters = { 'recipient.nctn': ['test'] };
        const { activityReport: scope } = await filtersToScopes(filters);
        const found = await ActivityReport.findAll({
          where: { [Op.and]: [scope, { id: possibleIds }] },
        });
        expect(found.length).toBe(2);
        expect(found.map((f) => f.id))
          .toEqual(expect.arrayContaining([reportExcluded.id, globallyExcludedReport.id]));
      });
    });

    describe('for grants', () => {
      let reportIncluded1;
      let reportIncluded2;
      let reportExcluded;

      let recipientIncluded1;
      let recipientIncluded2;
      let recipientExcluded;

      let grantIncluded1;
      let grantIncluded2;
      let grantExcluded;

      let possibleIds;

      beforeAll(async () => {
        recipientIncluded1 = await Recipient.create({ id: 50, name: '1234', uei: 'NNA5N2KHMGN2' });
        recipientIncluded2 = await Recipient.create({ id: 51, name: 'testing 1234', uei: 'NNA5N2KHMBA2' });
        recipientExcluded = await Recipient.create({ id: 52, name: '4321', uei: 'NNA5N2KHMBC2' });

        grantIncluded1 = await Grant.create({
          id: recipientIncluded1.id, number: 1234, recipientId: recipientIncluded1.id,
        });
        grantIncluded2 = await Grant.create({
          id: recipientIncluded2.id, number: 1235, recipientId: recipientIncluded2.id,
        });
        grantExcluded = await Grant.create({
          id: recipientExcluded.id, number: 456, recipientId: recipientExcluded.id,
        });

        reportIncluded1 = await ActivityReport.create({ ...draftReport });
        reportIncluded2 = await ActivityReport.create({ ...draftReport });
        reportExcluded = await ActivityReport.create({ ...draftReport });

        await ActivityRecipient.create({
          activityReportId: reportIncluded1.id,
          grantId: grantIncluded1.id,
        });

        await ActivityRecipient.create({
          activityReportId: reportIncluded2.id,
          grantId: grantIncluded2.id,
        });

        await ActivityRecipient.create({
          activityReportId: reportExcluded.id,
          grantId: grantExcluded.id,
        });

        possibleIds = [
          reportIncluded1.id,
          reportIncluded2.id,
          reportExcluded.id,
          globallyExcludedReport.id,
        ];
      });

      afterAll(async () => {
        await ActivityRecipient.destroy({
          where: {
            activityReportId: [reportIncluded1.id, reportIncluded2.id, reportExcluded.id],
          },
        });
        await ActivityReport.destroy({
          where: { id: [reportIncluded1.id, reportIncluded2.id, reportExcluded.id] },
        });
        await Grant.destroy({
          where: { id: [grantIncluded1.id, grantIncluded2.id, grantExcluded.id] },
        });
        await Recipient.destroy({
          where: { id: [recipientIncluded1.id, recipientIncluded2.id, recipientExcluded.id] },
        });
      });

      it('includes recipients with a partial match', async () => {
        const filters = { 'recipient.ctn': ['1234'] };
        const { activityReport: scope } = await filtersToScopes(filters);
        const found = await ActivityReport.findAll({
          where: { [Op.and]: [scope, { id: possibleIds }] },
        });
        expect(found.length).toBe(2);
        expect(found.map((f) => f.id))
          .toEqual(expect.arrayContaining([reportIncluded1.id, reportIncluded2.id]));
      });

      it('excludes recipients that do not partial match or have no recipients', async () => {
        const filters = { 'recipient.nctn': ['1234'] };
        const { activityReport: scope } = await filtersToScopes(filters);
        const found = await ActivityReport.findAll({
          where: { [Op.and]: [scope, { id: possibleIds }] },
        });
        expect(found.length).toBe(2);
        expect(found.map((f) => f.id))
          .toEqual(expect.arrayContaining([reportExcluded.id, globallyExcludedReport.id]));
      });

      it('grant number with matches', async () => {
        const filters = { 'grantNumber.ctn': ['123'] };
        const { activityReport: scope } = await filtersToScopes(filters);
        const found = await ActivityReport.findAll({
          where: { [Op.and]: [scope, { id: possibleIds }] },
        });
        expect(found.length).toBe(2);
        expect(found.map((f) => f.id))
          .toEqual(expect.arrayContaining([reportIncluded1.id, reportIncluded2.id]));
      });

      it('grant number with no matches', async () => {
        const filters = { 'grantNumber.ctn': ['789'] };
        const { activityReport: scope } = await filtersToScopes(filters);
        const found = await ActivityReport.findAll({
          where: { [Op.and]: [scope, { id: possibleIds }] },
        });
        expect(found.length).toBe(0);
      });

      it('grant numbers excludes matches', async () => {
        const filters = { 'grantNumber.nctn': ['123'] };
        const { activityReport: scope } = await filtersToScopes(filters);
        const found = await ActivityReport.findAll({
          where: { [Op.and]: [scope, { id: possibleIds }] },
        });
        expect(found.length).toBe(2);
        expect(found.map((f) => f.id))
          .toEqual(expect.arrayContaining([reportExcluded.id, globallyExcludedReport.id]));
      });
    });

    describe('single or multi recipient', () => {
      let multiRecipientReport;
      let singleRecipientReport;
      let excludedReport;

      let multiRecipient1;
      let multiRecipient2;

      let singleRecipient;
      let singleRecipient2; // Same UEI.

      let excludedRecipient;

      let multiRecipientGrant1;
      let multiRecipientGrant2;
      let singleRecipientGrant;
      let singleRecipientGrant2;
      let excludedGrant;

      let recipientIds;
      let grantIds;
      let reportIds;

      beforeAll(async () => {
        // Recipients.
        multiRecipient1 = await Recipient.create({
          id: faker.datatype.number({ min: 64000 }),
          name: faker.random.alphaNumeric(6),
        });
        multiRecipient2 = await Recipient.create({
          id: faker.datatype.number({ min: 64000 }),
          name: faker.random.alphaNumeric(6),
          uei: faker.datatype.string(12),
        });
        singleRecipient = await Recipient.create({
          id: faker.datatype.number({ min: 64000 }),
          name: faker.random.alphaNumeric(6),
          uei: 'sample-single-recipient-same-uei',
        });
        singleRecipient2 = await Recipient.create({
          id: faker.datatype.number({ min: 64000 }),
          name: faker.random.alphaNumeric(6),
          uei: 'sample-single-recipient-same-uei',
        });
        excludedRecipient = await Recipient.create({
          id: faker.datatype.number({ min: 64000 }),
          name: faker.random.alphaNumeric(6),
          uei: faker.datatype.string(12),
        });

        recipientIds = [
          multiRecipient1.id,
          multiRecipient2.id,
          singleRecipient.id,
          singleRecipient2.id,
          excludedRecipient.id,
        ];

        // Grants.
        multiRecipientGrant1 = await Grant.create({
          id: faker.datatype.number({ min: 64000 }),
          number: faker.datatype.string(6),
          uei: faker.datatype.string(12),
          recipientId: multiRecipient1.id,
        });
        multiRecipientGrant2 = await Grant.create({
          id: faker.datatype.number({ min: 64000 }),
          number: faker.datatype.string(6),
          uei: faker.datatype.string(12),
          recipientId: multiRecipient2.id,
        });
        singleRecipientGrant = await Grant.create({
          id: faker.datatype.number({ min: 64000 }),
          number: faker.datatype.string(6),
          uei: faker.datatype.string(12),
          recipientId: singleRecipient.id,
        });
        singleRecipientGrant2 = await Grant.create({
          id: faker.datatype.number({ min: 64000 }),
          number: faker.datatype.string(6),
          uei: faker.datatype.string(12),
          recipientId: singleRecipient2.id,
        });
        excludedGrant = await Grant.create({
          id: faker.datatype.number({ min: 64000 }),
          number: faker.datatype.string(6),
          uei: faker.datatype.string(12),
          recipientId: excludedRecipient.id,
        });

        grantIds = [
          multiRecipientGrant1.id,
          multiRecipientGrant2.id,
          singleRecipientGrant.id,
          singleRecipientGrant2.id,
        ];

        // Reports.
        multiRecipientReport = await ActivityReport.create({ ...draftReport });
        singleRecipientReport = await ActivityReport.create({ ...draftReport });
        excludedReport = await ActivityReport.create({ ...draftReport });

        reportIds = [multiRecipientReport.id, singleRecipientReport.id, excludedReport.id];

        // Activity Recipients.
        await ActivityRecipient.create({
          activityReportId: multiRecipientReport.id,
          grantId: multiRecipientGrant1.id,
        });

        await ActivityRecipient.create({
          activityReportId: multiRecipientReport.id,
          grantId: multiRecipientGrant2.id,
        });

        await ActivityRecipient.create({
          activityReportId: singleRecipientReport.id,
          grantId: singleRecipientGrant.id,
        });

        // Same UEI should count as single recipient.
        await ActivityRecipient.create({
          activityReportId: singleRecipientReport.id,
          grantId: singleRecipientGrant2.id,
        });

        await ActivityRecipient.create({
          activityReportId: excludedReport.id,
          grantId: excludedGrant.id,
        });
      });

      afterAll(async () => {
        await ActivityRecipient.destroy({
          where: {
            activityReportId: reportIds,
          },
        });
        await ActivityReport.destroy({
          where: { id: reportIds },
        });
        await Grant.destroy({
          where: { id: grantIds },
        });
        await Recipient.destroy({
          where: { id: recipientIds },
        });
      });

      it('retrieves reports with more than one recipient', async () => {
        const filters = { 'singleOrMultiRecipients.in': ['multi-recipients'] };
        const { activityReport: scope } = await filtersToScopes(filters);
        const found = await ActivityReport.findAll({
          where: { [Op.and]: [scope, { id: reportIds }] },
        });
        expect(found.length).toBe(1);
        expect(found.map((f) => f.id))
          .toEqual(expect.arrayContaining([multiRecipientReport.id]));
      });

      it('retrieves reports with one recipient', async () => {
        const filters = { 'singleOrMultiRecipients.in': ['single-recipient'] };
        const { activityReport: scope } = await filtersToScopes(filters);
        const found = await ActivityReport.findAll({
          where: { [Op.and]: [scope, { id: reportIds }] },
        });
        expect(found.length).toBe(2);
        expect(found.map((f) => f.id))
          .toEqual(expect.arrayContaining([singleRecipientReport.id, excludedReport.id]));
      });
    });

    describe('recipientId', () => {
      let reportIncluded;
      let reportExcluded;

      let recipientIncluded;
      let recipientExcluded;

      let grantIncluded;
      let grantExcluded;

      let possibleIds;

      beforeAll(async () => {
        recipientIncluded = await Recipient.create({ id: 54, name: '1234', uei: 'NNA5N2KHMGN2' });
        recipientExcluded = await Recipient.create({ id: 56, name: '4321', uei: 'NNA5N2KHMBA2' });

        grantIncluded = await Grant.create({
          id: recipientIncluded.id, number: 2234, recipientId: recipientIncluded.id,
        });
        grantExcluded = await Grant.create({
          id: recipientExcluded.id, number: 2236, recipientId: recipientExcluded.id,
        });

        reportIncluded = await ActivityReport.create({ ...draftReport });
        reportExcluded = await ActivityReport.create({ ...draftReport });

        await ActivityRecipient.create({
          activityReportId: reportIncluded.id,
          grantId: grantIncluded.id,
        });
        await ActivityRecipient.create({
          activityReportId: reportExcluded.id,
          grantId: grantExcluded.id,
        });
        possibleIds = [
          reportIncluded.id,
          reportExcluded.id,
        ];
      });

      afterAll(async () => {
        await ActivityRecipient.destroy({
          where: {
            activityReportId: [reportIncluded.id, reportExcluded.id],
          },
        });
        await ActivityReport.destroy({
          where: { id: [reportIncluded.id, reportExcluded.id] },
        });
        await Grant.destroy({
          where: { id: [grantIncluded.id, grantExcluded.id] },
        });
        await Recipient.destroy({
          where: { id: [recipientIncluded.id, recipientExcluded.id] },
        });
      });

      it('includes recipients with a matching id', async () => {
        const filters = { 'recipientId.ctn': [recipientIncluded.id] };
        const { activityReport: scope } = await filtersToScopes(filters);
        const found = await ActivityReport.findAll({
          where: { [Op.and]: [scope, { id: possibleIds }] },
        });
        expect(found.length).toBe(1);
        expect(found.map((f) => f.id))
          .toEqual(expect.arrayContaining([reportIncluded.id]));
      });
    });
  });

  describe('startDate', () => {
    let firstReport;
    let secondReport;
    let thirdReport;
    let fourthReport;
    let possibleIds;

    beforeAll(async () => {
      firstReport = await ActivityReport.create({ ...draftReport, startDate: '2020-01-01' });
      secondReport = await ActivityReport.create({ ...draftReport, startDate: '2021-01-01' });
      thirdReport = await ActivityReport.create({ ...draftReport, startDate: '2022-01-01' });
      fourthReport = await ActivityReport.create({ ...draftReport, startDate: '2023-01-01' });
      possibleIds = [
        firstReport.id,
        secondReport.id,
        thirdReport.id,
        fourthReport.id,
        globallyExcludedReport.id,
      ];
    });

    afterAll(async () => {
      await ActivityReport.destroy({
        where: { id: [firstReport.id, secondReport.id, thirdReport.id, fourthReport.id] },
      });
    });

    it('before returns reports with start dates before the given date', async () => {
      const filters = { 'startDate.bef': '2021/06/06' };
      const { activityReport: scope } = await filtersToScopes(filters);
      const found = await ActivityReport.findAll({
        where: { [Op.and]: [scope, { id: possibleIds }] },
      });
      expect(found.length).toBe(2);
      expect(found.map((f) => f.id))
        .toEqual(expect.arrayContaining([firstReport.id, secondReport.id]));
    });

    it('after returns reports with start dates before the given date', async () => {
      const filters = { 'startDate.aft': '2021/06/06' };
      const { activityReport: scope } = await filtersToScopes(filters);
      const found = await ActivityReport.findAll({
        where: { [Op.and]: [scope, { id: possibleIds }] },
      });
      expect(found.length).toBe(2);
      expect(found.map((f) => f.id))
        .toEqual(expect.arrayContaining([thirdReport.id, fourthReport.id]));
    });

    it('within returns reports with start dates between the two dates', async () => {
      const filters = { 'startDate.win': '2020/06/06-2022/06/06' };
      const { activityReport: scope } = await filtersToScopes(filters);
      const found = await ActivityReport.findAll({
        where: { [Op.and]: [scope, { id: possibleIds }] },
      });
      expect(found.length).toBe(2);
      expect(found.map((f) => f.id))
        .toEqual(expect.arrayContaining([secondReport.id, thirdReport.id]));
    });

    it('within returns reports with start dates when the filters are an array', async () => {
      const filters = { 'startDate.win': ['2020/06/06-2022/06/06', '2020/06/05-2021/06/05'] };
      const { activityReport: scope } = await filtersToScopes(filters);
      const found = await ActivityReport.findAll({
        where: { [Op.and]: [scope, { id: possibleIds }] },
      });
      expect(found.length).toBe(2);
      expect(found.map((f) => f.id))
        .toEqual(expect.arrayContaining([secondReport.id, thirdReport.id]));
    });
  });

  describe('lastSaved', () => {
    let firstReport;
    let secondReport;
    let thirdReport;
    let fourthReport;
    let possibleIds;

    beforeAll(async () => {
      firstReport = await ActivityReport.create({ ...draftReport, updatedAt: '2020-01-01' }, { silent: true });
      secondReport = await ActivityReport.create({ ...draftReport, updatedAt: '2021-01-01' }, { silent: true });
      thirdReport = await ActivityReport.create({ ...draftReport, updatedAt: '2022-01-01' }, { silent: true });
      fourthReport = await ActivityReport.create({ ...draftReport, updatedAt: '2023-01-01' }, { silent: true });
      possibleIds = [
        firstReport.id,
        secondReport.id,
        thirdReport.id,
        fourthReport.id,
        globallyExcludedReport.id,
      ];
    });

    afterAll(async () => {
      await ActivityReport.destroy({
        where: { id: [firstReport.id, secondReport.id, thirdReport.id, fourthReport.id] },
      });
    });

    it('before returns reports with updated ats before the given date', async () => {
      const filters = { 'lastSaved.bef': '2021/06/06' };
      const { activityReport: scope } = await filtersToScopes(filters);
      const found = await ActivityReport.findAll({
        where: { [Op.and]: [scope, { id: possibleIds }] },
      });
      expect(found.length).toBe(3);
      expect(found.map((f) => f.id))
        .toEqual(expect.arrayContaining([
          firstReport.id, secondReport.id, globallyExcludedReport.id]));
    });

    it('after returns reports with updated ats before the given date', async () => {
      const filters = { 'lastSaved.aft': '2021/06/06' };
      const { activityReport: scope } = await filtersToScopes(filters);
      const found = await ActivityReport.findAll({
        where: { [Op.and]: [scope, { id: possibleIds }] },
      });
      expect(found.length).toBe(2);
      expect(found.map((f) => f.id))
        .toEqual(expect.arrayContaining([thirdReport.id, fourthReport.id]));
    });

    it('handles an array of querys', async () => {
      const filters = { 'lastSaved.aft': ['2021/06/06', '2021/06/05'] };
      const { activityReport: scope } = await filtersToScopes(filters);
      const found = await ActivityReport.findAll({
        where: { [Op.and]: [scope, { id: possibleIds }] },
      });
      expect(found.length).toBe(2);
      expect(found.map((f) => f.id))
        .toEqual(expect.arrayContaining([thirdReport.id, fourthReport.id]));
    });

    it('within returns reports with updated ats between the two dates', async () => {
      const filters = { 'lastSaved.win': '2020/06/06-2022/06/06' };
      const { activityReport: scope } = await filtersToScopes(filters);
      const found = await ActivityReport.findAll({
        where: { [Op.and]: [scope, { id: possibleIds }] },
      });
      expect(found.length).toBe(2);
      expect(found.map((f) => f.id))
        .toEqual(expect.arrayContaining([secondReport.id, thirdReport.id]));
    });
  });

  describe('creator', () => {
    let includedReport1;
    let includedReport2;
    let excludedReport;
    let possibleIds;

    beforeAll(async () => {
      includedReport1 = await ActivityReport.create({ ...draftReport, userId: includedUser1.id });
      includedReport2 = await ActivityReport.create({ ...draftReport, userId: includedUser2.id });
      excludedReport = await ActivityReport.create({ ...draftReport, userId: excludedUser.id });
      possibleIds = [
        includedReport1.id,
        includedReport2.id,
        excludedReport.id,
        globallyExcludedReport.id,
      ];
    });

    afterAll(async () => {
      await ActivityReport.destroy({
        where: { id: [includedReport1.id, includedReport2.id, excludedReport.id] },
      });
    });

    it('includes authors with a partial match', async () => {
      const filters = { 'creator.ctn': ['person'] };
      const { activityReport: scope } = await filtersToScopes(filters);
      const found = await ActivityReport.findAll({
        where: { [Op.and]: [scope, { id: possibleIds }] },
      });
      expect(found.length).toBe(2);
      expect(found.map((f) => f.id))
        .toEqual(expect.arrayContaining([includedReport1.id, includedReport2.id]));
    });

    it('trims the string', async () => {
      const filters = { 'creator.ctn': [' person '] };
      const { activityReport: scope } = await filtersToScopes(filters);
      const found = await ActivityReport.findAll({
        where: { [Op.and]: [scope, { id: possibleIds }] },
      });
      expect(found.length).toBe(2);
      expect(found.map((f) => f.id))
        .toEqual(expect.arrayContaining([includedReport1.id, includedReport2.id]));
    });

    it('excludes authors that do not partial match', async () => {
      const filters = { 'creator.nctn': ['person'] };
      const { activityReport: scope } = await filtersToScopes(filters);
      const found = await ActivityReport.findAll({
        where: { [Op.and]: [scope, { id: possibleIds }] },
      });
      expect(found.length).toBe(2);
      expect(found.map((f) => f.id))
        .toEqual(expect.arrayContaining([excludedReport.id, globallyExcludedReport.id]));
    });
  });

  describe('topic', () => {
    let includedReport1;
    let includedReport2;
    let excludedReport;

    let recipient;
    let grant;
    let goal;
    let objective;
    let aro1;
    let aro2;
    let topic1;
    let topic2;

    let possibleIds;

    beforeAll(async () => {
      // Reports.
      includedReport1 = await ActivityReport.create({
        ...draftReport,
        topics: ['test', 'test 2'],
      });
      includedReport2 = await ActivityReport.create({
        ...draftReport,
        topics: ['a test', 'another topic'],
      });
      excludedReport = await ActivityReport.create({ ...draftReport, topics: ['another topic'] });
      possibleIds = [
        includedReport1.id,
        includedReport2.id,
        excludedReport.id,
        globallyExcludedReport.id,
      ];

      // Recipient.
      recipient = await Recipient.create({
        id: faker.datatype.number({ min: 64000 }),
        name: faker.random.alphaNumeric(6),
        uei: faker.datatype.string(12),
      });

      // Grant.
      grant = await Grant.create({
        number: recipient.id,
        recipientId: recipient.id,
        programSpecialistName: faker.name.firstName(),
        regionId: 1,
        id: faker.datatype.number({ min: 64000 }),
      });

      // Goal.
      goal = await Goal.create({
        name: 'Topic Goal on activity report',
        status: 'In Progress',
        timeframe: '12 months',
        grantId: grant.id,
        isFromSmartsheetTtaPlan: false,
        id: faker.datatype.number({ min: 64000 }),
      });

      // Objective.
      objective = await Objective.create({
        goalId: goal.id,
        title: 'topic objective test',
        status: 'Not Started',
      });

      // Activity report objective.
      aro1 = await ActivityReportObjective.create({
        activityReportId: includedReport1.id,
        objectiveId: objective.id,
      });

      aro2 = await ActivityReportObjective.create({
        activityReportId: includedReport2.id,
        objectiveId: objective.id,
      });

      // Topic.
      topic1 = await Topic.create({
        name: 'Library Books',
      });

      topic2 = await Topic.create({
        name: 'Construction Tools',
      });

      // ARO topic.
      await ActivityReportObjectiveTopic.create({
        activityReportObjectiveId: aro1.id,
        topicId: topic1.id,
      });

      // ARO topic.
      await ActivityReportObjectiveTopic.create({
        activityReportObjectiveId: aro2.id,
        topicId: topic2.id,
      });
    });

    afterAll(async () => {
      // Delete aro's.
      await ActivityReportObjectiveTopic.destroy({
        where: { activityReportObjectiveId: [aro1.id, aro2.id] },
      });

      // Delete Topics.
      await Topic.destroy({
        where: { id: [topic1.id, topic2.id] },
      });

      // Delete aro.
      await ActivityReportObjective.destroy({
        where: { id: aro1.id },
      });

      await ActivityReportObjective.destroy({
        where: { id: aro2.id },
      });

      // Delete objective.
      await Objective.destroy({
        where: {
          id: objective.id,
        },
      });

      // Delete goal.
      await Goal.destroy({
        where: {
          id: goal.id,
        },
      });

      // Delete reports.
      await ActivityReport.destroy({
        where: { id: [includedReport1.id, includedReport2.id, excludedReport.id] },
      });

      // Delete grant.
      await Grant.destroy({
        where: {
          id: grant.id,
        },
      });

      // Delete recipient.
      await Recipient.destroy({
        where: {
          id: recipient.id,
        },
      });
    });

    it('includes topic with a partial match', async () => {
      const filters = { 'topic.in': ['tes'] };
      const { activityReport: scope } = await filtersToScopes(filters);
      const found = await ActivityReport.findAll({
        where: { [Op.and]: [scope, { id: possibleIds }] },
      });
      expect(found.length).toBe(2);
      expect(found.map((f) => f.id))
        .toEqual(expect.arrayContaining([includedReport1.id, includedReport2.id]));
    });

    it('includes aro topic with a partial match', async () => {
      const filters = { 'topic.in': ['books'] };
      const { activityReport: scope } = await filtersToScopes(filters);
      const found = await ActivityReport.findAll({
        where: { [Op.and]: [scope, { id: possibleIds }] },
      });
      expect(found.length).toBe(1);
      expect(found.map((f) => f.id))
        .toEqual(expect.arrayContaining([includedReport1.id]));
    });

    it('includes aro topic and topic with a partial match', async () => {
      const filters = { 'topic.in': ['tes', 'a test'] };
      const { activityReport: scope } = await filtersToScopes(filters);
      const found = await ActivityReport.findAll({
        where: { [Op.and]: [scope, { id: possibleIds }] },
      });
      expect(found.length).toBe(2);
      expect(found.map((f) => f.id))
        .toEqual(expect.arrayContaining([includedReport1.id, includedReport2.id]));
    });

    it('excludes topics that do not partial match', async () => {
      const filters = { 'topic.nin': ['tes'] };
      const { activityReport: scope } = await filtersToScopes(filters);
      const found = await ActivityReport.findAll({
        where: { [Op.and]: [scope, { id: possibleIds }] },
      });
      expect(found.length).toBe(2);
      expect(found.map((f) => f.id))
        .toEqual(expect.arrayContaining([excludedReport.id, globallyExcludedReport.id]));
    });

    it('excludes aro topics that do not partial match', async () => {
      const filters = { 'topic.nin': ['books'] };
      const { activityReport: scope } = await filtersToScopes(filters);
      const found = await ActivityReport.findAll({
        where: { [Op.and]: [scope, { id: possibleIds }] },
      });
      expect(found.length).toBe(3);
      expect(found.map((f) => f.id))
        .toEqual(expect.arrayContaining([
          includedReport2.id,
          excludedReport.id,
          globallyExcludedReport.id]));
    });

    it('excludes aro topic and topics that do not partial match', async () => {
      const filters = { 'topic.nin': ['a test', 'books'] };
      const { activityReport: scope } = await filtersToScopes(filters);
      const found = await ActivityReport.findAll({
        where: { [Op.and]: [scope, { id: possibleIds }] },
      });
      expect(found.length).toBe(2);
      expect(found.map((f) => f.id))
        .toEqual(expect.arrayContaining([excludedReport.id, globallyExcludedReport.id]));
    });
  });

  describe('collaborators', () => {
    let includedReport1;
    let includedReport2;
    let excludedReport;
    let possibleIds;

    let includedActivityReportCollaborator1;
    let includedActivityReportCollaborator2;
    let excludedActivityReportCollaborator;

    beforeAll(async () => {
      includedReport1 = await ActivityReport.create(draftReport);
      includedReport2 = await ActivityReport.create(draftReport);
      excludedReport = await ActivityReport.create(draftReport);

      includedActivityReportCollaborator1 = await ActivityReportCollaborator.create({
        activityReportId: includedReport1.id, userId: includedUser1.id,
      });
      includedActivityReportCollaborator2 = await ActivityReportCollaborator.create({
        activityReportId: includedReport2.id, userId: includedUser2.id,
      });
      excludedActivityReportCollaborator = await ActivityReportCollaborator.create({
        activityReportId: excludedReport.id, userId: excludedUser.id,
      });
      possibleIds = [
        includedReport1.id,
        includedReport2.id,
        excludedReport.id,
        globallyExcludedReport.id,
      ];
    });

    afterAll(async () => {
      await ActivityReport.destroy({
        where: { id: [includedReport1.id, includedReport2.id, excludedReport.id] },
      });
      await ActivityReportCollaborator.destroy({
        where: {
          id: [
            includedActivityReportCollaborator1.id,
            includedActivityReportCollaborator2.id,
            excludedActivityReportCollaborator.id,
          ],
        },
      });
    });

    it('includes authors with a partial match', async () => {
      const filters = { 'collaborators.ctn': ['person'] };
      const { activityReport: scope } = await filtersToScopes(filters);
      const found = await ActivityReport.findAll({
        where: { [Op.and]: [scope, { id: possibleIds }] },
      });
      expect(found.length).toBe(2);
      expect(found.map((f) => f.id))
        .toEqual(expect.arrayContaining([includedReport1.id, includedReport2.id]));
    });

    it('excludes authors that do not partial match', async () => {
      const filters = { 'collaborators.nctn': ['person'] };
      const { activityReport: scope } = await filtersToScopes(filters);
      const found = await ActivityReport.findAll({
        where: { [Op.and]: [scope, { id: possibleIds }] },
      });
      expect(found.length).toBe(2);
      expect(found.map((f) => f.id))
        .toEqual(expect.arrayContaining([excludedReport.id, globallyExcludedReport.id]));
    });
  });

  describe('specialistName', () => {
    let includeCollaboratorReport;
    let includeCreatorReport;
    let excludedReport;
    let possibleIds;

    let includedActivityReportCollaborator1;
    let includedActivityReportCollaborator2;
    let excludedActivityReportCollaborator;

    beforeAll(async () => {
      // Collaborator report.
      includeCollaboratorReport = await ActivityReport.create({
        ...draftReport, userId: includedUser3.id,
      });

      // Creator report.
      includeCreatorReport = await ActivityReport.create({
        ...draftReport, userId: includedUser2.id,
      });

      // Exclude report.
      excludedReport = await ActivityReport.create(draftReport);

      // Collaborators.
      includedActivityReportCollaborator1 = await ActivityReportCollaborator.create({
        activityReportId: includeCollaboratorReport.id, userId: includedUser1.id,
      });

      includedActivityReportCollaborator2 = await ActivityReportCollaborator.create({
        activityReportId: includeCreatorReport.id, userId: includedUser3.id,
      });

      excludedActivityReportCollaborator = await ActivityReportCollaborator.create({
        activityReportId: excludedReport.id, userId: excludedUser.id,
      });
      possibleIds = [
        includeCollaboratorReport.id,
        includeCreatorReport.id,
        excludedReport.id,
        globallyExcludedReport.id,
      ];
    });

    afterAll(async () => {
      await ActivityReport.destroy({
        where: { id: [includeCollaboratorReport.id, includeCreatorReport.id, excludedReport.id] },
      });
      await ActivityReportCollaborator.destroy({
        where: {
          id: [
            includedActivityReportCollaborator1.id,
            includedActivityReportCollaborator2.id,
            excludedActivityReportCollaborator.id,
          ],
        },
      });
    });

    it('finds the report by collaborator', async () => {
      const filters = { 'specialistName.collaborator': [includedUser1.name] };
      const { activityReport: scope } = await filtersToScopes(filters);
      const found = await ActivityReport.findAll({
        where: { [Op.and]: [scope, { id: possibleIds }] },
      });
      expect(found.length).toBe(1);
      expect(found.map((f) => f.id))
        .toEqual(expect.arrayContaining([includeCollaboratorReport.id]));
    });

    it('finds the report by creator', async () => {
      const filters = { 'specialistName.creator': [includedUser2.name] };
      const { activityReport: scope } = await filtersToScopes(filters);
      const found = await ActivityReport.findAll({
        where: { [Op.and]: [scope, { id: possibleIds }] },
      });
      expect(found.length).toBe(1);
      expect(found.map((f) => f.id))
        .toEqual(expect.arrayContaining([includeCreatorReport.id]));
    });

    it('finds the report by both', async () => {
      const filters = { 'specialistName.both': [includedUser3.name] };
      const { activityReport: scope } = await filtersToScopes(filters);
      const found = await ActivityReport.findAll({
        where: { [Op.and]: [scope, { id: possibleIds }] },
      });
      expect(found.length).toBe(2);
      expect(found.map((f) => f.id))
        .toEqual(expect.arrayContaining([includeCollaboratorReport.id, includeCreatorReport.id]));
    });
  });

  describe('calculatedStatus', () => {
    let includedReportMultApprover;
    let excludedReportMultApprover;
    let possibleIds;

    beforeAll(async () => {
      includedReportMultApprover = await ActivityReport.create(submittedReport);
      await ActivityReportApprover.create({
        ...approverApproved,
        activityReportId: includedReportMultApprover.id,
      });

      excludedReportMultApprover = await ActivityReport.create(submittedReport);
      await ActivityReportApprover.create({
        ...approverRejected,
        activityReportId: excludedReportMultApprover.id,
      });
      possibleIds = [
        includedReportMultApprover.id,
        excludedReportMultApprover.id,
        globallyExcludedReport.id,
      ];
    });

    it('includes statuses with a partial match', async () => {
      const filters = { 'calculatedStatus.in': ['approved'] };
      const { activityReport: scope } = await filtersToScopes(filters);
      const found = await ActivityReport.findAll({
        where: { [Op.and]: [scope, { id: possibleIds }] },
      });
      expect(found.length).toBe(1);
      expect(found.map((f) => f.id))
        .toEqual(expect.arrayContaining([
          includedReportMultApprover.id,
        ]));
    });

    it('excludes statuses that do not partial match', async () => {
      const filters = { 'calculatedStatus.nin': ['app'] };
      const { activityReport: scope } = await filtersToScopes(filters);
      const found = await ActivityReport.findAll({
        where: { [Op.and]: [scope, { id: possibleIds }] },
      });
      expect(found.length).toBe(2);
      expect(found.map((f) => f.id))
        .toEqual(expect.arrayContaining([
          excludedReportMultApprover.id,
          globallyExcludedReport.id,
        ]));
    });
  });

  describe('role', () => {
    const possibleIds = [faker.datatype.number(), faker.datatype.number(), faker.datatype.number()];

    beforeAll(async () => {
      const granteeSpecialist = await Role.findOne({ where: { fullName: 'Grantee Specialist' } });
      const systemSpecialist = await Role.findOne({ where: { fullName: 'System Specialist' } });
      const grantsSpecialist = await Role.findOne({ where: { fullName: 'Grants Specialist' } });

      await User.create({
        id: possibleIds[0],
        name: 'u777',
        hsesUsername: 'u777',
        hsesUserId: '777',
        lastLogin: new Date(),
      });

      await UserRole.create({
        userId: possibleIds[0],
        roleId: granteeSpecialist.id,
      });

      await UserRole.create({
        userId: possibleIds[0],
        roleId: systemSpecialist.id,
      });

      await User.create({
        id: possibleIds[1],
        name: 'u778',
        hsesUsername: 'u778',
        hsesUserId: '778',
        role: ['Grantee Specialist'],
        lastLogin: new Date(),
      });

      await UserRole.create({
        userId: possibleIds[1],
        roleId: granteeSpecialist.id,
      });

      await User.create({
        id: possibleIds[2],
        name: 'u779',
        hsesUsername: 'u779',
        hsesUserId: '779',
        role: ['Grants Specialist'],
        lastLogin: new Date(),
      });

      await UserRole.create({
        userId: possibleIds[2],
        roleId: grantsSpecialist.id,
      });

      await ActivityReport.create({
        ...approvedReport, id: possibleIds[0], userId: possibleIds[0],
      });
      await ActivityReport.create({
        ...approvedReport, id: possibleIds[1], userId: possibleIds[1],
      });
      await ActivityReport.create({
        ...approvedReport, id: possibleIds[2], userId: possibleIds[2],
      });
      await ActivityReportCollaborator.create({
        id: possibleIds[0],
        activityReportId: possibleIds[1],
        userId: possibleIds[1],
      });
    });

    afterAll(async () => {
      await ActivityReportCollaborator.destroy({
        where: {
          id: possibleIds,
        },
      });
      await ActivityReport.destroy({
        where: {
          id: possibleIds,
        },
      });

      await UserRole.destroy({
        where: {
          userId: possibleIds,
        },
      });

      await User.destroy({
        where: {
          id: possibleIds,
        },
      });
    });
    it('finds reports based on author role', async () => {
      const filters = { 'role.in': ['System Specialist'] };
      const { activityReport: scope } = await filtersToScopes(filters);
      const found = await ActivityReport.findAll({
        where: { [Op.and]: [scope, { id: possibleIds }] },
      });

      expect(found.map((f) => f.id)).toStrictEqual([possibleIds[0]]);
    });

    it('filters out reports based on author role', async () => {
      const filters = { 'role.nin': ['System Specialist'] };
      const { activityReport: scope } = await filtersToScopes(filters);
      const found = await ActivityReport.findAll({
        where: { [Op.and]: [scope, { id: possibleIds }] },
      });

      expect(found.map((f) => f.id).sort()).toStrictEqual([possibleIds[1], possibleIds[2]].sort());
    });

    it('finds reports based on collaborator role', async () => {
      const filters = { 'role.in': ['Grantee Specialist'] };
      const { activityReport: scope } = await filtersToScopes(filters);
      const found = await ActivityReport.findAll({
        where: { [Op.and]: [scope, { id: possibleIds }] },
      });
      expect(found.map((f) => f.id).sort()).toStrictEqual([possibleIds[0], possibleIds[1]].sort());
    });

    it('filters out reports based on collaborator role', async () => {
      const filters = { 'role.nin': ['Grantee Specialist'] };
      const { activityReport: scope } = await filtersToScopes(filters);
      const found = await ActivityReport.findAll({
        where: { [Op.and]: [scope, { id: possibleIds }] },
      });
      expect(found.map((f) => f.id).sort()).toStrictEqual([possibleIds[2]].sort());
    });

    it('only allows valid roles to be passed', async () => {
      let filters = { 'role.in': ['DROP * FROM *'] };
      let scope = await filtersToScopes(filters);
      let found = await ActivityReport.findAll({
        where: { [Op.and]: [scope.activityReport, { id: possibleIds }] },
      });
      expect(found.map((f) => f.id).sort()).toStrictEqual(possibleIds.sort());

      filters = { 'role.nin': ['Grantee Specialist & Potato Salesman'] };
      scope = await filtersToScopes(filters);
      found = await ActivityReport.findAll({
        where: { [Op.and]: [scope.activityReport, { id: possibleIds }] },
      });
      expect(found.map((f) => f.id).sort()).toStrictEqual(possibleIds.sort());
    });
  });

  describe('target population', () => {
    let reportOne;
    let reportTwo;
    let reportThree;
    let reportFour;
    let possibleIds;

    beforeAll(async () => {
      reportOne = await ActivityReport.create(submittedReport);
      reportTwo = await ActivityReport.create({
        ...submittedReport,
        targetPopulations: ['Infants and Toddlers (ages birth to 3)'],
      });
      reportThree = await ActivityReport.create({
        ...submittedReport,
        targetPopulations: ['Dual-Language Learners'],
      });
      reportFour = await ActivityReport.create({
        ...submittedReport,
        targetPopulations: [],
      });

      possibleIds = [
        reportOne.id,
        reportTwo.id,
        reportThree.id,
        reportFour.id,
      ];
    });

    afterAll(async () => {
      await ActivityReport.destroy({
        where: {
          id: possibleIds,
        },
      });
    });

    it('filters by reports containing said population', async () => {
      const filters = { 'targetPopulations.in': ['Infants and Toddlers (ages birth to 3)'] };
      const { activityReport: scope } = await filtersToScopes(filters);
      const found = await ActivityReport.findAll({
        where: { [Op.and]: [scope, { id: possibleIds }] },
      });

      expect(found.length).toBe(2);
      expect(found.map((f) => f.id))
        .toEqual(expect.arrayContaining([reportOne.id, reportTwo.id]));
    });

    it('filters out the appropriate population', async () => {
      const filters = { 'targetPopulations.nin': ['Infants and Toddlers (ages birth to 3)'] };
      const { activityReport: scope } = await filtersToScopes(filters);
      const found = await ActivityReport.findAll({
        where: { [Op.and]: [scope, { id: possibleIds }] },
      });
      expect(found.length).toBe(2);
      expect(found.map((f) => f.id))
        .toEqual(expect.arrayContaining([reportThree.id, reportFour.id]));
    });

    it('only filters by possible population values', async () => {
      const filters = { 'targetPopulations.in': ['(DROP SCHEMA public CASCADE)', 'Infants and Toddlers (ages birth to 3)'] };
      const { activityReport: scope } = await filtersToScopes(filters);
      const found = await ActivityReport.findAll({
        where: { [Op.and]: [scope, { id: possibleIds }] },
      });

      expect(found.length).toBe(2);
      expect(found.map((f) => f.id))
        .toEqual(expect.arrayContaining([reportOne.id, reportTwo.id]));
    });

    it('filters out bad population values', async () => {
      const filters = { 'targetPopulations.in': ['(DROP SCHEMA public CASCADE)'] };
      const { activityReport: scope } = await filtersToScopes(filters);
      const found = await ActivityReport.findAll({
        where: { [Op.and]: [scope, { id: possibleIds }] },
      });
      expect(found.length).toBe(4);
      expect(found.map((f) => f.id))
        .toEqual(expect.arrayContaining(
          [reportOne.id, reportTwo.id, reportThree.id, reportFour.id],
        ));
    });
  });

  describe('reason', () => {
    let possibleIds;
    let reportOne;
    let reportTwo;
    let reportThree;
    let reportFour;

    beforeAll(async () => {
      reportOne = await ActivityReport.create({ ...approvedReport, reason: ['School Readiness Goals', 'Child Incidents'] });
      reportTwo = await ActivityReport.create({ ...approvedReport, reason: ['School Readiness Goals', 'Ongoing Quality Improvement'] });
      reportThree = await ActivityReport.create({ ...approvedReport, reason: ['COVID-19 response'] });
      reportFour = await ActivityReport.create({ ...approvedReport, reason: [] });

      possibleIds = [
        reportOne.id,
        reportTwo.id,
        reportThree.id,
        reportFour.id,
      ];
    });

    afterAll(async () => {
      await ActivityReport.destroy({
        where: {
          id: possibleIds,
        },
      });
    });

    it('returns reports with a specific reason', async () => {
      const filters = { 'reason.in': ['School Readiness Goals'] };
      const { activityReport: scope } = await filtersToScopes(filters);
      const found = await ActivityReport.findAll({
        where: { [Op.and]: [scope, { id: possibleIds }] },
      });

      expect(found.length).toBe(2);
      expect(found.map((f) => f.id)).toEqual(expect.arrayContaining([reportOne.id, reportTwo.id]));
    });

    it('returns reports without a specific reason', async () => {
      const filters = { 'reason.nin': ['School Readiness Goals'] };
      const { activityReport: scope } = await filtersToScopes(filters);
      const found = await ActivityReport.findAll({
        where: { [Op.and]: [scope, { id: possibleIds }] },
      });
      expect(found.length).toBe(2);
      expect(found.map((f) => f.id))
        .toEqual(expect.arrayContaining([reportThree.id, reportFour.id]));
    });

    it('only searches by allowed reasons', async () => {
      const filters = { 'reason.in': ['Pesky the Clown'] };
      const { activityReport: scope } = await filtersToScopes(filters);
      const found = await ActivityReport.findAll({
        where: { [Op.and]: [scope, { id: possibleIds }] },
      });

      expect(found.length).toBe(4);
    });
  });

  describe('participants', () => {
    let possibleIds;
    let reportOne;
    let reportTwo;
    let reportThree;
    let reportFour;

    beforeAll(async () => {
      reportOne = await ActivityReport.create({ ...approvedReport, participants: ['Fiscal Manager/Team', 'Coach'] });
      reportTwo = await ActivityReport.create({ ...approvedReport, participants: ['HSCO', 'Regional TTA Team / Specialists'] });
      reportThree = await ActivityReport.create({ ...approvedReport, participants: ['Coach'] });
      reportFour = await ActivityReport.create({ ...approvedReport, participants: [] });

      possibleIds = [
        reportOne.id,
        reportTwo.id,
        reportThree.id,
        reportFour.id,
      ];
    });

    afterAll(async () => {
      await ActivityReport.destroy({
        where: {
          id: possibleIds,
        },
      });
    });

    it('returns reports with a specific participant', async () => {
      const filters = { 'participants.in': ['Coach'] };
      const { activityReport: scope } = await filtersToScopes(filters);
      const found = await ActivityReport.findAll({
        where: { [Op.and]: [scope, { id: possibleIds }] },
      });

      expect(found.length).toBe(2);
      expect(
        found.map((f) => f.id),
      ).toEqual(
        expect.arrayContaining([reportOne.id, reportThree.id]),
      );
    });

    it('returns reports without a specific participiant', async () => {
      const filters = { 'participants.nin': ['Coach'] };
      const { activityReport: scope } = await filtersToScopes(filters);
      const found = await ActivityReport.findAll({
        where: { [Op.and]: [scope, { id: possibleIds }] },
      });
      expect(found.length).toBe(2);
      expect(found.map((f) => f.id))
        .toEqual(expect.arrayContaining([reportTwo.id, reportFour.id]));
    });

    it('only searches by allowed participiant', async () => {
      const filters = { 'participants.in': ['invalid participant'] };
      const { activityReport: scope } = await filtersToScopes(filters);
      const found = await ActivityReport.findAll({
        where: { [Op.and]: [scope, { id: possibleIds }] },
      });

      expect(found.length).toBe(4);
    });
  });

  describe('program specialist', () => {
    let reportIncluded1;
    let reportIncluded2;
    let reportExcluded;

    let recipientIncluded1;
    let recipientIncluded2;
    let recipientExcluded;

    let grantIncluded1;
    let grantIncluded2;
    let grantExcluded;

    let possibleIds;

    beforeAll(async () => {
      recipientIncluded1 = await Recipient.create({ id: 120, name: 'Recipient 1 PS', uei: 'NNA5N2KHMGN2' });
      recipientIncluded2 = await Recipient.create({ id: 121, name: 'Recipient 2 PS', uei: 'NNA5N2KHMBA2' });
      recipientExcluded = await Recipient.create({ id: 122, name: 'Recipient 3 PS', uei: 'NNA5N2KHMBC2' });

      grantIncluded1 = await Grant.create({
        id: recipientIncluded1.id, number: 64968, recipientId: recipientIncluded1.id, programSpecialistName: 'Pat Bowman',
      });
      grantIncluded2 = await Grant.create({
        id: recipientIncluded2.id, number: 85248, recipientId: recipientIncluded2.id, programSpecialistName: 'Patton Blake',
      });
      grantExcluded = await Grant.create({
        id: recipientExcluded.id, number: 45877, recipientId: recipientExcluded.id, programSpecialistName: 'Jon Jones',
      });

      reportIncluded1 = await ActivityReport.create({ ...draftReport });
      reportIncluded2 = await ActivityReport.create({ ...draftReport });
      reportExcluded = await ActivityReport.create({ ...draftReport });

      await ActivityRecipient.create({
        activityReportId: reportIncluded1.id,
        grantId: grantIncluded1.id,
      });
      await ActivityRecipient.create({
        activityReportId: reportIncluded2.id,
        grantId: grantIncluded2.id,
      });
      await ActivityRecipient.create({
        activityReportId: reportExcluded.id,
        grantId: grantExcluded.id,
      });
      possibleIds = [
        reportIncluded1.id,
        reportIncluded2.id,
        reportExcluded.id,
        globallyExcludedReport.id,
      ];
    });

    afterAll(async () => {
      await ActivityRecipient.destroy({
        where: {
          activityReportId: [reportIncluded1.id, reportIncluded2.id, reportExcluded.id],
        },
      });
      await ActivityReport.destroy({
        where: { id: [reportIncluded1.id, reportIncluded2.id, reportExcluded.id] },
      });
      await Grant.destroy({
        where: { id: [grantIncluded1.id, grantIncluded2.id, grantExcluded.id] },
      });
      await Recipient.destroy({
        where: { id: [recipientIncluded1.id, recipientIncluded2.id, recipientExcluded.id] },
      });
    });

    it('includes program specialist with a partial match', async () => {
      const filters = { 'programSpecialist.ctn': ['pat'] };
      const { activityReport: scope } = await filtersToScopes(filters);
      const found = await ActivityReport.findAll({
        where: { [Op.and]: [scope, { id: possibleIds }] },
      });
      expect(found.length).toBe(2);
      expect(found.map((f) => f.id))
        .toEqual(expect.arrayContaining([reportIncluded1.id, reportIncluded2.id]));
    });

    it('excludes recipients that do not partial match or have no recipients', async () => {
      const filters = { 'programSpecialist.nctn': ['pat'] };
      const { activityReport: scope } = await filtersToScopes(filters);
      const found = await ActivityReport.findAll({
        where: { [Op.and]: [scope, { id: possibleIds }] },
      });
      expect(found.length).toBe(2);
      expect(found.map((f) => f.id))
        .toEqual(expect.arrayContaining([reportExcluded.id, globallyExcludedReport.id]));
    });
  });

  describe('programType', () => {
    let possibleIds;
    let reportOne;
    let reportTwo;
    let reportThree;
    let grantIds;

    beforeAll(async () => {
      reportOne = await createReport({
        activityRecipients: [
          {
            grantId: faker.datatype.number(),
          },
        ],
      });
      reportTwo = await createReport({
        activityRecipients: [
          {
            grantId: faker.datatype.number(),
          },
        ],
      });
      reportThree = await createReport({
        activityRecipients: [
          {
            grantId: faker.datatype.number(),
          },
        ],
      });

      possibleIds = [
        reportOne.id,
        reportTwo.id,
        reportThree.id,
        globallyExcludedReport.id,
      ];

      const dummyProgram = {
        startYear: '2020',
        startDate: '2020-09-01',
        endDate: '2020-09-02',
        status: 'Active',
        createdAt: new Date(),
        updatedAt: new Date(),
      };

      const reportOneRecipients = await ActivityRecipient.findAll({
        where: {
          activityReportId: reportOne.id,
        },
      });

      const reportTwoRecipients = await ActivityRecipient.findAll({
        where: {
          activityReportId: reportTwo.id,
        },
      });

      const reportThreeRecipients = await ActivityRecipient.findAll({
        where: {
          activityReportId: reportThree.id,
        },
      });

      grantIds = [
        ...reportOneRecipients.map((r) => r.grantId),
        ...reportTwoRecipients.map((r) => r.grantId),
        ...reportThreeRecipients.map((r) => r.grantId),
      ];

      await Promise.all([
        ...reportOneRecipients.map(async (recipient) => {
          await Program.create({
            ...dummyProgram,
            id: faker.datatype.number(),
            name: faker.name.findName(),
            grantId: recipient.grantId,
            programType: 'EHS',
          }).catch((err) => auditLogger.error(err));
        }),
        ...reportTwoRecipients.map(async (recipient) => {
          await Program.create({
            ...dummyProgram,
            id: faker.datatype.number(),
            name: faker.name.findName(),
            grantId: recipient.grantId,
            programType: 'EHS',
          }).catch((err) => auditLogger.error(err));
        }),
        ...reportThreeRecipients.map(async (recipient) => {
          await Program.create({
            ...dummyProgram,
            id: faker.datatype.number(),
            name: faker.name.findName(),
            grantId: recipient.grantId,
            programType: 'HS',
          }).catch((err) => auditLogger.error(err));
        }),
      ]);
    });

    afterAll(async () => {
      await Program.destroy({
        where: {
          grantId: grantIds,
        },
      });

      await destroyReport(reportOne);
      await destroyReport(reportTwo);
      await destroyReport(reportThree);
    });

    it('includes program type', async () => {
      const filters = { 'programType.in': ['EHS', 'HS'] };
      const { activityReport: scope } = await filtersToScopes(filters);
      const found = await ActivityReport.findAll({
        where: { [Op.and]: [scope, { id: possibleIds }] },
      }).catch((err) => auditLogger.error(err));
      expect(found.length).toBe(3);
      expect(found.map((f) => f.id))
        .toEqual(expect.arrayContaining([reportOne.id, reportTwo.id, reportThree.id]));
    });

    it('excludes program type', async () => {
      const filters = { 'programType.nin': ['EHS'] };
      const { activityReport: scope } = await filtersToScopes(filters);
      const found = await ActivityReport.findAll({
        where: { [Op.and]: [scope, { id: possibleIds }] },
      });
      expect(found.length).toBe(2);
      expect(found.map((f) => f.id))
        .toEqual(expect.arrayContaining([reportThree.id, globallyExcludedReport.id]));
    });

    it('excludes multiple program types', async () => {
      const filters = { 'programType.nin': ['EHS', 'HS'] };
      const { activityReport: scope } = await filtersToScopes(filters);
      const found = await ActivityReport.findAll({
        where: { [Op.and]: [scope, { id: possibleIds }] },
      });
      expect(found.length).toBe(1);
      expect(found.map((f) => f.id))
        .toEqual(expect.arrayContaining([globallyExcludedReport.id]));
    });
  });

  describe('myReports', () => {
    let possibleIds;
    let reportOne;
    let reportTwo;
    let reportThree;
    let grantIds;

    beforeAll(async () => {
      reportOne = await createReport({
        activityRecipients: [
          {
            grantId: faker.datatype.number(),
          },
        ],
        userId: mockUser.id,
      });

      await ActivityReportCollaborator.create({
        activityReportId: reportOne.id, userId: mockUserTwo.id,
      });

      reportTwo = await createReport({
        activityRecipients: [
          {
            grantId: faker.datatype.number(),
          },
        ],
        userId: mockUserTwo.id,
      });
      reportThree = await createReport({
        activityRecipients: [
          {
            grantId: faker.datatype.number(),
          },
        ],
      });

      await ActivityReportApprover.create({
        userId: mockUserTwo.id,
        activityReportId: reportThree.id,
      });

      possibleIds = [
        reportOne.id,
        reportTwo.id,
        reportThree.id,
        globallyExcludedReport.id,
      ];

      const dummyProgram = {
        startYear: '2020',
        startDate: '2020-09-01',
        endDate: '2020-09-02',
        status: 'Active',
        createdAt: new Date(),
        updatedAt: new Date(),
      };

      const reportOneRecipients = await ActivityRecipient.findAll({
        where: {
          activityReportId: reportOne.id,
        },
      });

      const reportTwoRecipients = await ActivityRecipient.findAll({
        where: {
          activityReportId: reportTwo.id,
        },
      });

      const reportThreeRecipients = await ActivityRecipient.findAll({
        where: {
          activityReportId: reportThree.id,
        },
      });

      grantIds = [
        ...reportOneRecipients.map((r) => r.grantId),
        ...reportTwoRecipients.map((r) => r.grantId),
        ...reportThreeRecipients.map((r) => r.grantId),
      ];

      await Promise.all([
        ...reportOneRecipients.map(async (recipient) => {
          await Program.create({
            ...dummyProgram,
            id: faker.datatype.number(),
            name: faker.name.findName(),
            grantId: recipient.grantId,
            programType: 'EHS',
          }).catch((err) => auditLogger.error(err));
        }),
        ...reportTwoRecipients.map(async (recipient) => {
          await Program.create({
            ...dummyProgram,
            id: faker.datatype.number(),
            name: faker.name.findName(),
            grantId: recipient.grantId,
            programType: 'EHS',
          }).catch((err) => auditLogger.error(err));
        }),
        ...reportThreeRecipients.map(async (recipient) => {
          await Program.create({
            ...dummyProgram,
            id: faker.datatype.number(),
            name: faker.name.findName(),
            grantId: recipient.grantId,
            programType: 'HS',
          }).catch((err) => auditLogger.error(err));
        }),
      ]);
    });

    afterAll(async () => {
      await Program.destroy({
        where: {
          grantId: grantIds,
        },
      });

      await ActivityReportCollaborator.destroy({ where: { userId: mockUserTwo.id } });
      await ActivityReportApprover.destroy({
        where: { activityReportId: reportThree.id }, force: true,
      });
      await destroyReport(reportOne);
      await destroyReport(reportTwo);
      await destroyReport(reportThree);
    });

    it('includes creator my reports', async () => {
      const filters = { 'myReports.in': ['Creator'] };
      const { activityReport: scope } = await filtersToScopes(
        filters,
        { userId: mockUserTwo.id },
      );
      const found = await ActivityReport.findAll({
        where: { [Op.and]: [scope, { id: possibleIds }] },
      }).catch((err) => auditLogger.error(err));
      expect(found.length).toBe(1);
      expect(found.map((f) => f.id))
        .toEqual(expect.arrayContaining([reportTwo.id]));
    });

    it('excludes creator my reports', async () => {
      const filters = { 'myReports.nin': ['Creator'] };
      const { activityReport: scope } = await filtersToScopes(
        filters,
        { userId: mockUserTwo.id },
      );
      const found = await ActivityReport.findAll({
        where: { [Op.and]: [scope, { id: possibleIds }] },
      }).catch((err) => auditLogger.error(err));
      expect(found.length).toBe(3);
      expect(found.map((f) => f.id))
        .toEqual(expect.arrayContaining([reportOne.id, reportThree.id, globallyExcludedReport.id]));
    });

    it('includes collaborator my reports', async () => {
      const filters = { 'myReports.in': ['Collaborator'] };
      const { activityReport: scope } = await filtersToScopes(
        filters,
        { userId: mockUserTwo.id },
      );
      const found = await ActivityReport.findAll({
        where: { [Op.and]: [scope, { id: possibleIds }] },
      }).catch((err) => auditLogger.error(err));
      expect(found.length).toBe(1);
      expect(found.map((f) => f.id))
        .toEqual(expect.arrayContaining([reportOne.id]));
    });

    it('excludes collaborator my reports', async () => {
      const filters = { 'myReports.nin': ['Collaborator'] };
      const { activityReport: scope } = await filtersToScopes(
        filters,
        { userId: mockUserTwo.id },
      );
      const found = await ActivityReport.findAll({
        where: { [Op.and]: [scope, { id: possibleIds }] },
      }).catch((err) => auditLogger.error(err));
      expect(found.length).toBe(3);
      expect(found.map((f) => f.id))
        .toEqual(expect.arrayContaining([reportTwo.id, reportThree.id, globallyExcludedReport.id]));
    });

    it('includes approver my reports', async () => {
      const filters = { 'myReports.in': ['Approver'] };
      const { activityReport: scope } = await filtersToScopes(
        filters,
        { userId: mockUserTwo.id },
      );
      const found = await ActivityReport.findAll({
        where: { [Op.and]: [scope, { id: possibleIds }] },
      }).catch((err) => auditLogger.error(err));
      expect(found.length).toBe(1);
      expect(found.map((f) => f.id))
        .toEqual(expect.arrayContaining([reportThree.id]));
    });

    it('excludes approver my reports', async () => {
      const filters = { 'myReports.nin': ['Approver'] };
      const { activityReport: scope } = await filtersToScopes(
        filters,
        { userId: mockUserTwo.id },
      );
      const found = await ActivityReport.findAll({
        where: { [Op.and]: [scope, { id: possibleIds }] },
      }).catch((err) => auditLogger.error(err));
      expect(found.length).toBe(3);
      expect(found.map((f) => f.id))
        .toEqual(expect.arrayContaining([reportOne.id, reportTwo.id, globallyExcludedReport.id]));
    });

    it('includes all my reports', async () => {
      const filters = { 'myReports.in': ['Creator', 'Collaborator', 'Approver'] };
      const { activityReport: scope } = await filtersToScopes(
        filters,
        { userId: mockUserTwo.id },
      );
      const found = await ActivityReport.findAll({
        where: { [Op.and]: [scope, { id: possibleIds }] },
      }).catch((err) => auditLogger.error(err));
      expect(found.length).toBe(3);
      expect(found.map((f) => f.id))
        .toEqual(expect.arrayContaining([reportOne.id, reportTwo.id, reportThree.id]));
    });

    it('excludes all my reports', async () => {
      const filters = { 'myReports.nin': ['Creator', 'Collaborator', 'Approver'] };
      const { activityReport: scope } = await filtersToScopes(
        filters,
        { userId: mockUserTwo.id },
      );
      const found = await ActivityReport.findAll({
        where: { [Op.and]: [scope, { id: possibleIds }] },
      }).catch((err) => auditLogger.error(err));
      expect(found.length).toBe(1);
      expect(found.map((f) => f.id))
        .toEqual(expect.arrayContaining([globallyExcludedReport.id]));
    });
  });

  describe('reportText', () => {
    let includedReport1;
    let includedReport2;
    let excludedReport;
    let possibleIds;

    beforeAll(async () => {
      // Create reports.
      const context1 = 'Nothings gonna change my world';
      const context2 = 'I get by with a little help from my friends';
      const context3 = 'Try thinking more, if just for your own sake';
      includedReport1 = await ActivityReport.create(
        {
          ...draftReport,
          context: context1,
          userId: includedUser1.id,
        },
      );
      includedReport2 = await ActivityReport.create(
        {
          ...draftReport,
          context: context2,
          userId: includedUser2.id,
        },
      );
      excludedReport = await ActivityReport.create(
        {
          ...draftReport,
          context: context3,
          userId: excludedUser.id,
        },
      );
      possibleIds = [
        includedReport1.id,
        includedReport2.id,
        excludedReport.id,
        globallyExcludedReport.id,
      ];
    });

    afterAll(async () => {
      // Delete reports.
      await ActivityReport.destroy({
        where: { id: [includedReport1.id, includedReport2.id, excludedReport.id] },
      });

      // Delete indexes.
      await deleteIndex(AWS_ELASTIC_SEARCH_INDEXES.ACTIVITY_REPORTS, client);
    });

    it('return correct report text filter search results', async () => {
      const filters = { 'reportText.ctn': ['change'] };
      const { activityReport: scope } = await filtersToScopes(filters);
      const found = await ActivityReport.findAll({
        where: {
          [Op.and]: [
            scope,
            { id: possibleIds },
          ],
        },
      });
      expect(found.length).toBe(1);
      expect(found.map((f) => f.id))
        .toEqual(expect.arrayContaining([includedReport1.id]));
    });

    it('excludes correct report text filter search results', async () => {
      const filters = { 'reportText.nctn': ['change'] };
      const { activityReport: scope } = await filtersToScopes(filters);
      const found = await ActivityReport.findAll({
        where: {
          [Op.and]: [
            scope,
            { id: possibleIds },
          ],
        },
      });
      expect(found.length).toBe(3);
      expect(found.map((f) => f.id))
        .toEqual(expect.arrayContaining([
          includedReport2.id,
          excludedReport.id,
          globallyExcludedReport.id,
        ]));
    });
  });

  describe('resourceUrl', () => {
    let reportOne;
    let reportTwo;
    let reportOneWasCreated;
    let reportTwoWasCreated;
    let arOneResources;
    let arTwoResources;

    const reportOneUrls = [
      'http://google.com',
      'http://github.com',
      'http://cloud.gov',
      'https://adhocteam.us/',
    ];

    const reportTwoUrls = [
      'http://www.crayola.com',
    ];

    beforeAll(async () => {
      [reportOne, reportOneWasCreated] = await ActivityReport.findOrCreate({
        where: {
          id: 99_998,
        },
        defaults: {
          context: '',
          submissionStatus: REPORT_STATUSES.DRAFT,
          calculatedStatus: REPORT_STATUSES.DRAFT,
          numberOfParticipants: 1,
          deliveryMethod: 'method',
          duration: 0,
          endDate: '2020-01-01T12:00:00Z',
          startDate: '2020-01-01T12:00:00Z',
          requester: 'requester',
          regionId: 1,
          targetPopulations: [],
          version: 2,
        },
        individualHooks: true,
        raw: true,
      });
      await findOrCreateResources(reportOneUrls);
      arOneResources = await processActivityReportForResourcesById(
        reportOne.id,
        reportOneUrls,
      );

      [reportTwo, reportTwoWasCreated] = await ActivityReport.findOrCreate({
        where: {
          id: 99_999,
        },
        defaults: {
          context: '',
          submissionStatus: REPORT_STATUSES.DRAFT,
          calculatedStatus: REPORT_STATUSES.DRAFT,
          numberOfParticipants: 1,
          deliveryMethod: 'method',
          duration: 0,
          endDate: '2020-01-01T12:00:00Z',
          startDate: '2020-01-01T12:00:00Z',
          requester: 'requester',
          regionId: 1,
          targetPopulations: [],
          version: 2,
        },
        individualHooks: true,
        raw: true,
      });
      await findOrCreateResources(reportTwoUrls);
      arTwoResources = await processActivityReportForResourcesById(
        reportTwo.id,
        reportTwoUrls,
      );
    });

    afterAll(async () => {
      await ActivityReportResource.destroy({
        where: { activityReportId: reportOne.id },
        individualHooks: true,
      });
      await ActivityReportResource.destroy({
        where: { activityReportId: reportTwo.id },
        individualHooks: true,
      });
      await Resource.destroy({
        where: { url: { [Op.in]: [...reportOneUrls, ...reportTwoUrls] } },
        individualHooks: true,
      });
      if (reportOneWasCreated) {
        await ActivityReport.destroy({
          where: { id: reportOne.id },
          individualHooks: true,
        });
      }
      if (reportTwoWasCreated) {
        await ActivityReport.destroy({
          where: { id: reportTwo.id },
          individualHooks: true,
        });
      }
    });

    it('returns correct resource url filter search results', async () => {
      const filters = { 'resourceUrl.ctn': ['google'] };
      const { activityReport: scope } = await filtersToScopes(filters);
      const found = await ActivityReport.findAll({
        where: {
          [Op.and]: [
            scope,
            { id: [reportOne.id, reportTwo.id] },
          ],
        },
      });
      expect(found.length).toBe(1);
      expect(found.map((f) => f.id)).toEqual(expect.arrayContaining([reportOne.id]));
    });

    it('excludes correct resource url filter search results', async () => {
      const filters = { 'resourceUrl.nctn': ['http'] };
      const { activityReport: scope } = await filtersToScopes(filters);

      const found = await ActivityReport.findAll({
        where: {
          [Op.and]: [
            scope,
            { id: [reportOne.id, reportTwo.id] },
          ],
        },
      });
      expect(found.length).toBe(0);
    });
  });

  describe('resourceAttachment', () => {
    let recipient;
    let recipientCreated;

    let grant;
    let grantCreated;

    let goal;
    let goalCreated;

    let objective;
    let objectiveCreated;

    let report;
    let reportCreated;

    let aro;
    let aroCreated;

    beforeAll(async () => {
      [recipient, recipientCreated] = await Recipient.findOrCreate({
        where: {
          id: 99_998,
        },
        defaults: {
          id: 99_998,
          name: faker.random.alphaNumeric(10),
          uei: faker.datatype.string(12),
        },
        individualHooks: true,
        raw: true,
      });

      [grant, grantCreated] = await Grant.findOrCreate({
        where: {
          id: 99_998,
        },
        defaults: {
          number: recipient.id,
          recipientId: recipient.id,
          programSpecialistName: faker.name.firstName(),
          regionId: 1,
          id: 99_998,
        },
        individualHooks: true,
        raw: true,
      });

      [goal, goalCreated] = await Goal.findOrCreate({
        where: {
          id: 99_998,
        },
        defaults: {
          id: 99_998,
          grantId: grant.id,
          status: 'In Progress',
          name: faker.random.alphaNumeric(10),
          isFromSmartsheetTtaPlan: false,
        },
        individualHooks: true,
        raw: true,
      });

      [objective, objectiveCreated] = await Objective.findOrCreate({
        where: {
          id: 99_998,
        },
        individualHooks: true,
        raw: true,
      });

      [report, reportCreated] = await ActivityReport.findOrCreate({
        where: {
          id: 99_998,
        },
        defaults: {
          context: '',
          submissionStatus: REPORT_STATUSES.DRAFT,
          calculatedStatus: REPORT_STATUSES.DRAFT,
          numberOfParticipants: 1,
          deliveryMethod: 'method',
          duration: 0,
          endDate: '2020-01-01T12:00:00Z',
          startDate: '2020-01-01T12:00:00Z',
          requester: 'requester',
          regionId: 1,
          targetPopulations: [],
          version: 2,
        },
        individualHooks: true,
        raw: true,
      });

      [aro, aroCreated] = await ActivityReportObjective.findOrCreate({
        where: {
          id: 99_998,
        },
        defaults: {
          id: 99_998,
          activityReportId: 99_998,
          objectiveId: objective.id,
        },
        individualHooks: true,
        raw: true,
      });

      await createActivityReportObjectiveFileMetaData(
        'test.pdf',
        'very-unique-file-key',
        99_998,
        99_998,
        12_345,
      );
    });

    afterAll(async () => {
      if (aroCreated) {
        await ActivityReportObjective.destroy({
          where: { id: aro.id },
          individualHooks: true,
        });
      }

      if (reportCreated) {
        await ActivityReport.destroy({
          where: { id: report.id },
          individualHooks: true,
        });
      }

      if (objectiveCreated) {
        await Objective.destroy({
          where: { id: objective.id },
          individualHooks: true,
        });
      }

      if (goalCreated) {
        await Goal.destroy({
          where: { id: goal.id },
          individualHooks: true,
        });
      }

      if (grantCreated) {
        await Grant.destroy({
          where: { id: grant.id },
          individualHooks: true,
        });
      }

      if (recipientCreated) {
        await Recipient.destroy({
          where: { id: recipient.id },
          individualHooks: true,
        });
      }
    });

    it('returns correct resource attachment filter search results', async () => {
      const filters = { 'resourceAttachment.ctn': ['test'] };
      const { activityReport: scope } = await filtersToScopes(filters);
      const found = await ActivityReport.findAll({
        where: {
          [Op.and]: [
            scope,
            { id: [report.id] },
          ],
        },
      });
      expect(found.length).toBe(1);
      expect(found.map((f) => f.id)).toEqual(expect.arrayContaining([report.id]));
    });

    it('excludes correct resource attachment filter search results', async () => {
      const filters = { 'resourceAttachment.nctn': ['test'] };
      const { activityReport: scope } = await filtersToScopes(filters);

      const found = await ActivityReport.findAll({
        where: {
          [Op.and]: [
            scope,
            { id: [report.id] },
          ],
        },
      });
      expect(found.length).toBe(0);
    });
  });

  describe('defaultScope', () => {
    it('excludes deleted reports', async () => {
      const beginningARCount = await ActivityReport.count();
      const deleted = await ActivityReport.create(deletedReport);
      expect(deleted.id).toBeDefined();
      const endARCount = await ActivityReport.count();
      expect(endARCount).toEqual(beginningARCount);
    });
  });

  describe('stateCode', () => {
    let reportOne;
    let reportTwo;
    let reportThree;
    let possibleIds;

    beforeAll(async () => {
      const grantOne = await createGrant({
        stateCode: 'KS',
      });

      const grantTwo = await createGrant({
        stateCode: 'MO',
      });

      reportOne = await createReport({
        id: faker.datatype.number(),
        activityRecipients: [
          {
            grantId: grantOne.id,
          },
        ],
      });
      reportTwo = await createReport({
        id: faker.datatype.number(),
        activityRecipients: [
          {
            grantId: grantOne.id,
          },
          {
            grantId: grantTwo.id,
          },
        ],
      });
      reportThree = await createReport({
        id: faker.datatype.number(),
        activityRecipients: [
          {
            grantId: grantTwo.id,
          },
        ],
      });

      possibleIds = [
        reportOne.id,
        reportTwo.id,
        reportThree.id,
        globallyExcludedReport.id,
      ];
    });

    afterAll(async () => {
      await destroyReport(reportOne);
      await destroyReport(reportTwo);
      await destroyReport(reportThree);
    });

    it('includes reports with grants with the given state code', async () => {
      const filters = { 'stateCode.ctn': ['KS'] };
      const { activityReport: scope } = await filtersToScopes(filters);
      const found = await ActivityReport.findAll({
        where: { [Op.and]: [scope, { id: possibleIds }] },
      });
      expect(found.length).toBe(2);
      expect(found.map((f) => f.id))
        .toEqual(expect.arrayContaining([reportOne.id, reportTwo.id]));
    });
  });

  describe('createDate', () => {
    let firstReport;
    let secondReport;
    let thirdReport;
    let fourthReport;
    let possibleIds;

    beforeAll(async () => {
      firstReport = await ActivityReport.create({ ...draftReport, id: 95825, createdAt: '2019-01-01T21:00:57.149Z' });
      secondReport = await ActivityReport.create({ ...draftReport, id: 95852, createdAt: '2020-02-01T21:11:57.149Z' });
      thirdReport = await ActivityReport.create({ ...draftReport, id: 95857, createdAt: '2021-01-01T21:14:57.149Z' });
      fourthReport = await ActivityReport.create({ ...draftReport, id: 95827, createdAt: '2023-01-01T21:15:57.149Z' });
      possibleIds = [
        firstReport.id,
        secondReport.id,
        thirdReport.id,
        fourthReport.id,
        globallyExcludedReport.id,
      ];
    });

    afterAll(async () => {
      await ActivityReport.destroy({
        where: { id: [firstReport.id, secondReport.id, thirdReport.id, fourthReport.id] },
      });
    });

    it('before returns reports with create dates before the given date', async () => {
      const filters = { 'createDate.bef': '2020/12/31' };
      const { activityReport: scope } = await filtersToScopes(filters);
      const found = await ActivityReport.findAll({
        where: { [Op.and]: [scope, { id: possibleIds }] },
      });
      expect(found.length).toBe(2);
      expect(found.map((f) => f.id))
        .toEqual(expect.arrayContaining([firstReport.id, secondReport.id]));
    });

    it('after returns reports with create dates after the given date', async () => {
      const filters = { 'createDate.aft': '2021/06/06' };
      const { activityReport: scope } = await filtersToScopes(filters);
      const found = await ActivityReport.findAll({
        where: { [Op.and]: [scope, { id: possibleIds }] },
      });
      expect(found.length).toBe(2);
      expect(found.map((f) => f.id))
        .toEqual(expect.arrayContaining([fourthReport.id]));
    });

    it('within returns reports with create dates between the two dates', async () => {
      const filters = { 'createDate.win': '2020/01/01-2021/06/06' };
      const { activityReport: scope } = await filtersToScopes(filters);
      const found = await ActivityReport.findAll({
        where: { [Op.and]: [scope, { id: possibleIds }] },
      });
      expect(found.length).toBe(2);
      expect(found.map((f) => f.id))
        .toEqual(expect.arrayContaining([secondReport.id, thirdReport.id]));
    });
  });

  describe('endDate', () => {
    let firstReport;
    let secondReport;
    let thirdReport;
    let fourthReport;
    let possibleIds;

    beforeAll(async () => {
      firstReport = await ActivityReport.create(
        { ...draftReport, id: 95842, endDate: new Date(2020, 8, 1) },
      );
      secondReport = await ActivityReport.create(
        { ...draftReport, id: 95843, endDate: new Date(2020, 8, 2) },
      );
      thirdReport = await ActivityReport.create(
        { ...draftReport, id: 95844, endDate: new Date(2020, 8, 3) },
      );
      fourthReport = await ActivityReport.create(
        { ...draftReport, id: 95845, endDate: new Date(2020, 8, 4) },
      );
      possibleIds = [
        firstReport.id,
        secondReport.id,
        thirdReport.id,
        fourthReport.id,
        globallyExcludedReport.id,
      ];
    });

    afterAll(async () => {
      await ActivityReport.destroy({
        where: { id: [firstReport.id, secondReport.id, thirdReport.id, fourthReport.id] },
      });
    });

    it('before returns reports with end dates before the given date', async () => {
      const filters = { 'endDate.bef': '2020/09/02' };
      const { activityReport: scope } = await filtersToScopes(filters);
      const found = await ActivityReport.findAll({
        where: { [Op.and]: [scope, { id: possibleIds }] },
      });
      expect(found.length).toBe(2);
      expect(found.map((f) => f.id))
        .toEqual(expect.arrayContaining([firstReport.id, secondReport.id]));
    });

    it('after returns reports with end dates after the given date', async () => {
      const filters = { 'endDate.aft': '2020/09/04' };
      const { activityReport: scope } = await filtersToScopes(filters);
      const found = await ActivityReport.findAll({
        where: { [Op.and]: [scope, { id: possibleIds }] },
      });
      expect(found.length).toBe(1);
      expect(found.map((f) => f.id))
        .toEqual(expect.arrayContaining([fourthReport.id]));
    });

    it('within returns reports with create dates between the two dates', async () => {
      const filters = { 'endDate.win': '2020/09/01-2020/09/03' };
      const { activityReport: scope } = await filtersToScopes(filters);
      const found = await ActivityReport.findAll({
        where: { [Op.and]: [scope, { id: possibleIds }] },
      });
      expect(found.length).toBe(3);
      expect(found.map((f) => f.id))
        .toEqual(expect.arrayContaining([firstReport.id, secondReport.id, thirdReport.id]));
    });
  });

  describe('region id', () => {
    let includedReport1;
    let includedReport2;
    let excludedReport;
    let possibleIds;

    beforeAll(async () => {
      includedReport1 = await ActivityReport.create({ ...draftReport, regionId: 2 });
      includedReport2 = await ActivityReport.create({ ...draftReport, regionId: 2 });
      excludedReport = await ActivityReport.create({ ...draftReport, regionId: 3 });
      possibleIds = [
        includedReport1.id,
        includedReport2.id,
        excludedReport.id,
        globallyExcludedReport.id,
      ];
    });

    afterAll(async () => {
      await ActivityReport.destroy({
        where: { id: [includedReport1.id, includedReport2.id, excludedReport.id] },
      });
    });
  });

  describe('delivery method', () => {
    let includedReport1;
    let includedReport2;
    let excludedReport;
    let possibleIds;

    beforeAll(async () => {
      includedReport1 = await ActivityReport.create({ ...draftReport, deliveryMethod: 'in-person' });
      includedReport2 = await ActivityReport.create({ ...draftReport, deliveryMethod: 'in-person' });
      excludedReport = await ActivityReport.create({ ...draftReport, deliveryMethod: 'hybrid' });
      possibleIds = [
        includedReport1.id,
        includedReport2.id,
        excludedReport.id,
        globallyExcludedReport.id,
      ];
    });

    afterAll(async () => {
      await ActivityReport.destroy({
        where: { id: [includedReport1.id, includedReport2.id, excludedReport.id] },
      });
    });

    it('includes delivery method', async () => {
      const filters = { 'deliveryMethod.in': ['in-person'] };
      const { activityReport: scope } = await filtersToScopes(filters);
      const found = await ActivityReport.findAll({
        where: { [Op.and]: [scope, { id: possibleIds }] },
      });
      expect(found.length).toBe(2);
      expect(found.map((f) => f.id))
        .toEqual(expect.arrayContaining([includedReport1.id, includedReport2.id]));
    });

    it('includes multiple delivery methods', async () => {
      const filters = { 'deliveryMethod.in': ['in-person', 'hybrid'] };
      const { activityReport: scope } = await filtersToScopes(filters);
      const found = await ActivityReport.findAll({
        where: { [Op.and]: [scope, { id: possibleIds }] },
      });
      expect(found.length).toBe(3);
      expect(found.map((f) => f.id))
        .toEqual(expect.arrayContaining([
          includedReport1.id,
          includedReport2.id,
          excludedReport.id,
        ]));
    });

    it('excludes delivery method', async () => {
      const filters = { 'deliveryMethod.nin': ['in-person'] };
      const { activityReport: scope } = await filtersToScopes(filters);
      const found = await ActivityReport.findAll({
        where: { [Op.and]: [scope, { id: possibleIds }] },
      });
      expect(found.length).toBe(2);
      expect(found.map((f) => f.id))
        .toEqual(expect.arrayContaining([excludedReport.id, globallyExcludedReport.id]));
    });

    it('excludes multiple delivery method', async () => {
      const filters = { 'deliveryMethod.nin': ['in-person', 'hybrid'] };
      const { activityReport: scope } = await filtersToScopes(filters);
      const found = await ActivityReport.findAll({
        where: { [Op.and]: [scope, { id: possibleIds }] },
      });
      expect(found.length).toBe(1);
      expect(found.map((f) => f.id))
        .toEqual(expect.arrayContaining([globallyExcludedReport.id]));
    });
  });

  describe('only other entities', () => {
    let reportIncluded1;
    let reportExcluded;
    let reportIncluded2;

    let otherEntityIncluded1;
    let otherEntityIncluded2;
    let otherEntityExcluded;

    let possibleIds;

    beforeAll(async () => {
      otherEntityIncluded1 = await OtherEntity.create({ id: 25458, name: 'Head Start Collaboration Office' });
      otherEntityExcluded = await OtherEntity.create({ id: 25459, name: 'QRIS System' });
      otherEntityIncluded2 = await OtherEntity.create({ id: 25460, name: 'State CCR&R' });

      reportIncluded1 = await ActivityReport.create(
        { userId: mockUser.id, ...draftReport },
      );
      reportIncluded2 = await ActivityReport.create(
        { userId: mockUser.id, ...draftReport },
      );
      reportExcluded = await ActivityReport.create(
        { userId: mockUser.id, ...draftReport },
      );

      await ActivityRecipient.create({
        activityReportId: reportIncluded1.id,
        otherEntityId: otherEntityIncluded1.id,
      });
      await ActivityRecipient.create({
        activityReportId: reportExcluded.id,
        otherEntityId: otherEntityExcluded.id,
      });
      await ActivityRecipient.create({
        activityReportId: reportIncluded2.id,
        otherEntityId: otherEntityIncluded2.id,
      });

      possibleIds = [
        reportIncluded1.id,
        reportIncluded2.id,
        reportExcluded.id,
        globallyExcludedReport.id,
      ];
    });

    afterAll(async () => {
      await ActivityRecipient.destroy({
        where: {
          activityReportId: [reportIncluded1.id, reportIncluded2.id, reportExcluded.id],
        },
      });
      await ActivityReport.destroy({
        where: { id: [reportIncluded1.id, reportIncluded2.id, reportExcluded.id] },
      });
      await OtherEntity.destroy({
        where: { id: [otherEntityIncluded1.id, otherEntityIncluded2.id, otherEntityExcluded.id] },
      });
    });

    it('includes other entities', async () => {
      const filters = { 'otherEntities.in': ['Head Start Collaboration Office', 'State CCR&R'] };
      const { activityReport: scope } = await filtersToScopes(filters);
      const found = await ActivityReport.findAll({
        where: { [Op.and]: [scope, { id: possibleIds }] },
      });
      expect(found.length).toBe(2);
      expect(found.map((f) => f.id))
        .toEqual(expect.arrayContaining([reportIncluded1.id, reportIncluded2.id]));
    });

    it('excludes other entities', async () => {
      const filters = { 'otherEntities.nin': ['Head Start Collaboration Office', 'State CCR&R'] };
      const { activityReport: scope } = await filtersToScopes(filters);
      const found = await ActivityReport.findAll({
        where: { [Op.and]: [scope, { id: possibleIds }] },
      });
      expect(found.length).toBe(2);
      expect(found.map((f) => f.id))
        .toEqual(expect.arrayContaining([reportExcluded.id, globallyExcludedReport.id]));
    });
  });
});<|MERGE_RESOLUTION|>--- conflicted
+++ resolved
@@ -145,12 +145,9 @@
       hsesUsername: 'user333',
       lastLogin: new Date(),
     });
-<<<<<<< HEAD
     includedUser2 = await User.create({ name: 'another person', hsesUserId: 'user222', hsesUsername: 'user222' });
     includedUser3 = await User.create({ name: 'third person', hsesUserId: 'user536', hsesUsername: 'user536' });
     excludedUser = await User.create({ name: 'excluded', hsesUserId: 'user333', hsesUsername: 'user333' });
-=======
->>>>>>> c19dbd63
     globallyExcludedReport = await ActivityReport.create({
       ...draftReport, deliveryMethod: 'method', updatedAt: '2000-01-01',
     }, {
