--- conflicted
+++ resolved
@@ -865,17 +865,11 @@
     });
   });
 
-<<<<<<< HEAD
   describe('target population', () => {
-=======
-  describe('reason', () => {
-    let possibleIds;
->>>>>>> f6afbcf8
     let reportOne;
     let reportTwo;
     let reportThree;
     let reportFour;
-<<<<<<< HEAD
     let possibleIds;
 
     beforeAll(async () => {
@@ -892,14 +886,6 @@
         ...submittedReport,
         targetPopulations: [],
       });
-=======
-
-    beforeAll(async () => {
-      reportOne = await ActivityReport.create({ ...approvedReport, reason: ['School Readiness Goals', 'Child Incidents'] });
-      reportTwo = await ActivityReport.create({ ...approvedReport, reason: ['School Readiness Goals', 'Ongoing Quality Improvement'] });
-      reportThree = await ActivityReport.create({ ...approvedReport, reason: ['COVID-19 response'] });
-      reportFour = await ActivityReport.create({ ...approvedReport, reason: [] });
->>>>>>> f6afbcf8
 
       possibleIds = [
         reportOne.id,
@@ -917,59 +903,36 @@
       });
     });
 
-<<<<<<< HEAD
     it('filters by reports containing said population', async () => {
       const filters = { 'targetPopulations.in': ['Pregnant Women'] };
-=======
-    it('returns reports with a specific reason', async () => {
-      const filters = { 'reason.in': ['School Readiness Goals'] };
->>>>>>> f6afbcf8
-      const scope = filtersToScopes(filters);
-      const found = await ActivityReport.findAll({
-        where: { [Op.and]: [scope, { id: possibleIds }] },
-      });
-
-      expect(found.length).toBe(2);
-<<<<<<< HEAD
+      const scope = filtersToScopes(filters);
+      const found = await ActivityReport.findAll({
+        where: { [Op.and]: [scope, { id: possibleIds }] },
+      });
+
+      expect(found.length).toBe(2);
       expect(found.map((f) => f.id))
         .toEqual(expect.arrayContaining([reportOne.id, reportTwo.id]));
     });
 
     it('filters out the appropriate population', async () => {
       const filters = { 'targetPopulations.nin': ['Pregnant Women'] };
-=======
-      expect(found.map((f) => f.id)).toEqual(expect.arrayContaining([reportOne.id, reportTwo.id]));
-    });
-
-    it('returns reports without a specific reason', async () => {
-      const filters = { 'reason.nin': ['School Readiness Goals'] };
->>>>>>> f6afbcf8
-      const scope = filtersToScopes(filters);
-      const found = await ActivityReport.findAll({
-        where: { [Op.and]: [scope, { id: possibleIds }] },
-      });
-<<<<<<< HEAD
-=======
-
->>>>>>> f6afbcf8
+      const scope = filtersToScopes(filters);
+      const found = await ActivityReport.findAll({
+        where: { [Op.and]: [scope, { id: possibleIds }] },
+      });
       expect(found.length).toBe(2);
       expect(found.map((f) => f.id))
         .toEqual(expect.arrayContaining([reportThree.id, reportFour.id]));
     });
 
-<<<<<<< HEAD
     it('only filters by possible population values', async () => {
       const filters = { 'targetPopulations.in': ['(DROP SCHEMA public CASCADE)', 'Pregnant Women'] };
-=======
-    it('only searches by allowed reasons', async () => {
-      const filters = { 'reason.in': ['Pesky the Clown'] };
->>>>>>> f6afbcf8
-      const scope = filtersToScopes(filters);
-      const found = await ActivityReport.findAll({
-        where: { [Op.and]: [scope, { id: possibleIds }] },
-      });
-
-<<<<<<< HEAD
+      const scope = filtersToScopes(filters);
+      const found = await ActivityReport.findAll({
+        where: { [Op.and]: [scope, { id: possibleIds }] },
+      });
+
       expect(found.length).toBe(2);
       expect(found.map((f) => f.id))
         .toEqual(expect.arrayContaining([reportOne.id, reportTwo.id]));
@@ -986,9 +949,68 @@
         .toEqual(expect.arrayContaining(
           [reportOne.id, reportTwo.id, reportThree.id, reportFour.id],
         ));
-=======
+    });
+  });
+
+  describe('reason', () => {
+    let possibleIds;
+    let reportOne;
+    let reportTwo;
+    let reportThree;
+    let reportFour;
+
+    beforeAll(async () => {
+      reportOne = await ActivityReport.create({ ...approvedReport, reason: ['School Readiness Goals', 'Child Incidents'] });
+      reportTwo = await ActivityReport.create({ ...approvedReport, reason: ['School Readiness Goals', 'Ongoing Quality Improvement'] });
+      reportThree = await ActivityReport.create({ ...approvedReport, reason: ['COVID-19 response'] });
+      reportFour = await ActivityReport.create({ ...approvedReport, reason: [] });
+
+      possibleIds = [
+        reportOne.id,
+        reportTwo.id,
+        reportThree.id,
+        reportFour.id,
+      ];
+    });
+
+    afterAll(async () => {
+      await ActivityReport.destroy({
+        where: {
+          id: possibleIds,
+        },
+      });
+    });
+
+    it('returns reports with a specific reason', async () => {
+      const filters = { 'reason.in': ['School Readiness Goals'] };
+      const scope = filtersToScopes(filters);
+      const found = await ActivityReport.findAll({
+        where: { [Op.and]: [scope, { id: possibleIds }] },
+      });
+
+      expect(found.length).toBe(2);
+      expect(found.map((f) => f.id)).toEqual(expect.arrayContaining([reportOne.id, reportTwo.id]));
+    });
+
+    it('returns reports without a specific reason', async () => {
+      const filters = { 'reason.nin': ['School Readiness Goals'] };
+      const scope = filtersToScopes(filters);
+      const found = await ActivityReport.findAll({
+        where: { [Op.and]: [scope, { id: possibleIds }] },
+      });
+      expect(found.length).toBe(2);
+      expect(found.map((f) => f.id))
+        .toEqual(expect.arrayContaining([reportThree.id, reportFour.id]));
+    });
+
+    it('only searches by allowed reasons', async () => {
+      const filters = { 'reason.in': ['Pesky the Clown'] };
+      const scope = filtersToScopes(filters);
+      const found = await ActivityReport.findAll({
+        where: { [Op.and]: [scope, { id: possibleIds }] },
+      });
+
       expect(found.length).toBe(4);
->>>>>>> f6afbcf8
     });
   });
 
