/* eslint-disable import/prefer-default-export */
import { map, pickBy } from 'lodash';
import { withRecipientName, withoutRecipientName } from './recipient';
import withRecipientId from './recipientId';
import { withoutReportIds, withReportIds } from './reportId';
import { beforeStartDate, afterStartDate, withinStartDates } from './startDate';
import { withoutTopics, withTopics } from './topic';
import { beforeLastSaveDate, afterLastSaveDate, withinLastSaveDates } from './updatedAt';
import { withAuthor, withoutAuthor } from './author';
import { withCollaborators, withoutCollaborators } from './collaborators';
import { withoutCalculatedStatus, withCalculatedStatus } from './calculatedStatus';
import { withProgramSpecialist, withoutProgramSpecialist } from './programSpecialist';
import { withRole, withoutRole } from './role';
import { withRegion, withoutRegion } from './region';
import { withoutProgramTypes, withProgramTypes } from './programType';
import { withoutTargetPopulations, withTargetPopulations } from './targetPopulations';
import { withoutReason, withReason } from './reason';
import { withoutGrantNumber, withGrantNumber } from './grantNumber';
import withStateCode from './stateCode';
import { beforeCreateDate, afterCreateDate, withinCreateDate } from './createDate';

const withinDateRange = (query) => {
  const [startDate, endDate] = query.split('-');
  return withinStartDates(startDate, endDate);
};

export const topicToQuery = {
  reportId: {
    in: (query) => withReportIds(query),
    nin: (query) => withoutReportIds(query),
  },
  recipient: {
    in: (query) => withRecipientName(query),
    nin: (query) => withoutRecipientName(query),
  },
  recipientId: {
    in: (query) => withRecipientId(query),
  },
  startDate: {
    bef: (query) => beforeStartDate(query),
    aft: (query) => afterStartDate(query),
<<<<<<< HEAD
    win: (query) => withinDateRange(query),
    in: (query) => withinDateRange(query),
=======
    win: (query) => withinStartDates(query),
>>>>>>> f8f0b36d
  },
  lastSaved: {
    bef: (query) => beforeLastSaveDate(query),
    aft: (query) => afterLastSaveDate(query),
    win: (query) => withinLastSaveDates(query),
  },
  role: {
    in: (query) => withRole(query),
    nin: (query) => withoutRole(query),
  },
  creator: {
    in: (query) => withAuthor(query),
    nin: (query) => withoutAuthor(query),
  },
  topic: {
    in: (query) => withTopics(query),
    nin: (query) => withoutTopics(query),
  },
  collaborators: {
    in: (query) => withCollaborators(query),
    nin: (query) => withoutCollaborators(query),
  },
  calculatedStatus: {
    in: (query) => withCalculatedStatus(query),
    nin: (query) => withoutCalculatedStatus(query),
  },
  programSpecialist: {
    in: (query) => withProgramSpecialist(query),
    nin: (query) => withoutProgramSpecialist(query),
  },
  programType: {
    in: (query) => withProgramTypes(query),
    nin: (query) => withoutProgramTypes(query),
  },
  region: {
    in: (query) => withRegion(query),
    nin: (query) => withoutRegion(query),
  },
  targetPopulations: {
    in: (query) => withTargetPopulations(query),
    nin: (query) => withoutTargetPopulations(query),
  },
  reason: {
    in: (query) => withReason(query),
    nin: (query) => withoutReason(query),
  },
  grantNumber: {
    in: (query) => withGrantNumber(query),
    nin: (query) => withoutGrantNumber(query),
  },
  stateCode: {
    in: (query) => withStateCode(query),
  },
  createDate: {
    bef: (query) => beforeCreateDate(query),
    aft: (query) => afterCreateDate(query),
    win: (query) => withinCreateDate(query),
  },
};

export function activityReportsFiltersToScopes(filters) {
  const validFilters = pickBy(filters, (query, topicAndCondition) => {
    const [topic] = topicAndCondition.split('.');
    return topic in topicToQuery;
  });

  return map(validFilters, (query, topicAndCondition) => {
    const [topic, condition] = topicAndCondition.split('.');
    return topicToQuery[topic][condition]([query].flat());
  });
}<|MERGE_RESOLUTION|>--- conflicted
+++ resolved
@@ -19,11 +19,6 @@
 import withStateCode from './stateCode';
 import { beforeCreateDate, afterCreateDate, withinCreateDate } from './createDate';
 
-const withinDateRange = (query) => {
-  const [startDate, endDate] = query.split('-');
-  return withinStartDates(startDate, endDate);
-};
-
 export const topicToQuery = {
   reportId: {
     in: (query) => withReportIds(query),
@@ -39,12 +34,8 @@
   startDate: {
     bef: (query) => beforeStartDate(query),
     aft: (query) => afterStartDate(query),
-<<<<<<< HEAD
-    win: (query) => withinDateRange(query),
-    in: (query) => withinDateRange(query),
-=======
     win: (query) => withinStartDates(query),
->>>>>>> f8f0b36d
+    in: (query) => withinStartDates(query),
   },
   lastSaved: {
     bef: (query) => beforeLastSaveDate(query),
