import { Op } from 'sequelize';
import {
  createReport, destroyReport, createGoal, createGrant,
} from '../../testUtils';
import filtersToScopes from '../index';
import db, {
  Goal, Objective, ActivityReportObjective, Recipient, Grant,
} from '../../models';

const REGION_ID = 10;

describe('goal filtersToScopes', () => {
  let reportIds;
  let objectiveIds = [];
  let possibleGoalIds = [];
  let emptyReport;
  let reportWithReasons;
  let reportWithTopics;
  let grant;

  beforeAll(async () => {
    emptyReport = await createReport({
      activityRecipients: [],
      calculatedStatus: 'approved',
      reason: [],
      topics: [],
      region: 15,
    });
    reportWithReasons = await createReport({
      calculatedStatus: 'approved',
      reason: ['Full Enrollment'],
      topics: ['CLASS: Emotional Support'],
      activityRecipients: [],
      region: 15,
    });
    reportWithTopics = await createReport({
      calculatedStatus: 'approved',
      reason: ['Complaint'],
      topics: ['Behavioral / Mental Health / Trauma'],
      activityRecipients: [],
      region: 15,
    });
    const goals = await Promise.all(
      [
        // goal for reasons
        await Goal.create({
          name: 'Goal 1',
          status: null,
          timeframe: '12 months',
          isFromSmartsheetTtaPlan: false,
          createdAt: new Date('2021-01-02'),
        }),
        // goal for topics
        await Goal.create({
          name: 'Goal 2',
          status: 'Not Started',
          timeframe: '12 months',
          isFromSmartsheetTtaPlan: false,
          createdAt: new Date('2021-01-02'),
        }),
        // goal for status
        await Goal.create({
          name: 'Goal 3',
          status: 'Active',
          timeframe: '12 months',
          isFromSmartsheetTtaPlan: false,
          createdAt: new Date('2021-01-02'),
        }),
        // goal for status
        await Goal.create({
          name: 'Goal 4',
          status: null,
          timeframe: '12 months',
          isFromSmartsheetTtaPlan: false,
          createdAt: new Date('2021-01-02'),
        }),
        // goal for startDate
        await Goal.create({
          name: 'Goal 5',
          status: 'Ceased/Suspended',
          timeframe: '12 months',
          isFromSmartsheetTtaPlan: false,
          createdAt: new Date('2021-01-10'),
        }),
      ],
    );
    const objectives = await Promise.all(
      [
        // goal for reasons
        await Objective.create({
          goalId: goals[0].id,
          title: 'objective 1',
          ttaProvided: 'asdfadf',
          status: 'Not Started',
        }),
        // goal for topics
        await Objective.create({
          goalId: goals[1].id,
          title: 'objective 2',
          ttaProvided: 'asdfadf',
          status: 'Not Started',

        }),
        // goal for status
        await Objective.create({
          goalId: goals[2].id,
          title: 'objective 3',
          ttaProvided: 'asdfadf',
          status: 'Not Started',
        }),
        // goal for startDate
        await Objective.create({
          goalId: goals[3].id,
          title: 'objective 4',
          ttaProvided: 'asdfadf',
          status: 'Not Started',
        }),
      ],
    );

    await Promise.all(
      [
        // goal for reasons
        await ActivityReportObjective.create({
          objectiveId: objectives[0].id,
          activityReportId: reportWithReasons.id,
        }),
        // goal for topics
        await ActivityReportObjective.create({
          objectiveId: objectives[1].id,
          activityReportId: reportWithTopics.id,
        }),
        // goal for status
        await ActivityReportObjective.create({
          objectiveId: objectives[2].id,
          activityReportId: emptyReport.id,
        }),
        // goal for startDate
        await ActivityReportObjective.create({
          objectiveId: objectives[3].id,
          activityReportId: emptyReport.id,
        }),
      ],
    );

    grant = await createGrant({ regionId: REGION_ID });
    goals.push(await createGoal({ status: 'Ceased/Suspended', name: 'Goal 6', grantId: grant.id }));

    reportIds = [emptyReport.id, reportWithReasons.id, reportWithTopics.id];
    objectiveIds = objectives.map((o) => o.id);
    possibleGoalIds = goals.map((g) => g.id);
  });

  afterAll(async () => {
    await ActivityReportObjective.destroy({
      where: {
        activityReportId: reportIds,
      },
    });

    await Objective.destroy({
      where: {
        id: objectiveIds,
      },
    });

    await Goal.destroy({
      where: {
        id: possibleGoalIds,
      },
    });

    await Promise.all(
      [emptyReport, reportWithReasons, reportWithTopics]
        .map(async (report) => destroyReport(report)),
    );

    await Grant.destroy({
      where: {
        id: grant.id,
      },
    });

    await Recipient.destroy({
      where: {
        id: grant.recipientId,
      },
    });

    await db.sequelize.close();
  });

  describe('createDate', () => {
    it('before', async () => {
      const filters = { 'createDate.bef': '2021/01/09' };
      const { goal: scope } = filtersToScopes(filters);
      const found = await Goal.findAll({
        where: {
          [Op.and]: [
            scope,
            {
              id: possibleGoalIds,
            },
          ],
        },
      });

      expect(found.length).toBe(4);
      expect(found.map((g) => g.name)).toContain('Goal 1');
      expect(found.map((g) => g.name)).toContain('Goal 2');
      expect(found.map((g) => g.name)).toContain('Goal 3');
      expect(found.map((g) => g.name)).toContain('Goal 4');
    });

    it('after', async () => {
      const filters = { 'createDate.aft': '2021/01/09' };
      const { goal: scope } = filtersToScopes(filters);
      const found = await Goal.findAll({
        where: {
          [Op.and]: [
            scope,
            {
              id: possibleGoalIds,
            },
          ],
        },
      });

      expect(found.length).toBe(2);
      expect(found.map((g) => g.name)).toContain('Goal 5');
    });

    it('within', async () => {
      const filters = { 'createDate.win': '2021/01/09-2021/01/11' };
      const { goal: scope } = filtersToScopes(filters);
      const found = await Goal.findAll({
        where: {
          [Op.and]: [
            scope,
            {
              id: possibleGoalIds,
            },
          ],
        },
      });

      expect(found.length).toBe(1);
      expect(found.map((g) => g.name)).toContain('Goal 5');
    });
  });

  describe('status', () => {
    it('filters in by status', async () => {
      const filters = { 'status.in': ['Active', 'Needs status'] };
      const { goal: scope } = filtersToScopes(filters, 'goal');
      const found = await Goal.findAll({
        where: {
          [Op.and]: [
            scope,
            {
              id: possibleGoalIds,
            },
          ],
        },
      });

      expect(found.length).toBe(3);
      expect(found.map((g) => g.name)).toContain('Goal 1');
      expect(found.map((g) => g.name)).toContain('Goal 3');
      expect(found.map((g) => g.name)).toContain('Goal 4');
    });
    it('filters out by status', async () => {
<<<<<<< HEAD
      const filters = { 'status.nin': ['Ceased/Suspended'] };
=======
      const filters = { 'status.nin': ['Suspended'] };
>>>>>>> 790b910a
      const { goal: scope } = filtersToScopes(filters);
      const found = await Goal.findAll({
        where: {
          [Op.and]: [
            scope,
            {
              id: possibleGoalIds,
            },
          ],
        },
      });

      expect(found.length).toBe(4);
      expect(found.map((g) => g.name)).toContain('Goal 1');
      expect(found.map((g) => g.name)).toContain('Goal 2');
      expect(found.map((g) => g.name)).toContain('Goal 3');
      expect(found.map((g) => g.name)).toContain('Goal 4');
    });
  });

  describe('reasons', () => {
    it('filters by reason', async () => {
      const filters = { 'reason.in': 'Full Enrollment' };
      const { goal: scope } = filtersToScopes(filters);
      const found = await Goal.findAll({
        where: {
          [Op.and]: [
            scope,
            {
              id: possibleGoalIds,
            },
          ],
        },
      });

      expect(found.length).toBe(1);
      expect(found.map((g) => g.name)).toContain('Goal 1');
    });
    it('filters out by reason', async () => {
      const filters = { 'reason.nin': 'Full Enrollment' };
      const { goal: scope } = filtersToScopes(filters);
      const found = await Goal.findAll({
        where: {
          [Op.and]: [
            scope,
            { id: possibleGoalIds },
          ],
        },
      });

      expect(found.length).toBe(5);
      expect(found.map((g) => g.name)).not.toContain('Goal 1');
    });
  });

  describe('topics', () => {
    it('filters in by topics', async () => {
      const filters = { 'topic.in': 'Behavioral / Mental Health / Trauma' };
      const { goal: scope } = filtersToScopes(filters);
      const found = await Goal.findAll({
        where: {
          [Op.and]: [
            scope,
            {
              id: possibleGoalIds,
            },
          ],
        },
      });

      expect(found.length).toBe(1);
      expect(found.map((g) => g.name)).toContain('Goal 2');
    });
    it('filters out by topics', async () => {
      const filters = { 'topic.nin': 'Behavioral / Mental Health / Trauma' };
      const { goal: scope } = filtersToScopes(filters);
      const found = await Goal.findAll({
        where: {
          [Op.and]: [
            scope,
            {
              id: possibleGoalIds,
            },
          ],
        },
      });

      expect(found.length).toBe(5);
      expect(found.map((g) => g.name)).not.toContain('Goal 2');
    });
  });

  describe('recipientId', () => {
    it('filters by recipientId', async () => {
      const filters = { 'recipientId.ctn': [grant.recipientId] };
      const { goal: scope } = filtersToScopes(filters, 'goal');
      const found = await Goal.findAll({
        where: {
          [Op.and]: [
            scope,
            {
              id: possibleGoalIds,
            },
          ],
        },
      });

      expect(found.length).toBe(1);
      expect(found[0].name).toContain('Goal 6');
    });
  });

  describe('region', () => {
    it('filters by region', async () => {
      const filters = { 'region.in': [grant.regionId] };
      const { goal: scope } = filtersToScopes(filters, 'goal');
      const found = await Goal.findAll({
        where: {
          [Op.and]: [
            scope,
            {
              id: possibleGoalIds,
            },
          ],
        },
      });

      expect(found.length).toBe(1);
      expect(found[0].name).toContain('Goal 6');
    });

    it('filters out by region', async () => {
      const filters = { 'region.nin': [grant.regionId] };
      const { goal: scope } = filtersToScopes(filters, 'goal');
      const found = await Goal.findAll({
        where: {
          [Op.and]: [
            scope,
            {
              id: possibleGoalIds,
            },
          ],
        },
      });

      expect(found.length).toBe(5);
      expect(found[0].name).not.toContain('Goal 6');
    });
  });
});<|MERGE_RESOLUTION|>--- conflicted
+++ resolved
@@ -270,11 +270,7 @@
       expect(found.map((g) => g.name)).toContain('Goal 4');
     });
     it('filters out by status', async () => {
-<<<<<<< HEAD
-      const filters = { 'status.nin': ['Ceased/Suspended'] };
-=======
       const filters = { 'status.nin': ['Suspended'] };
->>>>>>> 790b910a
       const { goal: scope } = filtersToScopes(filters);
       const found = await Goal.findAll({
         where: {
