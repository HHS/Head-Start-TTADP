--- conflicted
+++ resolved
@@ -7,7 +7,6 @@
 import { withRecipientId } from './recipientId';
 import { withRegion, withoutRegion } from './region';
 import { withRoles, withoutRoles } from './role';
-<<<<<<< HEAD
 import {
   containsGrantNumber, doesNotContainGrantNumber, withGrantNumber, withoutGrantNumber,
 } from './grantNumber';
@@ -22,10 +21,8 @@
 import withStateCode from './stateCode';
 import { withReportText, withoutReportText } from './reportText';
 import { withoutTargetPopulations, withTargetPopulations } from './targetPopulations';
-=======
 import { withGrantNumber, withoutGrantNumber } from './grantNumber';
 import { withGoalType, withoutGoalType } from './goalType';
->>>>>>> fadc955c
 
 export const topicToQuery = {
   createDate: {
@@ -34,7 +31,6 @@
     win: (query) => withinCreateDate(query),
     in: (query) => withinCreateDate(query),
   },
-<<<<<<< HEAD
   startDate: {
     bef: (query) => beforeStartDate(query),
     aft: (query) => afterStartDate(query),
@@ -46,11 +42,9 @@
     aft: (query) => afterEndDate(query),
     win: (query) => withinEndDates(query),
     in: (query) => withinEndDates(query),
-=======
   goalType: {
     in: (query) => withGoalType(query),
     nin: (query) => withoutGoalType(query),
->>>>>>> fadc955c
   },
   status: {
     in: (query) => withStatus(query),
