import { Op } from 'sequelize';
import { filterAssociation } from './utils';
import { sequelize } from '../../models';

<<<<<<< HEAD
const reasonFilter = `
SELECT
  DISTINCT "Goals"."id"
FROM "ActivityReports" "ActivityReports"
INNER JOIN "ActivityReportObjectives" "ActivityReportObjectives"
ON "ActivityReports"."id" = "ActivityReportObjectives"."activityReportId"
INNER JOIN "Objectives" "Objective"
ON "ActivityReportObjectives"."objectiveId" = "Objective"."id"
INNER JOIN "Goals" "Goals"
ON "Objective"."goalId" = "Goals"."id"
WHERE ARRAY_TO_STRING("ActivityReports"."reason", ',')`;
=======
const reasonFilter = (options) => {
  const useRecipient = options && options.recipientId;
  return `
          SELECT DISTINCT g.id
          FROM "ActivityReports" ar
          INNER JOIN "ActivityReportGoals" arg ON ar.id = arg."activityReportId"
          INNER JOIN "Goals" g ON arg."goalId" = g.id
          INNER JOIN "Grants" gr ON g."grantId" = gr."id"
          WHERE ${useRecipient ? `gr."recipientId" = ${sequelize.escape(options.recipientId)} AND ` : ''}
          ARRAY_TO_STRING(ar."reason", ',')`;
};
>>>>>>> 2ae089be

export function withReasons(reasons, options) {
  return {
    [Op.or]: [
      filterAssociation(reasonFilter(options), reasons, false),
    ],
  };
}

export function withoutReasons(reasons, options) {
  return {
    [Op.and]: [
      filterAssociation(reasonFilter(options), reasons, true),
    ],
  };
}<|MERGE_RESOLUTION|>--- conflicted
+++ resolved
@@ -2,19 +2,6 @@
 import { filterAssociation } from './utils';
 import { sequelize } from '../../models';
 
-<<<<<<< HEAD
-const reasonFilter = `
-SELECT
-  DISTINCT "Goals"."id"
-FROM "ActivityReports" "ActivityReports"
-INNER JOIN "ActivityReportObjectives" "ActivityReportObjectives"
-ON "ActivityReports"."id" = "ActivityReportObjectives"."activityReportId"
-INNER JOIN "Objectives" "Objective"
-ON "ActivityReportObjectives"."objectiveId" = "Objective"."id"
-INNER JOIN "Goals" "Goals"
-ON "Objective"."goalId" = "Goals"."id"
-WHERE ARRAY_TO_STRING("ActivityReports"."reason", ',')`;
-=======
 const reasonFilter = (options) => {
   const useRecipient = options && options.recipientId;
   return `
@@ -26,7 +13,6 @@
           WHERE ${useRecipient ? `gr."recipientId" = ${sequelize.escape(options.recipientId)} AND ` : ''}
           ARRAY_TO_STRING(ar."reason", ',')`;
 };
->>>>>>> 2ae089be
 
 export function withReasons(reasons, options) {
   return {
