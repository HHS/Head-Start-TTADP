--- conflicted
+++ resolved
@@ -1,10 +1,6 @@
 import { activityReportsFiltersToScopes as activityReport } from './activityReport';
-<<<<<<< HEAD
 import { grantsFiltersToScopes as grant } from './grants';
-=======
-import { grantsReportFiltersToScopes as grant } from './grants';
-import { goalsReportFiltersToScopes as goal } from './goals';
->>>>>>> 63fca119
+import { goalsFiltersToScopes as goal } from './goals';
 
 const models = {
   activityReport,
