--- conflicted
+++ resolved
@@ -8,14 +8,8 @@
 } from '@aws-sdk/client-s3';
 import { Readable } from 'stream';
 import { auditLogger } from '../../../logger';
-<<<<<<< HEAD
+import { generateS3Config } from '../../s3';
 import S3ClientWrapper from '../s3';
-=======
-import S3Client from '../s3';
-import { generateS3Config } from '../../s3';
-
-jest.mock('aws-sdk');
->>>>>>> efdf06c9
 
 jest.mock('@aws-sdk/client-s3');
 jest.mock('../../../logger', () => ({
@@ -37,8 +31,6 @@
       send: jest.fn(),
     };
     S3Client.mockImplementation(() => mockS3);
-
-    s3ClientWrapper = new S3ClientWrapper({ bucketName: 'test-bucket', s3Config: { signatureVersion: 'v4', s3ForcePathStyle: true } });
   });
 
   afterEach(() => {
@@ -48,8 +40,9 @@
   describe('constructor', () => {
     it('should create an S3 client with default configuration', () => {
       const s3Config = generateS3Config();
-      const client = new S3Client();
-      expect(AWS.S3).toHaveBeenCalledWith(s3Config.s3Config);
+      const client = new S3ClientWrapper();
+      expect(S3Client).toHaveBeenCalledWith(s3Config.s3Config);
+      expect(client.bucketName).toBe(s3Config.bucketName);
     });
 
     it('should create an S3 client with custom configuration', () => {
@@ -64,8 +57,9 @@
           s3ForcePathStyle: true,
         },
       };
-      const client = new S3Client(customConfig);
-      expect(AWS.S3).toHaveBeenCalledWith(customConfig.s3Config);
+      const client = new S3ClientWrapper(customConfig);
+      expect(S3Client).toHaveBeenCalledWith(customConfig.s3Config);
+      expect(client.bucketName).toBe(customConfig.bucketName);
     });
   });
 
