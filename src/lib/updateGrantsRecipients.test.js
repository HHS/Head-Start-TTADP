--- conflicted
+++ resolved
@@ -184,11 +184,7 @@
   });
 
   it('should update an existing recipient if it exists in smarthub', async () => {
-<<<<<<< HEAD
-    const [dbRecipient] = await Recipient.findOrCreate({ where: { id: 119, name: 'Multi ID Agency', uei: 'NNA5N2KHMGM2' } });
-=======
-    const [dbRecipient] = await Recipient.findOrCreate({ where: { id: 1119, name: 'Multi ID Agency' } });
->>>>>>> 69422cd1
+    const [dbRecipient] = await Recipient.findOrCreate({ where: { id: 1119, name: 'Multi ID Agency', uei: 'NNA5N2KHMGM2' } });
     await processFiles();
     const recipient = await Recipient.findOne({ where: { id: 1119 } });
     expect(recipient).not.toBeNull();
@@ -198,13 +194,8 @@
   });
 
   it('should update an existing grant if it exists in smarthub', async () => {
-<<<<<<< HEAD
-    await Recipient.findOrCreate({ where: { id: 119, name: 'Multi ID Agency', uei: 'NNA5N2KHMGM2' } });
-    const [dbGrant] = await Grant.findOrCreate({ where: { id: 5151, number: '90CI4444', recipientId: 119 } });
-=======
-    await Recipient.findOrCreate({ where: { id: 1119, name: 'Multi ID Agency' } });
+    await Recipient.findOrCreate({ where: { id: 1119, name: 'Multi ID Agency', uei: 'NNA5N2KHMGM2' } });
     const [dbGrant] = await Grant.findOrCreate({ where: { id: 5151, number: '90CI4444', recipientId: 1119 } });
->>>>>>> 69422cd1
     await processFiles();
     const grant = await Grant.findOne({ where: { id: 5151 } });
     expect(grant).not.toBeNull();
