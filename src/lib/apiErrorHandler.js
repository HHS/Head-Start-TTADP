--- conflicted
+++ resolved
@@ -35,30 +35,24 @@
   let label;
 
   if (error instanceof Sequelize.Error) {
-<<<<<<< HEAD
     operation = 'SequelizeError';
     label = 'Sequelize error';
   } else {
     operation = 'UNEXPECTED_ERROR';
     label = 'UNEXPECTED ERROR';
-=======
-    await handleSequelizeError(req, res, error, logContext);
-  } else if (error?.stack) {
-    // Log with call stack.
-    logger.error(`${logContext.namespace} - UNEXPECTED ERROR - Call Stack: ${error.stack}`);
-    res.status(INTERNAL_SERVER_ERROR).end();
-  } else {
-    // Log without call stack.
-    logger.error(`${logContext.namespace} - UNEXPECTED ERROR - ${error}`);
-    res.status(INTERNAL_SERVER_ERROR).end();
->>>>>>> 07ab7983
   }
 
   const requestErrorId = await logRequestError(req, operation, error, logContext);
+  let errorMessage;
+  if (error?.stack) {
+    errorMessage = error.stack;
+  } else {
+    errorMessage = error;
+  }
   if (requestErrorId) {
-    logger.error(`${logContext.namespace} - id: ${requestErrorId} ${label} - ${error}`);
+    logger.error(`${logContext.namespace} - id: ${requestErrorId} ${label} - ${errorMessage}`);
   } else {
-    logger.error(`${logContext.namespace} - ${label} - ${error}`);
+    logger.error(`${logContext.namespace} - ${label} - ${errorMessage}`);
   }
   res.status(INTERNAL_SERVER_ERROR).end();
 };
