--- conflicted
+++ resolved
@@ -12,12 +12,8 @@
  * @param {Object} logContext - The logging context.
  * @returns {Promise<number|null>} - The ID of the stored request error, or null if storing failed.
  */
-<<<<<<< HEAD
 export async function logRequestError(req, operation, error, logContext) {
   // Check if error logging should be suppressed
-=======
-async function logRequestError(req, operation, error, logContext) {
->>>>>>> be2c3391
   if (
     operation !== 'SequelizeError'
     && process.env.SUPPRESS_ERROR_LOGGING
