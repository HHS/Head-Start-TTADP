--- conflicted
+++ resolved
@@ -66,9 +66,6 @@
   }
   const tableName = change.source_table.replace('ZAL', '');
   try {
-<<<<<<< HEAD
-    auditLogger.log('info', JSON.stringify({ tableName, ...change }));
-=======
     const generateReplacements = (delta) => Object.entries(delta.old_row_data).reduce(
       (acc, [key, value]) => {
         let parsedValue;
@@ -91,8 +88,6 @@
       },
       { id: delta.data_id },
     );
-
->>>>>>> 127d7bbe
     switch (change.dml_type) {
       case 'INSERT':
         // Use parameterized query to safely delete
@@ -108,30 +103,7 @@
             .map((key) => `"${key}"`)
             .join(', ');
 
-<<<<<<< HEAD
-          const replacements = Object.entries(change.old_row_data).reduce(
-            (acc, [key, value]) => {
-              let parsedValue;
-
-              // Try to parse the value as JSON
-              try {
-                parsedValue = JSON.parse(value);
-              } catch (error) {
-                parsedValue = value; // If parsing fails, use the original value
-              }
-
-              return {
-                ...acc,
-                [key]: Array.isArray(parsedValue)
-                  ? `{${parsedValue.map((v) => `"${v}"`).join(',')}}`
-                  : parsedValue,
-              };
-            },
-            { id: change.data_id },
-          );
-=======
           const replacements = generateReplacements(change);
->>>>>>> 127d7bbe
 
           await sequelize.query(/* sql */ `
             INSERT INTO "${tableName}" (${columns})
@@ -146,30 +118,7 @@
             .map((key) => `"${key}" = :${key}`)
             .join(', ');
 
-<<<<<<< HEAD
-          const replacements = Object.entries(change.old_row_data).reduce(
-            (acc, [key, value]) => {
-              let parsedValue;
-
-              // Try to parse the value as JSON
-              try {
-                parsedValue = JSON.parse(value);
-              } catch (error) {
-                parsedValue = value; // If parsing fails, use the original value
-              }
-
-              return {
-                ...acc,
-                [key]: Array.isArray(parsedValue)
-                  ? `{${parsedValue.map((v) => `"${v}"`).join(',')}}`
-                  : parsedValue,
-              };
-            },
-            { id: change.data_id },
-          );
-=======
           const replacements = generateReplacements(change);
->>>>>>> 127d7bbe
 
           await sequelize.query(/* sql */ `
             UPDATE "${tableName}"
