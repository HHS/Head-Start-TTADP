// src/lib/maintenance/import.test.js

import { CronJob } from 'cron';
import {
  enqueueImportMaintenanceJob,
  importDownload,
  importProcess,
  importMaintenance,
} from './import';
import { MAINTENANCE_TYPE, MAINTENANCE_CATEGORY } from '../../constants';
import { enqueueMaintenanceJob, maintenanceCommand } from './common';
import {
  download as downloadImport,
  process as processImport,
  moreToDownload,
  moreToProcess,
} from '../importSystem';
import LockManager from '../lockManager';

// --- Updated mocks ---
// Include missing functions from the common module to prevent import errors.
jest.mock('./common', () => ({
  enqueueMaintenanceJob: jest.fn(),
  maintenanceCommand: jest.fn(),
  addQueueProcessor: jest.fn(),
  registerCronEnrollmentFunction: jest.fn(),
}));

jest.mock('../importSystem', () => ({
  download: jest.fn(),
  process: jest.fn(),
  moreToDownload: jest.fn(),
  moreToProcess: jest.fn(),
}));

jest.mock('cron', () => ({
  CronJob: jest.fn().mockImplementation(() => ({
    start: jest.fn(),
    stop: jest.fn(),
  })),
}));

jest.mock('../lockManager');

describe('Import Module', () => {
  beforeEach(() => {
    jest.clearAllMocks();
  });

  describe('enqueueImportMaintenanceJob', () => {
    it('should enqueue a maintenance job with correct category and type when id is provided', async () => {
      const type = MAINTENANCE_TYPE.IMPORT_SCHEDULE;
      const id = 123;
<<<<<<< HEAD
      await enqueueImportMaintenanceJob(type, id);
      expect(enqueueMaintenanceJob).toHaveBeenCalledWith(
        MAINTENANCE_CATEGORY.IMPORT,
        { type, id },
        undefined,
        false,
        false
      );
=======
      await enqueueImportMaintenanceJob({ type, id });
      expect(enqueueMaintenanceJob).toHaveBeenCalledWith({
        category: MAINTENANCE_CATEGORY.IMPORT,
        data: { type, id },
        requiredLaunchScript: undefined,
        requiresLock: false,
        holdLock: false,
        jobSettings: {},
      });
>>>>>>> f6f20165
    });

    it('should enqueue a maintenance job with correct category and type when id is not provided', () => {
      const type = MAINTENANCE_TYPE.IMPORT_SCHEDULE;
<<<<<<< HEAD
      enqueueImportMaintenanceJob(type);
      expect(enqueueMaintenanceJob).toHaveBeenCalledWith(
        MAINTENANCE_CATEGORY.IMPORT,
        { type, id: undefined },
        undefined,
        false,
        false
=======
      enqueueImportMaintenanceJob({ type });
      expect(enqueueMaintenanceJob).toHaveBeenCalledWith({
        category: MAINTENANCE_CATEGORY.IMPORT,
        data: { type, id: undefined },
        requiredLaunchScript: undefined,
        requiresLock: false,
        holdLock: false,
        jobSettings: {},
      });
    });
  });

  describe('scheduleImportCrons', () => {
    it('should schedule cron jobs for each import schedule', async () => {
      const mockSchedules = [
        { id: 1, name: 'Import 1', schedule: '* * * * *' },
        { id: 2, name: 'Import 2', schedule: '0 0 * * *' },
      ];
      getImportSchedules.mockResolvedValue(mockSchedules);

      const result = await scheduleImportCrons();

      expect(getImportSchedules).toHaveBeenCalled();

      expect(addCronJob).toHaveBeenCalledTimes(mockSchedules.length);

      let index = 0;
      let { id, name, schedule } = mockSchedules[index];

      {
        expect(addCronJob).toHaveBeenNthCalledWith(
          index + 1,
          MAINTENANCE_CATEGORY.IMPORT,
          MAINTENANCE_TYPE.IMPORT_DOWNLOAD,
          expect.any(Function),
          schedule,
          name,
        );

        const [
          catagory,
          type,
          jobCommand,
          suppliedSchedule,
        ] = addCronJob.mock.calls[index];
        await jobCommand(catagory, type, '', suppliedSchedule, false, false);
        const [
          cronSchedule,
          callbackCommand,
          something,
          autoStart,
          timezone,
        ] = CronJob.mock.calls[index];
        await callbackCommand();
        expect(enqueueMaintenanceJob)
          .toHaveBeenNthCalledWith(
            index + 1,
            {
              category: MAINTENANCE_CATEGORY.IMPORT,
              data: { type: MAINTENANCE_TYPE.IMPORT_DOWNLOAD, id },
              requiredLaunchScript: undefined,
              requiresLock: false,
              holdLock: false,
              jobSettings: { timeout: 6000 },
            },
          );
      }

      index = 1;
      ({ id, name, schedule } = mockSchedules[index]);

      {
        expect(addCronJob).toHaveBeenNthCalledWith(
          index + 1,
          MAINTENANCE_CATEGORY.IMPORT,
          MAINTENANCE_TYPE.IMPORT_DOWNLOAD,
          expect.any(Function),
          schedule,
          name,
        );

        const [
          category,
          type,
          jobCommand,
          suppliedSchedule,
        ] = addCronJob.mock.calls[index];
        await jobCommand(category, type, '', suppliedSchedule);
        const [
          cronSchedule,
          callbackCommand,
          something,
          autoStart,
          timezone,
        ] = CronJob.mock.calls[index];
        await callbackCommand();
        expect(enqueueMaintenanceJob)
          .toHaveBeenNthCalledWith(
            index + 1,
            {
              category: MAINTENANCE_CATEGORY.IMPORT,
              data: { type: MAINTENANCE_TYPE.IMPORT_DOWNLOAD, id },
              requiredLaunchScript: undefined,
              requiresLock: false,
              holdLock: false,
              jobSettings: { timeout: 6000 },
            },
          );
      }

      expect(result?.isSuccessful).toBe(true);
    });

    it('should throw an error if retrieving import schedules fails', async () => {
      getImportSchedules.mockRejectedValue(new Error('Failed to retrieve schedules'));
      const result = await scheduleImportCrons();
      expect(result?.isSuccessful).toBe(false);
      expect(result?.error).toBe('Failed to retrieve schedules');
    });
  });

  describe('importSchedule', () => {
    it('should return an object with isSuccessful true when no errors occur', async () => {
      maintenanceCommand.mockResolvedValue({ isSuccessful: true });
      const id = 123;
      const scheduledImport = {
        id,
        name: 'Import 123',
        schedule: '0 0 * * *',
      };
      getImportSchedules.mockResolvedValue([scheduledImport]);

      const result = await importSchedule();

      expect(maintenanceCommand).toHaveBeenCalledTimes(1);
      expect(maintenanceCommand).toHaveBeenCalledWith(
        expect.any(Function),
        MAINTENANCE_CATEGORY.IMPORT,
        MAINTENANCE_TYPE.IMPORT_SCHEDULE,
      );
      const anonymousFunction = maintenanceCommand.mock.calls[0][0];
      await anonymousFunction();

      expect(getImportSchedules).toHaveBeenCalled();
      expect(addCronJob).toHaveBeenCalledTimes(1);
      expect(addCronJob)
        .toHaveBeenNthCalledWith(
          1,
          MAINTENANCE_CATEGORY.IMPORT,
          MAINTENANCE_TYPE.IMPORT_DOWNLOAD,
          expect.any(Function),
          scheduledImport.schedule,
          scheduledImport.name,
        );

      expect(result.isSuccessful).toBe(true);
    });

    it('should return an object with isSuccessful false and error when an error occurs', async () => {
      maintenanceCommand.mockResolvedValue({ isSuccessful: false });
      getImportSchedules.mockRejectedValue(new Error('Error fetching schedules'));
      const result = await importSchedule();
      expect(maintenanceCommand).toHaveBeenCalledTimes(1);
      expect(maintenanceCommand).toHaveBeenCalledWith(
        expect.any(Function),
        MAINTENANCE_CATEGORY.IMPORT,
        MAINTENANCE_TYPE.IMPORT_SCHEDULE,
>>>>>>> f6f20165
      );
    });
  });

  describe('importDownload', () => {
    it('should return success when download is successful', async () => {
      const id = 123;
      downloadImport.mockResolvedValue([{}, {}]);
      moreToDownload.mockResolvedValue(true);
      moreToProcess.mockResolvedValue(true);

      await importDownload(id);
      expect(maintenanceCommand).toHaveBeenCalledWith(
        expect.any(Function),
        MAINTENANCE_CATEGORY.IMPORT,
        MAINTENANCE_TYPE.IMPORT_DOWNLOAD,
        { id }
      );
      const fn = maintenanceCommand.mock.calls[0][0];
      const result = await fn();

      expect(downloadImport).toHaveBeenCalledWith(id);
      expect(moreToDownload).toHaveBeenCalledWith(id);
      expect(moreToProcess).toHaveBeenCalledWith(id);
      // Two calls: one for re-downloading and one for processing.
      expect(enqueueMaintenanceJob).toHaveBeenCalledTimes(2);
<<<<<<< HEAD
      expect(result?.isSuccessful).toBe(true);
=======
      expect(enqueueMaintenanceJob)
        .toHaveBeenNthCalledWith(
          1,
          {
            category: MAINTENANCE_CATEGORY.IMPORT,
            data: { type: MAINTENANCE_TYPE.IMPORT_DOWNLOAD, id },
            requiredLaunchScript: undefined,
            requiresLock: false,
            holdLock: false,
            jobSettings: { timeout: 6000 },
          },
        );
      expect(enqueueMaintenanceJob)
        .toHaveBeenNthCalledWith(
          2,
          {
            category: MAINTENANCE_CATEGORY.IMPORT,
            data: { type: MAINTENANCE_TYPE.IMPORT_PROCESS, id },
            requiredLaunchScript: undefined,
            requiresLock: false,
            holdLock: false,
            jobSettings: { timeout: 4500 },
          },
        );
      expect(results?.isSuccessful).toBe(true);
>>>>>>> f6f20165
    });

    it('should enqueue a processing job if items to process exist', async () => {
      const id = 123;
      downloadImport.mockResolvedValue([{}, {}]);
      moreToDownload.mockResolvedValue(true);
      moreToProcess.mockResolvedValue(true);

      await importDownload(id);
      const fn = maintenanceCommand.mock.calls[0][0];
      await fn();

      expect(enqueueMaintenanceJob).toHaveBeenCalledWith(
        MAINTENANCE_CATEGORY.IMPORT,
        { type: MAINTENANCE_TYPE.IMPORT_PROCESS, id },
        undefined,
        false,
        false
      );
<<<<<<< HEAD
=======
      const anonymousFunction = maintenanceCommand.mock.calls[0][0];
      await anonymousFunction();

      expect(downloadImport).toHaveBeenCalledWith(id);
      expect(moreToDownload).toHaveBeenCalledWith(id);
      expect(enqueueMaintenanceJob).toHaveBeenCalledTimes(2);
      expect(enqueueMaintenanceJob)
        .toHaveBeenNthCalledWith(
          2,
          {
            category: MAINTENANCE_CATEGORY.IMPORT,
            data: { type: MAINTENANCE_TYPE.IMPORT_PROCESS, id },
            requiredLaunchScript: undefined,
            requiresLock: false,
            holdLock: false,
            jobSettings: { timeout: 4500 },
          },
        );
>>>>>>> f6f20165
    });

    it('should not enqueue any job if no items to download or process', async () => {
      const id = 123;
      downloadImport.mockResolvedValue([{}, {}]);
      moreToDownload.mockResolvedValue(false);
      moreToProcess.mockResolvedValue(false);

      await importDownload(id);
      const fn = maintenanceCommand.mock.calls[0][0];
      const result = await fn();

      expect(downloadImport).toHaveBeenCalledWith(id);
      expect(moreToDownload).toHaveBeenCalledWith(id);
      expect(moreToProcess).toHaveBeenCalledWith(id);
      expect(enqueueMaintenanceJob).not.toHaveBeenCalled();
      expect(result?.isSuccessful).toBe(true);
    });

    it('should return failure if download fails', async () => {
      const id = 123;
      downloadImport.mockRejectedValue(new Error('Download failed'));
      moreToDownload.mockResolvedValue(true);

      await importDownload(id);
      const fn = maintenanceCommand.mock.calls[0][0];
      const result = await fn();
      expect(result.isSuccessful).toBe(false);
      expect(result.error).toBeDefined();
    });
  });

  describe('importProcess', () => {
    it('should return success when processing is successful', async () => {
      const id = 123;
      processImport.mockResolvedValue({});
      moreToProcess.mockResolvedValue(false);
      LockManager.mockImplementation(() => ({
        executeWithLock: jest.fn((cb) => cb()),
      }));

      await importProcess(id);
      expect(maintenanceCommand).toHaveBeenCalledWith(
        expect.any(Function),
        MAINTENANCE_CATEGORY.IMPORT,
        MAINTENANCE_TYPE.IMPORT_PROCESS,
        { id }
      );
      const fn = maintenanceCommand.mock.calls[0][0];
      const result = await fn();
      expect(result?.isSuccessful).toBe(true);
      expect(processImport).toHaveBeenCalledWith(id);
    });

    it('should enqueue a new job if there are more items to process', async () => {
      const id = 123;
      processImport.mockResolvedValue({});
      moreToProcess.mockResolvedValue(true);
      LockManager.mockImplementation(() => ({
        executeWithLock: jest.fn((cb) => cb()),
      }));

      await importProcess(id);
      const fn = maintenanceCommand.mock.calls[0][0];
      await fn();
      expect(enqueueMaintenanceJob).toHaveBeenCalledWith(
<<<<<<< HEAD
        MAINTENANCE_CATEGORY.IMPORT,
        { type: MAINTENANCE_TYPE.IMPORT_PROCESS, id },
        undefined,
        false,
        false
=======
        {
          category: MAINTENANCE_CATEGORY.IMPORT,
          data: {
            type: MAINTENANCE_TYPE.IMPORT_PROCESS,
            id,
          },
          requiredLaunchScript: undefined,
          requiresLock: false,
          holdLock: false,
          jobSettings: { timeout: 4500 },
        },
>>>>>>> f6f20165
      );
    });

    it('should not enqueue a new job if no more items to process', async () => {
      const id = 123;
      processImport.mockResolvedValue({});
      moreToProcess.mockResolvedValue(false);

      await importProcess(id);
<<<<<<< HEAD
      const fn = maintenanceCommand.mock.calls[0][0];
      await fn();
      expect(enqueueMaintenanceJob).not.toHaveBeenCalled();
=======
      expect(maintenanceCommand).toHaveBeenCalledWith(
        expect.any(Function),
        MAINTENANCE_CATEGORY.IMPORT,
        MAINTENANCE_TYPE.IMPORT_PROCESS,
        { id },
      );
      const anonymousFunction = maintenanceCommand.mock.calls[0][0];
      await anonymousFunction();

      expect(enqueueMaintenanceJob).not.toHaveBeenCalledWith({
        category: MAINTENANCE_CATEGORY.IMPORT,
        data: {
          type: MAINTENANCE_TYPE.IMPORT_PROCESS,
          id,
        },
        jobSettings: { timeout: 4500 },
      });
>>>>>>> f6f20165
    });

    it('should return failure if processing fails', async () => {
      const id = 123;
      processImport.mockRejectedValue(new Error('Processing failed'));

      await importProcess(id);
      const fn = maintenanceCommand.mock.calls[0][0];
      const result = await fn();
      expect(result.isSuccessful).toBe(false);
      expect(result.error).toBeDefined();
    });
  });

  describe('importMaintenance', () => {
    it('should throw an error for IMPORT_SCHEDULE jobs', async () => {
      // Since your code does not support IMPORT_SCHEDULE, it should throw.
      const job = { data: { type: MAINTENANCE_TYPE.IMPORT_SCHEDULE, id: 123 } };
      await expect(importMaintenance(job)).rejects.toThrow('Unknown type');
    });

    it('should handle IMPORT_DOWNLOAD jobs correctly', async () => {
      const job = { data: { type: MAINTENANCE_TYPE.IMPORT_DOWNLOAD, id: 123 } };
      maintenanceCommand.mockResolvedValue({ isSuccessful: true });
      const result = await importMaintenance(job);
      expect(result?.isSuccessful).toBe(true);
      expect(maintenanceCommand).toHaveBeenCalledWith(
        expect.any(Function),
        MAINTENANCE_CATEGORY.IMPORT,
        MAINTENANCE_TYPE.IMPORT_DOWNLOAD,
        { id: job.data.id }
      );
    });

    it('should handle IMPORT_PROCESS jobs correctly', async () => {
      const job = { data: { type: MAINTENANCE_TYPE.IMPORT_PROCESS, id: 456 } };
      maintenanceCommand.mockResolvedValue({ isSuccessful: true });
      const result = await importMaintenance(job);
      expect(result?.isSuccessful).toBe(true);
      expect(maintenanceCommand).toHaveBeenCalledWith(
        expect.any(Function),
        MAINTENANCE_CATEGORY.IMPORT,
        MAINTENANCE_TYPE.IMPORT_PROCESS,
        { id: job.data.id }
      );
    });

    it('should throw an error for unknown job types', async () => {
      const job = { data: { type: 'UNKNOWN_TYPE', id: 789 } };
      await expect(importMaintenance(job)).rejects.toThrow('Unknown type');
    });
  });
});<|MERGE_RESOLUTION|>--- conflicted
+++ resolved
@@ -51,16 +51,6 @@
     it('should enqueue a maintenance job with correct category and type when id is provided', async () => {
       const type = MAINTENANCE_TYPE.IMPORT_SCHEDULE;
       const id = 123;
-<<<<<<< HEAD
-      await enqueueImportMaintenanceJob(type, id);
-      expect(enqueueMaintenanceJob).toHaveBeenCalledWith(
-        MAINTENANCE_CATEGORY.IMPORT,
-        { type, id },
-        undefined,
-        false,
-        false
-      );
-=======
       await enqueueImportMaintenanceJob({ type, id });
       expect(enqueueMaintenanceJob).toHaveBeenCalledWith({
         category: MAINTENANCE_CATEGORY.IMPORT,
@@ -70,20 +60,10 @@
         holdLock: false,
         jobSettings: {},
       });
->>>>>>> f6f20165
     });
 
     it('should enqueue a maintenance job with correct category and type when id is not provided', () => {
       const type = MAINTENANCE_TYPE.IMPORT_SCHEDULE;
-<<<<<<< HEAD
-      enqueueImportMaintenanceJob(type);
-      expect(enqueueMaintenanceJob).toHaveBeenCalledWith(
-        MAINTENANCE_CATEGORY.IMPORT,
-        { type, id: undefined },
-        undefined,
-        false,
-        false
-=======
       enqueueImportMaintenanceJob({ type });
       expect(enqueueMaintenanceJob).toHaveBeenCalledWith({
         category: MAINTENANCE_CATEGORY.IMPORT,
@@ -93,166 +73,6 @@
         holdLock: false,
         jobSettings: {},
       });
-    });
-  });
-
-  describe('scheduleImportCrons', () => {
-    it('should schedule cron jobs for each import schedule', async () => {
-      const mockSchedules = [
-        { id: 1, name: 'Import 1', schedule: '* * * * *' },
-        { id: 2, name: 'Import 2', schedule: '0 0 * * *' },
-      ];
-      getImportSchedules.mockResolvedValue(mockSchedules);
-
-      const result = await scheduleImportCrons();
-
-      expect(getImportSchedules).toHaveBeenCalled();
-
-      expect(addCronJob).toHaveBeenCalledTimes(mockSchedules.length);
-
-      let index = 0;
-      let { id, name, schedule } = mockSchedules[index];
-
-      {
-        expect(addCronJob).toHaveBeenNthCalledWith(
-          index + 1,
-          MAINTENANCE_CATEGORY.IMPORT,
-          MAINTENANCE_TYPE.IMPORT_DOWNLOAD,
-          expect.any(Function),
-          schedule,
-          name,
-        );
-
-        const [
-          catagory,
-          type,
-          jobCommand,
-          suppliedSchedule,
-        ] = addCronJob.mock.calls[index];
-        await jobCommand(catagory, type, '', suppliedSchedule, false, false);
-        const [
-          cronSchedule,
-          callbackCommand,
-          something,
-          autoStart,
-          timezone,
-        ] = CronJob.mock.calls[index];
-        await callbackCommand();
-        expect(enqueueMaintenanceJob)
-          .toHaveBeenNthCalledWith(
-            index + 1,
-            {
-              category: MAINTENANCE_CATEGORY.IMPORT,
-              data: { type: MAINTENANCE_TYPE.IMPORT_DOWNLOAD, id },
-              requiredLaunchScript: undefined,
-              requiresLock: false,
-              holdLock: false,
-              jobSettings: { timeout: 6000 },
-            },
-          );
-      }
-
-      index = 1;
-      ({ id, name, schedule } = mockSchedules[index]);
-
-      {
-        expect(addCronJob).toHaveBeenNthCalledWith(
-          index + 1,
-          MAINTENANCE_CATEGORY.IMPORT,
-          MAINTENANCE_TYPE.IMPORT_DOWNLOAD,
-          expect.any(Function),
-          schedule,
-          name,
-        );
-
-        const [
-          category,
-          type,
-          jobCommand,
-          suppliedSchedule,
-        ] = addCronJob.mock.calls[index];
-        await jobCommand(category, type, '', suppliedSchedule);
-        const [
-          cronSchedule,
-          callbackCommand,
-          something,
-          autoStart,
-          timezone,
-        ] = CronJob.mock.calls[index];
-        await callbackCommand();
-        expect(enqueueMaintenanceJob)
-          .toHaveBeenNthCalledWith(
-            index + 1,
-            {
-              category: MAINTENANCE_CATEGORY.IMPORT,
-              data: { type: MAINTENANCE_TYPE.IMPORT_DOWNLOAD, id },
-              requiredLaunchScript: undefined,
-              requiresLock: false,
-              holdLock: false,
-              jobSettings: { timeout: 6000 },
-            },
-          );
-      }
-
-      expect(result?.isSuccessful).toBe(true);
-    });
-
-    it('should throw an error if retrieving import schedules fails', async () => {
-      getImportSchedules.mockRejectedValue(new Error('Failed to retrieve schedules'));
-      const result = await scheduleImportCrons();
-      expect(result?.isSuccessful).toBe(false);
-      expect(result?.error).toBe('Failed to retrieve schedules');
-    });
-  });
-
-  describe('importSchedule', () => {
-    it('should return an object with isSuccessful true when no errors occur', async () => {
-      maintenanceCommand.mockResolvedValue({ isSuccessful: true });
-      const id = 123;
-      const scheduledImport = {
-        id,
-        name: 'Import 123',
-        schedule: '0 0 * * *',
-      };
-      getImportSchedules.mockResolvedValue([scheduledImport]);
-
-      const result = await importSchedule();
-
-      expect(maintenanceCommand).toHaveBeenCalledTimes(1);
-      expect(maintenanceCommand).toHaveBeenCalledWith(
-        expect.any(Function),
-        MAINTENANCE_CATEGORY.IMPORT,
-        MAINTENANCE_TYPE.IMPORT_SCHEDULE,
-      );
-      const anonymousFunction = maintenanceCommand.mock.calls[0][0];
-      await anonymousFunction();
-
-      expect(getImportSchedules).toHaveBeenCalled();
-      expect(addCronJob).toHaveBeenCalledTimes(1);
-      expect(addCronJob)
-        .toHaveBeenNthCalledWith(
-          1,
-          MAINTENANCE_CATEGORY.IMPORT,
-          MAINTENANCE_TYPE.IMPORT_DOWNLOAD,
-          expect.any(Function),
-          scheduledImport.schedule,
-          scheduledImport.name,
-        );
-
-      expect(result.isSuccessful).toBe(true);
-    });
-
-    it('should return an object with isSuccessful false and error when an error occurs', async () => {
-      maintenanceCommand.mockResolvedValue({ isSuccessful: false });
-      getImportSchedules.mockRejectedValue(new Error('Error fetching schedules'));
-      const result = await importSchedule();
-      expect(maintenanceCommand).toHaveBeenCalledTimes(1);
-      expect(maintenanceCommand).toHaveBeenCalledWith(
-        expect.any(Function),
-        MAINTENANCE_CATEGORY.IMPORT,
-        MAINTENANCE_TYPE.IMPORT_SCHEDULE,
->>>>>>> f6f20165
-      );
     });
   });
 
@@ -278,35 +98,7 @@
       expect(moreToProcess).toHaveBeenCalledWith(id);
       // Two calls: one for re-downloading and one for processing.
       expect(enqueueMaintenanceJob).toHaveBeenCalledTimes(2);
-<<<<<<< HEAD
-      expect(result?.isSuccessful).toBe(true);
-=======
-      expect(enqueueMaintenanceJob)
-        .toHaveBeenNthCalledWith(
-          1,
-          {
-            category: MAINTENANCE_CATEGORY.IMPORT,
-            data: { type: MAINTENANCE_TYPE.IMPORT_DOWNLOAD, id },
-            requiredLaunchScript: undefined,
-            requiresLock: false,
-            holdLock: false,
-            jobSettings: { timeout: 6000 },
-          },
-        );
-      expect(enqueueMaintenanceJob)
-        .toHaveBeenNthCalledWith(
-          2,
-          {
-            category: MAINTENANCE_CATEGORY.IMPORT,
-            data: { type: MAINTENANCE_TYPE.IMPORT_PROCESS, id },
-            requiredLaunchScript: undefined,
-            requiresLock: false,
-            holdLock: false,
-            jobSettings: { timeout: 4500 },
-          },
-        );
-      expect(results?.isSuccessful).toBe(true);
->>>>>>> f6f20165
+      expect(result?.isSuccessful).toBe(true);
     });
 
     it('should enqueue a processing job if items to process exist', async () => {
@@ -318,35 +110,14 @@
       await importDownload(id);
       const fn = maintenanceCommand.mock.calls[0][0];
       await fn();
-
-      expect(enqueueMaintenanceJob).toHaveBeenCalledWith(
-        MAINTENANCE_CATEGORY.IMPORT,
-        { type: MAINTENANCE_TYPE.IMPORT_PROCESS, id },
-        undefined,
-        false,
-        false
-      );
-<<<<<<< HEAD
-=======
-      const anonymousFunction = maintenanceCommand.mock.calls[0][0];
-      await anonymousFunction();
-
-      expect(downloadImport).toHaveBeenCalledWith(id);
-      expect(moreToDownload).toHaveBeenCalledWith(id);
-      expect(enqueueMaintenanceJob).toHaveBeenCalledTimes(2);
-      expect(enqueueMaintenanceJob)
-        .toHaveBeenNthCalledWith(
-          2,
-          {
-            category: MAINTENANCE_CATEGORY.IMPORT,
-            data: { type: MAINTENANCE_TYPE.IMPORT_PROCESS, id },
-            requiredLaunchScript: undefined,
-            requiresLock: false,
-            holdLock: false,
-            jobSettings: { timeout: 4500 },
-          },
-        );
->>>>>>> f6f20165
+      expect(enqueueMaintenanceJob).toHaveBeenCalledWith({
+        category: MAINTENANCE_CATEGORY.IMPORT,
+        data: { type: MAINTENANCE_TYPE.IMPORT_PROCESS, id },
+        requiredLaunchScript: undefined,
+        requiresLock: false,
+        holdLock: false,
+        jobSettings: { timeout: 4500 },
+      });
     });
 
     it('should not enqueue any job if no items to download or process', async () => {
@@ -412,27 +183,17 @@
       await importProcess(id);
       const fn = maintenanceCommand.mock.calls[0][0];
       await fn();
-      expect(enqueueMaintenanceJob).toHaveBeenCalledWith(
-<<<<<<< HEAD
-        MAINTENANCE_CATEGORY.IMPORT,
-        { type: MAINTENANCE_TYPE.IMPORT_PROCESS, id },
-        undefined,
-        false,
-        false
-=======
-        {
-          category: MAINTENANCE_CATEGORY.IMPORT,
-          data: {
-            type: MAINTENANCE_TYPE.IMPORT_PROCESS,
-            id,
-          },
-          requiredLaunchScript: undefined,
-          requiresLock: false,
-          holdLock: false,
-          jobSettings: { timeout: 4500 },
+      expect(enqueueMaintenanceJob).toHaveBeenCalledWith({
+        category: MAINTENANCE_CATEGORY.IMPORT,
+        data: {
+          type: MAINTENANCE_TYPE.IMPORT_PROCESS,
+          id,
         },
->>>>>>> f6f20165
-      );
+        requiredLaunchScript: undefined,
+        requiresLock: false,
+        holdLock: false,
+        jobSettings: { timeout: 4500 },
+      });
     });
 
     it('should not enqueue a new job if no more items to process', async () => {
@@ -441,17 +202,6 @@
       moreToProcess.mockResolvedValue(false);
 
       await importProcess(id);
-<<<<<<< HEAD
-      const fn = maintenanceCommand.mock.calls[0][0];
-      await fn();
-      expect(enqueueMaintenanceJob).not.toHaveBeenCalled();
-=======
-      expect(maintenanceCommand).toHaveBeenCalledWith(
-        expect.any(Function),
-        MAINTENANCE_CATEGORY.IMPORT,
-        MAINTENANCE_TYPE.IMPORT_PROCESS,
-        { id },
-      );
       const anonymousFunction = maintenanceCommand.mock.calls[0][0];
       await anonymousFunction();
 
@@ -463,7 +213,6 @@
         },
         jobSettings: { timeout: 4500 },
       });
->>>>>>> f6f20165
     });
 
     it('should return failure if processing fails', async () => {
