--- conflicted
+++ resolved
@@ -115,14 +115,9 @@
 const enqueueMaintenanceJob = async (
   category,
   data = null,
-<<<<<<< HEAD
-  requiresWorker = false,
-  requiresLock = false,
-=======
   requiredLaunchScript = null,
   requiresLock = false,
   holdLock = false,
->>>>>>> 92e759a6
 ) => {
   const action = async () => {
     // Check if there is a processor defined for the given type
@@ -142,19 +137,6 @@
   };
 
   try {
-<<<<<<< HEAD
-    const launchScript = process.argv[1]?.split('/')?.slice(-1)[0]?.split('.')?.[0] || 'worker';
-    if (requiresWorker && launchScript === 'worker') {
-      if (requiresLock) {
-        let lockManager = lockManagers[`${category}-${data?.type}`];
-        if (!lockManager) {
-          lockManager = new LockManager(`maintenanceLock-${category}-${data?.type}`);
-          lockManagers[`${category}-${data?.type}`] = lockManager;
-        }
-        await lockManager.executeWithLock(action, true);
-      } else {
-        await action();
-=======
     const launchScript = process.argv[1]?.split('/')?.slice(-1)[0]?.split('.')?.[0];
     if (requiredLaunchScript) {
       if (launchScript === requiredLaunchScript) {
@@ -168,7 +150,6 @@
         } else {
           await action();
         }
->>>>>>> 92e759a6
       }
     } else {
       await action();
