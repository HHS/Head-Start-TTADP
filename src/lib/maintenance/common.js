const { Op } = require('sequelize');
const { CronJob } = require('cron');
const { default: newQueue, increaseListeners } = require('../queue');
const { MaintenanceLog } = require('../../models');
const { MAINTENANCE_TYPE, MAINTENANCE_CATEGORY } = require('../../constants');
const { auditLogger, logger } = require('../../logger');
const { default: LockManager } = require('../lockManager');
const { default: transactionQueueWrapper } = require('../../workers/transactionWrapper');
const { default: referenceData } = require('../../workers/referenceData');

const maintenanceQueue = newQueue('maintenance');
const maintenanceQueueProcessors = {};

const lockManagers = {};

const cronEnrollmentFunctions = [];
const maintenanceCronJobs = {};

// Function to remove a specific job by ID
async function removeCompletedJob(job) {
  try {
    if (job && job.isCompleted()) {
      await job.remove();
      auditLogger.log('info', `Removed completed job with ID ${job.id}`);
    }
  } catch (error) {
    auditLogger.error(`Error removing job: ${job.id}`, error);
  }
}

/**
 * Logs an error message to the audit logger when a maintenance job fails.
 *
 * @param {Object} job - The maintenance job that failed.
 * @param {Error} error - The error that caused the job to fail.
 */
const onFailedMaintenance = (job, error) => {
  // Log an error message with details about the failed job and error.
  auditLogger.error(`job ${job.name} failed for ${job.data.type} with error ${error}`);
  // Intentionally not awaited
  removeCompletedJob(job);
};

/**
 * This function is a callback that logs the result of a maintenance job.
 * @param {Object} job - The maintenance job object.
 * @param {any} result - The result of the maintenance job.
 */
const onCompletedMaintenance = (job, result) => {
  // Check if the result is not null
  if (result != null) {
    // Log successful maintenance with job name, category and type
    logger.info(`Successfully performed ${job.name} maintenance for ${job.data?.type}`);
  } else {
    // Log failed maintenance with job name, category and type
    logger.error(`Failed to perform ${job.name} maintenance for ${job.data?.type}`);
  }
  // Intentionally not awaited
  removeCompletedJob(job);
};

/**
 * Adds a queue processor to the specified category.
 *
 * @param {string} category - The category to add the processor to.
 * @param {function} processor - The function that processes the queue.
 */
const addQueueProcessor = (category, processor, runInTransaction = true) => {
  // Assigns the processor function to the specified category in the queueProcessors object.
  if (!maintenanceQueueProcessors[category]) {
    maintenanceQueueProcessors[category] = { processor, runInTransaction };
  }
};

/**
 * Checks if the specified category has a queue processor.
 *
 * @param {string} category - The category to check for a queue processor.
 * @returns {boolean} - Returns true if the category has a queue processor, false otherwise.
 */
const hasQueueProcessor = (category) => !!maintenanceQueueProcessors[category];

/**
 * Removes a queue processor for a given category from the queueProcessors object.
 *
 * @param {string} category - The category of the queue processor to remove.
 */
const removeQueueProcessor = (category) => {
  // Check if the category exists in the queueProcessors object
  if (category in maintenanceQueueProcessors) {
    // If it does, delete the category and its corresponding queue processor
    delete maintenanceQueueProcessors[category];
  }
};

/**
 * This function processes the maintenance queue by attaching event listeners for failed
 * and completed tasks, and then processing each category using its corresponding processor.
 */
const processMaintenanceQueue = () => {
  // Attach event listener for failed tasks
  maintenanceQueue.on('failed', onFailedMaintenance);
  // Attach event listener for completed tasks
  maintenanceQueue.on('completed', onCompletedMaintenance);
  increaseListeners(maintenanceQueue, Object.entries(maintenanceQueueProcessors).length);

  // Process each category in the queue using its corresponding processor
  Object.entries(maintenanceQueueProcessors)
    .map(([category, { processor, runInTransaction }]) => maintenanceQueue.process(
      category,
      runInTransaction
        ? transactionQueueWrapper(
          processor,
          category,
        )
        : processor,
    ));
};

/**
 * Adds a maintenance job to the queue if a processor is defined for the given type.
 */
const enqueueMaintenanceJob = async ({
  category,
  data = {},
  requiredLaunchScript = null,
  requiresLock = false,
  holdLock = false,
  jobSettings = {},
}) => {
  const action = async () => {
    // Check if there is a processor defined for the given type
    if (category in maintenanceQueueProcessors) {
      try {
        // Add the job to the maintenance queue
        maintenanceQueue.add(category, { ...data, ...referenceData() }, jobSettings);
      } catch (err) {
        // Log any errors that occur when adding the job to the queue
        auditLogger.error(err);
      }
    } else {
      // If no processor is defined for the given type, log an error
      const err = new Error(`Maintenance Queue Error: no processor defined for ${category}`);
      auditLogger.error(err);
    }
  };

  try {
    const launchScript = process.argv[1]?.split('/')?.slice(-1)[0]?.split('.')?.[0];
    if (requiredLaunchScript) {
      if (launchScript === requiredLaunchScript) {
        if (requiresLock) {
          let lockManager = lockManagers[`${category}-${data?.type}`];
          if (!lockManager) {
            lockManager = new LockManager(`maintenanceLock-${category}-${data?.type}`);
            lockManagers[`${category}-${data?.type}`] = lockManager;
          }
          await lockManager.executeWithLock(action, holdLock);
        } else {
          await action();
        }
      }
    } else {
      await action();
    }
  } catch (err) {
    auditLogger.error(err);
    throw err;
  }
};

/**
 * Registers an async cron enrollment function to be executed later.
 * @param {function} enrollFunction - An async function that takes (instanceId, contextId)
 */
const registerCronEnrollmentFunction = (enrollFunction) => {
  cronEnrollmentFunctions.push(enrollFunction);
};

/**
 * Executes all registered async cron enrollment functions with the current instance, context, and env.
 * @param {string} instanceId - The Cloud Foundry instance ID
 * @param {number} contextId - A unique identifier for the deployment or environment
 * @param {string} env - The application environment (e.g., 'production', 'staging', 'development')
 * @returns {Promise<void>}
 */
const executeCronEnrollmentFunctions = async (instanceId, contextId, env) => {
  auditLogger.log('info', `Executing cron enrollment functions for instance ${instanceId}, context ${contextId}, env ${env}`);
  
  // Execute all registered functions asynchronously
  await Promise.all(cronEnrollmentFunctions.map(async (fn) => {
    try {
      await fn(instanceId, contextId, env);
    } catch (err) {
      auditLogger.error(`Error executing cron enrollment function: ${err.message}`, err);
    }
  }));
};

/**
 * Adds a cron job to the maintenanceCronJobs object.
 *
 * @param {string} category - The category of the cron job.
 * @param {string} type - The type of the cron job.
 * @param {function} job - The function to be executed as the cron job.
 */
const addCronJob = (category, type, jobCommand, schedule, name = '') => {
  // Check if the category exists, if not create a new object for it
  if (!maintenanceCronJobs[category]) {
    maintenanceCronJobs[category] = {};
  }
  if (!maintenanceCronJobs[category][type]) {
    maintenanceCronJobs[category][type] = {};
  }
  // Accesses the maintenanceCronJobs object and sets the value of the specified category
  // and type to the provided job function.
  maintenanceCronJobs[category][type][name] = { jobCommand, schedule, started: false };
};

/**
 * Checks if a maintenance cron job exists for the given category and type.
 *
 * @param {string} category - The category of the maintenance cron job.
 * @param {string} type - The type of the maintenance cron job.
 * @param {string} name - The name of the maintenance cron job.
 * @returns {boolean} - Returns true if a maintenance cron job exists for the given category
 * and type, otherwise returns false.
 */
const hasCronJob = (category, type, name = '') => !!maintenanceCronJobs?.[category]?.[type]?.[name];

/**
 * Checks if a specific cron job has been started based on the given category and type.
 *
 * @param {string} category - The category of the maintenance cron jobs.
 * @param {string} type - The specific type of cron job within the category.
 * @param {string} name - The name of the maintenance cron job.
 * @returns {boolean} - Returns true if the cron job has been marked as started, otherwise false.
 */
// Define a function to check if a cron job has been started for a given category and type
const hasCronJobBeenStarted = (
  category,
  type,
  name,
) => !!maintenanceCronJobs?.[category]?.[type]?.[name]?.started;

/**
 * Sets the schedule for a cron job of a given category and type.
 * @param {string} category - The category of the cron job.
 * @param {string} type - The type of the cron job.
 * @param {string} schedule - The new schedule for the cron job.
 */
const setCronJobSchedule = (category, type, name, schedule) => {
  // Check if the cron job exists before setting its schedule
  if (hasCronJob(category, type, name)) {
    // Set the new schedule for the cron job
    maintenanceCronJobs[category][type][name].schedule = schedule;
  }
};

/**
 * Removes a cron job from the maintenanceCronJobs object based on its category and type.
 * @param {string} category - The category of the cron job to be removed.
 * @param {string} type - The type of the cron job to be removed.
 */
const removeCronJob = (category, type, name) => {
  // Check if the key exists in the maintenanceCronJobs object.
  if (hasCronJob(category, type, name)) {
    delete maintenanceCronJobs[category][type][name];

    if (Object.keys(maintenanceCronJobs[category][type]).length === 0) {
      delete maintenanceCronJobs[category][type];
    }

    // If the key exists, delete the corresponding cron job from the maintenanceCronJobs object.
    if (Object.keys(maintenanceCronJobs[category]).length === 0) {
      delete maintenanceCronJobs[category]; // delete the entire category if it only has one job
    }
  }
};

/**
 * Creates a new job with the given parameters and starts it.
 * @param {string} category - The category of the job.
 * @param {string} type - The type of the job.
 * @param {string} timezone - The timezone for the job schedule.
 * @param {Object} schedule - The schedule object for the job.
 * @param {function} jobCommand - The function to create the job.
 * @returns {Object} - An object containing the job with its type as the key.
 */
const createJob = (category, type, name, timezone, schedule, jobCommand) => {
  // Create the job using the jobCommand function and the given parameters.
  const job = jobCommand(category, type, timezone, schedule);
  // Start the job.
  try {
    if (!job.running) {
      job.start();
    }
  } catch (err) {
    auditLogger.error(err);
  }
  maintenanceCronJobs[category][type][name].started = true;
  // Return an object containing the job with its type as the key.
  return { [type]: job };
};

/**
 * Creates a category object with jobs for each type of job.
 * @param {string} category - The name of the category.
 * @param {Object} typeJobs - An object containing the types of jobs and their corresponding
 * commands.
 * @param {string} timezone - The timezone to use for the jobs.
 * @returns {Object} - A category object with jobs for each type of job.
 */
const createCategory = (category, typeJobs, timezone) => {
  // Create an object containing jobs for each type of job in the category.
  const jobs = Object.entries(typeJobs).reduce((acc, [type, names]) => {
    // Iterate over the nested structure
    const namedJobs = Object.entries(names)
      .reduce((typeAcc, [name, { jobCommand, schedule, started }]) => {
        // Only add the job if it hasn't started
        if (!started) {
          auditLogger.log('info', `Maintenance: createCategory: category: ${category}, type: ${type}, name: ${name}, schedule: ${schedule}`);
          return {
            ...typeAcc,
            ...createJob(category, type, name, timezone, schedule, jobCommand),
          };
        }
        return typeAcc;
      }, {});

    // Combine the jobs for each type
    return {
      ...acc,
      ...namedJobs,
    };
  }, {});

  // Return the category object with the jobs for each type of job.
  return { [category]: jobs };
};

/**
 * Runs maintenance cron jobs based on provided schedules and timezone.
 *
 * @param {string} timezone - The timezone to use for the cron jobs.
 * @returns {Array} - An array of categories containing their respective cron jobs.
 */
const runMaintenanceCronJobs = (timezone = 'America/New_York') => {
  const categories = Object.entries(maintenanceCronJobs)
    .reduce((acc, [category, typeJobs]) => {
      auditLogger.log('info', `Maintenance: runMaintenanceCronJobs: category: ${category}`);
      const categoryObj = createCategory(category, typeJobs, timezone);
      // Extract the category name from the returned object
      const categoryName = Object.keys(categoryObj)[0];
      acc[categoryName] = categoryObj[categoryName];
      return acc;
    }, {});

  return categories;
};


/**
 * Asynchronous function that creates a maintenance log with the given category, type, and data.
 * @param {string} category - The category of the maintenance log.
 * @param {string} type - The type of the maintenance log.
 * @param {object} data - The data associated with the maintenance log.
 * @returns {Promise<object>} - A promise that resolves to the created maintenance log object.
 */
const createMaintenanceLog = async (category, type, data, triggeredById) => {
  // Create a new maintenance log object with the given category, type, and data.
  const log = await MaintenanceLog.create({
    category,
    type,
    data,
    triggeredById,
  });
  // Return the created maintenance log object.
  return log;
};

/**
 * Updates a maintenance log with new data and success status.
 * @async
 * @function updateMaintenanceLog
 * @param {object} log - The maintenance log to be updated.
 * @param {object} newData - The new data to replace the existing data in the log.
 * @param {boolean} isSuccessful - The success status of the maintenance log update.
 * @returns {Promise<void>} - A promise that resolves when the maintenance log has
 * been successfully updated.
 */
const updateMaintenanceLog = async (log, newData, isSuccessful) => {
  // Update the MaintenanceLog table with the new data and success status for the specified log ID.
  await MaintenanceLog.update(
    { data: newData, isSuccessful },
    { where: { id: log.id } },
  );
};

/**
 * This function is used to execute maintenance commands and log the results.
 * @param {Function} callback - The function to be executed as part of the maintenance command.
 * @param {string} category - The category of the maintenance command.
 * @param {string} type - The type of the maintenance command.
 * @param {Object} data - Additional data to be logged with the maintenance command.
 * @param {integer} triggeredById - The id of the maintenance log that triggered this command.
 * @returns {boolean} - Whether the maintenance command was successful or not.
 */
const maintenanceCommand = async (
  callback,
  category,
  type,
  data = {},
  triggeredById = null,
) => {
  // Initialize variables for logging and tracking success
  const logMessages = [];
  const logBenchmarks = [];
  let isSuccessful = false;
  let log;
  try {
    // Create a new maintenance log
    log = await createMaintenanceLog(category, type, data, triggeredById);
  } catch (err) {
    auditLogger.error(`Error occurred while logging maintenance command: ${err} ${err.message}`);
    return false;
  }
  try {
    // Execute the provided callback function and capture any returned data
    const result = await callback(logMessages, logBenchmarks, log.id);

    // Determine if the maintenance command was successful based on log messages and returned data
    isSuccessful = logMessages.some((message) => message.toLowerCase().includes('successfully')
      || message.toLowerCase().includes('executed'))
      || !!result?.isSuccessful;

    // Merge any returned data into the original data object and update the maintenance log
    const newData = {
      ...log.data,
      ...(result?.data && { ...result.data }),
      ...(logMessages.length > 0 && { messages: logMessages }),
      ...(logBenchmarks.length > 0 && { benchmarks: logBenchmarks }),
    };
    await updateMaintenanceLog(log, newData, isSuccessful);
  } catch (err) {
    // Log any errors that occur during the maintenance command execution
    auditLogger.error(`Error occurred while running maintenance command: ${err.message}`);

    // Update the maintenance log with the error information
    await updateMaintenanceLog(log, {
      ...(log?.data && log.data),
      ...(logMessages.length > 0 && { messages: logMessages }),
      ...(logBenchmarks.length > 0 && { benchmarks: logBenchmarks }),
      error: JSON.parse(JSON.stringify(err)),
      errorMessage: err.message,
    }, isSuccessful);
  }

  // Return whether the maintenance command was successful or not
  return isSuccessful;
};

/**
 * Returns a new Date object with the date shifted back by the specified number of days.
 * @param {number} dateOffSet - The number of days to shift the date back by.
 * @returns {Date} - A new Date object representing the shifted date and time.
 */
const backDate = (dateOffSet) => {
  // Create a new Date object representing today's date and time.
  const today = new Date();
  // Calculate the shifted date by subtracting the specified number of days in milliseconds
  // from today's date.
  const shiftedDate = new Date(today.getTime() - (dateOffSet * 24 * 60 * 60 * 1000));
  // Create a new Date object representing the shifted date and today's time.
  const shiftedDateTime = new Date(
    shiftedDate.getFullYear(),
    shiftedDate.getMonth(),
    shiftedDate.getDate(),
    today.getHours(),
    today.getMinutes(),
    today.getSeconds(),
  );
  // Return the shifted date and time as a Date object.
  return shiftedDateTime;
};

/**
 * Asynchronous function that clears maintenance logs older than a certain date.
 * @param {Object} data - Additional data to be passed to the maintenance command.
 * @param {string} triggeredById - ID of the user who triggered the maintenance command.
 * @returns {Promise} A promise that resolves with the result of the maintenance command.
 */
const clearMaintenanceLogs = async (data, triggeredById) => {
  // Get the date that is a week ago from today's date
  // If data.dateOffSet exists, use it as the offset value. Otherwise, use 90 as the
  // default offset value.
  const olderThen = backDate(data.dateOffSet || 90);
  return maintenanceCommand(
    // Call the destroy method on the MaintenanceLog model to delete all logs created
    // before the specified date
    async (logMessages, logBenchmarkData, triggered) => {
      const result = await MaintenanceLog.destroy({
        where: {
          createdAt: { [Op.lt]: olderThen },
          id: { [Op.not]: triggered },
        },
        // Log messages and benchmark data for debugging purposes
        logging: (message, timingMs) => {
          logMessages.push(message);
          logBenchmarkData.push(timingMs);
        },
        benchmark: true,
      });
      return typeof result === 'number'
        ? { rowsDeleted: result, isSuccessful: true }
        : result;
    },
    MAINTENANCE_CATEGORY.MAINTENANCE,
    MAINTENANCE_TYPE.CLEAR_MAINTENANCE_LOGS,
    {
      ...data,
      olderThen,
    },
    triggeredById,
  );
};

/**
 * This function performs maintenance operations based on the provided job object.
 *
 * @param {Object} job - The job object containing information about the maintenance operation
 * to perform.
 * @returns {Promise} - A promise that resolves with the maintenance action to perform.
 */
const maintenance = async (job) => {
  // Destructure the job object to get the maintenance type, offset, limit, and any additional data.
  const {
    type,
    ...data // pass to any maintenance operations that may have had additional data passed.
  } = job.data;

  let action; // Declare a variable to hold the maintenance action.

  switch (type) {
    case MAINTENANCE_TYPE.CLEAR_MAINTENANCE_LOGS:
      // Set the action to vacuumTables function with the provided offset and limit.
      action = clearMaintenanceLogs(data);
      break;
    default:
      // Throw an error if an invalid maintenance type is provided.
      throw new Error(`Invalid maintenance type: ${type}`);
  }

  return action; // Return the maintenance action.
};

// This code adds a queue processor for maintenance tasks.
// The MAINTENANCE_CATEGORY.MAINTENANCE is used to identify the category of maintenance task.
// The maintenance function is passed as the callback function to be executed when
// a task in this category is processed.
addQueueProcessor(MAINTENANCE_CATEGORY.MAINTENANCE, maintenance);

<<<<<<< HEAD
/**
 * Registers maintenance cron jobs using the common cron enrollment mechanism.
 */
registerCronEnrollmentFunction(async (instanceId, contextId, env) => {
  if (instanceId !== '0') {
    auditLogger.log('info', `Skipping maintenance cron job enrollment on instance ${instanceId} in environment ${env}`);
    return;
  }

  if (env !== 'production') {
    auditLogger.log('info', `Skipping maintenance cron job enrollment in non-production environment (${env})`);
    return;
  }

  if (contextId !== 0) {
    auditLogger.log('info', `Skipping maintenance cron job enrollment on context ${contextId} in environment ${env} for instance ${instanceId}`);
    return;
  }

  auditLogger.log('info', `Registering maintenance cron jobs for context ${contextId} in environment ${env} for instance ${instanceId}`);

  addCronJob(
    MAINTENANCE_CATEGORY.MAINTENANCE, // The maintenance category is "DB"
    MAINTENANCE_TYPE.CLEAR_MAINTENANCE_LOGS, // The maintenance type is "DAILY_DB_MAINTENANCE"
    // The function to execute takes in the category, type, timezone, and schedule parameters
    (category, type, timezone, schedule) => new CronJob(
      schedule, // The schedule parameter specifies when the job should run
      () => enqueueMaintenanceJob(
        MAINTENANCE_CATEGORY.MAINTENANCE, // constant representing the category of maintenance
        {
          type: MAINTENANCE_TYPE.CLEAR_MAINTENANCE_LOGS, // shorthand property notation for type: type
          dateOffSet: 90, // otherwise, merge the provided data object
        },
      ),
      null,
      true,
      timezone, // The timezone parameter specifies the timezone in which the job should run
    ),
    /**
     * This cron expression breaks down as follows:
     *  30 - The minute when the job will run (in this case, 30 minutes past the hour)
     *  22 - The hour when the job will run (in this case, 10 pm)
     *  * - The day of the month when the job will run (in this case, any day of the month)
     *  * - The month when the job will run (in this case, any month)
     *  * - The day of the week when the job will run (in this case, any day of the week)
     * */
    '30 22 * * *',
  );
});
=======
// Adds a cron job with the specified maintenance category, type, and function to execute
addCronJob(
  MAINTENANCE_CATEGORY.MAINTENANCE, // The maintenance category is "DB"
  MAINTENANCE_TYPE.CLEAR_MAINTENANCE_LOGS, // The maintenance type is "DAILY_DB_MAINTENANCE"
  // The function to execute takes in the category, type, timezone, and schedule parameters
  (category, type, timezone, schedule) => new CronJob(
    schedule, // The schedule parameter specifies when the job should run
    () => enqueueMaintenanceJob({
      // constant representing the category of maintenance
      category: MAINTENANCE_CATEGORY.MAINTENANCE,
      data: {
        // shorthand property notation for type: type
        type: MAINTENANCE_TYPE.CLEAR_MAINTENANCE_LOGS,
        dateOffSet: 90, // otherwise, merge the provided data object
      },
    }),
    null,
    true,
    timezone, // The timezone parameter specifies the timezone in which the job should run
  ),
  /**
   * This cron expression breaks down as follows:
   *  30 - The minute when the job will run (in this case, 30 minutes past the hour)
   *  22 - The hour when the job will run (in this case, 10 pm)
   *  * - The day of the month when the job will run (in this case, any day of the month)
   *  * - The month when the job will run (in this case, any month)
   *  * - The day of the week when the job will run (in this case, any day of the week)
   * */
  '30 22 * * *',
);
>>>>>>> f6f20165

module.exports = {
  // testing only exports
  ...(process.env.NODE_ENV !== 'production' && {
    maintenanceQueue,
    onFailedMaintenance,
    onCompletedMaintenance,
    createMaintenanceLog,
    updateMaintenanceLog,
    createCategory,
    createJob,
    backDate,
    clearMaintenanceLogs,
    maintenance,
  }),
  // queue exports
  addQueueProcessor,
  hasQueueProcessor,
  removeQueueProcessor,
  processMaintenanceQueue,
  enqueueMaintenanceJob,
  // cron exports
  registerCronEnrollmentFunction,
  executeCronEnrollmentFunctions,
  addCronJob,
  hasCronJob,
  removeCronJob,
  setCronJobSchedule,
  runMaintenanceCronJobs,
  // execute and log maintenance
  maintenanceCommand,
};<|MERGE_RESOLUTION|>--- conflicted
+++ resolved
@@ -560,7 +560,6 @@
 // a task in this category is processed.
 addQueueProcessor(MAINTENANCE_CATEGORY.MAINTENANCE, maintenance);
 
-<<<<<<< HEAD
 /**
  * Registers maintenance cron jobs using the common cron enrollment mechanism.
  */
@@ -588,13 +587,15 @@
     // The function to execute takes in the category, type, timezone, and schedule parameters
     (category, type, timezone, schedule) => new CronJob(
       schedule, // The schedule parameter specifies when the job should run
-      () => enqueueMaintenanceJob(
-        MAINTENANCE_CATEGORY.MAINTENANCE, // constant representing the category of maintenance
-        {
-          type: MAINTENANCE_TYPE.CLEAR_MAINTENANCE_LOGS, // shorthand property notation for type: type
+      () => enqueueMaintenanceJob({
+        // constant representing the category of maintenance
+        category: MAINTENANCE_CATEGORY.MAINTENANCE,
+        data: {
+          // shorthand property notation for type: type
+          type: MAINTENANCE_TYPE.CLEAR_MAINTENANCE_LOGS,
           dateOffSet: 90, // otherwise, merge the provided data object
         },
-      ),
+      }),
       null,
       true,
       timezone, // The timezone parameter specifies the timezone in which the job should run
@@ -610,38 +611,6 @@
     '30 22 * * *',
   );
 });
-=======
-// Adds a cron job with the specified maintenance category, type, and function to execute
-addCronJob(
-  MAINTENANCE_CATEGORY.MAINTENANCE, // The maintenance category is "DB"
-  MAINTENANCE_TYPE.CLEAR_MAINTENANCE_LOGS, // The maintenance type is "DAILY_DB_MAINTENANCE"
-  // The function to execute takes in the category, type, timezone, and schedule parameters
-  (category, type, timezone, schedule) => new CronJob(
-    schedule, // The schedule parameter specifies when the job should run
-    () => enqueueMaintenanceJob({
-      // constant representing the category of maintenance
-      category: MAINTENANCE_CATEGORY.MAINTENANCE,
-      data: {
-        // shorthand property notation for type: type
-        type: MAINTENANCE_TYPE.CLEAR_MAINTENANCE_LOGS,
-        dateOffSet: 90, // otherwise, merge the provided data object
-      },
-    }),
-    null,
-    true,
-    timezone, // The timezone parameter specifies the timezone in which the job should run
-  ),
-  /**
-   * This cron expression breaks down as follows:
-   *  30 - The minute when the job will run (in this case, 30 minutes past the hour)
-   *  22 - The hour when the job will run (in this case, 10 pm)
-   *  * - The day of the month when the job will run (in this case, any day of the month)
-   *  * - The month when the job will run (in this case, any month)
-   *  * - The day of the week when the job will run (in this case, any day of the week)
-   * */
-  '30 22 * * *',
-);
->>>>>>> f6f20165
 
 module.exports = {
   // testing only exports
