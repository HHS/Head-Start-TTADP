--- conflicted
+++ resolved
@@ -4,13 +4,8 @@
 
 let bucketName = process.env.S3_BUCKET;
 if (process.env.VCAP_SERVICES) {
-<<<<<<< HEAD
-  const { credentials } = process.env.VCAP_SERVICES.s3[0];
+  const { credentials } = JSON.parse(process.env.VCAP_SERVICES).s3[0];
   bucketName = credentials.bucket;
-=======
-  const { credentials, name } = JSON.parse(process.env.VCAP_SERVICES).s3[0];
-  bucketName = name;
->>>>>>> 04bbf744
   s3Config = {
     accessKeyId: credentials.access_key_id,
     endpoint: credentials.fips_endpoint,
