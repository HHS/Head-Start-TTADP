import Sequelize from 'sequelize';
import { INTERNAL_SERVER_ERROR } from 'http-codes';
import db, { RequestErrors } from '../models';
import handleErrors, {
  handleUnexpectedErrorInCatchBlock,
  handleWorkerErrors,
  handleUnexpectedWorkerError,
  logRequestError,
} from './apiErrorHandler';
import { auditLogger as logger } from '../logger';

const mockUser = {
  id: 47,
  name: 'Joe Green',
  title: null,
  phoneNumber: '555-555-554',
  hsesUserId: '331687',
  email: 'test@test.com',
  homeRegionId: 1,
  permissions: [],
  lastLogin: new Date(),
};
const mockSession = jest.fn();
mockSession.userId = mockUser.id;
const mockRequest = {
  path: '/api/user',
  method: 'PUT',
  session: mockSession,
  body: mockUser,
};

const mockResponse = {
  json: jest.fn(),
  sendStatus: jest.fn(),
  status: jest.fn(() => ({
    end: jest.fn(),
  })),
};

const mockJob = {
  data: { jobDetail: 'example job detail' },
  queue: { name: 'exampleQueue' },
};

const mockSequelizeError = new Sequelize.Error('Not all ok here');

const mockLogContext = {
  namespace: 'TEST',
};

jest.mock('../logger', () => ({
  auditLogger: {
    error: jest.fn(),
<<<<<<< HEAD
=======
    info: jest.fn(),
>>>>>>> 9985376c
  },
}));

describe('apiErrorHandler', () => {
  beforeEach(async () => {
    await RequestErrors.destroy({ where: {} });
    jest.clearAllMocks();
  });

  afterAll(async () => {
    await RequestErrors.destroy({ where: {} });
    await db.sequelize.close();
  });

  it('handles a sequelize error', async () => {
    await handleErrors(mockRequest, mockResponse, mockSequelizeError, mockLogContext);

    expect(mockResponse.status).toHaveBeenCalledWith(INTERNAL_SERVER_ERROR);

    const requestErrors = await RequestErrors.findAll();

    expect(requestErrors.length).not.toBe(0);
    expect(requestErrors[0].operation).toBe('SequelizeError');
  });

  it('handles a generic error', async () => {
    const mockGenericError = new Error('Unknown error');
    await handleErrors(mockRequest, mockResponse, mockGenericError, mockLogContext);

    expect(mockResponse.status).toHaveBeenCalledWith(INTERNAL_SERVER_ERROR);

    const requestErrors = await RequestErrors.findAll();

    expect(requestErrors.length).not.toBe(0);
    expect(requestErrors[0].operation).toBe('UNEXPECTED_ERROR');
  });

  it('handles unexpected error in catch block', async () => {
    const mockUnexpectedErr = new Error('Unexpected error');
    handleUnexpectedErrorInCatchBlock(mockRequest, mockResponse, mockUnexpectedErr, mockLogContext);

    expect(mockResponse.status).toHaveBeenCalledWith(INTERNAL_SERVER_ERROR);

    const requestErrors = await RequestErrors.findAll();

    expect(requestErrors.length).toBe(0);
  });

  it('handles error suppression when SUPPRESS_ERROR_LOGGING is true', async () => {
    process.env.SUPPRESS_ERROR_LOGGING = 'true';
    const mockGenericError = new Error('Unknown error');
    await handleErrors(mockRequest, mockResponse, mockGenericError, mockLogContext);

    expect(mockResponse.status).toHaveBeenCalledWith(INTERNAL_SERVER_ERROR);

    const requestErrors = await RequestErrors.findAll();

    expect(requestErrors.length).toBe(0);

    delete process.env.SUPPRESS_ERROR_LOGGING;
  });

  it('logs connection pool information on connection errors', async () => {
    const mockConnectionError = new Sequelize.ConnectionError(new Error('Connection error'));
    await handleErrors(mockRequest, mockResponse, mockConnectionError, mockLogContext);

    expect(mockResponse.status).toHaveBeenCalledWith(INTERNAL_SERVER_ERROR);
    expect(logger.error).toHaveBeenCalledWith(expect.stringContaining('Connection Pool: Used Connections'));

    const requestErrors = await RequestErrors.findAll();

    expect(requestErrors.length).not.toBe(0);
    expect(requestErrors[0].operation).toBe('SequelizeError');
  });

  it('handles worker errors', async () => {
    const mockWorkerError = new Error('Worker error');
    await handleWorkerErrors(mockJob, mockWorkerError, mockLogContext);

    const requestErrors = await RequestErrors.findAll();

    expect(requestErrors.length).not.toBe(0);
    expect(requestErrors[0].operation).toBe('UNEXPECTED_ERROR');
  });

  it('handles worker Sequelize errors', async () => {
    const mockSequelizeWorkerError = new Sequelize.Error('Sequelize worker error');
    await handleWorkerErrors(mockJob, mockSequelizeWorkerError, mockLogContext);

    const requestErrors = await RequestErrors.findAll();

    expect(requestErrors.length).not.toBe(0);
    expect(requestErrors[0].operation).toBe('SequelizeError');
  });

  it('handles unexpected worker error in catch block', async () => {
    const mockUnexpectedWorkerError = new Error('Unexpected worker error');
    handleUnexpectedWorkerError(mockJob, mockUnexpectedWorkerError, mockLogContext);

    const requestErrors = await RequestErrors.findAll();

    expect(requestErrors.length).toBe(0);
  });

  it('handles null error', async () => {
    await handleErrors(mockRequest, mockResponse, null, mockLogContext);

    expect(mockResponse.status).toHaveBeenCalledWith(INTERNAL_SERVER_ERROR);

    const requestErrors = await RequestErrors.findAll();

    expect(requestErrors.length).toBe(0);
  });

  it('handles undefined error', async () => {
    await handleErrors(mockRequest, mockResponse, undefined, mockLogContext);

    expect(mockResponse.status).toHaveBeenCalledWith(INTERNAL_SERVER_ERROR);

    const requestErrors = await RequestErrors.findAll();

    expect(requestErrors.length).toBe(0);
  });

  it('handles specific Sequelize connection acquire timeout error', async () => {
    const mockConnectionAcquireTimeoutError = new Sequelize
      .ConnectionAcquireTimeoutError(new Error('Connection acquire timeout error'));
    await handleErrors(
      mockRequest,
      mockResponse,
      mockConnectionAcquireTimeoutError,
      mockLogContext,
    );

    expect(mockResponse.status).toHaveBeenCalledWith(INTERNAL_SERVER_ERROR);
    expect(logger.error).toHaveBeenCalledWith(expect.stringContaining('Connection Pool: Used Connections'));

    const requestErrors = await RequestErrors.findAll();

    expect(requestErrors.length).not.toBe(0);
    expect(requestErrors[0].operation).toBe('SequelizeError');
  });
});

describe('logRequestError suppression', () => {
  beforeEach(() => {
    process.env.SUPPRESS_ERROR_LOGGING = 'true';
  });

  afterEach(() => {
    delete process.env.SUPPRESS_ERROR_LOGGING;
  });

  it('should suppress error logging and return 0', async () => {
    const mockError = new Error('Test error');
    const result = await logRequestError(mockRequest, 'TestOperation', mockError, mockLogContext);
    expect(result).toBe(0);
  });

  it('should not suppress logging for SequelizeError regardless of SUPPRESS_ERROR_LOGGING', async () => {
    const result = await logRequestError(mockRequest, 'SequelizeError', mockSequelizeError, mockLogContext);
    expect(result).not.toBe(0);
  });
});

describe('logRequestError failure handling', () => {
  beforeEach(() => {
    jest.spyOn(logger, 'error').mockImplementation(() => {});
  });

  afterEach(() => {
    jest.restoreAllMocks();
  });

  it('logs an error and returns null on failure to store RequestError', async () => {
    // Simulate a failure by mocking createRequestError to throw an error
    jest.spyOn(RequestErrors, 'create').mockRejectedValue(new Error('Database error'));

    const result = await logRequestError(mockRequest, 'TestOperation', new Error('Test error'), mockLogContext);

    expect(logger.error).toHaveBeenCalledWith(expect.stringContaining('unable to store RequestError'));
    expect(result).toBeNull();
  });
});

describe('handleError development logging', () => {
  beforeEach(() => {
    process.env.NODE_ENV = 'development';
    jest.spyOn(logger, 'error').mockImplementation(() => {});
  });

  afterEach(() => {
    delete process.env.NODE_ENV;
    jest.restoreAllMocks();
  });

  it('logs the error in development environment', async () => {
    const mockError = new Error('Development error');
    await handleErrors(mockRequest, mockResponse, mockError, mockLogContext);

    expect(logger.error).toHaveBeenCalledWith(mockError);
  });
});

describe('handleError Sequelize connection errors', () => {
  beforeEach(() => {
    jest.spyOn(logger, 'error').mockImplementation(() => {});
  });

  afterEach(() => {
    jest.restoreAllMocks();
  });

  it('logs connection pool info on Sequelize.ConnectionError', async () => {
    const mockConnectionError = new Sequelize.ConnectionError('Connection error');
    await handleErrors(mockRequest, mockResponse, mockConnectionError, mockLogContext);

    expect(logger.error).toHaveBeenCalledWith(expect.stringContaining('Connection Pool'));
  });

  it('logs connection pool info on Sequelize.ConnectionAcquireTimeoutError', async () => {
    const mockConnectionAcquireTimeoutError = new Sequelize.ConnectionAcquireTimeoutError('Connection acquire timeout error');
    await handleErrors(
      mockRequest,
      mockResponse,
      mockConnectionAcquireTimeoutError,
      mockLogContext,
    );

    expect(logger.error).toHaveBeenCalledWith(expect.stringContaining('Connection Pool'));
  });
});<|MERGE_RESOLUTION|>--- conflicted
+++ resolved
@@ -51,10 +51,7 @@
 jest.mock('../logger', () => ({
   auditLogger: {
     error: jest.fn(),
-<<<<<<< HEAD
-=======
     info: jest.fn(),
->>>>>>> 9985376c
   },
 }));
 
