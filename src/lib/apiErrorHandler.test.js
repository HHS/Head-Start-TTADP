import Sequelize from 'sequelize';
import { INTERNAL_SERVER_ERROR } from 'http-codes';
import db, { RequestErrors } from '../models';
<<<<<<< HEAD
import handleErrors, {
  handleUnexpectedErrorInCatchBlock,
  logRequestError,
  handleWorkerErrors,
  handleUnexpectedWorkerError,
} from './apiErrorHandler';
import { auditLogger } from '../logger';
=======
import handleErrors, { handleUnexpectedErrorInCatchBlock } from './apiErrorHandler';
>>>>>>> d8178818

const mockUser = {
  id: 47,
  name: 'Joe Green',
  title: null,
  phoneNumber: '555-555-554',
  hsesUserId: '331687',
  email: 'test@test.com',
  homeRegionId: 1,
  permissions: [],
  lastLogin: new Date(),
};
const mockSession = jest.fn();
mockSession.userId = mockUser.id;
const mockRequest = {
  path: '/api/user',
  method: 'PUT',
  session: mockSession,
  body: mockUser,
};

const mockResponse = {
  json: jest.fn(),
  sendStatus: jest.fn(),
  status: jest.fn(() => ({
    end: jest.fn(),
  })),
};

const mockSequelizeError = new Sequelize.Error('Not all ok here');

const mockLogContext = {
  namespace: 'TEST',
};

describe('apiErrorHandler', () => {
  beforeEach(async () => {
    await RequestErrors.destroy({ where: {} });
  });
  afterAll(async () => {
    await RequestErrors.destroy({ where: {} });
    await db.sequelize.close();
  });

  it('handles a sequelize error', async () => {
    await handleErrors(mockRequest, mockResponse, mockSequelizeError, mockLogContext);

    expect(mockResponse.status).toHaveBeenCalledWith(INTERNAL_SERVER_ERROR);

    const requestErrors = await RequestErrors.findAll();

    expect(requestErrors.length).not.toBe(0);
  });

  it('handles a generic error', async () => {
    const mockGenericError = new Error('Unknown error');
    await handleErrors(mockRequest, mockResponse, mockGenericError, mockLogContext);

    expect(mockResponse.status).toHaveBeenCalledWith(INTERNAL_SERVER_ERROR);

    const requestErrors = await RequestErrors.findAll();

    expect(requestErrors.length).not.toBe(0);
  });

  it('can handle unexpected error in catch block', async () => {
    const mockUnexpectedErr = new Error('Unexpected error');
    handleUnexpectedErrorInCatchBlock(mockRequest, mockResponse, mockUnexpectedErr, mockLogContext);

    expect(mockResponse.status).toHaveBeenCalledWith(INTERNAL_SERVER_ERROR);

    const requestErrors = await RequestErrors.findAll();

    expect(requestErrors.length).toBe(0);
  });
<<<<<<< HEAD

  it('logs connection pool information on connection errors', async () => {
    const mockConnectionError = new Sequelize.ConnectionError(new Error('Connection error'));
    await handleErrors(mockRequest, mockResponse, mockConnectionError, mockLogContext);

    expect(mockResponse.status).toHaveBeenCalledWith(INTERNAL_SERVER_ERROR);
    expect(auditLogger.error).toHaveBeenCalledWith(expect.stringContaining('Connection Pool: Used Connections'));

    const requestErrors = await RequestErrors.findAll();

    expect(requestErrors.length).not.toBe(0);
    expect(requestErrors[0].operation).toBe('SequelizeError');
  });

  it('handles worker errors', async () => {
    const mockWorkerError = new Error('Worker error');
    await handleWorkerErrors(mockJob, mockWorkerError, mockLogContext);

    const requestErrors = await RequestErrors.findAll();

    expect(requestErrors.length).not.toBe(0);
    expect(requestErrors[0].operation).toBe('UNEXPECTED_ERROR');
  });

  it('handles worker Sequelize errors', async () => {
    const mockSequelizeWorkerError = new Sequelize.Error('Sequelize worker error');
    await handleWorkerErrors(mockJob, mockSequelizeWorkerError, mockLogContext);

    const requestErrors = await RequestErrors.findAll();

    expect(requestErrors.length).not.toBe(0);
    expect(requestErrors[0].operation).toBe('SequelizeError');
  });

  it('handles unexpected worker error in catch block', async () => {
    const mockUnexpectedWorkerError = new Error('Unexpected worker error');
    handleUnexpectedWorkerError(mockJob, mockUnexpectedWorkerError, mockLogContext);

    const requestErrors = await RequestErrors.findAll();

    expect(requestErrors.length).toBe(0);
  });

  it('handles null error', async () => {
    await handleErrors(mockRequest, mockResponse, null, mockLogContext);

    expect(mockResponse.status).toHaveBeenCalledWith(INTERNAL_SERVER_ERROR);

    const requestErrors = await RequestErrors.findAll();

    expect(requestErrors.length).toBe(0);
  });

  it('handles undefined error', async () => {
    await handleErrors(mockRequest, mockResponse, undefined, mockLogContext);

    expect(mockResponse.status).toHaveBeenCalledWith(INTERNAL_SERVER_ERROR);

    const requestErrors = await RequestErrors.findAll();

    expect(requestErrors.length).toBe(0);
  });

  it('handles specific Sequelize connection acquire timeout error', async () => {
    const mockConnectionAcquireTimeoutError = new Sequelize
      .ConnectionAcquireTimeoutError(new Error('Connection acquire timeout error'));
    await handleErrors(
      mockRequest,
      mockResponse,
      mockConnectionAcquireTimeoutError,
      mockLogContext,
    );

    expect(mockResponse.status).toHaveBeenCalledWith(INTERNAL_SERVER_ERROR);
    expect(auditLogger.error).toHaveBeenCalledWith(expect.stringContaining('Connection Pool: Used Connections'));

    const requestErrors = await RequestErrors.findAll();

    expect(requestErrors.length).not.toBe(0);
    expect(requestErrors[0].operation).toBe('SequelizeError');
  });
});

describe('logRequestError suppression', () => {
  beforeEach(() => {
    process.env.SUPPRESS_ERROR_LOGGING = 'true';
  });

  afterEach(() => {
    delete process.env.SUPPRESS_ERROR_LOGGING;
  });

  it('should suppress error logging and return 0', async () => {
    const mockError = new Error('Test error');
    const result = await logRequestError(mockRequest, 'TestOperation', mockError, mockLogContext);
    expect(result).toBe(0);
  });

  it('should not suppress logging for SequelizeError regardless of SUPPRESS_ERROR_LOGGING', async () => {
    const result = await logRequestError(mockRequest, 'SequelizeError', mockSequelizeError, mockLogContext);
    expect(result).not.toBe(0);
  });
});

describe('logRequestError failure handling', () => {
  beforeEach(() => {
    jest.spyOn(auditLogger, 'error').mockImplementation(() => {});
  });

  afterEach(() => {
    jest.restoreAllMocks();
  });

  it('logs an error and returns null on failure to store RequestError', async () => {
    // Simulate a failure by mocking createRequestError to throw an error
    jest.spyOn(RequestErrors, 'create').mockRejectedValue(new Error('Database error'));

    const result = await logRequestError(mockRequest, 'TestOperation', new Error('Test error'), mockLogContext);

    expect(auditLogger.error).toHaveBeenCalledWith(expect.stringContaining('unable to store RequestError'));
    expect(result).toBeNull();
  });
});

describe('handleError development logging', () => {
  beforeEach(() => {
    process.env.NODE_ENV = 'development';
    jest.spyOn(auditLogger, 'error').mockImplementation(() => {});
  });

  afterEach(() => {
    delete process.env.NODE_ENV;
    jest.restoreAllMocks();
  });

  it('logs the error in development environment', async () => {
    const mockError = new Error('Development error');
    await handleErrors(mockRequest, mockResponse, mockError, mockLogContext);

    expect(auditLogger.error).toHaveBeenCalledWith(mockError);
  });
});

describe('handleError Sequelize connection errors', () => {
  beforeEach(() => {
    jest.spyOn(auditLogger, 'error').mockImplementation(() => {});
  });

  afterEach(() => {
    jest.restoreAllMocks();
  });

  it('logs connection pool info on Sequelize.ConnectionError', async () => {
    const mockConnectionError = new Sequelize.ConnectionError('Connection error');
    await handleErrors(mockRequest, mockResponse, mockConnectionError, mockLogContext);

    expect(auditLogger.error).toHaveBeenCalledWith(expect.stringContaining('Connection Pool'));
  });

  it('logs connection pool info on Sequelize.ConnectionAcquireTimeoutError', async () => {
    const mockConnectionAcquireTimeoutError = new Sequelize.ConnectionAcquireTimeoutError('Connection acquire timeout error');
    await handleErrors(
      mockRequest,
      mockResponse,
      mockConnectionAcquireTimeoutError,
      mockLogContext,
    );

    expect(auditLogger.error).toHaveBeenCalledWith(expect.stringContaining('Connection Pool'));
  });
=======
>>>>>>> d8178818
});<|MERGE_RESOLUTION|>--- conflicted
+++ resolved
@@ -1,7 +1,6 @@
 import Sequelize from 'sequelize';
 import { INTERNAL_SERVER_ERROR } from 'http-codes';
 import db, { RequestErrors } from '../models';
-<<<<<<< HEAD
 import handleErrors, {
   handleUnexpectedErrorInCatchBlock,
   logRequestError,
@@ -9,9 +8,6 @@
   handleUnexpectedWorkerError,
 } from './apiErrorHandler';
 import { auditLogger } from '../logger';
-=======
-import handleErrors, { handleUnexpectedErrorInCatchBlock } from './apiErrorHandler';
->>>>>>> d8178818
 
 const mockUser = {
   id: 47,
@@ -87,7 +83,6 @@
 
     expect(requestErrors.length).toBe(0);
   });
-<<<<<<< HEAD
 
   it('logs connection pool information on connection errors', async () => {
     const mockConnectionError = new Sequelize.ConnectionError(new Error('Connection error'));
@@ -258,6 +253,4 @@
 
     expect(auditLogger.error).toHaveBeenCalledWith(expect.stringContaining('Connection Pool'));
   });
-=======
->>>>>>> d8178818
 });