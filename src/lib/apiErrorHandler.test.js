--- conflicted
+++ resolved
@@ -37,7 +37,6 @@
   namespace: 'TEST',
 };
 
-<<<<<<< HEAD
 jest.mock('../logger', () => ({
   auditLogger: {
     error: jest.fn(),
@@ -45,8 +44,6 @@
   },
 }));
 
-=======
->>>>>>> d8178818
 describe('apiErrorHandler', () => {
   beforeEach(async () => {
     await RequestErrors.destroy({ where: {} });
