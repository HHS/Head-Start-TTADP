--- conflicted
+++ resolved
@@ -1,13 +1,9 @@
 import Sequelize from 'sequelize';
 import { INTERNAL_SERVER_ERROR } from 'http-codes';
 import db, { RequestErrors } from '../models';
-<<<<<<< HEAD
-import handleErrors, { handleUnexpectedErrorInCatchBlock, logRequestError } from './apiErrorHandler';
+import handleErrors, { handleUnexpectedErrorInCatchBlock, logRequestError, handleWorkerErrors, handleUnexpectedWorkerError } from './apiErrorHandler';
 import { auditLogger } from '../logger';
-=======
-import handleErrors, { handleUnexpectedErrorInCatchBlock, handleWorkerErrors, handleUnexpectedWorkerError } from './apiErrorHandler';
 import { auditLogger as logger } from '../logger';
->>>>>>> be2c3391
 
 const mockUser = {
   id: 47,
@@ -98,7 +94,6 @@
 
     expect(requestErrors.length).toBe(0);
   });
-<<<<<<< HEAD
 });
 
 describe('logRequestError suppression', () => {
@@ -179,88 +174,6 @@
 
   it('logs connection pool info on Sequelize.ConnectionAcquireTimeoutError', async () => {
     const mockConnectionAcquireTimeoutError = new Sequelize.ConnectionAcquireTimeoutError('Connection acquire timeout error');
-=======
-
-  it('handles error suppression when SUPPRESS_ERROR_LOGGING is true', async () => {
-    process.env.SUPPRESS_ERROR_LOGGING = 'true';
-    const mockGenericError = new Error('Unknown error');
-    await handleErrors(mockRequest, mockResponse, mockGenericError, mockLogContext);
-
-    expect(mockResponse.status).toHaveBeenCalledWith(INTERNAL_SERVER_ERROR);
-
-    const requestErrors = await RequestErrors.findAll();
-
-    expect(requestErrors.length).toBe(0);
-
-    delete process.env.SUPPRESS_ERROR_LOGGING;
-  });
-
-  it('logs connection pool information on connection errors', async () => {
-    const mockConnectionError = new Sequelize.ConnectionError(new Error('Connection error'));
-    await handleErrors(mockRequest, mockResponse, mockConnectionError, mockLogContext);
-
-    expect(mockResponse.status).toHaveBeenCalledWith(INTERNAL_SERVER_ERROR);
-    expect(logger.error).toHaveBeenCalledWith(expect.stringContaining('Connection Pool: Used Connections'));
-
-    const requestErrors = await RequestErrors.findAll();
-
-    expect(requestErrors.length).not.toBe(0);
-    expect(requestErrors[0].operation).toBe('SequelizeError');
-  });
-
-  it('handles worker errors', async () => {
-    const mockWorkerError = new Error('Worker error');
-    await handleWorkerErrors(mockJob, mockWorkerError, mockLogContext);
-
-    const requestErrors = await RequestErrors.findAll();
-
-    expect(requestErrors.length).not.toBe(0);
-    expect(requestErrors[0].operation).toBe('UNEXPECTED_ERROR');
-  });
-
-  it('handles worker Sequelize errors', async () => {
-    const mockSequelizeWorkerError = new Sequelize.Error('Sequelize worker error');
-    await handleWorkerErrors(mockJob, mockSequelizeWorkerError, mockLogContext);
-
-    const requestErrors = await RequestErrors.findAll();
-
-    expect(requestErrors.length).not.toBe(0);
-    expect(requestErrors[0].operation).toBe('SequelizeError');
-  });
-
-  it('handles unexpected worker error in catch block', async () => {
-    const mockUnexpectedWorkerError = new Error('Unexpected worker error');
-    handleUnexpectedWorkerError(mockJob, mockUnexpectedWorkerError, mockLogContext);
-
-    const requestErrors = await RequestErrors.findAll();
-
-    expect(requestErrors.length).toBe(0);
-  });
-
-  it('handles null error', async () => {
-    await handleErrors(mockRequest, mockResponse, null, mockLogContext);
-
-    expect(mockResponse.status).toHaveBeenCalledWith(INTERNAL_SERVER_ERROR);
-
-    const requestErrors = await RequestErrors.findAll();
-
-    expect(requestErrors.length).toBe(0);
-  });
-
-  it('handles undefined error', async () => {
-    await handleErrors(mockRequest, mockResponse, undefined, mockLogContext);
-
-    expect(mockResponse.status).toHaveBeenCalledWith(INTERNAL_SERVER_ERROR);
-
-    const requestErrors = await RequestErrors.findAll();
-
-    expect(requestErrors.length).toBe(0);
-  });
-
-  it('handles specific Sequelize connection acquire timeout error', async () => {
-    const mockConnectionAcquireTimeoutError = new Sequelize
-      .ConnectionAcquireTimeoutError(new Error('Connection acquire timeout error'));
->>>>>>> be2c3391
     await handleErrors(
       mockRequest,
       mockResponse,
@@ -268,16 +181,6 @@
       mockLogContext,
     );
 
-<<<<<<< HEAD
     expect(auditLogger.error).toHaveBeenCalledWith(expect.stringContaining('Connection Pool'));
-=======
-    expect(mockResponse.status).toHaveBeenCalledWith(INTERNAL_SERVER_ERROR);
-    expect(logger.error).toHaveBeenCalledWith(expect.stringContaining('Connection Pool: Used Connections'));
-
-    const requestErrors = await RequestErrors.findAll();
-
-    expect(requestErrors.length).not.toBe(0);
-    expect(requestErrors[0].operation).toBe('SequelizeError');
->>>>>>> be2c3391
   });
 });