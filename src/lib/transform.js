import moment from 'moment';
import md5 from 'md5';
import { convert } from 'html-to-text';
import { DATE_FORMAT } from '../constants';

export function deduplicateObjectivesWithoutGoals(objectives) {
  if (!objectives || !objectives.length) {
    return [];
  }

  return objectives.reduce(
    (os, objective) => {
      const exists = os.find((o) => (
        o.title === objective.title
      ));

      if (exists) {
        exists.ids = [...exists.ids, objective.id];
        return os;
      }

      return [...os, {
        ...objective.dataValues,
        ids: [objective.id],
        ttaProvided: objective.ActivityReportObjective.ttaProvided,
      }];
    },
    [],
  );
}

function transformDate(field) {
  function transformer(instance) {
    let value = '';
    const date = instance[field];
    if (date) {
      value = moment(date).format(DATE_FORMAT);
    }
    const obj = {};
    Object.defineProperty(obj, field, {
      value,
      enumerable: true,
    });
    return obj;
  }
  return transformer;
}

/**
 * @param {string} field name to be retrieved
 * @returns {function} Function that will return a simple value wrapped in a Promise
 */
function transformSimpleValue(instance, field) {
  let value = instance[field];
  if (value && Array.isArray(value)) {
    // sort the values
    value = value.sort().join('\n');
  }
  const obj = {};
  Object.defineProperty(obj, field, {
    value,
    enumerable: true,
  });
  return obj;
}

/*
 * Generates a function that can transform values of a related model
 * @param {string} field The field of the related model
 * @param {string} prop The key on the related model to transform
 * @returns {function} A function that will perform the transformation
 */
function transformRelatedModel(field, prop) {
  function transformer(instance) {
    const obj = {};
    let records = instance[field];
    if (records) {
      if (!Array.isArray(records)) {
        records = [records];
      }
      // we sort the values
      const value = records.map((r) => (r[prop] || '')).sort().join('\n');
      Object.defineProperty(obj, field, {
        value,
        enumerable: true,
      });
    }
    return obj;
  }
  return transformer;
}

function transformCollaborators(joinTable, field, fieldName) {
  function transformer(instance) {
    const obj = {};
    let records = instance[joinTable];
    if (records) {
      if (!Array.isArray(records)) {
        records = [records];
      }
      const value = records.map((r) => r[field]).sort().join('\n');
      Object.defineProperty(obj, fieldName, {
        value,
        enumerable: true,
      });
    }
    return obj;
  }
  return transformer;
}

function transformHTML(field) {
  function transformer(instance) {
    const html = instance[field] || '';
    const value = convert(html, { selectors: [{ selector: 'table', format: 'dataTable' }] });
    const obj = {};
    Object.defineProperty(obj, field, {
      value,
      enumerable: true,
    });
    return obj;
  }
  return transformer;
}

function transformApproversModel(prop) {
  function transformer(instance) {
    const obj = {};
    const values = instance.approvers;
    if (values) {
      const distinctValues = [
        ...new Set(
          values.filter(
            (approver) => approver.User && approver.User[prop] !== null,
          ).map((r) => r.User[prop]).flat(),
        ),
      ];
      const approversList = distinctValues.sort().join('\n');
      Object.defineProperty(obj, 'approvers', {
        value: approversList,
        enumerable: true,
      });
    }
    return obj;
  }
  return transformer;
}

function transformGrantModel(prop, sortBy = null) {
  // If 'sortBy' is set we will no longer return a distinct list.
  function transformer(instance) {
    const obj = {};
    const values = instance.activityRecipients;
    if (values) {
      let grantValueList;
      if (!sortBy) {
        const distinctValues = [
          ...new Set(
            values.filter(
              (recipient) => recipient.grant && recipient.grant[prop] !== null,
            ).map((r) => r.grant[prop]).flat(),
          ),
        ];
        grantValueList = distinctValues.sort().join('\n');
      } else {
        const grantValues = [
          ...values.filter(
            (recipient) => recipient.grant && recipient.grant[prop] !== null,
          ).map((r) => ({ value: r.grant[prop], sortValue: r.grant[sortBy] })).flat(),
        ];
        grantValueList = grantValues.sort((a, b) => ((a.sortValue > b.sortValue) ? 1 : -1)).map((r) => r.value).join('\n');
      }
      Object.defineProperty(obj, prop, {
        value: grantValueList,
        enumerable: true,
      });
    }
    return obj;
  }
  return transformer;
}

/*
   * Helper function for transformGoalsAndObjectives
   */
function sortObjectives(a, b) {
  if (!b.goal || !a.goal) {
    return 1;
  }
  if (b.goal.id < a.goal.id) {
    return 1;
  }
  if (b.id < a.id) {
    return 1;
  }
  return -1;
}

/*
   * Create an object with goals and objectives. Used by transformGoalsAndObjectives
   * @param {Array<Objectives>} objectiveRecords
   */
function makeGoalsAndObjectivesObject(objectiveRecords) {
  objectiveRecords.sort(sortObjectives);
  let objectiveNum = 0;
  let goalNum = 0;
  const goalIds = {};
  let objectiveId;
  const processedObjectivesTitles = [];

  return objectiveRecords.reduce((prevAccum, objective) => {
    const accum = { ...prevAccum };
    const {
      goal, title, status, ttaProvided, topics, files, resources,
    } = objective;
<<<<<<< HEAD
    const goalId = goal ? goal.id : null;
    if (lastObjectiveTitle === title) {
=======

    const titleMd5 = md5(title);
    if (processedObjectivesTitles.includes(titleMd5)) {
>>>>>>> 88d7cd10
      return accum;
    }

    processedObjectivesTitles.push(titleMd5);
    const goalName = goal ? goal.name : null;
    const newGoal = goalName && !Object.values(accum).includes(goalName);

    if (newGoal) {
      goalNum += 1;

      // Goal Id.
      Object.defineProperty(accum, `goal-${goalNum}-id`, {
        value: `${goalId}`,
        writable: true,
        enumerable: true,
      });

      // Add goal id to list.
      goalIds[goalName] = [goalId];

      // Goal Name.
      Object.defineProperty(accum, `goal-${goalNum}`, {
        value: goalName,
        enumerable: true,
      });
      Object.defineProperty(accum, `goal-${goalNum}-status`, {
        value: goal.status,
        enumerable: true,
      });

      // Created From.
      Object.defineProperty(accum, `goal-${goalNum}-created-from`, {
        value: goal.createdVia,
        enumerable: true,
      });

      objectiveNum = 1;
    } else if (goalIds[goalName] && !goalIds[goalName].includes(goalId)) {
      // Update existing ids.
      goalIds[goalName].push(goalId);
      accum[`goal-${goalNum}-id`] = goalIds[goalName].join('\n');
    }

    // goal number should be at least 1
    if (!goalNum) {
      goalNum = 1;
    }

    // same with objective num

    /**
     * this will start other entity objectives at 1.1, which will prevent the creation
     * of columns that don't fit the current schema (for example, objective-1.0)
     */
    if (!objectiveNum) {
      objectiveNum = 1;
    }

    objectiveId = `${goalNum}.${objectiveNum}`;

    Object.defineProperty(accum, `objective-${objectiveId}`, {
      value: title,
      enumerable: true,
    });

    // Activity Report Objective: Topics.
    const objTopics = topics.map((t) => t.name);
    Object.defineProperty(accum, `objective-${objectiveId}-topics`, {
      value: objTopics.join('\n'),
      enumerable: true,
    });

    // Activity Report Objective: Resources Links.
    const objResources = resources.map((r) => r.userProvidedUrl);
    Object.defineProperty(accum, `objective-${objectiveId}-resourcesLinks`, {
      value: objResources.join('\n'),
      enumerable: true,
    });

    // Activity Report Objective: Non-Resource Links (Files).
    const objFiles = files.map((f) => f.originalFileName);
    Object.defineProperty(accum, `objective-${objectiveId}-nonResourceLinks`, {
      value: objFiles.join('\n'),
      enumerable: true,
    });
    Object.defineProperty(accum, `objective-${objectiveId}-status`, {
      value: status,
      enumerable: true,
    });
    Object.defineProperty(accum, `objective-${objectiveId}-ttaProvided`, {
      value: convert(ttaProvided),
      enumerable: true,
    });
    objectiveNum += 1;

    return accum;
  }, {});
}

/*
* Transform goals and objectives into a format suitable for a CSV
* @param {ActivityReport} ActivityReport instance
* @returns {Promise<object>} Object with key-values for goals and objectives
*/
function transformGoalsAndObjectives(report) {
  let obj = {};
  const { activityReportObjectives } = report;
  if (activityReportObjectives) {
    const objectiveRecords = activityReportObjectives.map((aro) => (
      {
        ...aro.objective,
        ttaProvided: aro.ttaProvided,
        topics: aro.topics,
        files: aro.files,
        resources: aro.activityReportObjectiveResources,
      }
    ));
    if (objectiveRecords) {
      obj = makeGoalsAndObjectivesObject(objectiveRecords);
    }
  }

  return obj;
}

const arTransformers = [
  'displayId',
  'creatorName',
  transformRelatedModel('lastUpdatedBy', 'name'),
  'requester',
  transformCollaborators('activityReportCollaborators', 'fullName', 'collaborators'),
  transformApproversModel('name'),
  'targetPopulations',
  'virtualDeliveryType',
  'reason',
  'participants',
  'topics',
  'ttaType',
  'numberOfParticipants',
  'deliveryMethod',
  'duration',
  'endDate',
  'startDate',
  transformRelatedModel('activityRecipients', 'name'),
  transformGrantModel('programTypes'),
  'activityRecipientType',
  'ECLKCResourcesUsed',
  'nonECLKCResourcesUsed',
  transformRelatedModel('files', 'originalFileName'),
  transformGoalsAndObjectives,
  transformRelatedModel('recipientNextSteps', 'note'),
  transformRelatedModel('specialistNextSteps', 'note'),
  transformHTML('context'),
  transformHTML('additionalNotes'),
  'lastSaved',
  transformDate('createdAt'),
  transformDate('approvedAt'),
  transformGrantModel('programSpecialistName'),
  transformGrantModel('recipientInfo'),
  transformGrantModel('stateCode', 'recipientInfo'),
];

/**
   * csvRows is an array of objects representing csv data. Sometimes,
   * some objects can have keys that other objects will not.
   * We also want the goals and objectives to appear at the end
   * of the report. This extracts a list of all the goals and objectives.
   *
   * @param {object[]} csvRows
   * @returns object[]
   */
function extractListOfGoalsAndObjectives(csvRows) {
  // an empty array to hold our keys
  let keys = [];

  // remove all the keys and get em in an array
  csvRows.forEach((row) => keys.push(Object.keys(row)));

  // flatten arrays of keys and dedupe
  keys = Array.from(new Set(keys.flat()));

  const goals = [];
  const objectives = [];

  keys.forEach((key) => {
    if (key.match(/^(goal)/)) {
      goals.push(key);
    }

    if (key.match(/^(objective)/)) {
      objectives.push(key);
    }
  });

  if (goals.length === 0) {
    return objectives;
  }

  let goalsAndObjectives = [];

  goals.forEach((goal, index, goalsArray) => {
    // push the goal to our array
    goalsAndObjectives.push(goal);

    // get the goal number
    const goalNumberNeedle = goal.split('-')[1];

    // check to see if the next goal is from the same set of goal fields
    if (goalsArray[index + 1] && goalsArray[index + 1].match(`^(goal-${goalNumberNeedle})`)) {
      return;
    }

    // find any associated objectives
    const associatedObjectives = objectives.filter((objective) => objective.match(new RegExp(`^(objective-${goalNumberNeedle})`)));

    // make em friends
    goalsAndObjectives = [...goalsAndObjectives, ...associatedObjectives];
  });

  return goalsAndObjectives;
}

function activityReportToCsvRecord(report, transformers = arTransformers) {
  const callFunctionOrValueGetter = (x) => {
    if (typeof x === 'function') {
      return x(report);
    }
    if (typeof x === 'string') {
      return transformSimpleValue(report, x);
    }
    return {};
  };
  const recordObjects = transformers.map(callFunctionOrValueGetter);
  const record = recordObjects.reduce((obj, value) => Object.assign(obj, value), {});

  return record;
}

export {
  activityReportToCsvRecord,
  arTransformers,
  makeGoalsAndObjectivesObject,
  extractListOfGoalsAndObjectives,
};<|MERGE_RESOLUTION|>--- conflicted
+++ resolved
@@ -213,14 +213,9 @@
     const {
       goal, title, status, ttaProvided, topics, files, resources,
     } = objective;
-<<<<<<< HEAD
     const goalId = goal ? goal.id : null;
-    if (lastObjectiveTitle === title) {
-=======
-
     const titleMd5 = md5(title);
     if (processedObjectivesTitles.includes(titleMd5)) {
->>>>>>> 88d7cd10
       return accum;
     }
 
