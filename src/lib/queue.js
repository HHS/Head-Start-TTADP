--- conflicted
+++ resolved
@@ -76,8 +76,6 @@
     if (newListenerCount > maxListeners) {
       redisClient.setMaxListeners(newListenerCount);
     }
-<<<<<<< HEAD
-=======
   }
 }
 
@@ -184,113 +182,12 @@
     client.call('client', 'setname', connectionName).catch((err) => {
       auditLogger.error('Failed to set Redis connection name:', err);
     });
->>>>>>> 92e759a6
   }
-}
-
-// Remove event handlers
-function removeQueueEventHandlers(
-  queue,
-  errorListener,
-  shutdownListener,
-  exceptionListener,
-  rejectionListener,
-) {
-  queue.removeListener('error', errorListener).catch((err) => auditLogger.error(err.message));
-  process.removeListener('SIGINT', shutdownListener).catch((err) => auditLogger.error(err.message));
-  process.removeListener('SIGTERM', shutdownListener).catch((err) => auditLogger.error(err.message));
-  process.removeListener('uncaughtException', exceptionListener).catch((err) => auditLogger.error(err.message));
-  process.removeListener('unhandledRejection', rejectionListener).catch((err) => auditLogger.error(err.message));
-}
-
-// Define the handlers so they can be added and removed
-function handleShutdown(queue) {
-  return () => {
-    auditLogger.error('Shutting down, closing queue...');
-    queue.close().then(() => {
-      auditLogger.error('Queue closed successfully.');
-      removeQueueEventHandlers(queue);
-      process.exit(0);
-    }).catch((err) => {
-      auditLogger.error('Failed to close the queue:', err);
-      removeQueueEventHandlers(queue);
-      process.exit(1);
-    });
-  };
-}
-
-function handleException(queue) {
-  return (err) => {
-    auditLogger.error('Uncaught exception:', err);
-    queue.close().then(() => {
-      auditLogger.error('Queue closed after uncaught exception.');
-      removeQueueEventHandlers(queue);
-      process.exit(1);
-    }).catch((closeErr) => {
-      auditLogger.error('Failed to close the queue after uncaught exception:', closeErr);
-      removeQueueEventHandlers(queue);
-      process.exit(1);
-    });
-  };
-}
-
-function handleRejection(queue) {
-  return (reason, promise) => {
-    auditLogger.error('Unhandled rejection at:', promise, 'reason:', reason);
-    queue.close().then(() => {
-      auditLogger.error('Queue closed after unhandled rejection.');
-      removeQueueEventHandlers(queue);
-      process.exit(1);
-    }).catch((closeErr) => {
-      auditLogger.error('Failed to close the queue after unhandled rejection:', closeErr);
-      removeQueueEventHandlers(queue);
-      process.exit(1);
-    });
-  };
-}
-
-// Setup event handlers
-function setupQueueEventHandlers(queue) {
-  const shutdownListener = handleShutdown(queue);
-  const exceptionListener = handleException(queue);
-  const rejectionListener = handleRejection(queue);
-
-  const errorListener = (err) => {
-    auditLogger.error('Queue encountered an error:', err);
-    queue.close().then(() => {
-      auditLogger.error('Queue closed due to an error.');
-      removeQueueEventHandlers(
-        queue,
-        errorListener,
-        shutdownListener,
-        exceptionListener,
-        rejectionListener,
-      );
-    }).catch((closeErr) => {
-      auditLogger.error('Failed to close the queue after an error:', closeErr);
-      removeQueueEventHandlers(
-        queue,
-        errorListener,
-        shutdownListener,
-        exceptionListener,
-        rejectionListener,
-      );
-    });
-  };
-
-  queue.on('error', errorListener);
-  process.on('SIGINT', shutdownListener);
-  process.on('SIGTERM', shutdownListener);
-  process.on('uncaughtException', exceptionListener);
-  process.on('unhandledRejection', rejectionListener);
 }
 
 export default function newQueue(queName) {
   const queue = new Queue(queName, `redis://${host}:${port}`, redisOpts);
-<<<<<<< HEAD
-=======
   setRedisConnectionName(queue, `${process.argv[1]?.split('/')?.slice(-1)[0]?.split('.')?.[0]}-${queName}-${process.pid}`);
->>>>>>> 92e759a6
   // setupQueueEventHandlers(queue); // TODO - currently causing mor errors then fixing
   return queue;
 }