--- conflicted
+++ resolved
@@ -49,7 +49,6 @@
     tlsEnabled: false,
     redisOpts: {
       redis: { password },
-<<<<<<< HEAD
       defaultJobOptions: {
         attempts: 3,
         removeOnComplete: true,
@@ -57,8 +56,6 @@
           type: 'exponential',
         },
       },
-=======
->>>>>>> 6d5d593d
     },
   };
 };
