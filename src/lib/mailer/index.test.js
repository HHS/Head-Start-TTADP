--- conflicted
+++ resolved
@@ -17,7 +17,6 @@
   notificationQueue as notificationQueueMock,
   notificationQueue as notificationDigestQueueMock,
   notifyRecipientReportApproved,
-<<<<<<< HEAD
   sendTrainingReportNotification,
   trVisionAndGoalComplete,
   trPocSessionComplete,
@@ -26,9 +25,7 @@
   trCollaboratorAdded,
   trPocAdded,
   trPocEventComplete,
-=======
   filterAndDeduplicateEmails,
->>>>>>> 355377b3
 } from '.';
 import {
   EMAIL_ACTIONS,
@@ -1136,7 +1133,6 @@
     });
   });
 
-<<<<<<< HEAD
   describe('training report notifications', () => {
     afterAll(() => {
       jest.clearAllMocks();
@@ -1326,7 +1322,8 @@
       });
       expect(notificationQueueMock.add).toHaveBeenCalledTimes(0);
       expect(logger.error).toHaveBeenCalledTimes(0);
-=======
+    });
+  });
   describe('filterAndDeduplicateEmails', () => {
     it('should return an array with unique emails when given an array with duplicate emails', () => {
       const emails = ['test@example.com', 'test@example.com', 'another@example.com'];
@@ -1344,7 +1341,6 @@
       const emails = [];
       const result = filterAndDeduplicateEmails(emails);
       expect(result).toEqual([]);
->>>>>>> 355377b3
     });
   });
 });