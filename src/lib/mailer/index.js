--- conflicted
+++ resolved
@@ -73,9 +73,6 @@
   return date;
 };
 
-<<<<<<< HEAD
-export const onFailedNotification = async (job, error) => {
-=======
 /**
  * Filters and deduplicates an array of email addresses, removing duplicates
  * and excluding email addresses that start with 'no-send_'.
@@ -92,24 +89,15 @@
 };
 
 export const onFailedNotification = (job, error) => {
->>>>>>> 6d5d593d
   auditLogger.error(`job ${job.name} failed for report ${job.data.report.displayId} with error ${error}`);
   logEmailNotification(job, false, error);
-  await job.retry();
 };
 
 export const onCompletedNotification = async (job, result) => {
   if (result != null) {
     logger.info(`Successfully sent ${job.name} notification for ${job.data.report.displayId}`);
     logEmailNotification(job, true, result);
-  } else {
-<<<<<<< HEAD
-    logger.info(`Did not send ${job.name} notification for ${job.data.report.displayId} preferences are not set`);
-    logEmailNotification(job, false, { preferences: 'off' });
-    await job.retry();
-=======
-    logger.info(`Did not send ${job.name} notification for ${job.data.report.displayId} preferences are not set or marked as "no-send"`);
->>>>>>> 6d5d593d
+  } else {r.info(`Did not send ${job.name} notification for ${job.data.report.displayId} preferences are not set or marked as "no-send"`);
   }
 };
 
