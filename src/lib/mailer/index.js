import { createTransport } from 'nodemailer';
import Email from 'email-templates';
import * as path from 'path';
import { auditLogger, logger } from '../../logger';
import newQueue from '../queue';
import { EMAIL_ACTIONS, EMAIL_DIGEST_FREQ, USER_SETTINGS } from '../../constants';
import { usersWithSetting } from '../../services/userSettings';
import {
  activityReportsWhereCollaboratorByDate,
  activityReportsChangesRequestedByDate,
  activityReportsSubmittedByDate,
  activityReportsApprovedByDate,
} from '../../services/activityReports';

export const notificationQueue = newQueue('notifications');
export const notificationDigestQueue = newQueue('digestNotifications');

const {
  SMTP_HOST,
  SMTP_PORT,
  SMTP_SECURE,
  NODE_ENV,
  SEND_NON_PRODUCTION_NOTIFICATIONS,
} = process.env;

// nodemailer expects this value as a boolean.
const secure = SMTP_SECURE !== 'false';

const defaultTransport = createTransport({
  host: SMTP_HOST,
  port: SMTP_PORT,
  secure,
  ignoreTLS: true,
});

const send = NODE_ENV === 'production' || SEND_NON_PRODUCTION_NOTIFICATIONS === 'true';

const emailTemplatePath = path.join(process.cwd(), 'email_templates');

/**
 * Converts the timeframe to SQL friendly string.
 *
 * @param {String} freq - frequency of the needs action digests (daily/weekly/monthly)
 *
 */
export const frequencyToInterval = (freq) => {
  let date = null;
  switch (freq) {
    case EMAIL_DIGEST_FREQ.DAILY:
      date = 'NOW() - INTERVAL \'1 DAY\'';
      break;
    case EMAIL_DIGEST_FREQ.WEEKLY:
      date = 'NOW() - INTERVAL \'1 WEEK\'';
      break;
    case EMAIL_DIGEST_FREQ.MONTHLY:
      date = 'NOW() - INTERVAL \'1 MONTH\'';
      break;
    default:
      break;
  }
  return date;
};

/**
 * Process function for changesRequested jobs added to notification queue
 * Sends group email to report author and collaborators about a single approver's requested changes
 */
export const notifyChangesRequested = (job, transport = defaultTransport) => {
  const { report, approver } = job.data;
  // Set these inside the function to allow easier testing
  const { FROM_EMAIL_ADDRESS, SEND_NOTIFICATIONS } = process.env;
  if (SEND_NOTIFICATIONS === 'true') {
    const {
      id,
      author,
      displayId,
      activityReportCollaborators,
    } = report;
    const approverEmail = approver.User.email;
    const approverName = approver.User.name;
    const approverNote = approver.note;
    logger.debug(`MAILER: Notifying users that ${approverEmail} requested changes on report ${displayId}`);

    const collabArray = activityReportCollaborators.map((c) => c.user.email);
    const reportPath = `${process.env.TTA_SMART_HUB_URI}/activity-reports/${id}`;
    const email = new Email({
      message: {
        from: FROM_EMAIL_ADDRESS,
      },
      send,
      transport,
      htmlToText: {
        wordwrap: 120,
      },
    });
    return email.send({
      template: path.resolve(emailTemplatePath, 'changes_requested_by_manager'),
      message: {
        to: [author.email, ...collabArray],
      },
      locals: {
        managerName: approverName,
        reportPath,
        displayId,
        comments: approverNote,
      },
    });
  }
  // return a promise so that returns are consistent
  return Promise.resolve(null);
};

/**
 * Process function for reportApproved jobs added to notification queue
 * Sends group email to report author and collaborators about approved status
 */
export const notifyReportApproved = (job, transport = defaultTransport) => {
  const { report } = job.data;
  // Set these inside the function to allow easier testing
  const { FROM_EMAIL_ADDRESS, SEND_NOTIFICATIONS } = process.env;
  if (SEND_NOTIFICATIONS === 'true') {
    const {
      id,
      author,
      displayId,
      activityReportCollaborators,
    } = report;
    logger.info(`MAILER: Notifying users that report ${displayId} was approved.`);
    const collaboratorEmailAddresses = activityReportCollaborators.map((c) => c.user.email);
    const reportPath = `${process.env.TTA_SMART_HUB_URI}/activity-reports/${id}`;
    const email = new Email({
      message: {
        from: FROM_EMAIL_ADDRESS,
      },
      send,
      transport,
      htmlToText: {
        wordwrap: 120,
      },
    });
    return email.send({
      template: path.resolve(emailTemplatePath, 'report_approved'),
      message: {
        to: [author.email, ...collaboratorEmailAddresses],
      },
      locals: {
        reportPath,
        displayId,
      },
    });
  }
  return Promise.resolve(null);
};

/**
 * Process function for approverAssigned jobs added to notification queue
 * Sends email to user about new ability to approve a report
 */
export const notifyApproverAssigned = (job, transport = defaultTransport) => {
// Set these inside the function to allow easier testing
  const { report, newApprover } = job.data;
  const { FROM_EMAIL_ADDRESS, SEND_NOTIFICATIONS } = process.env;
  if (SEND_NOTIFICATIONS === 'true') {
    const {
      id,
      displayId,
    } = report;
    const approverEmail = newApprover.User.email;
    logger.debug(`MAILER: Notifying ${approverEmail} that they were requested to approve report ${displayId}`);
    const reportPath = `${process.env.TTA_SMART_HUB_URI}/activity-reports/${id}`;
    const email = new Email({
      message: {
        from: FROM_EMAIL_ADDRESS,
      },
      send,
      transport,
      htmlToText: {
        wordwrap: 120,
      },
    });
    return email.send({
      template: path.resolve(emailTemplatePath, 'manager_approval_requested'),
      message: {
        to: [approverEmail],
      },
      locals: {
        reportPath,
        displayId,
      },
    });
  }
  return Promise.resolve(null);
};

/**
 * Process function for collaboratorAssigned jobs added to notification queue
 * Sends email to user about new ability to edit a report
 */
export const notifyCollaboratorAssigned = (job, transport = defaultTransport) => {
  const { report, newCollaborator } = job.data;
  const {
    id,
    displayId,
  } = report;
  // Set these inside the function to allow easier testing
  const { FROM_EMAIL_ADDRESS, SEND_NOTIFICATIONS } = process.env;

  logger.debug(`MAILER: Notifying ${newCollaborator.email} that they were added as a collaborator to report ${report.displayId}`);

  if (SEND_NOTIFICATIONS === 'true') {
    const reportPath = `${process.env.TTA_SMART_HUB_URI}/activity-reports/${id}`;
    const email = new Email({
      message: {
        from: FROM_EMAIL_ADDRESS,
      },
      send,
      transport,
      htmlToText: {
        wordwrap: 120,
      },
    });
    return email.send({
      template: path.resolve(emailTemplatePath, 'collaborator_added'),
      message: {
        to: [newCollaborator.email],
      },
      locals: {
        reportPath,
        displayId,
      },
    });
  }
  return Promise.resolve(null);
};

export const collaboratorAssignedNotification = (report, newCollaborators) => {
  // Each collaborator will get an individual notification
  newCollaborators.forEach((collaborator) => {
    try {
      const data = {
        report,
        newCollaborator: collaborator.user,
      };
      notificationQueue.add(EMAIL_ACTIONS.COLLABORATOR_ADDED, data);
    } catch (err) {
      auditLogger.error(err);
    }
  });
};

export const approverAssignedNotification = (report, newApprovers) => {
  // Each approver will get an individual notification
  newApprovers.forEach((approver) => {
    try {
      const data = {
        report,
        newApprover: approver,
      };
      notificationQueue.add(EMAIL_ACTIONS.SUBMITTED, data);
    } catch (err) {
      auditLogger.error(err);
    }
  });
};

export const reportApprovedNotification = (report) => {
  // Send group notification to author and collaborators
  try {
    const data = {
      report,
    };
    notificationQueue.add(EMAIL_ACTIONS.APPROVED, data);
  } catch (err) {
    auditLogger.error(err);
  }
};

export const changesRequestedNotification = (report, approver) => {
  // Send group notification to author and collaborators
  try {
    const data = {
      report,
      approver,
    };
    notificationQueue.add(EMAIL_ACTIONS.NEEDS_ACTION, data);
  } catch (err) {
    auditLogger.error(err);
  }
};

/**
<<<<<<< HEAD
 * Finds users that are subscribed to the collaborator digest.
 * For each user it retrieves the relevant report ids based on the timeframe.
 *
 * @param {String} freq - frequency of the collaborator digests (daily/weekly/monthly)
 *
 */
export async function collaboratorDigest(freq) {
  let data = null;
  const date = frequencyToInterval(freq);

  // Find users having collaborator digest preferences
  const users = await usersWithSetting(USER_SETTINGS.EMAIL.KEYS.COLLABORATOR_ADDED, [freq]);

  const records = users.map(async (user) => {
    const reports = await activityReportsWhereCollaboratorByDate(user.id, date);

    data = {
      user,
      reports,
      type: EMAIL_ACTIONS.COLLABORATOR_DIGEST,
      freq,
    };
    notificationDigestQueue.add(EMAIL_ACTIONS.COLLABORATOR_DIGEST, data);
    return data;
  });
  return Promise.all(records);
}

/**
 * Finds users that are subscribed to the needs action digest.
 * For each user it retrieves the relevant report ids based on the timeframe.
 *
 * @param {String} freq - frequency of the needs action digests (daily/weekly/monthly)
 *
 */
export async function changesRequestedDigest(freq) {
  let data;
  const date = frequencyToInterval(freq);
  // Find Users with preference
  const users = await usersWithSetting(USER_SETTINGS.EMAIL.KEYS.NEEDS_ACTION, [freq]);
  const records = users.map(async (user) => {
    const reports = await activityReportsChangesRequestedByDate(user.id, date);

    data = {
      user,
      reports,
      type: EMAIL_ACTIONS.NEEDS_ACTION_DIGEST,
      freq,
    };

    notificationDigestQueue.add(EMAIL_ACTIONS.NEEDS_ACTION_DIGEST, data);
    return data;
  });
  return Promise.all(records);
}

/**
 * Finds users that are subscribed to the submitted digest.
 * For each user it retrieves the relevant report ids based on the timeframe.
 *
 * @param {String} freq - frequency of the submitted digests (daily/weekly/monthly)
 *
 */
export async function submittedDigest(freq) {
  let data = null;
  const date = frequencyToInterval(freq);
  // Find Users with preferences
  const users = await usersWithSetting(USER_SETTINGS.EMAIL.KEYS.SUBMITTED_FOR_REVIEW, [freq]);
  const records = users.map(async (user) => {
    const reports = await activityReportsSubmittedByDate(user.id, date);

    data = {
      user,
      reports,
      type: EMAIL_ACTIONS.SUBMITTED_DIGEST,
      freq,
    };

    notificationDigestQueue.add(EMAIL_ACTIONS.SUBMITTED_DIGEST, data);
    return data;
  });
  return Promise.all(records);
}

/**
 * Finds users that are subscribed to the approved digest.
 * For each user it retrieves the relevant report ids based on the timeframe.
 *
 * @param {String} freq - frequency of the approved digests (daily/weekly/monthly)
 *
 */
export async function approvedDigest(freq) {
  let data = null;
  const date = frequencyToInterval(freq);
  // Find Users with preferences
  const users = await usersWithSetting(USER_SETTINGS.EMAIL.KEYS.APPROVED, [freq]);

  const records = users.map(async (user) => {
    const reports = await activityReportsApprovedByDate(user.id, date);

    data = {
      user,
      reports,
      type: EMAIL_ACTIONS.APPROVED_DIGEST,
      freq,
    };

    notificationDigestQueue.add(EMAIL_ACTIONS.APPROVED_DIGEST, data);
    return data;
  });
  return Promise.all(records);
}

/**
 * Retrieves the correct template based on parameters and send a digest email.
 *
 * @param {*} job - job containing data
 * @param {*} transport - nodemailer transport
 *
 */
export const notifyDigest = (job, transport = defaultTransport) => {
  const {
    user, reports, type, freq,
  } = job.data;

  // Set these inside the function to allow easier testing
  const { FROM_EMAIL_ADDRESS, SEND_NOTIFICATIONS } = process.env;

  logger.debug(`MAILER: Creating ${user.email}'s ${type} digest for ${freq}`);

  if (SEND_NOTIFICATIONS === 'true') {
    const reportPath = `${process.env.TTA_SMART_HUB_URI}/activity-reports/`;

    const templateType = reports && reports.length > 0 ? 'digest' : 'digest_empty';

    const email = new Email({
      message: {
        from: FROM_EMAIL_ADDRESS,
      },
      send,
      transport,
      htmlToText: {
        wordwrap: 120,
      },
    });
    return email.send({
      template: path.resolve(emailTemplatePath, templateType),
      message: {
        to: [user.email],
      },
      locals: {
        user,
        reports,
        reportPath,
        type,
        freq,
      },
    });
  }
  return Promise.resolve(null);
=======
 * @param {User} user
 * @param {string} token
 * @returns Promise<any>
 */
export const sendEmailVerificationRequestWithToken = (user, token) => {
  const email = new Email({
    message: {
      from: process.env.FROM_EMAIL_ADDRESS,
    },
    send,
    transport: defaultTransport,
    htmlToText: {
      wordwrap: 120,
    },
  });

  const uri = `${process.env.TTA_SMART_HUB_URI}/account/verify-email/${token}`;

  return email.send({
    template: path.resolve(emailTemplatePath, 'email_verification'),
    message: {
      to: [user.email],
    },
    locals: {
      token,
      uri,
    },
  });
>>>>>>> be1df294
};

export default defaultTransport;<|MERGE_RESOLUTION|>--- conflicted
+++ resolved
@@ -289,7 +289,6 @@
 };
 
 /**
-<<<<<<< HEAD
  * Finds users that are subscribed to the collaborator digest.
  * For each user it retrieves the relevant report ids based on the timeframe.
  *
@@ -450,7 +449,6 @@
     });
   }
   return Promise.resolve(null);
-=======
  * @param {User} user
  * @param {string} token
  * @returns Promise<any>
@@ -479,7 +477,6 @@
       uri,
     },
   });
->>>>>>> be1df294
 };
 
 export default defaultTransport;