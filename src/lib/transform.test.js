--- conflicted
+++ resolved
@@ -6,15 +6,11 @@
   Collaborator,
   Grant,
   Recipient,
-<<<<<<< HEAD
-=======
-  ActivityReportCollaborator,
   ActivityReportObjective,
   ActivityReportObjectiveResource,
   Topic,
   Role,
   File,
->>>>>>> 771ce615
 } from '../models';
 import { activityReportToCsvRecord, makeGoalsAndObjectivesObject, extractListOfGoalsAndObjectives } from './transform';
 
@@ -369,11 +365,7 @@
         {
           model: Collaborator,
           as: 'approvers',
-<<<<<<< HEAD
           include: [{ model: User, as: 'user' }],
-        }],
-=======
-          include: [{ model: User }],
         },
         {
           model: ActivityReportObjective,
@@ -398,7 +390,6 @@
           ],
         },
       ],
->>>>>>> 771ce615
     });
 
     const output = await activityReportToCsvRecord(report);
