--- conflicted
+++ resolved
@@ -392,14 +392,11 @@
       programSpecialistName,
       approvers,
       recipientInfo,
-<<<<<<< HEAD
       'objective-1.1-specialistRole': roles,
       'objective-1.1-topics': topics,
       'objective-1.1-resourcesLinks': resources,
       'objective-1.1-nonResourceLinks': files,
-=======
       stateCode,
->>>>>>> 611def93
     } = output;
     expect(creatorName).toEqual('Arthur');
     expect(lastUpdatedBy).toEqual('Arthur');
@@ -407,14 +404,11 @@
     expect(programSpecialistName).toEqual('Program Specialist 1\nProgram Specialist 2\nProgram Specialist 4');
     expect(approvers).toEqual('Test Approver 1\nTest Approver 2\nTest Approver 3');
     expect(recipientInfo).toEqual('test1 - grant number 1 - 1\ntest2 - grant number 2 - 2\ntest3 - grant number 3 - 3\ntest4 - grant number 4 - 4');
-<<<<<<< HEAD
     expect(roles).toEqual('role 1\nrole 2\nrole 3');
     expect(topics).toEqual('topic 1\ntopic 2\ntopic 3');
     expect(resources).toEqual('https://test1.gov\nhttps://test2.gov');
     expect(files).toEqual('file1.txt\nfile2.pdf');
-=======
     expect(stateCode).toEqual('NY\nCT\nMA\nNY');
->>>>>>> 611def93
   });
 
   it('transforms goals and objectives into many values', () => {
