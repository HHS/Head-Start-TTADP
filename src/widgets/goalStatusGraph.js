--- conflicted
+++ resolved
@@ -7,12 +7,8 @@
   NOT_STARTED: 'Not Started',
   IN_PROGRESS: 'In Progress',
   CLOSED: 'Closed',
-<<<<<<< HEAD
   SUSPENDED: 'Suspended',
-=======
   COMPLETED: 'Completed',
-  CEASED: 'Ceased/Suspended',
->>>>>>> 4ccb3af3
   DRAFT: 'Draft',
 };
 
@@ -20,12 +16,8 @@
   GOAL_STATUS.NOT_STARTED,
   GOAL_STATUS.IN_PROGRESS,
   GOAL_STATUS.CLOSED,
-<<<<<<< HEAD
   GOAL_STATUS.SUSPENDED,
-=======
   GOAL_STATUS.COMPLETED,
-  GOAL_STATUS.CEASED,
->>>>>>> 4ccb3af3
 ];
 
 export default async function goalStatusGraph(scopes) {
@@ -70,12 +62,7 @@
     total,
     'Not started': goals[GOAL_STATUS.NOT_STARTED],
     'In progress': goals[GOAL_STATUS.IN_PROGRESS],
-<<<<<<< HEAD
-    Closed: goals[GOAL_STATUS.CLOSED],
     Suspended: goals[GOAL_STATUS.SUSPENDED],
-=======
     Closed: goals[GOAL_STATUS.CLOSED] + goals[GOAL_STATUS.COMPLETED],
-    Suspended: goals[GOAL_STATUS.CEASED],
->>>>>>> 4ccb3af3
   };
 }