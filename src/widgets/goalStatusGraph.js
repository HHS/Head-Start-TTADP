--- conflicted
+++ resolved
@@ -8,10 +8,7 @@
   IN_PROGRESS: 'In Progress',
   CLOSED: 'Closed',
   SUSPENDED: 'Suspended',
-<<<<<<< HEAD
-=======
   COMPLETED: 'Completed',
->>>>>>> 2ae089be
   DRAFT: 'Draft',
 };
 
@@ -20,10 +17,7 @@
   GOAL_STATUS.IN_PROGRESS,
   GOAL_STATUS.CLOSED,
   GOAL_STATUS.SUSPENDED,
-<<<<<<< HEAD
-=======
   GOAL_STATUS.COMPLETED,
->>>>>>> 2ae089be
 ];
 
 export default async function goalStatusGraph(scopes) {
@@ -77,16 +71,9 @@
 
   return {
     total,
-<<<<<<< HEAD
-    'Not Started': goals[GOAL_STATUS.NOT_STARTED],
-    'In Progress': goals[GOAL_STATUS.IN_PROGRESS],
-    Closed: goals[GOAL_STATUS.CLOSED],
-    Suspended: goals[GOAL_STATUS.SUSPENDED],
-=======
     'Not started': goals[GOAL_STATUS.NOT_STARTED],
     'In progress': goals[GOAL_STATUS.IN_PROGRESS],
     Suspended: goals[GOAL_STATUS.SUSPENDED],
     Closed: goals[GOAL_STATUS.CLOSED] + goals[GOAL_STATUS.COMPLETED],
->>>>>>> 2ae089be
   };
 }