import example from './example';
import overview from './overview';
import dashboardOverview from './dashboardOverview';
import totalHrsAndGranteeGraph from './totalHrsAndGranteeGraph';
import reasonList from './reasonList';
import topicFrequencyGraph from './topicFrequencyGraph';
<<<<<<< HEAD
import targetPopulationTable from './targetPopulationTable';
=======
import frequencyGraph from './frequencyGraph';
>>>>>>> 139e7e3c

/*
  All widgets need to be added to this object
*/
export default {
  example,
  overview,
  dashboardOverview,
  totalHrsAndGranteeGraph,
  reasonList,
  topicFrequencyGraph,
<<<<<<< HEAD
  targetPopulationTable,
=======
  frequencyGraph,
>>>>>>> 139e7e3c
};<|MERGE_RESOLUTION|>--- conflicted
+++ resolved
@@ -4,11 +4,8 @@
 import totalHrsAndGranteeGraph from './totalHrsAndGranteeGraph';
 import reasonList from './reasonList';
 import topicFrequencyGraph from './topicFrequencyGraph';
-<<<<<<< HEAD
 import targetPopulationTable from './targetPopulationTable';
-=======
 import frequencyGraph from './frequencyGraph';
->>>>>>> 139e7e3c
 
 /*
   All widgets need to be added to this object
@@ -20,9 +17,6 @@
   totalHrsAndGranteeGraph,
   reasonList,
   topicFrequencyGraph,
-<<<<<<< HEAD
   targetPopulationTable,
-=======
   frequencyGraph,
->>>>>>> 139e7e3c
 };