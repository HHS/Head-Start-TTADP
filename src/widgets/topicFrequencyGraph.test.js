--- conflicted
+++ resolved
@@ -13,7 +13,7 @@
 import topicFrequencyGraph from './topicFrequencyGraph';
 
 const GRANT_ID = 4040;
-const RECIPIENT_ID = 1; // 5050;
+const RECIPIENT_ID = 5050;
 
 const mockUser = {
   id: 9945620,
@@ -95,19 +95,12 @@
 
 describe('Topics and frequency graph widget', () => {
   beforeAll(async () => {
-    await Promise.all([
+    await User.bulkCreate([
       mockUser,
       mockUserTwo,
       mockUserThree,
-<<<<<<< HEAD
-    ].map(async (user) => User.findOrCreate({
-      where: user,
-      defaults: user,
-    })));
-=======
     ]);
 
->>>>>>> 2ae089be
     await Recipient.create({ name: 'recipient', id: RECIPIENT_ID });
     await Region.create({ name: 'office 17', id: 17 });
     await Region.create({ name: 'office 18', id: 18 });
@@ -119,21 +112,12 @@
       status: 'Active',
       startDate: new Date('2000/01/01'),
     });
-    await Promise.all([
+    await ActivityReport.bulkCreate([
       regionOneReport,
       regionOneReportDistinctDate,
       regionTwoReport,
       regionOneReportWithDifferentTopics,
-    ].map(async (report) => ActivityReport.findOrCreate({
-      where: report,
-      defaults: report,
-    })));
-    // await ActivityReport.bulkCreate([
-    //   regionOneReport,
-    //   regionOneReportDistinctDate,
-    //   regionTwoReport,
-    //   regionOneReportWithDifferentTopics,
-    // ], { validate: true, individualHooks: true });
+    ]);
 
     await ActivityReportCollaborator.create({
       id: 2000,
