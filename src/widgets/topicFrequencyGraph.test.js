--- conflicted
+++ resolved
@@ -100,12 +100,7 @@
       mockUserTwo,
       mockUserThree,
     ]);
-<<<<<<< HEAD
     await Recipient.create({ name: 'recipient', id: RECIPIENT_ID, uei: 'NNA5N2KHMGN2' });
-=======
-
-    await Recipient.create({ name: 'recipient', id: RECIPIENT_ID });
->>>>>>> 69422cd1
     await Region.create({ name: 'office 17', id: 17 });
     await Region.create({ name: 'office 18', id: 18 });
     await Grant.create({
