{
  "compilerOptions": {
    "target": "esnext",
    "module": "commonjs",
    "moduleResolution": "node",
    "outDir": "../build/server",
    "esModuleInterop": true,
    "declaration": false,
    "allowJs": true,
    "removeComments": true,
    "types": ["jest"]
  },
  "include": [
    "./**/*.js",
    "./**/*.ts",
<<<<<<< HEAD
    "../tools/**/*",
    "../tests/utils/**/*",
=======
    "../tools/**/*.js",
    "../bin/**/*.js"
>>>>>>> b397f046
  ]
}<|MERGE_RESOLUTION|>--- conflicted
+++ resolved
@@ -13,12 +13,8 @@
   "include": [
     "./**/*.js",
     "./**/*.ts",
-<<<<<<< HEAD
     "../tools/**/*",
     "../tests/utils/**/*",
-=======
-    "../tools/**/*.js",
     "../bin/**/*.js"
->>>>>>> b397f046
   ]
 }