--- conflicted
+++ resolved
@@ -119,23 +119,6 @@
 
 module.exports = {
   up: async (queryInterface) => {
-<<<<<<< HEAD
-    await queryInterface.sequelize.transaction(async (transaction) => {
-      await queryInterface.bulkInsert('GoalTemplates', goalTemplates, { transaction });
-      await queryInterface.bulkInsert('Goals', goals, { transaction });
-      // await queryInterface.bulkInsert('GrantGoals', grantGoals, { transaction });
-      await queryInterface.sequelize.query('ALTER SEQUENCE "Goals_id_seq" RESTART WITH 10;', { transaction });
-      await queryInterface.sequelize.query('ALTER SEQUENCE "GrantGoals_id_seq" RESTART WITH 10;', { transaction });
-    });
-  },
-
-  down: async (queryInterface) => {
-    await queryInterface.sequelize.transaction(async (transaction) => {
-      await queryInterface.bulkDelete('Goals', null, { transaction });
-      await queryInterface.bulkDelete('GoalTemplates', null, { transaction });
-      // await queryInterface.bulkDelete('GrantGoals', null, { transaction });
-    });
-=======
     await queryInterface.bulkInsert('Goals', goals);
     await queryInterface.bulkInsert('GrantGoals', grantGoals);
     await queryInterface.sequelize.query('ALTER SEQUENCE "Goals_id_seq" RESTART WITH 10;');
@@ -145,6 +128,5 @@
   down: async (queryInterface) => {
     await queryInterface.bulkDelete('Goals', null);
     await queryInterface.bulkDelete('GrantGoals', null);
->>>>>>> 95a38cd1
   },
 };