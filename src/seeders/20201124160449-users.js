--- conflicted
+++ resolved
@@ -87,8 +87,6 @@
     regionId: 1,
     scopeId: READ_WRITE_REPORTS,
   },
-<<<<<<< HEAD
-=======
   {
     userId: 7,
     regionId: 1,
@@ -109,7 +107,6 @@
     regionId: 1,
     scopeId: READ_WRITE_REPORTS,
   },
->>>>>>> e7db658f
 ];
 
 const users = [
@@ -181,8 +178,6 @@
     homeRegionId: 1,
     lastLogin: moment().toISOString(),
   },
-<<<<<<< HEAD
-=======
   {
     id: 7,
     email: 'josh@adhocteam.us',
@@ -205,7 +200,6 @@
     homeRegionId: 1,
     lastLogin: moment().toISOString(),
   },
->>>>>>> e7db658f
 ];
 
 module.exports = {
