const COLLABORATOR_TYPES = {
  EDITOR: 'editor',
  OWNER: 'owner',
  INSTANTIATOR: 'instantiator',
  RATIFIER: 'ratifier',
};

const ENTITY_TYPES = {
  REPORT: 'report',
  REPORTGOAL: 'report_goal',
  REPORTOBJECTIVE: 'report_objective',
  GOAL: 'goal',
  GOALTEMPLATE: 'goal_template',
  OBJECTIVE: 'objective',
  OBJECTIVETEMPLATE: 'objectiveTemplate',
};

const ENTITY_STATUSES = {
  DRAFT: 'draft',
  DELETED: 'deleted',
  SUBMITTED: 'submitted',
  APPROVED: 'approved',
  NEEDS_ACTION: 'needs_action',
};

const RATIFIER_STATUSES = {
  NEEDS_ACTION: 'needs_action',
  APPROVED: 'approved',
};

const APPROVAL_RATIO = {
  ANY: 'any',
  MAJORITY: 'majority',
  TWOTHIRDS: 'two_thirds',
  ALL: 'all',
};

const recipients = [
  {
    id: 9997,
    activityReportId: 9997,
    grantId: 11,
    otherEntityId: null,
    createdAt: new Date(),
    updatedAt: new Date(),
  },
  {
    id: 9998,
    activityReportId: 9998,
    grantId: 11,
    otherEntityId: null,
    createdAt: new Date(),
    updatedAt: new Date(),
  },
  {
    id: 9999,
    activityReportId: 9999,
    grantId: 11,
    otherEntityId: null,
    createdAt: new Date(),
    updatedAt: new Date(),
  },
];

const reports = [
  {
    id: 9997,
    additionalNotes: '',
    numberOfParticipants: 1,
    deliveryMethod: 'virtual',
    duration: 99,
    endDate: new Date('1971/01/01'),
    startDate: new Date('1970/01/01'),
    activityRecipientType: 'recipient',
    requester: 'recipient',
    calculatedStatus: 'approved',
    submissionStatus: 'submitted',
    reason: ['Child Incidents'],
    targetPopulations: ['Children with disabilities'],
    participants: ['Regional Head Start Association'],
    ttaType: ['technical-assistance'],
    pageState: JSON.stringify({
      1: 'Complete', 2: 'Complete', 3: 'Complete', 4: 'Complete',
    }),
    userId: 1,
    lastUpdatedById: 1,
    createdAt: new Date(),
    updatedAt: new Date(),
    context: '',
    regionId: 1,
    nonECLKCResourcesUsed: ['http://www.website.com'],
    ECLKCResourcesUsed: ['https://www.website.com'],
    virtualDeliveryType: 'video',
    legacyId: null,
    imported: null,
    version: 1,
    topics: ['Fruit', 'Math'],
  },
  {
    id: 9998,
    additionalNotes: '',
    numberOfParticipants: 1,
    deliveryMethod: 'virtual',
    duration: 99,
    endDate: new Date('1971/01/01'),
    startDate: new Date('1970/01/01'),
    activityRecipientType: 'recipient',
    requester: 'recipient',
    reason: ['Child Incidents'],
    targetPopulations: ['Children with disabilities'],
    participants: ['Regional Head Start Association'],
    ttaType: ['training'],
    pageState: JSON.stringify({
      1: 'Complete', 2: 'Complete', 3: 'Complete', 4: 'Complete',
    }),
    lastUpdatedById: 1,
    createdAt: new Date(),
    updatedAt: new Date(),
    context: '',
    regionId: 1,
    nonECLKCResourcesUsed: ['http://www.website.com'],
    ECLKCResourcesUsed: ['https://www.website.com'],
    virtualDeliveryType: 'video',
    legacyId: null,
    imported: null,
    version: 1,
    topics: ['Fruit', 'Math'],
  },
  {
    id: 9999,
    additionalNotes: '',
    numberOfParticipants: 1,
    deliveryMethod: 'virtual',
    duration: 99,
    endDate: new Date('1971/01/01'),
    startDate: new Date('1970/01/01'),
    activityRecipientType: 'recipient',
    requester: 'recipient',
    calculatedStatus: 'approved',
    submissionStatus: 'submitted',
    reason: ['Child Incidents'],
    targetPopulations: ['Children with disabilities'],
    participants: ['Regional Head Start Association'],
    ttaType: ['training,technical-assistance'],
    pageState: JSON.stringify({
      1: 'Complete', 2: 'Complete', 3: 'Complete', 4: 'Complete',
    }),
    userId: 1,
    lastUpdatedById: 1,
    createdAt: new Date(),
    updatedAt: new Date(),
    context: '',
    regionId: 1,
    nonECLKCResourcesUsed: ['http://www.website.com'],
    ECLKCResourcesUsed: ['https://www.website.com'],
    virtualDeliveryType: 'video',
    legacyId: null,
    imported: null,
    version: 1,
    topics: ['Fruit', 'Math', 'Friendship'],
  },
];

<<<<<<< HEAD
const approvals = [
  {
    entityType: ENTITY_TYPES.REPORT,
    entityId: 9999,
    tier: 0,
    ratioRequired: APPROVAL_RATIO.ALL,
    calculatedStatus: ENTITY_STATUSES.APPROVED,
    submissionStatus: ENTITY_STATUSES.SUBMITTED,
  },
  {
    entityType: ENTITY_TYPES.REPORT,
    entityId: 9999,
    tier: 1,
    ratioRequired: APPROVAL_RATIO.ALL,
    calculatedStatus: ENTITY_STATUSES.APPROVED,
    submissionStatus: ENTITY_STATUSES.SUBMITTED,
=======
const approvers = [
  {
    activityReportId: 9997,
    userId: 1,
    status: 'approved',
  },
  {
    activityReportId: 9998,
    userId: 1,
    status: 'approved',
  },
  {
    activityReportId: 9999,
    userId: 1,
    status: 'approved',
>>>>>>> d3645e1a
  },
];

module.exports = {
  up: async (queryInterface) => {
    const collaborators = [{
      entityType: ENTITY_TYPES.REPORT,
      entityId: 9999,
      userId: 1,
      collaboratorTypes: queryInterface.sequelize.literal(`ARRAY['${COLLABORATOR_TYPES.INSTANTIATOR}', '${COLLABORATOR_TYPES.OWNER}', '${COLLABORATOR_TYPES.EDITOR}', '${COLLABORATOR_TYPES.RATIFIER}']::"enum_Collaborators_collaboratorTypes"[]`),
      tier: 1,
      status: RATIFIER_STATUSES.APPROVED,
    }];

    await queryInterface.bulkInsert('ActivityReports', reports);
    await queryInterface.bulkInsert('Approvals', approvals);
    await queryInterface.bulkInsert('ActivityRecipients', recipients);
    await queryInterface.bulkInsert('Collaborators', collaborators);
    await queryInterface.sequelize.query(`ALTER SEQUENCE "ActivityReports_id_seq" RESTART WITH ${reports[reports.length - 1].id + 1};`);
    await queryInterface.sequelize.query(`ALTER SEQUENCE "ActivityParticipants_id_seq" RESTART WITH ${recipients[recipients.length - 1].id + 1};`);
  },

  down: async (queryInterface) => {
    await queryInterface.bulkDelete('ActivityReports', null);
    await queryInterface.bulkDelete('Approvals', null);
    await queryInterface.bulkDelete('ActivityRecipients', null);
    await queryInterface.bulkDelete('Collaborators', null);
  },
};<|MERGE_RESOLUTION|>--- conflicted
+++ resolved
@@ -161,7 +161,6 @@
   },
 ];
 
-<<<<<<< HEAD
 const approvals = [
   {
     entityType: ENTITY_TYPES.REPORT,
@@ -178,23 +177,6 @@
     ratioRequired: APPROVAL_RATIO.ALL,
     calculatedStatus: ENTITY_STATUSES.APPROVED,
     submissionStatus: ENTITY_STATUSES.SUBMITTED,
-=======
-const approvers = [
-  {
-    activityReportId: 9997,
-    userId: 1,
-    status: 'approved',
-  },
-  {
-    activityReportId: 9998,
-    userId: 1,
-    status: 'approved',
-  },
-  {
-    activityReportId: 9999,
-    userId: 1,
-    status: 'approved',
->>>>>>> d3645e1a
   },
 ];
 
