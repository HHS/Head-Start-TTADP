--- conflicted
+++ resolved
@@ -31,16 +31,11 @@
   httpContext.ns.run(() => {
     httpContext.set('workerId', context.id);
 
-<<<<<<< HEAD
-  // S3 Queue.
-  processS3Queue();
-=======
     // File Scanning Queue
     processScanQueue();
 
     // S3 Queue.
     processS3Queue();
->>>>>>> be2c3391
 
     // Resource Queue.
     processResourceQueue();
