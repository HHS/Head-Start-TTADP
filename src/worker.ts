/* eslint-disable import/first */
if (process.env.NODE_ENV === 'production') {
  // eslint-disable-next-line global-require
  require('newrelic');
}

import {} from 'dotenv/config';
import throng from 'throng';
import httpContext from 'express-http-context';
import {
  processScanQueue,
} from './services/scanQueue';
import {
  processResourceQueue,
} from './services/resourceQueue';
import {
  processS3Queue,
} from './services/s3Queue';
import {
  processNotificationQueue,
} from './lib/mailer';
import {
  processMaintenanceQueue,
} from './lib/maintenance';

// Number of workers to spawn
const workers = process.env.WORKER_CONCURRENCY || 2;

// Wrap your process functions to use httpContext
async function start(context: { id: number }) {
  httpContext.ns.run(() => {
    httpContext.set('workerId', context.id);

<<<<<<< HEAD
    // File Scanning Queue
    processScanQueue();

    // AWS Elasticsearch Queue
    processAWSElasticsearchQueue();
=======
  // S3 Queue.
  processS3Queue();
>>>>>>> 8ca3bf4c

    // S3 Queue.
    processS3Queue();

    // Resource Queue.
    processResourceQueue();

    // Notifications Queue
    processNotificationQueue();

    // Maintenance Queue
    processMaintenanceQueue();
  });
}

// spawn workers and start them
throng({ workers, start });<|MERGE_RESOLUTION|>--- conflicted
+++ resolved
@@ -31,16 +31,8 @@
   httpContext.ns.run(() => {
     httpContext.set('workerId', context.id);
 
-<<<<<<< HEAD
     // File Scanning Queue
     processScanQueue();
-
-    // AWS Elasticsearch Queue
-    processAWSElasticsearchQueue();
-=======
-  // S3 Queue.
-  processS3Queue();
->>>>>>> 8ca3bf4c
 
     // S3 Queue.
     processS3Queue();
