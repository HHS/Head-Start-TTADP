--- conflicted
+++ resolved
@@ -5,13 +5,9 @@
 }
 
 import {} from 'dotenv/config';
-<<<<<<< HEAD
 import httpContext from 'express-http-context';
 import throng from 'throng';
 import { registerEventListener } from './processHandler';
-=======
-import throng from 'throng';
->>>>>>> d8178818
 import {
   processScanQueue,
 } from './services/scanQueue';
@@ -33,15 +29,12 @@
 
 // Pull jobs off the redis queue and process them.
 async function start(context: { id: number }) {
-<<<<<<< HEAD
   registerEventListener();
 
   httpContext.ns.run(() => {
     httpContext.set('workerId', context.id);
-=======
   // File Scanning Queue
   processScanQueue();
->>>>>>> d8178818
 
   // S3 Queue.
   processS3Queue();
