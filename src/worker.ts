--- conflicted
+++ resolved
@@ -7,11 +7,7 @@
 import {} from 'dotenv/config';
 import httpContext from 'express-http-context';
 import throng from 'throng';
-<<<<<<< HEAD
-import httpContext from 'express-http-context';
-=======
 import { registerEventListener } from './processHandler';
->>>>>>> 9985376c
 import {
   processScanQueue,
 } from './services/scanQueue';
@@ -33,20 +29,6 @@
 
 // Wrap your process functions to use httpContext
 async function start(context: { id: number }) {
-<<<<<<< HEAD
-  httpContext.ns.run(() => {
-    httpContext.set('workerId', context.id);
-
-    // File Scanning Queue
-    processScanQueue();
-
-    // S3 Queue.
-    processS3Queue();
-
-    // Resource Queue.
-    processResourceQueue();
-
-=======
   registerEventListener();
 
   httpContext.ns.run(() => {
@@ -60,8 +42,6 @@
 
     // Resource Queue.
     processResourceQueue();
-
->>>>>>> 9985376c
     // Notifications Queue
     processNotificationQueue();
 
