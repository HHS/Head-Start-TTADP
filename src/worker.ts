/* eslint-disable import/first */
if (process.env.NODE_ENV === 'production') {
  // eslint-disable-next-line global-require
  require('newrelic');
}

import {} from 'dotenv/config';
import throng from 'throng';
<<<<<<< HEAD
import { registerEventListener } from './processHandler';
=======
import httpContext from 'express-http-context';
>>>>>>> be2c3391
import {
  processScanQueue,
} from './services/scanQueue';
import {
  processResourceQueue,
} from './services/resourceQueue';
import {
  processS3Queue,
} from './services/s3Queue';
import {
  processNotificationQueue,
} from './lib/mailer';
import {
  processMaintenanceQueue,
} from './lib/maintenance';

// Number of workers to spawn
const workers = process.env.WORKER_CONCURRENCY || 2;

// Wrap your process functions to use httpContext
async function start(context: { id: number }) {
<<<<<<< HEAD
  registerEventListener();

  // File Scanning Queue
  processScanQueue();
=======
  httpContext.ns.run(() => {
    httpContext.set('workerId', context.id);
>>>>>>> be2c3391

    // File Scanning Queue
    processScanQueue();

    // S3 Queue.
    processS3Queue();

    // Resource Queue.
    processResourceQueue();

    // Notifications Queue
    processNotificationQueue();

    // Maintenance Queue
    processMaintenanceQueue();
  });
}

// spawn workers and start them
throng({ workers, start });<|MERGE_RESOLUTION|>--- conflicted
+++ resolved
@@ -6,11 +6,8 @@
 
 import {} from 'dotenv/config';
 import throng from 'throng';
-<<<<<<< HEAD
 import { registerEventListener } from './processHandler';
-=======
 import httpContext from 'express-http-context';
->>>>>>> be2c3391
 import {
   processScanQueue,
 } from './services/scanQueue';
@@ -32,15 +29,10 @@
 
 // Wrap your process functions to use httpContext
 async function start(context: { id: number }) {
-<<<<<<< HEAD
   registerEventListener();
 
-  // File Scanning Queue
-  processScanQueue();
-=======
   httpContext.ns.run(() => {
     httpContext.set('workerId', context.id);
->>>>>>> be2c3391
 
     // File Scanning Queue
     processScanQueue();
