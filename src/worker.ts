/* eslint-disable import/first */
if (process.env.NODE_ENV === 'production') {
  // eslint-disable-next-line global-require
  require('newrelic');
}

import {} from 'dotenv/config';
import throng from 'throng';
import {
  processScanQueue,
} from './services/scanQueue';
import {
  processResourceQueue,
} from './services/resourceQueue';
import {
  processAWSElasticsearchQueue,
} from './lib/awsElasticSearch/queueManager';
import {
  processS3Queue,
} from './services/s3Queue';
import {
  processNotificationQueue,
} from './lib/mailer';
import {
  processMaintenanceQueue,
} from './lib/maintenance';

// Number of workers to spawn
const workers = process.env.WORKER_CONCURRENCY || 2;

// eslint-disable-next-line
process.env.IS_WORKER = 'true';

// Pull jobs off the redis queue and process them.
async function start(context: { id: number }) {
<<<<<<< HEAD
  process.env.WORKER_THRONG_ID = `${context.id}`;
=======
>>>>>>> 92e759a6
  // File Scanning Queue
  processScanQueue();

  // AWS Elasticsearch Queue
  processAWSElasticsearchQueue();

  // S3 Queue.
  processS3Queue();

  // Resource Queue.
  processResourceQueue();

  // Notifications Queue
  processNotificationQueue();

  // Maintenance Queue
  processMaintenanceQueue();
}

// spawn workers and start them
throng({ workers, start });<|MERGE_RESOLUTION|>--- conflicted
+++ resolved
@@ -28,15 +28,8 @@
 // Number of workers to spawn
 const workers = process.env.WORKER_CONCURRENCY || 2;
 
-// eslint-disable-next-line
-process.env.IS_WORKER = 'true';
-
 // Pull jobs off the redis queue and process them.
 async function start(context: { id: number }) {
-<<<<<<< HEAD
-  process.env.WORKER_THRONG_ID = `${context.id}`;
-=======
->>>>>>> 92e759a6
   // File Scanning Queue
   processScanQueue();
 
