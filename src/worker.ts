/* eslint-disable import/first */
require('newrelic');

import {} from 'dotenv/config';
import throng from 'throng';
import { logger, auditLogger } from './logger';
import { scanQueue } from './services/scanQueue';
<<<<<<< HEAD
import { deleteFileFromS3Job } from './lib/s3';
=======
import { getResourceMetaDataJob } from './lib/resource';
import { resourceQueue } from './services/resourceQueue';
>>>>>>> 30c8a4f9
import { awsElasticsearchQueue } from './lib/awsElasticSearch/queueManager';
import { s3Queue } from './services/s3Queue';
import processFile from './workers/files';
import {
  notifyApproverAssigned,
  notifyChangesRequested,
  notifyReportApproved,
  notifyCollaboratorAssigned,
  notificationQueue,
  notifyDigest,
  notificationDigestQueue,
  notifyRecipientReportApproved,
} from './lib/mailer';

import {
  addIndexDocument,
  updateIndexDocument,
  deleteIndexDocument,
} from './lib/awsElasticSearch';
<<<<<<< HEAD
import { EMAIL_ACTIONS, AWS_ELASTICSEARCH_ACTIONS, S3_ACTIONS } from './constants';
=======
import { EMAIL_ACTIONS, AWS_ELASTICSEARCH_ACTIONS, RESOURCE_ACTIONS } from './constants';
>>>>>>> 30c8a4f9
import logEmailNotification, { logDigestEmailNotification } from './lib/mailer/logNotifications';

// Number of workers to spawn
const workers = process.env.WORKER_CONCURRENCY || 2;
// Number of jobs per worker. Can be adjusted if clamav is getting bogged down
const maxJobsPerWorker = Number(process.env.MAX_JOBS_PER_WORKER) || 5;

// Pull jobs off the redis queue and process them.
async function start() {
  // File Scanning
  scanQueue.on('failed', (job, error) => auditLogger.error(`job ${job.data.key} failed with error ${error}`));
  scanQueue.on('completed', (job, result) => {
    if (result.status === 200) {
      logger.info(`job ${job.data.key} completed with status ${result.status} and result ${result.data}`);
    } else {
      auditLogger.error(`job ${job.data.key} completed with status ${result.status} and result ${result.data}`);
    }
  });
  scanQueue.process(maxJobsPerWorker, (job) => processFile(job.data.key));

  // AWS Elasticsearch
  awsElasticsearchQueue.on('failed', (job, error) => auditLogger.error(`job ${job.data.key} failed with error ${error}`));
  awsElasticsearchQueue.on('completed', (job, result) => {
    if (result.status === 200 || result.status === 201 || result.status === 202) {
      logger.info(`job ${job.data.key} completed with status ${result.status} and result ${JSON.stringify(result.data)}`);
    } else {
      auditLogger.error(`job ${job.data.key} completed with status ${result.status} and result ${JSON.stringify(result.data)}`);
    }
  });
  // Process AWS Elasticsearch Queue Items:
  // Create Index Document
  awsElasticsearchQueue.process(AWS_ELASTICSEARCH_ACTIONS.ADD_INDEX_DOCUMENT, addIndexDocument);
  // Update Index Document
  awsElasticsearchQueue.process(
    AWS_ELASTICSEARCH_ACTIONS.UPDATE_INDEX_DOCUMENT,
    updateIndexDocument,
  );
  // Delete Index Document
  awsElasticsearchQueue.process(
    AWS_ELASTICSEARCH_ACTIONS.DELETE_INDEX_DOCUMENT,
    deleteIndexDocument,
  );

<<<<<<< HEAD
  // S3 Queue.
  s3Queue.on('failed', (job, error) => auditLogger.error(`job ${job.data.key} failed with error ${error}`));
  s3Queue.on('completed', (job, result) => {
=======
  // Resource Queue.
  resourceQueue.on('failed', (job, error) => auditLogger.error(`job ${job.data.key} failed with error ${error}`));
  resourceQueue.on('completed', (job, result) => {
>>>>>>> 30c8a4f9
    if (result.status === 200 || result.status === 201 || result.status === 202) {
      logger.info(`job ${job.data.key} completed with status ${result.status} and result ${JSON.stringify(result.data)}`);
    } else {
      auditLogger.error(`job ${job.data.key} completed with status ${result.status} and result ${JSON.stringify(result.data)}`);
    }
  });
<<<<<<< HEAD
  // Delete S3 file.
  s3Queue.process(
    S3_ACTIONS.DELETE_FILE,
    deleteFileFromS3Job,
=======
  // Get resource metadata.
  resourceQueue.process(
    RESOURCE_ACTIONS.GET_METADATA,
    getResourceMetaDataJob,
>>>>>>> 30c8a4f9
  );

  // Notifications
  notificationQueue.on('failed', (job, error) => {
    auditLogger.error(`job ${job.name} failed for report ${job.data.report.displayId} with error ${error}`);
    logEmailNotification(job, false, error);
  });
  notificationQueue.on('completed', (job, result) => {
    if (result != null) {
      logger.info(`Successfully sent ${job.name} notification for ${job.data.report.displayId}`);
      logEmailNotification(job, true, result);
    } else {
      logger.info(`Did not send ${job.name} notification for ${job.data.report.displayId} preferences are not set`);
      logEmailNotification(job, false, { preferences: 'off' });
    }
  });
  // Digests
  notificationDigestQueue.on('failed', (job, error) => {
    auditLogger.error(`job ${job.name} failed for user ${job.data.user.id} with error ${error}`);
    logDigestEmailNotification(job, false, error);
  });
  notificationDigestQueue.on('completed', (job, result) => {
    if (result != null) {
      logger.info(`Successfully sent ${job.name} notification for ${job.data.user.id}`);
      logDigestEmailNotification(job, true, result);
    } else {
      logger.info(`Did not send ${job.name} notification for ${job.data.user.id} because SEND_NOTIFICATIONS is not set`);
      logDigestEmailNotification(job, false, { SEND_NOTIFICATIONS: 'off' });
    }
  });

  notificationQueue.process(EMAIL_ACTIONS.NEEDS_ACTION, notifyChangesRequested);
  notificationQueue.process(EMAIL_ACTIONS.SUBMITTED, notifyApproverAssigned);
  notificationQueue.process(EMAIL_ACTIONS.APPROVED, notifyReportApproved);
  notificationQueue.process(EMAIL_ACTIONS.COLLABORATOR_ADDED, notifyCollaboratorAssigned);
  notificationQueue.process(EMAIL_ACTIONS.RECIPIENT_REPORT_APPROVED, notifyRecipientReportApproved);

  notificationDigestQueue.process(EMAIL_ACTIONS.NEEDS_ACTION_DIGEST, notifyDigest);
  notificationDigestQueue.process(EMAIL_ACTIONS.SUBMITTED_DIGEST, notifyDigest);
  notificationDigestQueue.process(EMAIL_ACTIONS.APPROVED_DIGEST, notifyDigest);
  notificationDigestQueue.process(EMAIL_ACTIONS.COLLABORATOR_DIGEST, notifyDigest);
  notificationDigestQueue.process(EMAIL_ACTIONS.RECIPIENT_REPORT_APPROVED_DIGEST, notifyDigest);
}

// spawn workers and start them
throng({ workers, start });<|MERGE_RESOLUTION|>--- conflicted
+++ resolved
@@ -5,12 +5,9 @@
 import throng from 'throng';
 import { logger, auditLogger } from './logger';
 import { scanQueue } from './services/scanQueue';
-<<<<<<< HEAD
 import { deleteFileFromS3Job } from './lib/s3';
-=======
 import { getResourceMetaDataJob } from './lib/resource';
 import { resourceQueue } from './services/resourceQueue';
->>>>>>> 30c8a4f9
 import { awsElasticsearchQueue } from './lib/awsElasticSearch/queueManager';
 import { s3Queue } from './services/s3Queue';
 import processFile from './workers/files';
@@ -30,11 +27,10 @@
   updateIndexDocument,
   deleteIndexDocument,
 } from './lib/awsElasticSearch';
-<<<<<<< HEAD
-import { EMAIL_ACTIONS, AWS_ELASTICSEARCH_ACTIONS, S3_ACTIONS } from './constants';
-=======
-import { EMAIL_ACTIONS, AWS_ELASTICSEARCH_ACTIONS, RESOURCE_ACTIONS } from './constants';
->>>>>>> 30c8a4f9
+
+import {
+  EMAIL_ACTIONS, AWS_ELASTICSEARCH_ACTIONS, S3_ACTIONS, RESOURCE_ACTIONS,
+} from './constants';
 import logEmailNotification, { logDigestEmailNotification } from './lib/mailer/logNotifications';
 
 // Number of workers to spawn
@@ -78,32 +74,41 @@
     deleteIndexDocument,
   );
 
-<<<<<<< HEAD
   // S3 Queue.
   s3Queue.on('failed', (job, error) => auditLogger.error(`job ${job.data.key} failed with error ${error}`));
   s3Queue.on('completed', (job, result) => {
-=======
-  // Resource Queue.
-  resourceQueue.on('failed', (job, error) => auditLogger.error(`job ${job.data.key} failed with error ${error}`));
-  resourceQueue.on('completed', (job, result) => {
->>>>>>> 30c8a4f9
     if (result.status === 200 || result.status === 201 || result.status === 202) {
       logger.info(`job ${job.data.key} completed with status ${result.status} and result ${JSON.stringify(result.data)}`);
     } else {
       auditLogger.error(`job ${job.data.key} completed with status ${result.status} and result ${JSON.stringify(result.data)}`);
     }
   });
-<<<<<<< HEAD
   // Delete S3 file.
   s3Queue.process(
     S3_ACTIONS.DELETE_FILE,
     deleteFileFromS3Job,
-=======
+  );
+
+  // Resource Queue.
+  resourceQueue.on('failed', (job, error) => auditLogger.error(`job ${job.data.key} failed with error ${error}`));
+  resourceQueue.on('completed', (job, result) => {
+    if (result.status === 200 || result.status === 201 || result.status === 202) {
+      logger.info(`job ${job.data.key} completed with status ${result.status} and result ${JSON.stringify(result.data)}`);
+    } else {
+      auditLogger.error(`job ${job.data.key} completed with status ${result.status} and result ${JSON.stringify(result.data)}`);
+    }
+  });
+
   // Get resource metadata.
   resourceQueue.process(
     RESOURCE_ACTIONS.GET_METADATA,
     getResourceMetaDataJob,
->>>>>>> 30c8a4f9
+  );
+
+  // Get resource metadata.
+  resourceQueue.process(
+    RESOURCE_ACTIONS.GET_METADATA,
+    getResourceMetaDataJob,
   );
 
   // Notifications
