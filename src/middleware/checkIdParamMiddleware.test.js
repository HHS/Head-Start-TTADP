import {
  checkActivityReportIdParam,
  checkReportIdParam,
  checkFileIdParam,
  checkObjectiveIdParam,
  checkObjectiveTemplateIdParam,
<<<<<<< HEAD
  checkGroupIdParam,
=======
  checkAlertIdParam,
>>>>>>> 656775f7
} from './checkIdParamMiddleware';
import { auditLogger } from '../logger';

jest.mock('../lib/apiErrorHandler', () => jest.fn().mockReturnValue(() => Promise.resolve()));
jest.mock('../logger');

const mockResponse = {
  status: jest.fn(() => ({
    send: jest.fn(),
  })),
};
const mockNext = jest.fn();
const errorMessage = 'Received malformed request params';

describe('checkIdParamMiddleware', () => {
  afterEach(() => {
    jest.clearAllMocks();
  });

  describe('checkActivityReportIdParam', () => {
    it('calls next if activity report is string of integer', () => {
      const mockRequest = {
        path: '/api/endpoint',
        params: {
          activityReportId: '10',
        },
      };

      checkActivityReportIdParam(mockRequest, mockResponse, mockNext);
      expect(mockResponse.status).not.toHaveBeenCalled();
      expect(mockNext).toHaveBeenCalled();
    });

    it('throw 400 if activity report is not string of integer', () => {
      const mockRequest = {
        path: '/api/endpoint',
        params: {
          activityReportId: '1#0',
        },
      };

      checkActivityReportIdParam(mockRequest, mockResponse, mockNext);
      expect(mockResponse.status).toHaveBeenCalledWith(400);
      expect(auditLogger.error).toHaveBeenCalledWith(`${errorMessage}: activityReportId 1#0`);
      expect(mockNext).not.toHaveBeenCalled();
    });

    it('throw 400 if activity report param is missing', () => {
      const mockRequest = { path: '/api/endpoint' };

      checkActivityReportIdParam(mockRequest, mockResponse, mockNext);
      expect(mockResponse.status).toHaveBeenCalledWith(400);
      expect(auditLogger.error).toHaveBeenCalledWith(`${errorMessage}: activityReportId undefined`);
      expect(mockNext).not.toHaveBeenCalled();
    });
  });

  describe('checkFileIdParam', () => {
    it('calls next if file id is string of integer', () => {
      const mockRequest = {
        path: '/api/endpoint',
        params: {
          fileId: '1',
        },
      };

      checkFileIdParam(mockRequest, mockResponse, mockNext);
      expect(mockResponse.status).not.toHaveBeenCalled();
      expect(mockNext).toHaveBeenCalled();
    });

    it('throw 400 if param is not string of integer', () => {
      const mockRequest = {
        path: '/api/endpoint',
        params: {
          fileId: '1x',
        },
      };

      checkFileIdParam(mockRequest, mockResponse, mockNext);
      expect(mockResponse.status).toHaveBeenCalledWith(400);
      expect(auditLogger.error).toHaveBeenCalledWith(`${errorMessage}: fileId 1x`);
      expect(mockNext).not.toHaveBeenCalled();
    });

    it('throw 400 if param is missing', () => {
      const mockRequest = {
        path: '/api/endpoint',
        params: {
          reportId: '1',
        },
      };

      checkFileIdParam(mockRequest, mockResponse, mockNext);
      expect(mockResponse.status).toHaveBeenCalledWith(400);
      expect(auditLogger.error).toHaveBeenCalledWith(`${errorMessage}: fileId undefined`);
      expect(mockNext).not.toHaveBeenCalled();
    });
  });

  describe('checkReportIdParam', () => {
    it('calls next if report id is string of integer', () => {
      const mockRequest = {
        path: '/api/endpoint',
        params: {
          fileId: '1',
          reportId: '2',
        },
      };

      checkReportIdParam(mockRequest, mockResponse, mockNext);
      expect(mockResponse.status).not.toHaveBeenCalled();
      expect(mockNext).toHaveBeenCalled();
    });

    it('throw 400 if param is not string or integer', () => {
      const mockRequest = {
        path: '/api/endpoint',
        params: {
          reportId: '1x',
        },
      };

      checkReportIdParam(mockRequest, mockResponse, mockNext);
      expect(mockResponse.status).toHaveBeenCalledWith(400);
      expect(auditLogger.error).toHaveBeenCalledWith(`${errorMessage}: reportId 1x`);
      expect(mockNext).not.toHaveBeenCalled();
    });

    it('throw 400 if param is missing', () => {
      const mockRequest = {
        path: '/api/endpoint',
        params: {
          fileId: '1',
        },
      };

      checkReportIdParam(mockRequest, mockResponse, mockNext);
      expect(mockResponse.status).toHaveBeenCalledWith(400);
      expect(auditLogger.error).toHaveBeenCalledWith(`${errorMessage}: reportId undefined`);
      expect(mockNext).not.toHaveBeenCalled();
    });
  });

  describe('checkObjectiveIdParam', () => {
    it('calls next if objective id is string or integer', () => {
      const mockRequest = {
        path: '/api/endpoint',
        params: {
          objectiveId: '2',
        },
      };

      checkObjectiveIdParam(mockRequest, mockResponse, mockNext);
      expect(mockResponse.status).not.toHaveBeenCalled();
      expect(mockNext).toHaveBeenCalled();
    });

    it('throw 400 if param is not string or integer', () => {
      const mockRequest = {
        path: '/api/endpoint',
        params: {
          objectiveId: '2D',
        },
      };

      checkObjectiveIdParam(mockRequest, mockResponse, mockNext);
      expect(mockResponse.status).toHaveBeenCalledWith(400);
      expect(auditLogger.error).toHaveBeenCalled();
      expect(mockNext).not.toHaveBeenCalled();
    });

    it('throw 400 if param is missing', () => {
      const mockRequest = {
        path: '/api/endpoint',
        params: {},
      };

      checkObjectiveIdParam(mockRequest, mockResponse, mockNext);
      expect(mockResponse.status).toHaveBeenCalledWith(400);
      expect(auditLogger.error).toHaveBeenCalled();
      expect(mockNext).not.toHaveBeenCalled();
    });
  });

  describe('checkAlertIdParam', () => {
    it('calls next if alert id is string or integer', () => {
      const mockRequest = {
        path: '/api/endpoint',
        params: {
          alertId: '1',
        },
      };

      checkAlertIdParam(mockRequest, mockResponse, mockNext);
      expect(mockResponse.status).not.toHaveBeenCalled();
      expect(mockNext).toHaveBeenCalled();
    });

    it('throw 400 if param is not string or integer', () => {
      const mockRequest = {
        path: '/api/endpoint',
        params: {
          alertId: '2D',
        },
      };

      checkAlertIdParam(mockRequest, mockResponse, mockNext);
      expect(mockResponse.status).toHaveBeenCalledWith(400);
      expect(auditLogger.error).toHaveBeenCalled();
      expect(mockNext).not.toHaveBeenCalled();
    });

    it('throw 400 if param is missing', () => {
      const mockRequest = {
        path: '/api/endpoint',
        params: {},
      };

      checkAlertIdParam(mockRequest, mockResponse, mockNext);
      expect(mockResponse.status).toHaveBeenCalledWith(400);
      expect(auditLogger.error).toHaveBeenCalled();
      expect(mockNext).not.toHaveBeenCalled();
    });
  });

  describe('checkObjectiveTemplateIdParam', () => {
    it('calls next if objective id is string or integer', () => {
      const mockRequest = {
        path: '/api/endpoint',
        params: {
          objectiveTemplateId: '2',
        },
      };

      checkObjectiveTemplateIdParam(mockRequest, mockResponse, mockNext);
      expect(mockResponse.status).not.toHaveBeenCalled();
      expect(mockNext).toHaveBeenCalled();
    });

    it('throw 400 if param is not string or integer', () => {
      const mockRequest = {
        path: '/api/endpoint',
        params: {
          objectiveTemplateId: '2D',
        },
      };

      checkObjectiveTemplateIdParam(mockRequest, mockResponse, mockNext);
      expect(mockResponse.status).toHaveBeenCalledWith(400);
      expect(auditLogger.error).toHaveBeenCalled();
      expect(mockNext).not.toHaveBeenCalled();
    });

    it('throw 400 if param is missing', () => {
      const mockRequest = {
        path: '/api/endpoint',
        params: {},
      };

      checkObjectiveTemplateIdParam(mockRequest, mockResponse, mockNext);
      expect(mockResponse.status).toHaveBeenCalledWith(400);
      expect(auditLogger.error).toHaveBeenCalled();
      expect(mockNext).not.toHaveBeenCalled();
    });
  });

  describe('checkGroupIdParam', () => {
    it('calls next if objective id is string or integer', () => {
      const mockRequest = {
        path: '/api/endpoint',
        params: {
          groupId: '2',
        },
      };

      checkGroupIdParam(mockRequest, mockResponse, mockNext);
      expect(mockResponse.status).not.toHaveBeenCalled();
      expect(mockNext).toHaveBeenCalled();
    });

    it('throw 400 if param is not string or integer', () => {
      const mockRequest = {
        path: '/api/endpoint',
        params: {
          groupId: '2D',
        },
      };

      checkGroupIdParam(mockRequest, mockResponse, mockNext);
      expect(mockResponse.status).toHaveBeenCalledWith(400);
      expect(auditLogger.error).toHaveBeenCalled();
      expect(mockNext).not.toHaveBeenCalled();
    });

    it('throw 400 if param is missing', () => {
      const mockRequest = {
        path: '/api/endpoint',
        params: {},
      };

      checkGroupIdParam(mockRequest, mockResponse, mockNext);
      expect(mockResponse.status).toHaveBeenCalledWith(400);
      expect(auditLogger.error).toHaveBeenCalled();
      expect(mockNext).not.toHaveBeenCalled();
    });
  });
});<|MERGE_RESOLUTION|>--- conflicted
+++ resolved
@@ -4,11 +4,8 @@
   checkFileIdParam,
   checkObjectiveIdParam,
   checkObjectiveTemplateIdParam,
-<<<<<<< HEAD
   checkGroupIdParam,
-=======
   checkAlertIdParam,
->>>>>>> 656775f7
 } from './checkIdParamMiddleware';
 import { auditLogger } from '../logger';
 
