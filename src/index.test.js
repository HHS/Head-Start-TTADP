import request from 'supertest';
import app from './app';

describe('Root', () => {
<<<<<<< HEAD
  test('Redirects to login if user is not logged in', async () => {
    const response = await request(app).get('/');
    expect(response.status).toBe(302);
=======
  test('Responds with a 401 (Unauthorized) if user is not logged in', async () => {
    const response = await request(server).get('/');
    expect(response.status).toBe(401);
>>>>>>> 7b0a2741
  });
});<|MERGE_RESOLUTION|>--- conflicted
+++ resolved
@@ -2,14 +2,8 @@
 import app from './app';
 
 describe('Root', () => {
-<<<<<<< HEAD
-  test('Redirects to login if user is not logged in', async () => {
-    const response = await request(app).get('/');
-    expect(response.status).toBe(302);
-=======
   test('Responds with a 401 (Unauthorized) if user is not logged in', async () => {
-    const response = await request(server).get('/');
+    const response = await request(app).get('/api');
     expect(response.status).toBe(401);
->>>>>>> 7b0a2741
   });
 });