--- conflicted
+++ resolved
@@ -249,14 +249,6 @@
     grantId: grant.id,
     goalTemplateId: dbGoalTemplate.id,
   });
-<<<<<<< HEAD
-  // await GrantGoal.create({
-  //   grantId: grant.id,
-  //   goalId: dbGoal.id,
-  //   recipientId: grant.recipientId,
-  // });
-=======
->>>>>>> 2ae089be
   return dbGoal;
 }
 
