--- conflicted
+++ resolved
@@ -1,17 +1,4 @@
 /* eslint-disable import/first */
-<<<<<<< HEAD
-// require('newrelic');
-
-import {} from "dotenv/config";
-import throng from "throng";
-import { logger, auditLogger } from "./logger";
-import reconcileLegacyReports, {
-  reconciliationQueue,
-} from "./services/legacyreports";
-import { scanQueue } from "./services/scanQueue";
-import processFile from "./workers/files";
-import { initElasticsearchIntegration } from "./lib/elasticsearch";
-=======
 require('newrelic');
 
 import {} from 'dotenv/config';
@@ -19,19 +6,14 @@
 import { logger, auditLogger } from './logger';
 import { scanQueue } from './services/scanQueue';
 import processFile from './workers/files';
->>>>>>> 75afdc75
+import { initElasticsearchIntegration } from "./lib/elasticsearch";
 import {
   notifyApproverAssigned,
   notifyChangesRequested,
   notifyReportApproved,
   notificationQueue,
-<<<<<<< HEAD
-  notifyCollaborator,
-} from "./lib/mailer";
-=======
   notifyCollaboratorAssigned,
 } from './lib/mailer';
->>>>>>> 75afdc75
 
 // Number of workers to spawn
 const workers = process.env.WORKER_CONCURRENCY || 2;
@@ -79,23 +61,6 @@
   });
   scanQueue.process(maxJobsPerWorker, (job) => processFile(job.data.key));
 
-<<<<<<< HEAD
-  // Legacy report Reconcilliation
-  reconciliationQueue.on("failed", (job, error) =>
-    auditLogger.error(
-      `${job.data.key}: Legacy report reconciliation failed with error ${error}`
-    )
-  );
-  reconciliationQueue.on("completed", () =>
-    logger.info("Legacy report reconciliation completed successfully")
-  );
-  reconciliationQueue.process("legacyReports", async (job) => {
-    logger.info(`starting ${job}`);
-    await reconcileLegacyReports();
-  });
-
-=======
->>>>>>> 75afdc75
   // Notifications
   notificationQueue.on("failed", (job, error) =>
     auditLogger.error(
@@ -113,19 +78,11 @@
       );
     }
   });
-<<<<<<< HEAD
-  notificationQueue.process("changesRequested", changesRequestedByManager);
-  notificationQueue.process("managerApproval", managerApprovalRequested);
-  notificationQueue.process("reportApproved", reportApproved);
-  notificationQueue.process("collaboratorAdded", notifyCollaborator);
-=======
 
   notificationQueue.process('changesRequested', notifyChangesRequested);
   notificationQueue.process('approverAssigned', notifyApproverAssigned);
   notificationQueue.process('reportApproved', notifyReportApproved);
   notificationQueue.process('collaboratorAssigned', notifyCollaboratorAssigned);
-}
->>>>>>> 75afdc75
 
   // Elasticsearch
   const { startElasticsearchWorker } = await initElasticsearchIntegration({
