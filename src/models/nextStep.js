--- conflicted
+++ resolved
@@ -9,10 +9,7 @@
 export default (sequelize, DataTypes) => {
   class NextStep extends Model {
     static associate(models) {
-<<<<<<< HEAD
       NextStep.belongsTo(models.ActivityReport, { foreignKey: 'activityReportId', hooks: true });
-=======
-      NextStep.belongsTo(models.ActivityReport, { foreignKey: 'activityReportId' });
       NextStep.hasMany(models.NextStepResource, { foreignKey: 'nextStepId', as: 'nextStepResources' });
       NextStep.belongsToMany(models.Resource, {
         through: models.NextStepResource,
@@ -20,7 +17,6 @@
         otherKey: 'resourceId',
         as: 'resources',
       });
->>>>>>> 9f8e9e1f
     }
   }
   NextStep.init({
