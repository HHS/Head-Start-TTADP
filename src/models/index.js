--- conflicted
+++ resolved
@@ -38,13 +38,8 @@
       db[model.name] = model;
       db[auditModel.name] = auditModel;
     } catch (error) {
-<<<<<<< HEAD
-      auditLogger.error(error);
-      auditLogger.error(file);
-=======
       auditLogger.error(JSON.stringify({ error, file }));
       throw error;
->>>>>>> 2ae089be
     }
   });
 
