--- conflicted
+++ resolved
@@ -1,12 +1,6 @@
-<<<<<<< HEAD
 const { Op, Model } = require('sequelize');
 const { COLLABORATOR_TYPES, ENTITY_TYPES, CREATION_METHOD } = require('../constants');
-const { beforeValidate, afterUpdate } = require('./hooks/objectiveTemplate');
-=======
-const { Model } = require('sequelize');
-const { CREATION_METHOD } = require('../constants');
 const { beforeValidate, beforeUpdate, afterUpdate } = require('./hooks/objectiveTemplate');
->>>>>>> cd3f4688
 // const { auditLogger } = require('../logger');
 
 module.exports = (sequelize, DataTypes) => {
