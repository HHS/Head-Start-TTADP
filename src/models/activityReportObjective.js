<<<<<<< HEAD
const { Op, Model } = require('sequelize');
const { COLLABORATOR_TYPES, ENTITY_TYPES } = require('../constants');
const { beforeDestroy } = require('./hooks/activityReportObjective');
=======
const { Model } = require('sequelize');
const { beforeDestroy, afterDestroy } = require('./hooks/activityReportObjective');
>>>>>>> d3645e1a

export default (sequelize, DataTypes) => {
  class ActivityReportObjective extends Model {
    static associate(models) {
      ActivityReportObjective.belongsTo(models.ActivityReport, { foreignKey: 'activityReportId', as: 'activityReport' });
      ActivityReportObjective.belongsTo(models.Objective, { foreignKey: 'objectiveId', as: 'objective' });
      ActivityReportObjective.hasMany(models.ActivityReportObjectiveFile, { foreignKey: 'activityReportObjectiveId', as: 'activityReportObjectiveFiles' });
      ActivityReportObjective.hasMany(models.ActivityReportObjectiveTopic, { foreignKey: 'activityReportObjectiveId', as: 'activityReportObjectiveTopics' });
      ActivityReportObjective.hasMany(models.ActivityReportObjectiveResource, { foreignKey: 'activityReportObjectiveId', as: 'activityReportObjectiveResources' });
      ActivityReportObjective.belongsToMany(models.File, {
        through: models.ActivityReportObjectiveFile,
        foreignKey: 'activityReportObjectiveId',
        otherKey: 'fileId',
        as: 'files',
        hooks: true,
      });
      ActivityReportObjective.hasMany(models.Collaborator, {
        scope: {
          entityType: ENTITY_TYPES.REPORTOBJECTIVE,
          collaboratorTypes: { [Op.contains]: [COLLABORATOR_TYPES.RATIFIER] },
        },
        foreignKey: 'entityId',
        as: 'approvers',
        hooks: true,
      });
      ActivityReportObjective.hasMany(models.Collaborator, {
        scope: {
          entityType: ENTITY_TYPES.REPORTOBJECTIVE,
          collaboratorTypes: { [Op.contains]: [COLLABORATOR_TYPES.EDITOR] },
        },
        foreignKey: 'entityId',
        as: 'collaborators',
        hooks: true,
      });
      ActivityReportObjective.hasOne(models.Collaborator, {
        scope: {
          entityType: ENTITY_TYPES.REPORTOBJECTIVE,
          collaboratorTypes: { [Op.contains]: [COLLABORATOR_TYPES.OWNER] },
        },
        foreignKey: 'entityId',
        as: 'owner',
        hooks: true,
      });
      ActivityReportObjective.hasOne(models.Collaborator, {
        scope: {
          entityType: ENTITY_TYPES.REPORTOBJECTIVE,
          collaboratorTypes: { [Op.contains]: [COLLABORATOR_TYPES.INSTANTIATOR] },
        },
        foreignKey: 'entityId',
        as: 'instantiator',
        hooks: true,
      });
      ActivityReportObjective.hasMany(models.Approval, {
        scope: {
          entityType: ENTITY_TYPES.REPORTOBJECTIVE,
        },
        foreignKey: 'entityId',
        as: 'approvals',
        hooks: true,
      });
      ActivityReportObjective.belongsToMany(models.Topic, {
        through: models.ActivityReportObjectiveTopic,
        foreignKey: 'activityReportObjectiveId',
        otherKey: 'topicId',
        as: 'topics',
        hooks: true,
      });
    }
  }
  ActivityReportObjective.init({
    id: {
      allowNull: false,
      autoIncrement: true,
      primaryKey: true,
      type: DataTypes.INTEGER,
    },
    activityReportId: {
      type: DataTypes.INTEGER,
    },
    objectiveId: {
      type: DataTypes.INTEGER,
    },
    arOrder: {
      type: DataTypes.INTEGER,
      allowNull: true,
    },
    title: DataTypes.TEXT,
    status: DataTypes.STRING,
    ttaProvided: DataTypes.TEXT,
  }, {
    sequelize,
    modelName: 'ActivityReportObjective',
    hooks: {
      beforeDestroy: async (instance, options) => beforeDestroy(sequelize, instance, options),
      afterDestroy: async (instance, options) => afterDestroy(sequelize, instance, options),
    },
  });
  return ActivityReportObjective;
};<|MERGE_RESOLUTION|>--- conflicted
+++ resolved
@@ -1,11 +1,6 @@
-<<<<<<< HEAD
 const { Op, Model } = require('sequelize');
 const { COLLABORATOR_TYPES, ENTITY_TYPES } = require('../constants');
-const { beforeDestroy } = require('./hooks/activityReportObjective');
-=======
-const { Model } = require('sequelize');
 const { beforeDestroy, afterDestroy } = require('./hooks/activityReportObjective');
->>>>>>> d3645e1a
 
 export default (sequelize, DataTypes) => {
   class ActivityReportObjective extends Model {
