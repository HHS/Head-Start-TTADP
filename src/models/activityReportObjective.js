const { Model } = require('sequelize');
<<<<<<< HEAD
const { SUPPORT_TYPES } = require('@ttahub/common');
const { beforeDestroy, afterDestroy } = require('./hooks/activityReportObjective');
=======
const { CLOSE_SUSPEND_REASONS } = require('@ttahub/common');
const {
  afterCreate,
  beforeValidate,
  beforeDestroy,
  afterDestroy,
} = require('./hooks/activityReportObjective');
>>>>>>> ae2e312e

export default (sequelize, DataTypes) => {
  class ActivityReportObjective extends Model {
    static associate(models) {
      ActivityReportObjective.belongsTo(models.ActivityReport, { foreignKey: 'activityReportId', as: 'activityReport' });
      ActivityReportObjective.belongsTo(models.Objective, { foreignKey: 'objectiveId', as: 'objective' });
      ActivityReportObjective.hasMany(models.ActivityReportObjectiveFile, { foreignKey: 'activityReportObjectiveId', as: 'activityReportObjectiveFiles' });
      ActivityReportObjective.hasMany(models.ActivityReportObjectiveTopic, { foreignKey: 'activityReportObjectiveId', as: 'activityReportObjectiveTopics' });
      ActivityReportObjective.hasMany(models.ActivityReportObjectiveResource, { foreignKey: 'activityReportObjectiveId', as: 'activityReportObjectiveResources' });

      ActivityReportObjective.belongsToMany(models.File, {
        through: models.ActivityReportObjectiveFile,
        foreignKey: 'activityReportObjectiveId',
        otherKey: 'fileId',
        as: 'files',
      });
      ActivityReportObjective.belongsToMany(models.Topic, {
        through: models.ActivityReportObjectiveTopic,
        foreignKey: 'activityReportObjectiveId',
        otherKey: 'topicId',
        as: 'topics',
      });
      ActivityReportObjective.belongsToMany(models.Resource, {
        through: models.ActivityReportObjectiveResource,
        foreignKey: 'activityReportObjectiveId',
        otherKey: 'resourceId',
        as: 'resources',
      });
      ActivityReportObjective.belongsTo(models.Objective, {
        foreignKey: 'originalObjectiveId',
        as: 'originalObjective',
      });
    }
  }
  ActivityReportObjective.init({
    id: {
      allowNull: false,
      autoIncrement: true,
      primaryKey: true,
      type: DataTypes.INTEGER,
    },
    activityReportId: {
      type: DataTypes.INTEGER,
      allowNull: false,
    },
    objectiveId: {
      type: DataTypes.INTEGER,
      allowNull: false,
    },
    arOrder: {
      type: DataTypes.INTEGER,
      allowNull: true,
      defaultValue: 1,
    },
    closeSuspendReason: {
      allowNull: true,
      type: DataTypes.ENUM(CLOSE_SUSPEND_REASONS),
    },
    closeSuspendContext: {
      type: DataTypes.TEXT,
    },
    title: DataTypes.TEXT,
    status: DataTypes.STRING,
    ttaProvided: DataTypes.TEXT,
<<<<<<< HEAD
    supportType: {
      type: DataTypes.ENUM(SUPPORT_TYPES),
      allowNull: true,
=======
    originalObjectiveId: {
      type: DataTypes.INTEGER,
      allowNull: true,
      defaultValue: null,
      references: {
        model: {
          tableName: 'Objectives',
        },
        key: 'id',
      },
>>>>>>> ae2e312e
    },
  }, {
    sequelize,
    modelName: 'ActivityReportObjective',
    hooks: {
      afterCreate: async (instance, options) => afterCreate(sequelize, instance, options),
      beforeValidate: async (instance, options) => beforeValidate(sequelize, instance, options),
      beforeDestroy: async (instance, options) => beforeDestroy(sequelize, instance, options),
      afterDestroy: async (instance, options) => afterDestroy(sequelize, instance, options),
    },
  });
  return ActivityReportObjective;
};<|MERGE_RESOLUTION|>--- conflicted
+++ resolved
@@ -1,16 +1,11 @@
 const { Model } = require('sequelize');
-<<<<<<< HEAD
-const { SUPPORT_TYPES } = require('@ttahub/common');
-const { beforeDestroy, afterDestroy } = require('./hooks/activityReportObjective');
-=======
-const { CLOSE_SUSPEND_REASONS } = require('@ttahub/common');
+const { CLOSE_SUSPEND_REASONS, SUPPORT_TYPES } = require('@ttahub/common');
 const {
   afterCreate,
   beforeValidate,
   beforeDestroy,
   afterDestroy,
 } = require('./hooks/activityReportObjective');
->>>>>>> ae2e312e
 
 export default (sequelize, DataTypes) => {
   class ActivityReportObjective extends Model {
@@ -75,11 +70,10 @@
     title: DataTypes.TEXT,
     status: DataTypes.STRING,
     ttaProvided: DataTypes.TEXT,
-<<<<<<< HEAD
     supportType: {
       type: DataTypes.ENUM(SUPPORT_TYPES),
       allowNull: true,
-=======
+    },
     originalObjectiveId: {
       type: DataTypes.INTEGER,
       allowNull: true,
@@ -90,7 +84,6 @@
         },
         key: 'id',
       },
->>>>>>> ae2e312e
     },
   }, {
     sequelize,
