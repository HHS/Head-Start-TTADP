const { Model } = require('sequelize');
const {
  beforeValidate,
  afterCreate,
  beforeDestroy,
  afterDestroy,
} = require('./hooks/objectiveFile');

export default (sequelize, DataTypes) => {
  class ObjectiveFile extends Model {
    static associate(models) {
<<<<<<< HEAD
      ObjectiveFile.belongsTo(models.Objective, { foreignKey: 'objectiveId', as: 'objective', hooks: true });
      ObjectiveFile.belongsTo(models.File, { foreignKey: 'fileId', as: 'file', hooks: true });
=======
      ObjectiveFile.belongsTo(models.Objective, { foreignKey: 'objectiveId', onDelete: 'cascade', as: 'objective' });
      ObjectiveFile.belongsTo(models.File, { foreignKey: 'fileId', as: 'file' });
>>>>>>> d3645e1a
    }
  }
  ObjectiveFile.init({
    id: {
      allowNull: false,
      autoIncrement: true,
      primaryKey: true,
      type: DataTypes.INTEGER,
    },
    objectiveId: {
      type: DataTypes.INTEGER,
      allowNull: false,
    },
    fileId: {
      type: DataTypes.INTEGER,
      allowNull: false,
    },
    onAR: {
      type: DataTypes.BOOLEAN,
      default: false,
    },
    onApprovedAR: {
      type: DataTypes.BOOLEAN,
      default: false,
    },
  }, {
    sequelize,
    modelName: 'ObjectiveFile',
    hooks: {
      beforeValidate: async (instance, options) => beforeValidate(sequelize, instance, options),
      afterCreate: async (instance, options) => afterCreate(sequelize, instance, options),
      beforeDestroy: async (instance, options) => beforeDestroy(sequelize, instance, options),
      afterDestroy: async (instance, options) => afterDestroy(sequelize, instance, options),
    },
  });
  return ObjectiveFile;
};<|MERGE_RESOLUTION|>--- conflicted
+++ resolved
@@ -9,13 +9,8 @@
 export default (sequelize, DataTypes) => {
   class ObjectiveFile extends Model {
     static associate(models) {
-<<<<<<< HEAD
       ObjectiveFile.belongsTo(models.Objective, { foreignKey: 'objectiveId', as: 'objective', hooks: true });
       ObjectiveFile.belongsTo(models.File, { foreignKey: 'fileId', as: 'file', hooks: true });
-=======
-      ObjectiveFile.belongsTo(models.Objective, { foreignKey: 'objectiveId', onDelete: 'cascade', as: 'objective' });
-      ObjectiveFile.belongsTo(models.File, { foreignKey: 'fileId', as: 'file' });
->>>>>>> d3645e1a
     }
   }
   ObjectiveFile.init({
