--- conflicted
+++ resolved
@@ -2,10 +2,6 @@
 const { CLOSE_SUSPEND_REASONS } = require('../constants');
 const { formatDate } = require('../lib/modelHelpers');
 const { beforeValidate, afterUpdate } = require('./hooks/goal');
-<<<<<<< HEAD
-// const { auditLogger } = require('../logger');
-=======
->>>>>>> 2ae089be
 
 /**
  * Goals table. Stores goals for tta.
@@ -22,15 +18,6 @@
         otherKey: 'activityReportId',
         as: 'activityReports',
       });
-<<<<<<< HEAD
-      Goal.belongsToMany(models.Topic, {
-        through: models.TopicGoal,
-        otherKey: 'topicId',
-        foreignKey: 'goalId',
-        as: 'topics',
-      });
-=======
->>>>>>> 2ae089be
       Goal.belongsTo(models.Grant, { foreignKey: 'grantId', as: 'grant' });
       Goal.hasMany(models.Objective, { foreignKey: 'goalId', as: 'objectives' });
       Goal.belongsTo(models.GoalTemplate, { foreignKey: 'goalTemplateId', as: +'goalTemplates' });
@@ -48,17 +35,8 @@
     goalNumber: {
       type: DataTypes.VIRTUAL,
       get() {
-<<<<<<< HEAD
-        const { id, grant } = this;
-        let regionId = 0;
-        if (grant) {
-          regionId = grant.regionId;
-        }
-        return `R${regionId}-G-${id}`;
-=======
         const { id } = this;
         return `G-${id}`;
->>>>>>> 2ae089be
       },
     },
     closeSuspendReason: {
