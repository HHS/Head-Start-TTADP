const { Model } = require('sequelize');
const { CLOSE_SUSPEND_REASONS } = require('@ttahub/common');
const { formatDate } = require('../lib/modelHelpers');
const {
  beforeValidate,
  beforeUpdate,
  afterCreate,
  afterUpdate,
} = require('./hooks/goal');

export const RTTAPA_ENUM = ['Yes', 'No'];

/**
 * Goals table. Stores goals for tta.
 *
 * @param {} sequelize
 * @param {*} DataTypes
 */
export default (sequelize, DataTypes) => {
  class Goal extends Model {
    static associate(models) {
      Goal.hasMany(models.ActivityReportGoal, { foreignKey: 'goalId', as: 'activityReportGoals' });
      Goal.belongsToMany(models.ActivityReport, {
        through: models.ActivityReportGoal,
        foreignKey: 'goalId',
        otherKey: 'activityReportId',
        as: 'activityReports',
      });
      Goal.belongsTo(models.Grant, { foreignKey: 'grantId', as: 'grant' });
      Goal.hasMany(models.Objective, { foreignKey: 'goalId', as: 'objectives' });
<<<<<<< HEAD
      Goal.belongsTo(models.GoalTemplate, { foreignKey: 'goalTemplateId', as: 'goalTemplates' });
=======
      Goal.belongsTo(models.GoalTemplate, { foreignKey: 'goalTemplateId', as: 'goalTemplate' });
      Goal.belongsToMany(models.GoalTemplateFieldPrompt, {
        through: models.GoalFieldResponse,
        foreignKey: 'goalId',
        otherKey: 'goalTemplateFieldPromptId',
        as: 'prompts',
      });
      Goal.hasMany(models.GoalFieldResponse, { foreignKey: 'goalId', as: 'responses' });
>>>>>>> ad730a5a
      Goal.hasMany(models.GoalResource, { foreignKey: 'goalId', as: 'goalResources' });
      Goal.belongsToMany(models.Resource, {
        through: models.GoalResource,
        foreignKey: 'goalId',
        otherKey: 'resourceId',
        as: 'resources',
      });
    }
  }
  Goal.init({
    name: DataTypes.TEXT,
    status: DataTypes.STRING,
    timeframe: DataTypes.TEXT,
    isFromSmartsheetTtaPlan: DataTypes.BOOLEAN,
    endDate: {
      type: DataTypes.DATEONLY,
      get: formatDate,
    },
    goalNumber: {
      type: DataTypes.VIRTUAL,
      get() {
        const { id } = this;
        return `G-${id}`;
      },
    },
    closeSuspendReason: {
      allowNull: true,
      type: DataTypes.ENUM(Object.keys(CLOSE_SUSPEND_REASONS).map((k) => CLOSE_SUSPEND_REASONS[k])),
    },
    closeSuspendContext: {
      type: DataTypes.TEXT,
    },
    grantId: {
      type: DataTypes.INTEGER,
      allowNull: false,
      references: {
        model: {
          tableName: 'grants',
        },
        key: 'id',
      },
      onUpdate: 'CASCADE',
    },
    goalTemplateId: {
      type: DataTypes.INTEGER,
      allowNull: true,
      references: {
        model: {
          tableName: 'goalTemplates',
        },
        key: 'id',
      },
      onUpdate: 'CASCADE',
    },
    previousStatus: {
      type: DataTypes.TEXT,
    },
    onAR: {
      type: DataTypes.BOOLEAN,
      default: false,
    },
    onApprovedAR: {
      type: DataTypes.BOOLEAN,
      default: false,
    },
    isRttapa: {
      type: DataTypes.ENUM(RTTAPA_ENUM),
      allowNull: true,
    },
    firstNotStartedAt: {
      type: DataTypes.DATE,
      allowNull: true,
    },
    lastNotStartedAt: {
      type: DataTypes.DATE,
      allowNull: true,
    },
    firstInProgressAt: {
      type: DataTypes.DATE,
      allowNull: true,
    },
    lastInProgressAt: {
      type: DataTypes.DATE,
      allowNull: true,
    },
    firstCeasedSuspendedAt: {
      type: DataTypes.DATE,
      allowNull: true,
    },
    lastCeasedSuspendedAt: {
      type: DataTypes.DATE,
      allowNull: true,
    },
    firstClosedAt: {
      type: DataTypes.DATE,
      allowNull: true,
    },
    lastClosedAt: {
      type: DataTypes.DATE,
      allowNull: true,
    },
    firstCompletedAt: {
      type: DataTypes.DATE,
      allowNull: true,
    },
    lastCompletedAt: {
      type: DataTypes.DATE,
      allowNull: true,
    },
    createdVia: {
      type: DataTypes.ENUM(['imported', 'activityReport', 'rtr']),
      allowNull: true,
    },
    rtrOrder: {
      type: DataTypes.INTEGER,
      allowNull: true,
    },
  }, {
    sequelize,
    modelName: 'Goal',
    hooks: {
      beforeValidate: async (instance, options) => beforeValidate(sequelize, instance, options),
      beforeUpdate: async (instance, options) => beforeUpdate(sequelize, instance, options),
      afterCreate: async (instance, options) => afterCreate(sequelize, instance, options),
      afterUpdate: async (instance, options) => afterUpdate(sequelize, instance, options),
    },
  });
  return Goal;
};<|MERGE_RESOLUTION|>--- conflicted
+++ resolved
@@ -28,9 +28,6 @@
       });
       Goal.belongsTo(models.Grant, { foreignKey: 'grantId', as: 'grant' });
       Goal.hasMany(models.Objective, { foreignKey: 'goalId', as: 'objectives' });
-<<<<<<< HEAD
-      Goal.belongsTo(models.GoalTemplate, { foreignKey: 'goalTemplateId', as: 'goalTemplates' });
-=======
       Goal.belongsTo(models.GoalTemplate, { foreignKey: 'goalTemplateId', as: 'goalTemplate' });
       Goal.belongsToMany(models.GoalTemplateFieldPrompt, {
         through: models.GoalFieldResponse,
@@ -39,7 +36,6 @@
         as: 'prompts',
       });
       Goal.hasMany(models.GoalFieldResponse, { foreignKey: 'goalId', as: 'responses' });
->>>>>>> ad730a5a
       Goal.hasMany(models.GoalResource, { foreignKey: 'goalId', as: 'goalResources' });
       Goal.belongsToMany(models.Resource, {
         through: models.GoalResource,
