const { Op, Model } = require('sequelize');
const { COLLABORATOR_TYPES, ENTITY_TYPES, CLOSE_SUSPEND_REASONS } = require('../constants');
const { formatDate } = require('../lib/modelHelpers');
<<<<<<< HEAD
const { beforeValidate, afterCreate, beforeUpdate, afterUpdate } = require('./hooks/goal');
=======
const {
  beforeValidate,
  beforeUpdate,
  afterCreate,
  afterUpdate,
} = require('./hooks/goal');
>>>>>>> 9f8e9e1f

export const RTTAPA_ENUM = ['Yes', 'No'];

/**
 * Goals table. Stores goals for tta.
 *
 * @param {} sequelize
 * @param {*} DataTypes
 */
export default (sequelize, DataTypes) => {
  class Goal extends Model {
    static associate(models) {
      Goal.hasMany(models.ActivityReportGoal, { foreignKey: 'goalId', as: 'activityReportGoals', hooks: true });
      Goal.belongsToMany(models.ActivityReport, {
        through: models.ActivityReportGoal,
        foreignKey: 'goalId',
        otherKey: 'activityReportId',
        as: 'activityReports',
        hooks: true,
      });
      Goal.belongsTo(models.Grant, { foreignKey: 'grantId', as: 'grant', hooks: true });
      Goal.hasMany(models.Objective, { foreignKey: 'goalId', as: 'objectives', hooks: true });
      Goal.belongsTo(models.GoalTemplate, { foreignKey: 'goalTemplateId', as: +'goalTemplates', hooks: true });
      Goal.hasMany(models.Collaborator, {
        scope: {
          entityType: ENTITY_TYPES.GOAL,
          collaboratorTypes: { [Op.contains]: [COLLABORATOR_TYPES.RATIFIER] },
        },
        foreignKey: 'entityId',
        as: 'approvers',
        hooks: true,
      });
      Goal.hasMany(models.Collaborator, {
        scope: {
          entityType: ENTITY_TYPES.GOAL,
          collaboratorTypes: { [Op.contains]: [COLLABORATOR_TYPES.EDITOR] },
        },
        foreignKey: 'entityId',
        as: 'collaborators',
        hooks: true,
      });
      Goal.hasOne(models.Collaborator, {
        scope: {
          entityType: ENTITY_TYPES.GOAL,
          collaboratorTypes: { [Op.contains]: [COLLABORATOR_TYPES.OWNER] },
        },
        foreignKey: 'entityId',
        as: 'owner',
        hooks: true,
      });
      Goal.hasOne(models.Collaborator, {
        scope: {
          entityType: ENTITY_TYPES.GOAL,
          collaboratorTypes: { [Op.contains]: [COLLABORATOR_TYPES.INSTANTIATOR] },
        },
        foreignKey: 'entityId',
        as: 'instantiator',
        hooks: true,
      });
      Goal.hasMany(models.Approval, {
        scope: {
          entityType: ENTITY_TYPES.GOAL,
        },
        foreignKey: 'entityId',
        as: 'approvals',
        hooks: true,
      });
<<<<<<< HEAD
=======
      Goal.belongsTo(models.Grant, { foreignKey: 'grantId', as: 'grant' });
      Goal.hasMany(models.Objective, { foreignKey: 'goalId', as: 'objectives' });
      Goal.belongsTo(models.GoalTemplate, { foreignKey: 'goalTemplateId', as: +'goalTemplates' });
      Goal.hasMany(models.GoalResource, { foreignKey: 'goalId', as: 'goalResources' });
      Goal.belongsToMany(models.Resource, {
        through: models.GoalResource,
        foreignKey: 'goalId',
        otherKey: 'resourceId',
        as: 'resources',
      });
>>>>>>> 9f8e9e1f
    }
  }
  Goal.init({
    name: DataTypes.TEXT,
    status: DataTypes.STRING,
    timeframe: DataTypes.STRING,
    isFromSmartsheetTtaPlan: DataTypes.BOOLEAN,
    endDate: {
      type: DataTypes.DATEONLY,
      get: formatDate,
    },
    goalNumber: {
      type: DataTypes.VIRTUAL,
      get() {
        const { id } = this;
        return `G-${id}`;
      },
    },
    closeSuspendReason: {
      allowNull: true,
      type: DataTypes.ENUM(Object.keys(CLOSE_SUSPEND_REASONS).map((k) => CLOSE_SUSPEND_REASONS[k])),
    },
    closeSuspendContext: {
      type: DataTypes.TEXT,
    },
    grantId: {
      type: DataTypes.INTEGER,
      allowNull: false,
      references: {
        model: {
          tableName: 'grants',
        },
        key: 'id',
      },
      onUpdate: 'CASCADE',
    },
    goalTemplateId: {
      type: DataTypes.INTEGER,
      allowNull: true,
      references: {
        model: {
          tableName: 'goalTemplates',
        },
        key: 'id',
      },
      onUpdate: 'CASCADE',
    },
    previousStatus: {
      type: DataTypes.STRING,
    },
    onAR: {
      type: DataTypes.BOOLEAN,
      default: false,
    },
    onApprovedAR: {
      type: DataTypes.BOOLEAN,
      default: false,
    },
    isRttapa: {
      type: DataTypes.ENUM(RTTAPA_ENUM),
      allowNull: true,
    },
    firstNotStartedAt: {
      type: DataTypes.DATE,
      allowNull: true,
    },
    lastNotStartedAt: {
      type: DataTypes.DATE,
      allowNull: true,
    },
    firstInProgressAt: {
      type: DataTypes.DATE,
      allowNull: true,
    },
    lastInProgressAt: {
      type: DataTypes.DATE,
      allowNull: true,
    },
    firstCeasedSuspendedAt: {
      type: DataTypes.DATE,
      allowNull: true,
    },
    lastCeasedSuspendedAt: {
      type: DataTypes.DATE,
      allowNull: true,
    },
    firstClosedAt: {
      type: DataTypes.DATE,
      allowNull: true,
    },
    lastClosedAt: {
      type: DataTypes.DATE,
      allowNull: true,
    },
    firstCompletedAt: {
      type: DataTypes.DATE,
      allowNull: true,
    },
    lastCompletedAt: {
      type: DataTypes.DATE,
      allowNull: true,
    },
    createdVia: {
      type: DataTypes.ENUM(['imported', 'activityReport', 'rtr']),
      allowNull: true,
    },
  }, {
    sequelize,
    modelName: 'Goal',
    hooks: {
      beforeValidate: async (instance, options) => beforeValidate(sequelize, instance, options),
      afterCreate: async (instance, options) => afterCreate(sequelize, instance, options),
      beforeUpdate: async (instance, options) => beforeUpdate(sequelize, instance, options),
      afterCreate: async (instance, options) => afterCreate(sequelize, instance, options),
      afterUpdate: async (instance, options) => afterUpdate(sequelize, instance, options),
    },
  });
  return Goal;
};<|MERGE_RESOLUTION|>--- conflicted
+++ resolved
@@ -1,16 +1,12 @@
 const { Op, Model } = require('sequelize');
 const { COLLABORATOR_TYPES, ENTITY_TYPES, CLOSE_SUSPEND_REASONS } = require('../constants');
 const { formatDate } = require('../lib/modelHelpers');
-<<<<<<< HEAD
-const { beforeValidate, afterCreate, beforeUpdate, afterUpdate } = require('./hooks/goal');
-=======
 const {
   beforeValidate,
   beforeUpdate,
   afterCreate,
   afterUpdate,
 } = require('./hooks/goal');
->>>>>>> 9f8e9e1f
 
 export const RTTAPA_ENUM = ['Yes', 'No'];
 
@@ -34,55 +30,6 @@
       Goal.belongsTo(models.Grant, { foreignKey: 'grantId', as: 'grant', hooks: true });
       Goal.hasMany(models.Objective, { foreignKey: 'goalId', as: 'objectives', hooks: true });
       Goal.belongsTo(models.GoalTemplate, { foreignKey: 'goalTemplateId', as: +'goalTemplates', hooks: true });
-      Goal.hasMany(models.Collaborator, {
-        scope: {
-          entityType: ENTITY_TYPES.GOAL,
-          collaboratorTypes: { [Op.contains]: [COLLABORATOR_TYPES.RATIFIER] },
-        },
-        foreignKey: 'entityId',
-        as: 'approvers',
-        hooks: true,
-      });
-      Goal.hasMany(models.Collaborator, {
-        scope: {
-          entityType: ENTITY_TYPES.GOAL,
-          collaboratorTypes: { [Op.contains]: [COLLABORATOR_TYPES.EDITOR] },
-        },
-        foreignKey: 'entityId',
-        as: 'collaborators',
-        hooks: true,
-      });
-      Goal.hasOne(models.Collaborator, {
-        scope: {
-          entityType: ENTITY_TYPES.GOAL,
-          collaboratorTypes: { [Op.contains]: [COLLABORATOR_TYPES.OWNER] },
-        },
-        foreignKey: 'entityId',
-        as: 'owner',
-        hooks: true,
-      });
-      Goal.hasOne(models.Collaborator, {
-        scope: {
-          entityType: ENTITY_TYPES.GOAL,
-          collaboratorTypes: { [Op.contains]: [COLLABORATOR_TYPES.INSTANTIATOR] },
-        },
-        foreignKey: 'entityId',
-        as: 'instantiator',
-        hooks: true,
-      });
-      Goal.hasMany(models.Approval, {
-        scope: {
-          entityType: ENTITY_TYPES.GOAL,
-        },
-        foreignKey: 'entityId',
-        as: 'approvals',
-        hooks: true,
-      });
-<<<<<<< HEAD
-=======
-      Goal.belongsTo(models.Grant, { foreignKey: 'grantId', as: 'grant' });
-      Goal.hasMany(models.Objective, { foreignKey: 'goalId', as: 'objectives' });
-      Goal.belongsTo(models.GoalTemplate, { foreignKey: 'goalTemplateId', as: +'goalTemplates' });
       Goal.hasMany(models.GoalResource, { foreignKey: 'goalId', as: 'goalResources' });
       Goal.belongsToMany(models.Resource, {
         through: models.GoalResource,
@@ -90,7 +37,6 @@
         otherKey: 'resourceId',
         as: 'resources',
       });
->>>>>>> 9f8e9e1f
     }
   }
   Goal.init({
