--- conflicted
+++ resolved
@@ -43,7 +43,6 @@
     closeSuspendContext: {
       type: DataTypes.TEXT,
     },
-<<<<<<< HEAD
     grantId: {
       type: DataTypes.INTEGER,
       allowNull: false,
@@ -65,10 +64,9 @@
         key: 'id',
       },
       onUpdate: 'CASCADE',
-=======
+    },
     previousStatus: {
       type: DataTypes.STRING,
->>>>>>> e5a12398
     },
   }, {
     sequelize,
