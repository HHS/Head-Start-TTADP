--- conflicted
+++ resolved
@@ -3,14 +3,11 @@
 const { REPORT_STATUSES, USER_ROLES } = require('../constants');
 const { formatDate } = require('../lib/modelHelpers');
 const {
-<<<<<<< HEAD
   beforeCreate,
   beforeUpdate,
   afterCreate,
   afterUpdate,
-=======
-  beforeCreate, beforeUpdate, afterUpdate, beforeValidate,
->>>>>>> 2a899a1f
+  beforeValidate,
 } = require('./hooks/activityReport');
 
 const generateCreatorNameWithRole = (ar) => {
@@ -276,12 +273,8 @@
     hooks: {
       beforeValidate: async (instance, options) => beforeValidate(sequelize, instance, options),
       beforeCreate: async (instance) => beforeCreate(instance),
-<<<<<<< HEAD
-      beforeUpdate: async (instance) => beforeUpdate(instance),
+      beforeUpdate: async (instance, options) => beforeUpdate(sequelize, instance, options),
       afterCreate: async (instance, options) => afterCreate(sequelize, instance, options),
-=======
-      beforeUpdate: async (instance, options) => beforeUpdate(sequelize, instance, options),
->>>>>>> 2a899a1f
       afterUpdate: async (instance, options) => afterUpdate(sequelize, instance, options),
     },
     sequelize,
