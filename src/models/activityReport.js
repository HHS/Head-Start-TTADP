--- conflicted
+++ resolved
@@ -16,7 +16,6 @@
       ActivityReport.belongsTo(models.User, { foreignKey: 'lastUpdatedById', as: 'lastUpdatedBy' });
       ActivityReport.belongsTo(models.User, { foreignKey: 'approvingManagerId', as: 'approvingManager' });
       ActivityReport.hasMany(models.ActivityRecipient, { foreignKey: 'activityReportId', as: 'activityRecipients' });
-<<<<<<< HEAD
       ActivityReport.belongsToMany(models.User, {
         through: models.ActivityReportCollaborator,
         // The key in the join table that points to the model defined in this file
@@ -27,9 +26,7 @@
         as: 'collaborators',
       });
       ActivityReport.belongsTo(models.Region, { foreignKey: 'regionId', as: 'region' });
-=======
       ActivityReport.hasMany(models.File, { foreignKey: 'activityReportId', as: 'activityFiles' });
->>>>>>> ae110b28
     }
   }
   ActivityReport.init({
