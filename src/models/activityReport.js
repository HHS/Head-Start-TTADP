const { Op, Model } = require('sequelize');
const moment = require('moment');
<<<<<<< HEAD
const { isEqual, uniqWith } = require('lodash');
const {
  // REPORT_STATUSES,
  // USER_ROLES,
  COLLABORATOR_TYPES,
  ENTITY_TYPES,
} = require('../constants');
=======
const { REPORT_STATUSES, USER_ROLES } = require('../constants');
>>>>>>> 771ce615
const { formatDate } = require('../lib/modelHelpers');
const {
  beforeCreate,
  beforeUpdate,
  beforeDestroy,
  afterUpdate,
} = require('./hooks/activityReport');

// const generateCreatorNameWithRole = (ar) => {
//   const creatorName = ar.author ? ar.author.name : '';
//   let roles = '';
//   if (ar.creatorRole) {
//     roles = ar.creatorRole === 'TTAC' || ar.creatorRole === 'COR' ? `, ${ar.creatorRole}` : `, ${ar.creatorRole.split(' ').map((word) => word[0]).join('')}`;
//   }
//   return `${creatorName}${roles}`;
// };

module.exports = (sequelize, DataTypes) => {
  class ActivityReport extends Model {
    static associate(models) {
      // ActivityReport.belongsTo(models.User, { foreignKey: 'userId', as: 'author' });
      ActivityReport.belongsTo(models.User, { foreignKey: 'lastUpdatedById', as: 'lastUpdatedBy' });
      ActivityReport.hasMany(models.ActivityRecipient, { foreignKey: 'activityReportId', as: 'activityRecipients' });
      ActivityReport.belongsTo(models.Region, { foreignKey: 'regionId', as: 'region' });
      ActivityReport.hasMany(models.ActivityReportFile, { foreignKey: 'activityReportId', as: 'reportFiles' });
      ActivityReport.belongsToMany(models.File, {
        through: models.ActivityReportFile,
        foreignKey: 'activityReportId',
        otherKey: 'fileId',
        as: 'files',
      });
      ActivityReport.hasMany(models.NextStep, { foreignKey: 'activityReportId', as: 'specialistNextSteps' });
      ActivityReport.hasMany(models.NextStep, { foreignKey: 'activityReportId', as: 'recipientNextSteps' });
<<<<<<< HEAD
      ActivityReport.hasMany(models.Collaborator, {
        scope: {
          entityType: ENTITY_TYPES.REPORT,
          collaboratorTypes: { [Op.contains]: [COLLABORATOR_TYPES.RATIFIER] },
        },
        foreignKey: 'entityId',
        as: 'approvers',
        hooks: true,
      });
      ActivityReport.hasMany(models.Collaborator, {
        scope: {
          entityType: ENTITY_TYPES.REPORT,
          collaboratorTypes: { [Op.contains]: [COLLABORATOR_TYPES.EDITOR] },
        },
        foreignKey: 'entityId',
        as: 'collaborators',
        hooks: true,
      });
      ActivityReport.hasOne(models.Collaborator, {
        scope: {
          entityType: ENTITY_TYPES.REPORT,
          collaboratorTypes: { [Op.contains]: [COLLABORATOR_TYPES.OWNER] },
        },
        foreignKey: 'entityId',
        as: 'owner',
        hooks: true,
      });
      ActivityReport.hasOne(models.Collaborator, {
        scope: {
          entityType: ENTITY_TYPES.REPORT,
          collaboratorTypes: { [Op.contains]: [COLLABORATOR_TYPES.INSTANTIATOR] },
        },
        foreignKey: 'entityId',
        as: 'instantiator',
        hooks: true,
      });
      ActivityReport.hasMany(models.Approval, {
        scope: {
          entityType: ENTITY_TYPES.REPORT,
        },
        foreignKey: 'entityId',
        as: 'approvals',
        hooks: true,
      });
      ActivityReport.hasOne(models.Approval, {
        scope: {
          entityType: ENTITY_TYPES.REPORT,
          tier: 0,
        },
        foreignKey: 'entityId',
        as: 'approval',
        hooks: true,
=======
      ActivityReport.hasMany(models.ActivityReportApprover, { foreignKey: 'activityReportId', as: 'approvers', hooks: true });
      ActivityReport.hasMany(models.ActivityReportGoal, { foreignKey: 'activityReportId', as: 'activityReportGoals' });
      ActivityReport.belongsToMany(models.Goal, {
        through: models.ActivityReportGoal,
        foreignKey: 'activityReportId',
        otherKey: 'goalId',
        as: 'goals',
>>>>>>> 771ce615
      });
      ActivityReport.hasMany(models.ActivityReportObjective, { foreignKey: 'activityReportId', as: 'activityReportObjectives' });
      ActivityReport.belongsToMany(models.Objective, {
        scope: {
          goalId: { [Op.is]: null },
        },
        through: models.ActivityReportObjective,
        foreignKey: 'activityReportId',
        otherKey: 'objectiveId',
        as: 'objectivesWithoutGoals',
      });
      ActivityReport.belongsToMany(models.Objective, {
        scope: {
          goalId: { [Op.not]: null },
        },
        through: models.ActivityReportObjective,
        foreignKey: 'activityReportId',
        otherKey: 'objectiveId',
        as: 'objectivesWithGoals',
      });
      ActivityReport.belongsToMany(models.Objective, {
        through: models.ActivityReportObjective,
        foreignKey: 'activityReportId',
        otherKey: 'objectiveId',
        as: 'objectives',
      });
      ActivityReport.addScope('defaultScope', {
        include: [{
          model: models.Approval,
          as: 'approval',
          where: {
            submissionStatus: {
              [Op.ne]: 'deleted',
            },
          },
          required: true,
        }],
      });
    }
  }
  ActivityReport.init({
    displayId: {
      type: DataTypes.VIRTUAL(DataTypes.STRING, ['legacyId', 'regionId', 'id']),
      get() {
        const { legacyId, regionId } = this;
        if (legacyId) return legacyId.toString();
        const regionPrefix = !regionId ? '???' : `R${this.regionId.toString().padStart(2, '0')}`;
        return `${regionPrefix}-AR-${this.id}`;
      },
    },
    legacyId: {
      comment: 'Legacy identifier taken from smartsheet ReportID. Some ids adjusted to match their region.',
      type: DataTypes.STRING,
      unique: true,
    },
    // userId: {
    //   type: DataTypes.INTEGER,
    //   allowNull: true,
    // },
    lastUpdatedById: {
      type: DataTypes.INTEGER,
      allowNull: true,
    },
    ECLKCResourcesUsed: {
      type: DataTypes.ARRAY(DataTypes.TEXT),
    },
    nonECLKCResourcesUsed: {
      type: DataTypes.ARRAY(DataTypes.TEXT),
    },
    additionalNotes: {
      type: DataTypes.TEXT,
    },
    numberOfParticipants: {
      type: DataTypes.INTEGER,
    },
    deliveryMethod: {
      type: DataTypes.STRING,
    },
    duration: {
      type: DataTypes.DECIMAL(3, 1),
    },
    endDate: {
      type: DataTypes.DATEONLY,
      get: formatDate,
    },
    startDate: {
      type: DataTypes.DATEONLY,
      get: formatDate,
    },
    activityRecipientType: {
      type: DataTypes.STRING,
    },
    requester: {
      type: DataTypes.STRING,
    },
    targetPopulations: {
      type: DataTypes.ARRAY(DataTypes.STRING),
    },
    virtualDeliveryType: {
      type: DataTypes.STRING,
    },
    reason: {
      type: DataTypes.ARRAY(DataTypes.STRING),
    },
    participants: {
      type: DataTypes.ARRAY(DataTypes.STRING),
    },
    topics: {
      type: DataTypes.ARRAY(DataTypes.STRING),
    },
    context: {
      type: DataTypes.TEXT,
    },
    pageState: {
      type: DataTypes.JSON,
    },
    regionId: {
      type: DataTypes.INTEGER,
      allowNull: false,
    },
    // submissionStatus: {
    //   allowNull: false,
    //   type: DataTypes.ENUM(Object.keys(REPORT_STATUSES).map((k) => REPORT_STATUSES[k])),
    //   validate: {
    //     checkRequiredForSubmission() {
    //       const requiredForSubmission = [
    //         this.numberOfParticipants,
    //         this.deliveryMethod,
    //         this.duration,
    //         this.endDate,
    //         this.startDate,
    //         this.activityRecipientType,
    //         this.requester,
    //         this.targetPopulations,
    //         this.reason,
    //         this.participants,
    //         this.topics,
    //         this.ttaType,
    //         this.creatorRole,
    //       ];
    //       const draftStatuses = [REPORT_STATUSES.DRAFT, REPORT_STATUSES.DELETED];
    //       if (!draftStatuses.includes(this.submissionStatus)) {
    //         // Require fields when report is not a draft
    //         if (requiredForSubmission.includes(null)) {
    //           throw new Error('Missing required field(s)');
    //         }
    //       }
    //     },
    //   },
    // },
    // calculatedStatus: {
    //   allowNull: true,
    //   type: DataTypes.ENUM(Object.keys(REPORT_STATUSES).map((k) => REPORT_STATUSES[k])),
    // },
    ttaType: {
      type: DataTypes.ARRAY(DataTypes.STRING),
    },
    updatedAt: {
      allowNull: false,
      type: DataTypes.DATE,
    },
    lastSaved: {
      type: DataTypes.VIRTUAL,
      get() {
        return moment(this.updatedAt).format('MM/DD/YYYY');
      },
    },
    // creatorNameWithRole: {
    //   type: DataTypes.VIRTUAL,
    //   get() {
    //     return generateCreatorNameWithRole(this);
    //   },
    // },
    // approvedAt: {
    //   allowNull: true,
    //   type: DataTypes.DATE,
    // },
    imported: {
      type: DataTypes.JSONB,
      comment: 'Storage for raw values from smartsheet CSV imports',
    },
    sortedTopics: {
      type: DataTypes.VIRTUAL,
      get() {
        if (!this.topics) {
          return [];
        }
        return this.topics.sort((a, b) => {
          if (a < b) {
            return -1;
          }
          if (a > b) {
            return 1;
          }
          return 0;
        });
      },
    },
    // creatorRole: {
    //   allowNull: true,
    //   type: DataTypes.ENUM(Object.keys(USER_ROLES).map((k) => USER_ROLES[k])),
    // },
    // creatorName: {
    //   type: DataTypes.VIRTUAL,
    //   get() {
    //     // Any report in the alerts table should show the set creator role.
    //     if (this.creatorRole || this.calculatedStatus !== REPORT_STATUSES.APPROVED) {
    //       return this.creatorNameWithRole;
    //     }
    //     if (this.author) {
    //       return this.author.fullName;
    //     }
    //     return null;
    //   },
    // },
  }, {
    hooks: {
      beforeCreate: async (instance, options) => beforeCreate(sequelize, instance, options),
      beforeUpdate: async (instance, options) => beforeUpdate(sequelize, instance, options),
      beforeDestroy: async (instance, options) => beforeDestroy(sequelize, instance, options),
      afterUpdate: async (instance, options) => afterUpdate(sequelize, instance, options),
    },
    sequelize,
    modelName: 'ActivityReport',
  });
  return ActivityReport;
};<|MERGE_RESOLUTION|>--- conflicted
+++ resolved
@@ -1,6 +1,5 @@
 const { Op, Model } = require('sequelize');
 const moment = require('moment');
-<<<<<<< HEAD
 const { isEqual, uniqWith } = require('lodash');
 const {
   // REPORT_STATUSES,
@@ -8,9 +7,6 @@
   COLLABORATOR_TYPES,
   ENTITY_TYPES,
 } = require('../constants');
-=======
-const { REPORT_STATUSES, USER_ROLES } = require('../constants');
->>>>>>> 771ce615
 const { formatDate } = require('../lib/modelHelpers');
 const {
   beforeCreate,
@@ -44,7 +40,6 @@
       });
       ActivityReport.hasMany(models.NextStep, { foreignKey: 'activityReportId', as: 'specialistNextSteps' });
       ActivityReport.hasMany(models.NextStep, { foreignKey: 'activityReportId', as: 'recipientNextSteps' });
-<<<<<<< HEAD
       ActivityReport.hasMany(models.Collaborator, {
         scope: {
           entityType: ENTITY_TYPES.REPORT,
@@ -97,15 +92,13 @@
         foreignKey: 'entityId',
         as: 'approval',
         hooks: true,
-=======
-      ActivityReport.hasMany(models.ActivityReportApprover, { foreignKey: 'activityReportId', as: 'approvers', hooks: true });
+      });
       ActivityReport.hasMany(models.ActivityReportGoal, { foreignKey: 'activityReportId', as: 'activityReportGoals' });
       ActivityReport.belongsToMany(models.Goal, {
         through: models.ActivityReportGoal,
         foreignKey: 'activityReportId',
         otherKey: 'goalId',
         as: 'goals',
->>>>>>> 771ce615
       });
       ActivityReport.hasMany(models.ActivityReportObjective, { foreignKey: 'activityReportId', as: 'activityReportObjectives' });
       ActivityReport.belongsToMany(models.Objective, {
