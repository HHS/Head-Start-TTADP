const { Op, Model } = require('sequelize');
const moment = require('moment');
const { isEqual, uniqWith } = require('lodash');
const { REPORT_STATUSES, USER_ROLES } = require('../constants');
const { formatDate } = require('../lib/modelHelpers');
const { beforeCreate, beforeUpdate, afterUpdate } = require('./hooks/activityReport');
<<<<<<< HEAD
// const { auditLogger } = require('../logger');
=======
>>>>>>> 2ae089be

const generateCreatorNameWithRole = (ar) => {
  const creatorName = ar.author ? ar.author.name : '';
  let roles = '';
  if (ar.creatorRole) {
    roles = ar.creatorRole === 'TTAC' || ar.creatorRole === 'COR' ? `, ${ar.creatorRole}` : `, ${ar.creatorRole.split(' ').map((word) => word[0]).join('')}`;
  }
  return `${creatorName}${roles}`;
};

module.exports = (sequelize, DataTypes) => {
  class ActivityReport extends Model {
    static associate(models) {
      ActivityReport.belongsTo(models.User, { foreignKey: 'userId', as: 'author' });
      ActivityReport.belongsTo(models.User, { foreignKey: 'lastUpdatedById', as: 'lastUpdatedBy' });
      ActivityReport.hasMany(models.ActivityRecipient, { foreignKey: 'activityReportId', as: 'activityRecipients' });
      ActivityReport.hasMany(models.ActivityReportCollaborator, { foreignKey: 'activityReportId', as: 'activityReportCollaborators' });
      ActivityReport.belongsTo(models.Region, { foreignKey: 'regionId', as: 'region' });
      ActivityReport.hasMany(models.ActivityReportFile, { foreignKey: 'activityReportId', as: 'reportFiles' });
      ActivityReport.belongsToMany(models.File, {
        through: models.ActivityReportFile,
<<<<<<< HEAD
        // The key in the join table that points to the model defined in this file
        foreignKey: 'activityReportId',
        // The key in the join table that points to the "target" of the belongs to many (Users in
        // this case)
=======
        foreignKey: 'activityReportId',
>>>>>>> 2ae089be
        otherKey: 'fileId',
        as: 'files',
      });
      ActivityReport.hasMany(models.NextStep, { foreignKey: 'activityReportId', as: 'specialistNextSteps' });
      ActivityReport.hasMany(models.NextStep, { foreignKey: 'activityReportId', as: 'recipientNextSteps' });
      ActivityReport.hasMany(models.ActivityReportApprover, { foreignKey: 'activityReportId', as: 'approvers', hooks: true });
      ActivityReport.hasMany(models.ActivityReportObjective, { foreignKey: 'activityReportId', as: 'activityReportObjectives' });
      ActivityReport.belongsToMany(models.Objective, {
        scope: {
          goalId: { [Op.is]: null },
        },
        through: models.ActivityReportObjective,
        foreignKey: 'activityReportId',
        otherKey: 'objectiveId',
        as: 'objectivesWithoutGoals',
      });
      ActivityReport.belongsToMany(models.Objective, {
        scope: {
          goalId: { [Op.not]: null },
        },
        through: models.ActivityReportObjective,
        foreignKey: 'activityReportId',
        otherKey: 'objectiveId',
        as: 'objectivesWithGoals',
      });
      ActivityReport.belongsToMany(models.Objective, {
        through: models.ActivityReportObjective,
        foreignKey: 'activityReportId',
        otherKey: 'objectiveId',
        as: 'objectives',
      });
      ActivityReport.addScope('defaultScope', {
        where: {
          submissionStatus: {
            [Op.ne]: 'deleted',
          },
        },
      });
    }
  }
  ActivityReport.init({
    displayId: {
      type: DataTypes.VIRTUAL(DataTypes.STRING, ['legacyId', 'regionId', 'id']),
      get() {
        const { legacyId, regionId } = this;
        if (legacyId) return legacyId.toString();
        const regionPrefix = !regionId ? '???' : `R${this.regionId.toString().padStart(2, '0')}`;
        return `${regionPrefix}-AR-${this.id}`;
      },
    },
    legacyId: {
      comment: 'Legacy identifier taken from smartsheet ReportID. Some ids adjusted to match their region.',
      type: DataTypes.STRING,
      unique: true,
    },
    userId: {
      type: DataTypes.INTEGER,
      allowNull: true,
    },
    lastUpdatedById: {
      type: DataTypes.INTEGER,
      allowNull: true,
    },
    ECLKCResourcesUsed: {
      type: DataTypes.ARRAY(DataTypes.TEXT),
    },
    nonECLKCResourcesUsed: {
      type: DataTypes.ARRAY(DataTypes.TEXT),
    },
    additionalNotes: {
      type: DataTypes.TEXT,
    },
    numberOfParticipants: {
      type: DataTypes.INTEGER,
    },
    deliveryMethod: {
      type: DataTypes.STRING,
    },
    duration: {
      type: DataTypes.DECIMAL(3, 1),
    },
    endDate: {
      type: DataTypes.DATEONLY,
      get: formatDate,
    },
    startDate: {
      type: DataTypes.DATEONLY,
      get: formatDate,
    },
    activityRecipientType: {
      type: DataTypes.STRING,
    },
    requester: {
      type: DataTypes.STRING,
    },
    targetPopulations: {
      type: DataTypes.ARRAY(DataTypes.STRING),
    },
    virtualDeliveryType: {
      type: DataTypes.STRING,
    },
    reason: {
      type: DataTypes.ARRAY(DataTypes.STRING),
    },
    participants: {
      type: DataTypes.ARRAY(DataTypes.STRING),
    },
    topics: {
      type: DataTypes.ARRAY(DataTypes.STRING),
    },
    context: {
      type: DataTypes.TEXT,
    },
    pageState: {
      type: DataTypes.JSON,
    },
    regionId: {
      type: DataTypes.INTEGER,
      allowNull: false,
    },
    submissionStatus: {
      allowNull: false,
      type: DataTypes.ENUM(Object.keys(REPORT_STATUSES).map((k) => REPORT_STATUSES[k])),
      validate: {
        checkRequiredForSubmission() {
          const requiredForSubmission = [
            this.numberOfParticipants,
            this.deliveryMethod,
            this.duration,
            this.endDate,
            this.startDate,
            this.activityRecipientType,
            this.requester,
            this.targetPopulations,
            this.reason,
            this.participants,
            this.topics,
            this.ttaType,
            this.creatorRole,
          ];
          const draftStatuses = [REPORT_STATUSES.DRAFT, REPORT_STATUSES.DELETED];
          if (!draftStatuses.includes(this.submissionStatus)) {
            // Require fields when report is not a draft
            if (requiredForSubmission.includes(null)) {
              throw new Error('Missing required field(s)');
            }
          }
        },
      },
    },
    calculatedStatus: {
      allowNull: true,
      type: DataTypes.ENUM(Object.keys(REPORT_STATUSES).map((k) => REPORT_STATUSES[k])),
    },
    ttaType: {
      type: DataTypes.ARRAY(DataTypes.STRING),
    },
    updatedAt: {
      allowNull: false,
      type: DataTypes.DATE,
    },
    goals: {
      type: DataTypes.VIRTUAL,
      get() {
        const objectives = this.objectivesWithGoals || [];
        const goalsArray = objectives.map((o) => o.goal);
        const goals = uniqWith(goalsArray, isEqual);

        return goals.map((goal) => {
          const objs = objectives.filter((o) => o.goalId === goal.id);
          const plainObjectives = objs.map((o) => {
            const plain = o.get({ plain: true });
            const { goal: _, ...plainObj } = plain;
            return plainObj;
          });
          const ret = {
            ...goal.get({ plain: true }),
            objectives: plainObjectives,
          };
          return ret;
        });
      },
    },
    lastSaved: {
      type: DataTypes.VIRTUAL,
      get() {
        return moment(this.updatedAt).format('MM/DD/YYYY');
      },
    },
    creatorNameWithRole: {
      type: DataTypes.VIRTUAL,
      get() {
        return generateCreatorNameWithRole(this);
      },
    },
    approvedAt: {
      allowNull: true,
      type: DataTypes.DATE,
    },
    imported: {
      type: DataTypes.JSONB,
      comment: 'Storage for raw values from smartsheet CSV imports',
    },
    sortedTopics: {
      type: DataTypes.VIRTUAL,
      get() {
        if (!this.topics) {
          return [];
        }
        return this.topics.sort((a, b) => {
          if (a < b) {
            return -1;
          }
          if (a > b) {
            return 1;
          }
          return 0;
        });
      },
    },
    creatorRole: {
      allowNull: true,
      type: DataTypes.ENUM(Object.keys(USER_ROLES).map((k) => USER_ROLES[k])),
    },
    creatorName: {
      type: DataTypes.VIRTUAL,
      get() {
        // Any report in the alerts table should show the set creator role.
        if (this.creatorRole || this.calculatedStatus !== REPORT_STATUSES.APPROVED) {
          return this.creatorNameWithRole;
        }
        if (this.author) {
          return this.author.fullName;
        }
        return null;
      },
    },
  }, {
    hooks: {
<<<<<<< HEAD
      beforeCreate: (instance) => beforeCreate(instance),
      beforeUpdate: (instance) => beforeUpdate(instance),
=======
      beforeCreate: async (instance) => beforeCreate(instance),
      beforeUpdate: async (instance) => beforeUpdate(instance),
>>>>>>> 2ae089be
      afterUpdate: async (instance, options) => afterUpdate(sequelize, instance, options),
    },
    sequelize,
    modelName: 'ActivityReport',
  });
  return ActivityReport;
};<|MERGE_RESOLUTION|>--- conflicted
+++ resolved
@@ -4,10 +4,6 @@
 const { REPORT_STATUSES, USER_ROLES } = require('../constants');
 const { formatDate } = require('../lib/modelHelpers');
 const { beforeCreate, beforeUpdate, afterUpdate } = require('./hooks/activityReport');
-<<<<<<< HEAD
-// const { auditLogger } = require('../logger');
-=======
->>>>>>> 2ae089be
 
 const generateCreatorNameWithRole = (ar) => {
   const creatorName = ar.author ? ar.author.name : '';
@@ -29,14 +25,7 @@
       ActivityReport.hasMany(models.ActivityReportFile, { foreignKey: 'activityReportId', as: 'reportFiles' });
       ActivityReport.belongsToMany(models.File, {
         through: models.ActivityReportFile,
-<<<<<<< HEAD
-        // The key in the join table that points to the model defined in this file
-        foreignKey: 'activityReportId',
-        // The key in the join table that points to the "target" of the belongs to many (Users in
-        // this case)
-=======
-        foreignKey: 'activityReportId',
->>>>>>> 2ae089be
+        foreignKey: 'activityReportId',
         otherKey: 'fileId',
         as: 'files',
       });
@@ -276,13 +265,8 @@
     },
   }, {
     hooks: {
-<<<<<<< HEAD
-      beforeCreate: (instance) => beforeCreate(instance),
-      beforeUpdate: (instance) => beforeUpdate(instance),
-=======
       beforeCreate: async (instance) => beforeCreate(instance),
       beforeUpdate: async (instance) => beforeUpdate(instance),
->>>>>>> 2ae089be
       afterUpdate: async (instance, options) => afterUpdate(sequelize, instance, options),
     },
     sequelize,
