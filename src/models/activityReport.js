--- conflicted
+++ resolved
@@ -1,9 +1,4 @@
-<<<<<<< HEAD
 import { Model, Op } from 'sequelize';
-import { uniqBy } from 'lodash';
-=======
-import { Model } from 'sequelize';
->>>>>>> 9fcc3e0e
 import moment from 'moment';
 import { isEqual, uniqWith } from 'lodash';
 import { REPORT_STATUSES } from '../constants';
