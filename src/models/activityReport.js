import { Model } from 'sequelize';
import { uniqBy } from 'lodash';
import moment from 'moment';
import { REPORT_STATUSES } from '../constants';

function formatDate(fieldName) {
  const raw = this.getDataValue(fieldName);
  if (raw) {
    return moment(raw).format('MM/DD/YYYY');
  }
  return null;
}

export default (sequelize, DataTypes) => {
  class ActivityReport extends Model {
    static associate(models) {
      ActivityReport.belongsTo(models.User, { foreignKey: 'userId', as: 'author' });
      ActivityReport.belongsTo(models.User, { foreignKey: 'lastUpdatedById', as: 'lastUpdatedBy' });
      ActivityReport.belongsTo(models.User, { foreignKey: 'approvingManagerId', as: 'approvingManager' });
      ActivityReport.hasMany(models.ActivityRecipient, { foreignKey: 'activityReportId', as: 'activityRecipients' });
      ActivityReport.belongsToMany(models.User, {
        through: models.ActivityReportCollaborator,
        // The key in the join table that points to the model defined in this file
        foreignKey: 'activityReportId',
        // The key in the join table that points to the "target" of the belongs to many (Users in
        // this case)
        otherKey: 'userId',
        as: 'collaborators',
      });
      ActivityReport.belongsTo(models.Region, { foreignKey: 'regionId', as: 'region' });
      ActivityReport.hasMany(models.File, { foreignKey: 'activityReportId', as: 'attachments' });
      ActivityReport.hasMany(models.NextStep, { foreignKey: 'activityReportId', as: 'specialistNextSteps' });
      ActivityReport.hasMany(models.NextStep, { foreignKey: 'activityReportId', as: 'granteeNextSteps' });
      ActivityReport.belongsToMany(models.Objective, {
        through: models.ActivityReportObjective,
        foreignKey: 'activityReportId',
        otherKey: 'objectiveId',
        as: 'objectives',
      });
    }
  }
  ActivityReport.init({
    displayId: {
      type: DataTypes.VIRTUAL,
      get() {
        if (this.legacyId) return this.legacyId;
        const { regionId } = this;
        const regionPrefix = !regionId ? '???' : `R${this.regionId.toString().padStart(2, '0')}`;
        return `${regionPrefix}-AR-${this.id}`;
      },
    },
    legacyId: {
      comment: 'Legacy identifier taken from smartsheet ReportID. Some ids adjusted to match their region.',
      type: DataTypes.STRING,
    },
    userId: {
      type: DataTypes.INTEGER,
      allowNull: true,
    },
    lastUpdatedById: {
      type: DataTypes.INTEGER,
      allowNull: true,
    },
    approvingManagerId: {
      type: DataTypes.INTEGER,
      allowNull: true,
    },
    ECLKCResourcesUsed: {
      type: DataTypes.ARRAY(DataTypes.TEXT),
    },
    nonECLKCResourcesUsed: {
      type: DataTypes.ARRAY(DataTypes.TEXT),
    },
    additionalNotes: {
      type: DataTypes.TEXT,
    },
    numberOfParticipants: {
      type: DataTypes.INTEGER,
    },
    deliveryMethod: {
      type: DataTypes.STRING,
    },
    duration: {
      type: DataTypes.DECIMAL(3, 1),
    },
    endDate: {
      type: DataTypes.DATEONLY,
      get: formatDate,
    },
    startDate: {
      type: DataTypes.DATEONLY,
      get: formatDate,
    },
    activityRecipientType: {
      type: DataTypes.STRING,
    },
    requester: {
      type: DataTypes.STRING,
    },
    programTypes: {
      type: DataTypes.ARRAY(DataTypes.STRING),
    },
    targetPopulations: {
      type: DataTypes.ARRAY(DataTypes.STRING),
    },
    virtualDeliveryType: {
      type: DataTypes.STRING,
    },
    reason: {
      type: DataTypes.ARRAY(DataTypes.STRING),
    },
    participants: {
      type: DataTypes.ARRAY(DataTypes.STRING),
    },
    topics: {
      type: DataTypes.ARRAY(DataTypes.STRING),
    },
    context: {
      type: DataTypes.TEXT,
    },
    pageState: {
      type: DataTypes.JSON,
    },
    regionId: {
      type: DataTypes.INTEGER,
      allowNull: false,
    },
    managerNotes: {
      type: DataTypes.TEXT,
      allowNull: true,
    },
    status: {
      allowNull: false,
      type: DataTypes.ENUM(Object.keys(REPORT_STATUSES).map((k) => REPORT_STATUSES[k])),
      validate: {
        checkRequiredForSubmission() {
          const requiredForSubmission = [
            this.approvingManagerId,
            this.resourcesUsed,
            this.numberOfParticipants,
            this.deliveryMethod,
            this.duration,
            this.endDate,
            this.startDate,
            this.activityRecipientType,
            this.requester,
            this.programTypes,
            this.targetPopulations,
            this.reason,
            this.participants,
            this.topics,
            this.ttaType,
          ];
          if (this.status !== REPORT_STATUSES.DRAFT) {
            if (requiredForSubmission.includes(null)) {
              throw new Error('Missing required field(s)');
            }
          }
        },
      },
    },
    ttaType: {
      type: DataTypes.ARRAY(DataTypes.STRING),
    },
    updatedAt: {
      allowNull: false,
      type: DataTypes.DATE,
    },
    goals: {
      type: DataTypes.VIRTUAL,
      get() {
        const objectives = this.objectives || [];
        return uniqBy(objectives.map((o) => o.goal), 'id');
      },
    },
    lastSaved: {
      type: DataTypes.VIRTUAL,
      get() {
        return moment(this.updatedAt).format('MM/DD/YYYY');
      },
    },
<<<<<<< HEAD
    imported: {
      type: DataTypes.JSONB,
      comment: 'Storage for raw values from smartsheet CSV imports',
=======
    sortedTopics: {
      type: DataTypes.VIRTUAL,
      get() {
        if (!this.topics) {
          return [];
        }
        return this.topics.sort((a, b) => {
          if (a < b) {
            return -1;
          }
          if (a > b) {
            return 1;
          }
          return 0;
        });
      },
>>>>>>> 0c44259e
    },
  }, {
    sequelize,
    modelName: 'ActivityReport',
  });
  return ActivityReport;
};<|MERGE_RESOLUTION|>--- conflicted
+++ resolved
@@ -179,11 +179,10 @@
         return moment(this.updatedAt).format('MM/DD/YYYY');
       },
     },
-<<<<<<< HEAD
     imported: {
       type: DataTypes.JSONB,
       comment: 'Storage for raw values from smartsheet CSV imports',
-=======
+    },
     sortedTopics: {
       type: DataTypes.VIRTUAL,
       get() {
@@ -200,7 +199,6 @@
           return 0;
         });
       },
->>>>>>> 0c44259e
     },
   }, {
     sequelize,
