--- conflicted
+++ resolved
@@ -1,21 +1,17 @@
 const { Op, Model } = require('sequelize');
 const moment = require('moment');
-<<<<<<< HEAD
 const {
   COLLABORATOR_TYPES,
   ENTITY_TYPES,
+  REPORT_STATUSES,
+  USER_ROLES,
+  NEXTSTEP_NOTETYPE,
 } = require('../constants');
-=======
-const { REPORT_STATUSES, USER_ROLES, NEXTSTEP_NOTETYPE } = require('../constants');
->>>>>>> 9f8e9e1f
 const { formatDate } = require('../lib/modelHelpers');
 const {
   beforeCreate,
   beforeUpdate,
-<<<<<<< HEAD
   beforeDestroy,
-=======
->>>>>>> 9f8e9e1f
   afterCreate,
   afterUpdate,
   beforeValidate,
@@ -46,8 +42,6 @@
         as: 'files',
         hooks: true,
       });
-      ActivityReport.hasMany(models.NextStep, { foreignKey: 'activityReportId', as: 'specialistNextSteps', hooks: true });
-      ActivityReport.hasMany(models.NextStep, { foreignKey: 'activityReportId', as: 'recipientNextSteps', hooks: true });
       ActivityReport.hasMany(models.ActivityReportCollaborator, {
         scope: {
           collaboratorTypes: { [Op.contains]: [COLLABORATOR_TYPES.APPROVER] },
@@ -84,14 +78,11 @@
         hooks: true,
         onDelete: 'cascade',
       });
-<<<<<<< HEAD
       ActivityReport.hasOne(models.ActivityReportApproval, {
         foreignKey: 'activityReportId',
         as: 'activityReportApproval',
         hooks: true,
       });
-      ActivityReport.hasMany(models.ActivityReportGoal, { foreignKey: 'activityReportId', as: 'activityReportGoals', hooks: true });
-=======
       ActivityReport.hasMany(models.ActivityReportResource, { foreignKey: 'activityReportId', as: 'activityReportResources' });
       ActivityReport.belongsToMany(models.Resource, {
         through: models.ActivityReportResource,
@@ -103,15 +94,15 @@
         foreignKey: 'activityReportId',
         as: 'specialistNextSteps',
         scope: { noteType: [NEXTSTEP_NOTETYPE.SPECIALIST] },
+        hooks: true,
       });
       ActivityReport.hasMany(models.NextStep, {
         foreignKey: 'activityReportId',
         as: 'recipientNextSteps',
         scope: { noteType: [NEXTSTEP_NOTETYPE.RECIPIENT] },
-      });
-      ActivityReport.hasMany(models.ActivityReportApprover, { foreignKey: 'activityReportId', as: 'approvers', hooks: true });
-      ActivityReport.hasMany(models.ActivityReportGoal, { foreignKey: 'activityReportId', as: 'activityReportGoals' });
->>>>>>> 9f8e9e1f
+        hooks: true,
+      });
+      ActivityReport.hasMany(models.ActivityReportGoal, { foreignKey: 'activityReportId', as: 'activityReportGoals', hooks: true });
       ActivityReport.belongsToMany(models.Goal, {
         through: models.ActivityReportGoal,
         foreignKey: 'activityReportId',
@@ -372,10 +363,7 @@
       beforeValidate: async (instance, options) => beforeValidate(sequelize, instance, options),
       beforeCreate: async (instance, options) => beforeCreate(sequelize, instance, options),
       beforeUpdate: async (instance, options) => beforeUpdate(sequelize, instance, options),
-<<<<<<< HEAD
       beforeDestroy: async (instance, options) => beforeDestroy(sequelize, instance, options),
-=======
->>>>>>> 9f8e9e1f
       afterCreate: async (instance, options) => afterCreate(sequelize, instance, options),
       afterUpdate: async (instance, options) => afterUpdate(sequelize, instance, options),
       beforeBulkDestroy: async (options) => ({ ...options, individualHooks: true }),
