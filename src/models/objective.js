--- conflicted
+++ resolved
@@ -28,7 +28,6 @@
       });
       Objective.belongsTo(models.OtherEntity, { foreignKey: 'otherEntityId', as: 'otherEntity' });
       Objective.belongsTo(models.Goal, { foreignKey: 'goalId', as: 'goal' });
-<<<<<<< HEAD
       Objective.hasMany(models.ObjectiveResource, { foreignKey: 'objectiveId', as: 'objectiveResources' });
       Objective.belongsToMany(models.Resource, {
         through: models.ObjectiveResource,
@@ -36,10 +35,7 @@
         otherKey: 'resourceId',
         as: 'resources',
       });
-=======
-      Objective.hasMany(models.ObjectiveResource, { foreignKey: 'objectiveId', as: 'resources' });
       Objective.hasMany(models.ObjectiveTopic, { foreignKey: 'objectiveId', as: 'objectiveTopics' });
->>>>>>> 5e933b99
       Objective.belongsToMany(models.Topic, {
         through: models.ObjectiveTopic,
         foreignKey: 'objectiveId',
