--- conflicted
+++ resolved
@@ -1,11 +1,7 @@
 const {
   Model,
 } = require('sequelize');
-<<<<<<< HEAD
-const { beforeValidate, afterCreate, afterUpdate } = require('./hooks/objective');
-=======
 const { beforeValidate, afterUpdate } = require('./hooks/objective');
->>>>>>> 2ae089be
 
 /**
  * Objective table. Stores objectives for goals.
@@ -16,22 +12,16 @@
 module.exports = (sequelize, DataTypes) => {
   class Objective extends Model {
     static associate(models) {
-<<<<<<< HEAD
-=======
       Objective.hasMany(models.ActivityReportObjective, { foreignKey: 'objectiveId', as: 'activityReportObjectives' });
->>>>>>> 2ae089be
       Objective.belongsToMany(models.ActivityReport, {
         through: models.ActivityReportObjective,
         foreignKey: 'objectiveId',
         otherKey: 'activityReportId',
         as: 'activityReports',
       });
-<<<<<<< HEAD
       Objective.hasMany(models.ActivityReportObjective, {
         foreignKey: 'objectiveId', as: 'activityReportObjectives',
       });
-=======
->>>>>>> 2ae089be
       Objective.belongsTo(models.OtherEntity, { foreignKey: 'otherEntityId', as: 'otherEntity' });
       Objective.belongsTo(models.Goal, { foreignKey: 'goalId', as: 'goal' });
       Objective.hasMany(models.ObjectiveResource, { foreignKey: 'objectiveId', as: 'resources' });
@@ -119,10 +109,6 @@
     modelName: 'Objective',
     hooks: {
       beforeValidate: async (instance, options) => beforeValidate(sequelize, instance, options),
-<<<<<<< HEAD
-      afterCreate: async (instance, options) => afterCreate(sequelize, instance, options),
-=======
->>>>>>> 2ae089be
       afterUpdate: async (instance, options) => afterUpdate(sequelize, instance, options),
     },
   });
