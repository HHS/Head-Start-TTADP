const {
  Model,
} = require('sequelize');
const { GOAL_SUSPEND_REASONS: SUSPEND_REASONS } = require('@ttahub/common');
const {
  beforeValidate,
  beforeUpdate,
  afterUpdate,
  afterCreate,
} = require('./hooks/objective');

/**
 * Objective table. Stores objectives for goals.
 *
 * @param {} sequelize
 * @param {*} DataTypes
 */
export default (sequelize, DataTypes) => {
  class Objective extends Model {
    static associate(models) {
      Objective.belongsToMany(models.ActivityReport, {
        through: models.ActivityReportObjective,
        foreignKey: 'objectiveId',
        otherKey: 'activityReportId',
        as: 'activityReports',
      });
      Objective.hasMany(models.ActivityReportObjective, {
        foreignKey: 'objectiveId', as: 'activityReportObjectives',
      });
      Objective.belongsTo(models.OtherEntity, { foreignKey: 'otherEntityId', as: 'otherEntity' });
      Objective.belongsTo(models.Goal, { foreignKey: 'goalId', as: 'goal' });
      Objective.hasMany(models.ObjectiveResource, { foreignKey: 'objectiveId', as: 'objectiveResources' });
      Objective.belongsToMany(models.Resource, {
        through: models.ObjectiveResource,
        foreignKey: 'objectiveId',
        otherKey: 'resourceId',
        as: 'resources',
      });
      Objective.hasMany(models.ObjectiveTopic, { foreignKey: 'objectiveId', as: 'objectiveTopics' });
      Objective.belongsToMany(models.Topic, {
        through: models.ObjectiveTopic,
        foreignKey: 'objectiveId',
        otherKey: 'topicId',
        as: 'topics',
      });
      Objective.belongsTo(models.ObjectiveTemplate, { foreignKey: 'objectiveTemplateId', as: 'objectiveTemplate', onDelete: 'cascade' });
      Objective.hasMany(models.ObjectiveFile, { foreignKey: 'objectiveId', as: 'objectiveFiles' });
      Objective.belongsToMany(models.File, {
        through: models.ObjectiveFile,
        foreignKey: 'objectiveId',
        otherKey: 'fileId',
        as: 'files',
      });
    }
  }
  Objective.init({
    otherEntityId: {
      type: DataTypes.INTEGER,
      allowNull: true,
    },
    goalId: {
      type: DataTypes.INTEGER,
      allowNull: true,
    },
    title: DataTypes.TEXT,
    status: DataTypes.STRING,
    objectiveTemplateId: {
      type: DataTypes.INTEGER,
      allowNull: true,
      references: {
        model: {
          tableName: 'objectiveTemplates',
        },
        key: 'id',
      },
      onUpdate: 'CASCADE',
    },
    onAR: {
      type: DataTypes.BOOLEAN,
      defaultValue: false,
      allowNull: false,
    },
    onApprovedAR: {
      type: DataTypes.BOOLEAN,
      defaultValue: false,
      allowNull: false,
    },
    createdVia: {
      type: DataTypes.ENUM(['activityReport', 'rtr']),
      allowNull: true,
    },
    firstNotStartedAt: {
      type: DataTypes.DATE,
      allowNull: true,
    },
    lastNotStartedAt: {
      type: DataTypes.DATE,
      allowNull: true,
    },
    firstInProgressAt: {
      type: DataTypes.DATE,
      allowNull: true,
    },
    lastInProgressAt: {
      type: DataTypes.DATE,
      allowNull: true,
    },
    firstSuspendedAt: {
      type: DataTypes.DATE,
      allowNull: true,
    },
    lastSuspendedAt: {
      type: DataTypes.DATE,
      allowNull: true,
    },
    firstCompleteAt: {
      type: DataTypes.DATE,
      allowNull: true,
    },
    lastCompleteAt: {
      type: DataTypes.DATE,
      allowNull: true,
    },
    rtrOrder: {
      type: DataTypes.INTEGER,
      allowNull: true,
      defaultValue: 1,
    },
<<<<<<< HEAD
    isFoiaable: {
      type: DataTypes.BOOLEAN,
      defaultValue: false,
    },
    isReferenced: {
      type: DataTypes.BOOLEAN,
      defaultValue: false,
=======
    suspendReason: {
      allowNull: true,
      type: DataTypes.ENUM(SUSPEND_REASONS),
    },
    suspendContext: {
      type: DataTypes.TEXT,
>>>>>>> 05f37bc6
    },
  }, {
    sequelize,
    paranoid: true,
    modelName: 'Objective',
    hooks: {
      beforeValidate: async (instance, options) => beforeValidate(sequelize, instance, options),
      afterCreate: async (instance, options) => afterCreate(sequelize, instance, options),
      beforeUpdate: async (instance, options) => beforeUpdate(sequelize, instance, options),
      afterUpdate: async (instance, options) => afterUpdate(sequelize, instance, options),
    },
  });
  return Objective;
};<|MERGE_RESOLUTION|>--- conflicted
+++ resolved
@@ -126,7 +126,6 @@
       allowNull: true,
       defaultValue: 1,
     },
-<<<<<<< HEAD
     isFoiaable: {
       type: DataTypes.BOOLEAN,
       defaultValue: false,
@@ -134,14 +133,13 @@
     isReferenced: {
       type: DataTypes.BOOLEAN,
       defaultValue: false,
-=======
+    },
     suspendReason: {
       allowNull: true,
       type: DataTypes.ENUM(SUSPEND_REASONS),
     },
     suspendContext: {
       type: DataTypes.TEXT,
->>>>>>> 05f37bc6
     },
   }, {
     sequelize,
