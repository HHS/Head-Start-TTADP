const { Op, Model } = require('sequelize');
const { COLLABORATOR_TYPES, ENTITY_TYPES } = require('../constants');
const { beforeValidate, afterUpdate } = require('./hooks/objective');

/**
 * Objective table. Stores objectives for goals.
 *
 * @param {} sequelize
 * @param {*} DataTypes
 */
module.exports = (sequelize, DataTypes) => {
  class Objective extends Model {
    static associate(models) {
      Objective.belongsToMany(models.ActivityReport, {
        through: models.ActivityReportObjective,
        foreignKey: 'objectiveId',
        otherKey: 'activityReportId',
        as: 'activityReports',
      });
<<<<<<< HEAD
      Objective.hasMany(models.Collaborator, {
        scope: {
          entityType: ENTITY_TYPES.OBJECTIVE,
          collaboratorTypes: { [Op.contains]: [COLLABORATOR_TYPES.RATIFIER] },
        },
        foreignKey: 'entityId',
        as: 'approvers',
        hooks: true,
      });
      Objective.hasMany(models.Collaborator, {
        scope: {
          entityType: ENTITY_TYPES.OBJECTIVE,
          collaboratorTypes: { [Op.contains]: [COLLABORATOR_TYPES.EDITOR] },
        },
        foreignKey: 'entityId',
        as: 'collaborators',
        hooks: true,
      });
      Objective.hasMany(models.Collaborator, {
        scope: {
          entityType: ENTITY_TYPES.OBJECTIVE,
          collaboratorTypes: { [Op.contains]: [COLLABORATOR_TYPES.OWNER] },
        },
        foreignKey: 'entityId',
        as: 'owners',
        hooks: true,
      });
      Objective.hasMany(models.Approval, {
        scope: {
          entityType: ENTITY_TYPES.OBJECTIVE,
        },
        foreignKey: 'entityId',
        as: 'approvals',
        hooks: true,
=======
      Objective.hasMany(models.ActivityReportObjective, {
        foreignKey: 'objectiveId', as: 'activityReportObjectives',
>>>>>>> 89a09e58
      });
      Objective.belongsTo(models.OtherEntity, { foreignKey: 'otherEntityId', as: 'otherEntity' });
      Objective.belongsTo(models.Goal, { foreignKey: 'goalId', as: 'goal' });
      Objective.hasMany(models.ObjectiveResource, { foreignKey: 'objectiveId', as: 'resources' });
      Objective.belongsToMany(models.Topic, {
        through: models.ObjectiveTopic,
        foreignKey: 'objectiveId',
        otherKey: 'topicId',
        as: 'topics',
      });
      Objective.belongsToMany(models.Role, {
        through: models.ObjectiveRole,
        foreignKey: 'objectiveId',
        otherKey: 'roleId',
        as: 'roles',
      });
      Objective.belongsTo(models.ObjectiveTemplate, { foreignKey: 'objectiveTemplateId', as: 'objectiveTemplate', onDelete: 'cascade' });
      Objective.hasMany(models.ObjectiveFile, { foreignKey: 'objectiveId', as: 'objectiveFiles' });
      Objective.belongsToMany(models.File, {
        through: models.ObjectiveFile,
        foreignKey: 'objectiveId',
        otherKey: 'fileId',
        as: 'files',
      });
    }
  }
  Objective.init({
    otherEntityId: {
      type: DataTypes.INTEGER,
      allowNull: true,
    },
    goalId: {
      type: DataTypes.INTEGER,
      allowNull: true,
    },
    title: DataTypes.TEXT,
    status: DataTypes.STRING,
    objectiveTemplateId: {
      type: DataTypes.INTEGER,
      allowNull: true,
      references: {
        model: {
          tableName: 'objectiveTemplates',
        },
        key: 'id',
      },
      onUpdate: 'CASCADE',
    },
    onApprovedAR: {
      type: DataTypes.BOOLEAN,
    },
    firstNotStartedAt: {
      type: DataTypes.DATE,
      allowNull: true,
    },
    lastNotStartedAt: {
      type: DataTypes.DATE,
      allowNull: true,
    },
    firstInProgressAt: {
      type: DataTypes.DATE,
      allowNull: true,
    },
    lastInProgressAt: {
      type: DataTypes.DATE,
      allowNull: true,
    },
    firstSuspendedAt: {
      type: DataTypes.DATE,
      allowNull: true,
    },
    lastSuspendedAt: {
      type: DataTypes.DATE,
      allowNull: true,
    },
    firstCompleteAt: {
      type: DataTypes.DATE,
      allowNull: true,
    },
    lastCompleteAt: {
      type: DataTypes.DATE,
      allowNull: true,
    },
  }, {
    sequelize,
    modelName: 'Objective',
    hooks: {
      beforeValidate: async (instance, options) => beforeValidate(sequelize, instance, options),
      afterUpdate: async (instance, options) => afterUpdate(sequelize, instance, options),
    },
  });
  return Objective;
};<|MERGE_RESOLUTION|>--- conflicted
+++ resolved
@@ -16,8 +16,10 @@
         foreignKey: 'objectiveId',
         otherKey: 'activityReportId',
         as: 'activityReports',
+      }); 
+      Objective.hasMany(models.ActivityReportObjective, {
+        foreignKey: 'objectiveId', as: 'activityReportObjectives',
       });
-<<<<<<< HEAD
       Objective.hasMany(models.Collaborator, {
         scope: {
           entityType: ENTITY_TYPES.OBJECTIVE,
@@ -52,10 +54,6 @@
         foreignKey: 'entityId',
         as: 'approvals',
         hooks: true,
-=======
-      Objective.hasMany(models.ActivityReportObjective, {
-        foreignKey: 'objectiveId', as: 'activityReportObjectives',
->>>>>>> 89a09e58
       });
       Objective.belongsTo(models.OtherEntity, { foreignKey: 'otherEntityId', as: 'otherEntity' });
       Objective.belongsTo(models.Goal, { foreignKey: 'goalId', as: 'goal' });
