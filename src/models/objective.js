const {
  Model,
} = require('sequelize');

/**
 * Objective table. Stores objectives for goals.
 *
 * @param {} sequelize
 * @param {*} DataTypes
 */
module.exports = (sequelize, DataTypes) => {
  class Objective extends Model {
    static associate(models) {
      Objective.belongsToMany(models.ActivityReport, { through: models.ActivityReportObjective, foreignKey: 'objectiveId', as: 'activityReports' });
      Objective.belongsTo(models.Goal, { foreignKey: 'goalId', as: 'goal' });
<<<<<<< HEAD
      Objective.belongsToMany(models.Topic, { through: models.ObjectiveTopic, foreignKey: 'topicId', as: 'topics' });
      Objective.belongsTo(models.ObjectiveTemplate, { foreignKey: 'objectiveTemplateId', as: +'objectiveTemplates', onDelete: 'cascade' });
      Objective.hasMany(models.ObjectiveFile, { foreignKey: 'objectiveId', as: 'objectiveFiles' });
      Objective.belongsToMany(models.File, {
        through: models.ObjectiveFile,
        // The key in the join table that points to the model defined in this file
        foreignKey: 'objectiveId',
        // The key in the join table that points to the "target" of the belongs to many (Users in
        // this case)
        otherKey: 'fileId',
        as: 'files',
      });
=======
      Objective.belongsToMany(models.Topic, { through: models.ObjectiveTopic, foreignKey: 'objectiveId', as: 'topics' });
      Objective.hasMany(models.ObjectiveResource, { foreignKey: 'objectiveId', as: 'resources' });
>>>>>>> 02d833e6
    }
  }
  Objective.init({
    goalId: {
      type: DataTypes.INTEGER,
      allowNull: true,
    },
    title: DataTypes.TEXT,
    ttaProvided: DataTypes.TEXT,
    status: DataTypes.STRING,
    objectiveTemplateId: {
      type: DataTypes.INTEGER,
      allowNull: false,
      references: {
        model: {
          tableName: 'objectiveTemplates',
        },
        key: 'id',
      },
      onUpdate: 'CASCADE',
    },
  }, {
    sequelize,
    modelName: 'Objective',
  });
  return Objective;
};<|MERGE_RESOLUTION|>--- conflicted
+++ resolved
@@ -13,8 +13,9 @@
     static associate(models) {
       Objective.belongsToMany(models.ActivityReport, { through: models.ActivityReportObjective, foreignKey: 'objectiveId', as: 'activityReports' });
       Objective.belongsTo(models.Goal, { foreignKey: 'goalId', as: 'goal' });
-<<<<<<< HEAD
-      Objective.belongsToMany(models.Topic, { through: models.ObjectiveTopic, foreignKey: 'topicId', as: 'topics' });
+      Objective.hasMany(models.ObjectiveResource, { foreignKey: 'objectiveId', as: 'resources' });
+      //Objective.belongsToMany(models.Topic, { through: models.ObjectiveTopic, foreignKey: 'topicId', as: 'topics' });
+      Objective.belongsToMany(models.Topic, { through: models.ObjectiveTopic, foreignKey: 'objectiveId', as: 'topics' });
       Objective.belongsTo(models.ObjectiveTemplate, { foreignKey: 'objectiveTemplateId', as: +'objectiveTemplates', onDelete: 'cascade' });
       Objective.hasMany(models.ObjectiveFile, { foreignKey: 'objectiveId', as: 'objectiveFiles' });
       Objective.belongsToMany(models.File, {
@@ -26,10 +27,6 @@
         otherKey: 'fileId',
         as: 'files',
       });
-=======
-      Objective.belongsToMany(models.Topic, { through: models.ObjectiveTopic, foreignKey: 'objectiveId', as: 'topics' });
-      Objective.hasMany(models.ObjectiveResource, { foreignKey: 'objectiveId', as: 'resources' });
->>>>>>> 02d833e6
     }
   }
   Objective.init({
