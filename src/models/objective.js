<<<<<<< HEAD
const { Op, Model } = require('sequelize');
const { COLLABORATOR_TYPES, ENTITY_TYPES } = require('../constants');
const { beforeValidate, afterUpdate } = require('./hooks/objective');
=======
const {
  Model,
} = require('sequelize');
const { beforeValidate, afterUpdate, afterCreate } = require('./hooks/objective');
>>>>>>> 0f881a6c

/**
 * Objective table. Stores objectives for goals.
 *
 * @param {} sequelize
 * @param {*} DataTypes
 */
module.exports = (sequelize, DataTypes) => {
  class Objective extends Model {
    static associate(models) {
      Objective.belongsToMany(models.ActivityReport, {
        through: models.ActivityReportObjective,
        foreignKey: 'objectiveId',
        otherKey: 'activityReportId',
        as: 'activityReports',
        hooks: true,
      });
      Objective.hasMany(models.ActivityReportObjective, {
        foreignKey: 'objectiveId', as: 'activityReportObjectives', hooks: true,
      });
      Objective.hasMany(models.Collaborator, {
        scope: {
          entityType: ENTITY_TYPES.OBJECTIVE,
          collaboratorTypes: { [Op.contains]: [COLLABORATOR_TYPES.RATIFIER] },
        },
        foreignKey: 'entityId',
        as: 'approvers',
        hooks: true,
      });
      Objective.hasMany(models.Collaborator, {
        scope: {
          entityType: ENTITY_TYPES.OBJECTIVE,
          collaboratorTypes: { [Op.contains]: [COLLABORATOR_TYPES.EDITOR] },
        },
        foreignKey: 'entityId',
        as: 'collaborators',
        hooks: true,
      });
      Objective.hasOne(models.Collaborator, {
        scope: {
          entityType: ENTITY_TYPES.OBJECTIVE,
          collaboratorTypes: { [Op.contains]: [COLLABORATOR_TYPES.OWNER] },
        },
        foreignKey: 'entityId',
        as: 'owner',
        hooks: true,
      });
      Objective.hasOne(models.Collaborator, {
        scope: {
          entityType: ENTITY_TYPES.OBJECTIVE,
          collaboratorTypes: { [Op.contains]: [COLLABORATOR_TYPES.INSTANTIATOR] },
        },
        foreignKey: 'entityId',
        as: 'instantiator',
        hooks: true,
      });
      Objective.hasMany(models.Approval, {
        scope: {
          entityType: ENTITY_TYPES.OBJECTIVE,
        },
        foreignKey: 'entityId',
        as: 'approvals',
        hooks: true,
      });
      Objective.belongsTo(models.OtherEntity, { foreignKey: 'otherEntityId', as: 'otherEntity', hooks: true });
      Objective.belongsTo(models.Goal, { foreignKey: 'goalId', as: 'goal' });
      Objective.hasMany(models.ObjectiveResource, { foreignKey: 'objectiveId', as: 'resources', hooks: true });
      Objective.belongsToMany(models.Topic, {
        through: models.ObjectiveTopic,
        foreignKey: 'objectiveId',
        otherKey: 'topicId',
        as: 'topics',
        hooks: true,
      });
      Objective.belongsToMany(models.Role, {
        through: models.ObjectiveRole,
        foreignKey: 'objectiveId',
        otherKey: 'roleId',
        as: 'roles',
        hooks: true,
      });
      Objective.belongsTo(models.ObjectiveTemplate, {
        foreignKey: 'objectiveTemplateId',
        as: 'objectiveTemplate',
        onDelete: 'cascade',
        hooks: true,
      });
      Objective.hasMany(models.ObjectiveFile, { foreignKey: 'objectiveId', as: 'objectiveFiles', hooks: true });
      Objective.belongsToMany(models.File, {
        through: models.ObjectiveFile,
        foreignKey: 'objectiveId',
        otherKey: 'fileId',
        as: 'files',
        hooks: true,
      });
    }
  }
  Objective.init({
    otherEntityId: {
      type: DataTypes.INTEGER,
      allowNull: true,
    },
    goalId: {
      type: DataTypes.INTEGER,
      allowNull: true,
    },
    title: DataTypes.TEXT,
    status: DataTypes.STRING,
    objectiveTemplateId: {
      type: DataTypes.INTEGER,
      allowNull: true,
      references: {
        model: {
          tableName: 'objectiveTemplates',
        },
        key: 'id',
      },
      onUpdate: 'CASCADE',
    },
    onApprovedAR: {
      type: DataTypes.BOOLEAN,
    },
    firstNotStartedAt: {
      type: DataTypes.DATE,
      allowNull: true,
    },
    lastNotStartedAt: {
      type: DataTypes.DATE,
      allowNull: true,
    },
    firstInProgressAt: {
      type: DataTypes.DATE,
      allowNull: true,
    },
    lastInProgressAt: {
      type: DataTypes.DATE,
      allowNull: true,
    },
    firstSuspendedAt: {
      type: DataTypes.DATE,
      allowNull: true,
    },
    lastSuspendedAt: {
      type: DataTypes.DATE,
      allowNull: true,
    },
    firstCompleteAt: {
      type: DataTypes.DATE,
      allowNull: true,
    },
    lastCompleteAt: {
      type: DataTypes.DATE,
      allowNull: true,
    },
  }, {
    sequelize,
    modelName: 'Objective',
    hooks: {
      beforeValidate: async (instance, options) => beforeValidate(sequelize, instance, options),
      afterCreate: async (instance, options) => afterCreate(sequelize, instance, options),
      afterUpdate: async (instance, options) => afterUpdate(sequelize, instance, options),
    },
  });
  return Objective;
};<|MERGE_RESOLUTION|>--- conflicted
+++ resolved
@@ -1,13 +1,6 @@
-<<<<<<< HEAD
 const { Op, Model } = require('sequelize');
 const { COLLABORATOR_TYPES, ENTITY_TYPES } = require('../constants');
-const { beforeValidate, afterUpdate } = require('./hooks/objective');
-=======
-const {
-  Model,
-} = require('sequelize');
 const { beforeValidate, afterUpdate, afterCreate } = require('./hooks/objective');
->>>>>>> 0f881a6c
 
 /**
  * Objective table. Stores objectives for goals.
