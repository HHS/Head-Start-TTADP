--- conflicted
+++ resolved
@@ -35,16 +35,6 @@
 
       Objective.hasMany(models.ObjectiveCourse, { foreignKey: 'objectiveId', as: 'objectiveCourses' });
 
-<<<<<<< HEAD
-      Objective.belongsToMany(models.Course, {
-        through: models.ObjectiveCourse,
-        foreignKey: 'objectiveId',
-        otherKey: 'courseId',
-        as: 'courses',
-      });
-
-=======
->>>>>>> b74d17c5
       Objective.hasMany(models.ObjectiveResource, { foreignKey: 'objectiveId', as: 'objectiveResources' });
       Objective.belongsToMany(models.Resource, {
         through: models.ObjectiveResource,
