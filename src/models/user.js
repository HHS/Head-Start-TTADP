const { Model } = require('sequelize');
const isEmail = require('validator/lib/isEmail');
const { USER_ROLES } = require('../constants');
const generateFullName = require('./hooks/user');

const featureFlags = [
  'recipient_goals_objectives',
];

module.exports = (sequelize, DataTypes) => {
  class User extends Model {
    static associate(models) {
      User.belongsTo(models.Region, { foreignKey: { name: 'homeRegionId', allowNull: true }, as: 'homeRegion' });
      User.belongsToMany(models.Scope, {
        through: models.Permission, foreignKey: 'userId', as: 'scopes', timestamps: false,
      });
      User.hasMany(models.Permission, { foreignKey: 'userId', as: 'permissions' });
      User.hasMany(models.UserSettingOverrides, { foreignKey: 'userId', as: 'userSettingOverrides' });
<<<<<<< HEAD
      User.hasMany(models.ActivityReport, { foreignKey: 'userId', as: 'reports', hooks: true });
=======
      User.hasMany(models.UserValidationStatus, { foreignKey: 'userId', as: 'validationStatus' });
>>>>>>> be1df294
    }
  }
  User.init({
    id: {
      type: DataTypes.INTEGER,
      allowNull: false,
      defaultValue: null,
      comment: null,
      primaryKey: true,
      autoIncrement: true,
    },
    homeRegionId: {
      type: DataTypes.INTEGER,
      allowNull: true,
    },
    hsesUserId: {
      type: DataTypes.STRING,
      unique: true,
      allowNull: false,
    },
    hsesUsername: {
      type: DataTypes.STRING,
      allowNull: false,
      unique: true,
    },
    hsesAuthorities: {
      type: DataTypes.ARRAY(DataTypes.STRING),
      allowNull: true,
    },
    name: DataTypes.STRING,
    phoneNumber: DataTypes.STRING,
    email: {
      type: DataTypes.STRING,
      unique: true,
      validate: {
        isEmailOrEmpty(value, next) {
          if (!value || value === '' || isEmail(value)) {
            return next();
          }
          return next('email is invalid');
        },
      },
    },
    role: DataTypes.ARRAY(DataTypes.ENUM(USER_ROLES)),
    flags: DataTypes.ARRAY(DataTypes.ENUM(featureFlags)),
    fullName: {
      type: DataTypes.VIRTUAL,
      get() {
        return generateFullName(this.name, this.role);
      },
    },
    lastLogin: DataTypes.DATE,
  }, {
    defaultScope: {
      order: [
        [sequelize.fn('CONCAT', sequelize.col('name'), sequelize.col('email')), 'ASC'],
      ],
    },
    sequelize,
    modelName: 'User',
  });
  return User;
};

module.exports.featureFlags = featureFlags;<|MERGE_RESOLUTION|>--- conflicted
+++ resolved
@@ -16,11 +16,8 @@
       });
       User.hasMany(models.Permission, { foreignKey: 'userId', as: 'permissions' });
       User.hasMany(models.UserSettingOverrides, { foreignKey: 'userId', as: 'userSettingOverrides' });
-<<<<<<< HEAD
       User.hasMany(models.ActivityReport, { foreignKey: 'userId', as: 'reports', hooks: true });
-=======
       User.hasMany(models.UserValidationStatus, { foreignKey: 'userId', as: 'validationStatus' });
->>>>>>> be1df294
     }
   }
   User.init({
