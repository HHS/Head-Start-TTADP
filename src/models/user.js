--- conflicted
+++ resolved
@@ -14,18 +14,15 @@
         through: models.Permission, foreignKey: 'userId', as: 'scopes', timestamps: false,
       });
       User.hasMany(models.Permission, { foreignKey: 'userId', as: 'permissions' });
-<<<<<<< HEAD
       User.belongsToMany(models.Role, {
         through: models.UserRole,
         otherKey: 'roleId',
         foreignKey: 'userId',
         as: 'roles',
       });
-=======
       User.hasMany(models.UserSettingOverrides, { foreignKey: 'userId', as: 'userSettingOverrides' });
       User.hasMany(models.ActivityReport, { foreignKey: 'userId', as: 'reports', hooks: true });
       User.hasMany(models.UserValidationStatus, { foreignKey: 'userId', as: 'validationStatus' });
->>>>>>> 755a580b
     }
   }
   User.init({
