--- conflicted
+++ resolved
@@ -2,13 +2,7 @@
 const isEmail = require('validator/lib/isEmail');
 const generateFullName = require('./helpers/generateFullName');
 
-<<<<<<< HEAD
-const featureFlags = [
-  'resources_dashboard',
-];
-=======
-const featureFlags = ['rttapa_form'];
->>>>>>> 6edce788
+const featureFlags = ['resources_dashboard', 'rttapa_form'];
 
 export default (sequelize, DataTypes) => {
   class User extends Model {
