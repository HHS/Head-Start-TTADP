const { Model } = require('sequelize');
const isEmail = require('validator/lib/isEmail');
const generateFullName = require('./helpers/generateFullName');

<<<<<<< HEAD
const featureFlags = ['resources_dashboard', 'rttapa_form'];
=======
const featureFlags = ['rttapa_form', 'anv_statistics'];
>>>>>>> fadc955c

export default (sequelize, DataTypes) => {
  class User extends Model {
    static associate(models) {
      User.belongsTo(models.Region, { foreignKey: { name: 'homeRegionId', allowNull: true }, as: 'homeRegion' });
      User.belongsToMany(models.Scope, {
        through: models.Permission, foreignKey: 'userId', as: 'scopes', timestamps: false,
      });
      User.hasMany(models.Permission, { foreignKey: 'userId', as: 'permissions' });
      User.belongsToMany(models.Role, {
        through: models.UserRole,
        otherKey: 'roleId',
        foreignKey: 'userId',
        as: 'roles',
      });
      User.hasMany(models.UserSettingOverrides, { foreignKey: 'userId', as: 'userSettingOverrides' });
      User.hasMany(models.ActivityReport, { foreignKey: 'userId', as: 'reports', hooks: true });
      User.hasMany(models.UserValidationStatus, { foreignKey: 'userId', as: 'validationStatus' });
      User.hasMany(models.Group, { foreignKey: 'userId', as: 'groups' });
    }
  }
  User.init({
    id: {
      type: DataTypes.INTEGER,
      allowNull: false,
      defaultValue: null,
      comment: null,
      primaryKey: true,
      autoIncrement: true,
    },
    homeRegionId: {
      type: DataTypes.INTEGER,
      allowNull: true,
    },
    hsesUserId: {
      type: DataTypes.STRING,
      unique: true,
      allowNull: false,
    },
    hsesUsername: {
      type: DataTypes.STRING,
      allowNull: false,
      unique: true,
    },
    hsesAuthorities: {
      type: DataTypes.ARRAY(DataTypes.STRING),
      allowNull: true,
    },
    name: DataTypes.STRING,
    phoneNumber: DataTypes.STRING,
    email: {
      type: DataTypes.STRING,
      unique: true,
      validate: {
        isEmailOrEmpty(value, next) {
          if (!value || value === '' || isEmail(value)) {
            return next();
          }
          return next('email is invalid');
        },
      },
    },
    flags: DataTypes.ARRAY(DataTypes.ENUM(featureFlags)),
    fullName: {
      type: DataTypes.VIRTUAL,
      get() {
        return generateFullName(this.name, this.roles);
      },
    },
    lastLogin: DataTypes.DATE,
  }, {
    sequelize,
    modelName: 'User',
  });
  return User;
};

export {
  featureFlags,
};<|MERGE_RESOLUTION|>--- conflicted
+++ resolved
@@ -2,11 +2,7 @@
 const isEmail = require('validator/lib/isEmail');
 const generateFullName = require('./helpers/generateFullName');
 
-<<<<<<< HEAD
-const featureFlags = ['resources_dashboard', 'rttapa_form'];
-=======
-const featureFlags = ['rttapa_form', 'anv_statistics'];
->>>>>>> fadc955c
+const featureFlags = ['resources_dashboard', 'rttapa_form', 'anv_statistics'];
 
 export default (sequelize, DataTypes) => {
   class User extends Model {
