const { Model } = require('sequelize');
const isEmail = require('validator/lib/isEmail');
const generateFullName = require('./helpers/generateFullName');

<<<<<<< HEAD
const featureFlags = ['regional_goal_dashboard'];
=======
const featureFlags = ['rttapa_form'];
>>>>>>> 656775f7

export default (sequelize, DataTypes) => {
  class User extends Model {
    static associate(models) {
      User.belongsTo(models.Region, { foreignKey: { name: 'homeRegionId', allowNull: true }, as: 'homeRegion' });
      User.belongsToMany(models.Scope, {
        through: models.Permission, foreignKey: 'userId', as: 'scopes', timestamps: false,
      });
      User.hasMany(models.Permission, { foreignKey: 'userId', as: 'permissions' });
      User.belongsToMany(models.Role, {
        through: models.UserRole,
        otherKey: 'roleId',
        foreignKey: 'userId',
        as: 'roles',
      });
      User.hasMany(models.UserSettingOverrides, { foreignKey: 'userId', as: 'userSettingOverrides' });
      User.hasMany(models.ActivityReport, { foreignKey: 'userId', as: 'reports', hooks: true });
      User.hasMany(models.UserValidationStatus, { foreignKey: 'userId', as: 'validationStatus' });
      User.hasMany(models.Group, { foreignKey: 'userId', as: 'groups' });
    }
  }
  User.init({
    id: {
      type: DataTypes.INTEGER,
      allowNull: false,
      defaultValue: null,
      comment: null,
      primaryKey: true,
      autoIncrement: true,
    },
    homeRegionId: {
      type: DataTypes.INTEGER,
      allowNull: true,
    },
    hsesUserId: {
      type: DataTypes.STRING,
      unique: true,
      allowNull: false,
    },
    hsesUsername: {
      type: DataTypes.STRING,
      allowNull: false,
      unique: true,
    },
    hsesAuthorities: {
      type: DataTypes.ARRAY(DataTypes.STRING),
      allowNull: true,
    },
    name: DataTypes.STRING,
    phoneNumber: DataTypes.STRING,
    email: {
      type: DataTypes.STRING,
      unique: true,
      validate: {
        isEmailOrEmpty(value, next) {
          if (!value || value === '' || isEmail(value)) {
            return next();
          }
          return next('email is invalid');
        },
      },
    },
    flags: DataTypes.ARRAY(DataTypes.ENUM(featureFlags)),
    fullName: {
      type: DataTypes.VIRTUAL,
      get() {
        return generateFullName(this.name, this.roles);
      },
    },
    lastLogin: DataTypes.DATE,
  }, {
    sequelize,
    modelName: 'User',
  });
  return User;
};

export {
  featureFlags,
};<|MERGE_RESOLUTION|>--- conflicted
+++ resolved
@@ -2,11 +2,7 @@
 const isEmail = require('validator/lib/isEmail');
 const generateFullName = require('./helpers/generateFullName');
 
-<<<<<<< HEAD
-const featureFlags = ['regional_goal_dashboard'];
-=======
-const featureFlags = ['rttapa_form'];
->>>>>>> 656775f7
+const featureFlags = ['regional_goal_dashboard', 'rttapa_form'];
 
 export default (sequelize, DataTypes) => {
   class User extends Model {
