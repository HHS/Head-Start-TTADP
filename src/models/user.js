--- conflicted
+++ resolved
@@ -2,14 +2,9 @@
 const isEmail = require('validator/lib/isEmail');
 const generateFullName = require('./helpers/generateFullName');
 
-<<<<<<< HEAD
 const featureFlags = [
-  'recipient_goals_objectives',
   'resources_dashboard',
 ];
-=======
-const featureFlags = [];
->>>>>>> 16ce8518
 
 module.exports = (sequelize, DataTypes) => {
   class User extends Model {
