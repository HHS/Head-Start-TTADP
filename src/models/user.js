import { Model } from 'sequelize';

const roles = [
  'Regional Program Manager',
  'COR',
  'Supervisory Program Specialist',
  'Program Specialist',
  'Grants Specialist',
  'Central Office',
  'TTAC',
  'Admin. Assistant',
  'Early Childhood Manager',
  'Early Childhood Specialist',
  'Family Engagement Specialist',
  'Grantee Specialist Manager',
  'Grantee Specialist',
  'Health Specialist',
  'System Specialist',
];

export default (sequelize, DataTypes) => {
  class User extends Model {
    static associate(models) {
      User.belongsTo(models.Region, { foreignKey: { name: 'homeRegionId', allowNull: true }, as: 'homeRegion' });
      User.belongsToMany(models.Scope, {
        through: models.Permission, foreignKey: 'userId', as: 'scopes', timestamps: false,
      });
      User.hasMany(models.Permission, { foreignKey: 'userId', as: 'permissions' });
    }
  }
  User.init({
    id: {
      type: DataTypes.INTEGER,
      allowNull: false,
      defaultValue: null,
      comment: null,
      primaryKey: true,
      autoIncrement: true,
    },
    homeRegionId: {
      type: DataTypes.INTEGER,
      allowNull: true,
    },
    hsesUserId: {
      type: DataTypes.STRING,
      unique: true,
    },
    name: DataTypes.STRING,
    phoneNumber: DataTypes.STRING,
    email: {
      type: DataTypes.STRING,
      unique: true,
      validate: {
        isEmail: true,
      },
    },
    role: DataTypes.ENUM(roles),
<<<<<<< HEAD
    fullName: {
      type: DataTypes.VIRTUAL,
      get() {
        return `${this.name}, ${this.role.split(' ').map((word) => word[0]).join('')}`;
      },
    },
=======
    lastLogin: DataTypes.DATE,
>>>>>>> d1c57863
  }, {
    sequelize,
    modelName: 'User',
  });
  return User;
};<|MERGE_RESOLUTION|>--- conflicted
+++ resolved
@@ -55,16 +55,13 @@
       },
     },
     role: DataTypes.ENUM(roles),
-<<<<<<< HEAD
     fullName: {
       type: DataTypes.VIRTUAL,
       get() {
         return `${this.name}, ${this.role.split(' ').map((word) => word[0]).join('')}`;
       },
     },
-=======
     lastLogin: DataTypes.DATE,
->>>>>>> d1c57863
   }, {
     sequelize,
     modelName: 'User',
