--- conflicted
+++ resolved
@@ -9,16 +9,13 @@
      * The `models/index` file will call this method automatically.
      */
     static associate(models) {
-<<<<<<< HEAD
-      ObjectiveTemplateResource.belongsTo(models.ObjectiveTemplate, {
-        foreignKey: 'objectiveTemplateId',
-        onDelete: 'cascade',
-        as: 'objectiveTemplateResource',
-        hooks: true,
-      });
-=======
-      ObjectiveTemplateResource.belongsTo(models.ObjectiveTemplate, { foreignKey: 'objectiveTemplateId', onDelete: 'cascade', as: 'objectiveTemplate' });
->>>>>>> 1ac40fb0
+      ObjectiveTemplateResource.belongsTo(
+        models.ObjectiveTemplate,
+        {
+          foreignKey: 'objectiveTemplateId',
+          onDelete: 'cascade',
+          as: 'objectiveTemplate',
+        });
     }
   }
   ObjectiveTemplateResource.init({
