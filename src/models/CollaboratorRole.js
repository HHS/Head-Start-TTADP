--- conflicted
+++ resolved
@@ -21,13 +21,8 @@
       type: DataTypes.INTEGER,
     },
     roleId: {
-<<<<<<< HEAD
-      type: DataTypes.INTEGER,
-      allowNull: false,
-=======
       allowNull: false,
       type: DataTypes.INTEGER,
->>>>>>> 89a09e58
     },
   }, {
     sequelize,
