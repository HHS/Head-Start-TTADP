/* eslint-disable max-len */
/* eslint-disable global-require */
const { Op } = require('sequelize');
const httpContext = require('express-http-context');
const { TRAINING_REPORT_STATUSES, GOAL_SOURCES } = require('@ttahub/common');
const { auditLogger } = require('../../logger');

const preventChangesIfEventComplete = async (sequelize, instance, options) => {
  let event;
  try {
    const { EventReportPilot } = sequelize.models;
    event = await EventReportPilot.findOne({
      where: {
        id: instance.eventId,
        data: {
          status: TRAINING_REPORT_STATUSES.COMPLETE,
        },
      },
      transaction: options.transaction,
    });
  } catch (err) {
    auditLogger.error(`Error in preventChangesIfEventCompletem: ${err}`);
  }

  if (event) {
    throw new Error('Cannot update session report on a completed event');
  }
};

const setAssociatedEventToInProgress = async (sequelize, instance, options) => {
  try {
    const { EventReportPilot } = sequelize.models;
    const event = await EventReportPilot.findOne({
      where: {
        id: instance.eventId,
        data: {
          [Op.or]: [
            { status: TRAINING_REPORT_STATUSES.NOT_STARTED },
            { status: { [Op.eq]: null } },
          ],
        },
      },
      transaction: options.transaction,
    });
    if (event) {
      const data = event.data || {};
      auditLogger.info('Setting event to in progress', { eventId: event.id });
      await event.update({
        data: {
          ...data,
          status: TRAINING_REPORT_STATUSES.IN_PROGRESS,
        },
      }, { transaction: options.transaction });
    }
  } catch (err) {
    auditLogger.error(`Error in setAssociatedEventToInProgress: ${err}`);
  }
};

const notifySessionCreated = async (sequelize, instance, options) => {
  try {
    const { EventReportPilot } = sequelize.models;
    const event = await EventReportPilot.findOne({
      where: {
        id: instance.eventId,
      },
      transaction: options.transaction,
    });

    if (event) {
      const { trSessionCreated } = require('../../lib/mailer');
      await trSessionCreated(event.dataValues);
    }
  } catch (err) {
    auditLogger.error(`Error in notifySessionCreated: ${err}`);
  }
};

const updateCreatorCollaborator = async (sequelize, eventRecord, existingCollaborators, creatorTypeId, options) => {
  const creatorCollaborator = existingCollaborators.find((c) => c.collaboratorTypeId === creatorTypeId.id);

  const pocUsers = await sequelize.models.User.findAll({
    where: { id: eventRecord.pocIds || [] },
    transaction: options.transaction,
  });

  const firstPoc = pocUsers
    .map((u) => ({ id: u.id, name: u.name }))
    .sort((a, b) => a.name.localeCompare(b.name))[0];

  // Update the creator collaborator if the first POC is different from the current one.
  if (firstPoc && creatorCollaborator && creatorCollaborator.userId !== firstPoc.id) {
    await creatorCollaborator.update({ userId: firstPoc.id }, { transaction: options.transaction });
  } else if (!firstPoc) {
    // If there is no POC (event report pocIds was empty), use the current user as the new creator.
    const contextUser = httpContext.get('impersonationUserId') || httpContext.get('loggedUser');
    await creatorCollaborator.update({ userId: contextUser }, { transaction: options.transaction });
  }
};

const createCreatorCollaborator = async (sequelize, eventRecord, goalId, sessionReport, creatorTypeId, options) => {
  const pocUsers = await sequelize.models.User.findAll({
    where: { id: eventRecord.pocIds },
    transaction: options.transaction,
  });

  const firstPoc = pocUsers
    .map((u) => ({ id: u.id, name: u.name }))
    .sort((a, b) => a.name.localeCompare(b.name))[0];

  if (firstPoc) {
    await sequelize.models.GoalCollaborator.create({
      goalId,
      userId: firstPoc.id,
      collaboratorTypeId: creatorTypeId.id,
      linkBack: { sessionReportIds: [sessionReport.id] },
      createdAt: new Date(),
      updatedAt: new Date(),
    }, { transaction: options.transaction });
  }
};

export const syncGoalCollaborators = async (sequelize, eventRecord, goalId, sessionReport, options) => {
  const currentUserId = httpContext.get('impersonationUserId') || httpContext.get('loggedUser');

  const [creatorType, linkerType] = await Promise.all([
    sequelize.models.CollaboratorType.findOne({ where: { name: 'Creator' }, transaction: options.transaction }),
    sequelize.models.CollaboratorType.findOne({ where: { name: 'Linker' }, transaction: options.transaction }),
  ]);

  const existingCollaborators = await sequelize.models.GoalCollaborator.findAll({
    where: {
      goalId,
      collaboratorTypeId: { [Op.in]: [creatorType.id, linkerType.id] },
    },
    transaction: options.transaction,
  });

  const hasCreator = existingCollaborators.some((c) => c.collaboratorTypeId === creatorType.id);

  if (!hasCreator) {
    await createCreatorCollaborator(sequelize, eventRecord, goalId, sessionReport, creatorType, options);
  } else {
    await updateCreatorCollaborator(sequelize, eventRecord, existingCollaborators, creatorType, options);
  }

  if (!existingCollaborators.some((c) => c.collaboratorTypeId === linkerType.id) && currentUserId) {
    await sequelize.models.GoalCollaborator.create({
      goalId,
      userId: currentUserId,
      collaboratorTypeId: linkerType.id,
      linkBack: { sessionReportIds: [sessionReport.id] },
      createdAt: new Date(),
      updatedAt: new Date(),
    }, { transaction: options.transaction });
  }
};

export const checkIfBothIstAndPocAreComplete = async (sequelize, instance, options) => {
  try {
    if (instance.changed() && instance.changed().includes('data')) {
<<<<<<< HEAD
      const { data } = instance;
      // Replace any single quotes with &apos; to prevent breaking sql literal.
      const cleanData = data.val.replace(/'/g, '&apos;');
      const deStringifyData = JSON.parse(cleanData);
      if (deStringifyData.ownerComplete && deStringifyData.pocComplete) {
        instance.set('data', sequelize.literal(`CAST('${JSON.stringify({ ...deStringifyData, status: TRAINING_REPORT_STATUSES.COMPLETE })}' AS jsonb)`));
      } else {
        instance.set('data', sequelize.literal(`CAST('${JSON.stringify({ ...deStringifyData, status: TRAINING_REPORT_STATUSES.IN_PROGRESS })}' AS jsonb)`));
=======
      const previous = instance.previous('data') || null;
      const current = JSON.parse(instance.data.val) || null;

      // Get vars in case they are not present.
      const currentOwnerComplete = current.ownerComplete || false;
      const currentPocComplete = current.pocComplete || false;
      const previousOwnerComplete = previous.ownerComplete || false;
      const previousPocComplete = previous.pocComplete || false;

      if ((currentOwnerComplete && currentPocComplete)
        && (!previousOwnerComplete || !previousPocComplete)) {
        sequelize.models.SessionReportPilot.update({
          data: {
            ...current,
            status: TRAINING_REPORT_STATUSES.COMPLETE,
          },
        }, {
          where: {
            id: instance.id,
          },
          transaction: options.transaction,
        });
>>>>>>> 0edb5f14
      }
    }
  } catch (err) {
    auditLogger.error(`Error in checkIfBothIstAndPocAreComplete: ${err}`);
  }
};

const afterCreate = async (sequelize, instance, options) => {
  await setAssociatedEventToInProgress(sequelize, instance, options);
  await notifySessionCreated(sequelize, instance, options);
};

const afterUpdate = async (sequelize, instance, options) => {
  await setAssociatedEventToInProgress(sequelize, instance, options);
<<<<<<< HEAD
=======
  await notifyPocIfSessionComplete(sequelize, instance, options);
  await participantsAndNextStepsComplete(sequelize, instance, options);
  await checkIfBothIstAndPocAreComplete(sequelize, instance, options);
>>>>>>> 0edb5f14
};

const beforeCreate = async (sequelize, instance, options) => {
  await preventChangesIfEventComplete(sequelize, instance, options);
};

const beforeUpdate = async (sequelize, instance, options) => {
  await preventChangesIfEventComplete(sequelize, instance, options);
};

const beforeDestroy = async (sequelize, instance, options) => {
  await preventChangesIfEventComplete(sequelize, instance, options);
};

export {
  afterCreate,
  afterUpdate,
  beforeCreate,
  beforeUpdate,
  beforeDestroy,
};<|MERGE_RESOLUTION|>--- conflicted
+++ resolved
@@ -159,16 +159,6 @@
 export const checkIfBothIstAndPocAreComplete = async (sequelize, instance, options) => {
   try {
     if (instance.changed() && instance.changed().includes('data')) {
-<<<<<<< HEAD
-      const { data } = instance;
-      // Replace any single quotes with &apos; to prevent breaking sql literal.
-      const cleanData = data.val.replace(/'/g, '&apos;');
-      const deStringifyData = JSON.parse(cleanData);
-      if (deStringifyData.ownerComplete && deStringifyData.pocComplete) {
-        instance.set('data', sequelize.literal(`CAST('${JSON.stringify({ ...deStringifyData, status: TRAINING_REPORT_STATUSES.COMPLETE })}' AS jsonb)`));
-      } else {
-        instance.set('data', sequelize.literal(`CAST('${JSON.stringify({ ...deStringifyData, status: TRAINING_REPORT_STATUSES.IN_PROGRESS })}' AS jsonb)`));
-=======
       const previous = instance.previous('data') || null;
       const current = JSON.parse(instance.data.val) || null;
 
@@ -191,7 +181,6 @@
           },
           transaction: options.transaction,
         });
->>>>>>> 0edb5f14
       }
     }
   } catch (err) {
@@ -206,12 +195,7 @@
 
 const afterUpdate = async (sequelize, instance, options) => {
   await setAssociatedEventToInProgress(sequelize, instance, options);
-<<<<<<< HEAD
-=======
-  await notifyPocIfSessionComplete(sequelize, instance, options);
-  await participantsAndNextStepsComplete(sequelize, instance, options);
   await checkIfBothIstAndPocAreComplete(sequelize, instance, options);
->>>>>>> 0edb5f14
 };
 
 const beforeCreate = async (sequelize, instance, options) => {
