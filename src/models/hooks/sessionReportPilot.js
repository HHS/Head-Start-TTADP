/* eslint-disable max-len */
/* eslint-disable global-require */
const { Op } = require('sequelize');
const { TRAINING_REPORT_STATUSES, GOAL_SOURCES } = require('@ttahub/common');
const { auditLogger } = require('../../logger');

const preventChangesIfEventComplete = async (sequelize, instance, options) => {
  let event;
  try {
    const { EventReportPilot } = sequelize.models;
    event = await EventReportPilot.findOne({
      where: {
        id: instance.eventId,
        data: {
          status: TRAINING_REPORT_STATUSES.COMPLETE,
        },
      },
      transaction: options.transaction,
    });
  } catch (err) {
    auditLogger.error(JSON.stringify({ err }));
  }

  if (event) {
    throw new Error('Cannot update session report on a completed event');
  }
};

const notifyPocIfSessionComplete = async (sequelize, instance, options) => {
  try {
    // first we need to see if the session is newly complete
    if (instance.changed() && instance.changed().includes('data')) {
      const previous = instance.previous('data') || null;
      const current = JSON.parse(instance.data.val) || null;
      if (!current || !previous) return;

      if (
        current.status === TRAINING_REPORT_STATUSES.COMPLETE
        && previous.status !== TRAINING_REPORT_STATUSES.COMPLETE) {
        const { EventReportPilot } = sequelize.models;

        const event = await EventReportPilot.findOne({
          where: {
            id: instance.eventId,
          },
          transaction: options.transaction,
        });

        if (event) {
          const { trSessionCompleted } = require('../../lib/mailer');
          await trSessionCompleted(event.dataValues);
        }
      }
    }
  } catch (err) {
    auditLogger.error(JSON.stringify({ err }));
  }
};

const setAssociatedEventToInProgress = async (sequelize, instance, options) => {
  try {
    const { EventReportPilot } = sequelize.models;
    const event = await EventReportPilot.findOne({
      where: {
        id: instance.eventId,
        data: {
          [Op.or]: [
            { status: TRAINING_REPORT_STATUSES.NOT_STARTED },
            { status: { [Op.eq]: null } },
          ],
        },
      },
      transaction: options.transaction,
    });
    if (event) {
      const data = event.data || {};
      auditLogger.info('Setting event to in progress', { eventId: event.id });
      await event.update({
        data: {
          ...data,
          status: TRAINING_REPORT_STATUSES.IN_PROGRESS,
        },
      }, { transaction: options.transaction });
    }
  } catch (err) {
    auditLogger.error(JSON.stringify({ err }));
  }
};

const notifySessionCreated = async (sequelize, instance, options) => {
  try {
    const { EventReportPilot } = sequelize.models;
    const event = await EventReportPilot.findOne({
      where: {
        id: instance.eventId,
      },
      transaction: options.transaction,
    });

    if (event) {
      const { trSessionCreated } = require('../../lib/mailer');
      await trSessionCreated(event.dataValues);
    }
  } catch (err) {
    auditLogger.error(JSON.stringify({ err }));
  }
};

const participantsAndNextStepsComplete = async (sequelize, instance, options) => {
  try {
    // first we need to see if the session is newly complete
    if (instance.changed() && instance.changed().includes('data')) {
      const previous = instance.previous('data') || {};
      const current = JSON.parse(instance.data.val) || {};

      if (
        current.pocComplete && !previous.pocComplete) {
        const event = await sequelize.models.EventReportPilot.findOne({
          where: {
            id: instance.eventId,
          },
          transaction: options.transaction,
        });

        const { trPocSessionComplete } = require('../../lib/mailer');
        await trPocSessionComplete(event);
      }
    }
  } catch (err) {
    auditLogger.error(JSON.stringify({ err }));
  }
};

export const createGoalsForSessionRecipientsIfNecessary = async (sequelize, sessionReportOrInstance, options) => {
  const processSessionReport = async (sessionReport) => {
    let event;
    let recipients;

    if (sessionReport && sessionReport.data) {
      const data = (typeof sessionReport.data.val === 'string')
        ? JSON.parse(sessionReport.data.val)
        : sessionReport.data;

      event = data.event;
      recipients = data.recipients;
    }

    if (!event?.data?.goal || !event.id) return;

    const eventId = Number(event.id);
    const eventRecord = await sequelize.models.EventReportPilot.findByPk(eventId, { transaction: options.transaction });
    if (!eventRecord) throw new Error('Event not found');

    // eslint-disable-next-line no-restricted-syntax
    for await (const { value: grantValue } of recipients) {
      const grantId = Number(grantValue);

      // Check if a Goal already exists for the grantId.
      const existingGoal = await sequelize.models.Goal.findOne({
        where: { grantId, name: event.data.goal },
      });

      // If a Goal already exists, do not create a new one and continue with the next recipient.
      // eslint-disable-next-line no-continue
      if (existingGoal) continue;

      const grant = await sequelize.models.Grant.findByPk(grantId, { transaction: options.transaction });
      if (!grant) throw new Error('Grant not found');

      const sessionId = sessionReport.id;

      const hasCompleteSession = await sequelize.models.SessionReportPilot.findOne({
        where: { eventId, 'data.status': TRAINING_REPORT_STATUSES.COMPLETE },
        transaction: options.transaction,
      });

      const status = hasCompleteSession ? 'In Progress' : 'Draft';

<<<<<<< HEAD
      if (!existing) {
        const newGoal = await sequelize.models.Goal.create({
          name: event.data.goal,
          grantId,
          createdAt: new Date(),
          updatedAt: new Date(),
          status,
          createdVia: 'tr',
          source: GOAL_SOURCES[4], // Training event
        }, { transaction: options.transaction });

        await sequelize.models.EventReportPilotGoal.create({
          goalId: newGoal.id,
          eventId,
          sessionId,
          grantId,
          createdAt: new Date(),
          updatedAt: new Date(),
        }, { transaction: options.transaction });
      }
=======
      // Since there is no existing Goal, create it and the EventReportPilotGoal record.
      const newGoal = await sequelize.models.Goal.create({
        name: event.data.goal,
        grantId,
        createdAt: new Date(),
        updatedAt: new Date(),
        status,
        createdVia: 'tr',
      }, { transaction: options.transaction });

      await sequelize.models.EventReportPilotGoal.create({
        goalId: newGoal.id,
        eventId,
        sessionId,
        grantId,
        createdAt: new Date(),
        updatedAt: new Date(),
      }, { transaction: options.transaction });
>>>>>>> c913777f
    }
  };

  try {
    if (sequelize.Sequelize && sessionReportOrInstance instanceof sequelize.Sequelize.Model) {
      await processSessionReport(sessionReportOrInstance);
    } else {
      const instance = await sequelize.models.SessionReportPilot.findByPk(sessionReportOrInstance.id, { transaction: options.transaction });
      if (!instance) throw new Error('SessionReportPilot instance not found');
      await processSessionReport(instance);
    }
  } catch (error) {
    auditLogger.error(JSON.stringify({ error }));
  }
};

const makeGoalsInProgressIfThisIsTheFirstCompletedSession = async (sequelize, instance, options) => {
  const { transaction } = options;

  const previous = instance.previous('data') || null;
  const current = JSON.parse(instance.data.val);

  // If old status is complete, return.
  if (previous?.status === TRAINING_REPORT_STATUSES.COMPLETE) { return; }
  if (current?.status !== TRAINING_REPORT_STATUSES.COMPLETE) { return; }

  const otherSessions = await sequelize.models.SessionReportPilot.findAll({
    where: {
      eventId: instance.eventId,
      id: {
        [Op.ne]: instance.id,
      },
    },
    transaction,
  });

  // Are any of them complete?
  const anyComplete = otherSessions.some((s) => {
    // console.log('other session', s);
    const { status } = s.dataValues.data;
    if (!status) return false;
    return status === TRAINING_REPORT_STATUSES.COMPLETE;
  });

  if (anyComplete) { return; }

  const data = JSON.parse(instance.data.val) || null;
  if (!data) return;

  // No other sessions are complete, but this one is about
  // to become complete.
  // Find all the goals that were created from this EventReportPilot, and
  // update their status to In Progress. They are no longer considered Draft
  // when a session is marked as complete.
  const junctionGoals = await sequelize.models.EventReportPilotGoal.findAll({
    where: { eventId: instance.eventId },
    transaction,
  });

  // Now find actual Goals that are Draft.
  const goals = await sequelize.models.Goal.findAll({
    where: {
      id: {
        [Op.in]: junctionGoals.map((jg) => jg.goalId),
      },
      status: 'Draft',
    },
    transaction,
  });

  // Update them all to In Progress.
  await Promise.all(goals.map((goal) => goal.update({ status: 'In Progress', previousStatus: 'Draft' }, { transaction })));
};

const afterCreate = async (sequelize, instance, options) => {
  await setAssociatedEventToInProgress(sequelize, instance, options);
  await notifySessionCreated(sequelize, instance, options);
  await createGoalsForSessionRecipientsIfNecessary(sequelize, instance, options);
};

const afterUpdate = async (sequelize, instance, options) => {
  await setAssociatedEventToInProgress(sequelize, instance, options);
  await notifyPocIfSessionComplete(sequelize, instance, options);
  await participantsAndNextStepsComplete(sequelize, instance, options);
  await createGoalsForSessionRecipientsIfNecessary(sequelize, instance, options);
};

const beforeCreate = async (sequelize, instance, options) => {
  await preventChangesIfEventComplete(sequelize, instance, options);
};

const beforeUpdate = async (sequelize, instance, options) => {
  await preventChangesIfEventComplete(sequelize, instance, options);
  await makeGoalsInProgressIfThisIsTheFirstCompletedSession(sequelize, instance, options);
};

const beforeDestroy = async (sequelize, instance, options) => {
  await preventChangesIfEventComplete(sequelize, instance, options);
};

export {
  afterCreate,
  afterUpdate,
  beforeCreate,
  beforeUpdate,
  beforeDestroy,
};<|MERGE_RESOLUTION|>--- conflicted
+++ resolved
@@ -176,7 +176,6 @@
 
       const status = hasCompleteSession ? 'In Progress' : 'Draft';
 
-<<<<<<< HEAD
       if (!existing) {
         const newGoal = await sequelize.models.Goal.create({
           name: event.data.goal,
@@ -188,26 +187,6 @@
           source: GOAL_SOURCES[4], // Training event
         }, { transaction: options.transaction });
 
-        await sequelize.models.EventReportPilotGoal.create({
-          goalId: newGoal.id,
-          eventId,
-          sessionId,
-          grantId,
-          createdAt: new Date(),
-          updatedAt: new Date(),
-        }, { transaction: options.transaction });
-      }
-=======
-      // Since there is no existing Goal, create it and the EventReportPilotGoal record.
-      const newGoal = await sequelize.models.Goal.create({
-        name: event.data.goal,
-        grantId,
-        createdAt: new Date(),
-        updatedAt: new Date(),
-        status,
-        createdVia: 'tr',
-      }, { transaction: options.transaction });
-
       await sequelize.models.EventReportPilotGoal.create({
         goalId: newGoal.id,
         eventId,
@@ -216,7 +195,6 @@
         createdAt: new Date(),
         updatedAt: new Date(),
       }, { transaction: options.transaction });
->>>>>>> c913777f
     }
   };
 
