--- conflicted
+++ resolved
@@ -1,9 +1,5 @@
 import { TRAINING_REPORT_STATUSES } from '@ttahub/common';
-<<<<<<< HEAD
-import httpContext, { set } from 'express-http-context';
-=======
 import httpContext from 'express-http-context';
->>>>>>> 7cc3c16f
 import {
   afterCreate,
   afterUpdate,
