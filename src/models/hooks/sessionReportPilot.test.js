import { TRAINING_REPORT_STATUSES } from '@ttahub/common';
import httpContext, { set } from 'express-http-context';
import { literal } from 'sequelize';
import {
  afterCreate,
  afterUpdate,
  beforeCreate,
  beforeUpdate,
  beforeDestroy,
  syncGoalCollaborators,
  checkIfBothIstAndPocAreComplete,
} from './sessionReportPilot';
<<<<<<< HEAD
import { trSessionCreated } from '../../lib/mailer';
import db from '..';
=======
import { trSessionCreated, trSessionCompleted, trPocSessionComplete } from '../../lib/mailer';
import db, { sequelize } from '..';
>>>>>>> f1a79f0f

jest.mock('../../lib/mailer', () => ({
  trSessionCreated: jest.fn(),
}));

jest.mock('express-http-context', () => {
  const actual = jest.requireActual('express-http-context');
  return {
    ...actual,
    get: jest.fn(),
    set: jest.fn(),
  };
});

describe('sessionReportPilot hooks', () => {
  const mockOptions = {
    transaction: {},
  };

  const mockInstance = {
    eventId: 1,
    changed: jest.fn(() => []),
  };

  const mockUpdate = jest.fn();

  afterEach(() => {
    jest.clearAllMocks();
  });

  describe('afterCreate', () => {
    it('sets an associated event to in progress', async () => {
      const mockSequelize = {
        models: {
          EventReportPilot: {
            findOne: jest.fn(() => ({
              update: mockUpdate,
            })),
          },
          SessionReportPilot: {
            findByPk: jest.fn(() => ({
              data: { recipients: [] },
            })),
          },
        },
      };

      await afterCreate(mockSequelize, mockInstance, mockOptions);
      expect(mockUpdate).toHaveBeenCalledWith({
        data: {
          status: TRAINING_REPORT_STATUSES.IN_PROGRESS,
        },
      }, { transaction: mockOptions.transaction });

      // verify that the mailer was called
      expect(trSessionCreated).toHaveBeenCalled();
    });

    it('does not set an associated event to in progress if the event is already in progress', async () => {
      const mockSequelize = {
        models: {
          EventReportPilot: {
            findOne: jest.fn(() => null),
          },
          SessionReportPilot: {
            findByPk: jest.fn(() => ({
              data: { recipients: [] },
            })),
          },
        },
      };

      await afterCreate(mockSequelize, mockInstance, mockOptions);
      expect(mockUpdate).not.toHaveBeenCalled();
    });

    it('handles errors', async () => {
      const mockSequelize = {
        models: {
          EventReportPilot: {
            findOne: jest.fn(() => {
              throw new Error('oops');
            }),
          },
          SessionReportPilot: {
            findByPk: jest.fn(() => ({
              data: { recipients: [] },
            })),
          },
        },
      };

      await afterCreate(mockSequelize, mockInstance, mockOptions);
      expect(mockUpdate).not.toHaveBeenCalled();
    });
  });

  describe('afterUpdate', () => {
    it('calls setAssociatedEventToInProgress', async () => {
      const mockSequelize = {
        models: {
          EventReportPilot: {
            findOne: jest.fn(() => ({
              update: mockUpdate,
            })),
          },
          SessionReportPilot: {
            findByPk: jest.fn(() => ({
              data: { recipients: [] },
            })),
          },
        },
      };

      await afterUpdate(mockSequelize, mockInstance, mockOptions);
      expect(mockUpdate).toHaveBeenCalledWith({
        data: {
          status: TRAINING_REPORT_STATUSES.IN_PROGRESS,
        },
      }, { transaction: mockOptions.transaction });
    });
<<<<<<< HEAD
=======

    it('notifySessionComplete if completed', async () => {
      const mockSequelize = {
        models: {
          EventReportPilot: {
            findOne: jest.fn(() => ({
              update: mockUpdate,
            })),
          },
          SessionReportPilot: {
            findByPk: jest.fn(() => ({
              data: { recipients: [] },
            })),
          },
        },
      };

      const instance = {
        eventId: 1,
        changed: jest.fn(() => ['data']),
        previous: jest.fn(() => ({
          status: TRAINING_REPORT_STATUSES.IN_PROGRESS,
        })),
        data: {
          val: JSON.stringify({
            status: TRAINING_REPORT_STATUSES.COMPLETE,
          }),
        },
      };

      await afterUpdate(mockSequelize, instance, mockOptions);
      expect(trSessionCompleted).toHaveBeenCalled();
    });

    it('dont notifySessionComplete if not completed', async () => {
      const mockSequelize = {
        models: {
          EventReportPilot: {
            findOne: jest.fn(() => ({
              update: mockUpdate,
            })),
          },
          SessionReportPilot: {
            findByPk: jest.fn(() => ({
              data: { recipients: [] },
            })),
          },
        },
      };

      const instance = {
        eventId: 1,
        changed: jest.fn(() => ['data']),
        previous: jest.fn(() => ({
          status: TRAINING_REPORT_STATUSES.IN_PROGRESS,
        })),
        data: {
          val: JSON.stringify({
            status: TRAINING_REPORT_STATUSES.IN_PROGRESS,
          }),
        },
      };

      await afterUpdate(mockSequelize, instance, mockOptions);
      expect(trSessionCompleted).not.toHaveBeenCalled();
    });

    it('dont notifySessionComplete if already completed', async () => {
      const mockSequelize = {
        models: {
          EventReportPilot: {
            findOne: jest.fn(() => ({
              update: mockUpdate,
            })),
          },
          SessionReportPilot: {
            findByPk: jest.fn(() => ({
              data: { recipients: [] },
            })),
          },
        },
      };

      const instance = {
        eventId: 1,
        changed: jest.fn(() => ['data']),
        previous: jest.fn(() => ({
          status: TRAINING_REPORT_STATUSES.COMPLETE,
        })),
        data: {
          val: JSON.stringify({
            status: TRAINING_REPORT_STATUSES.COMPLETE,
          }),
        },
      };

      await afterUpdate(mockSequelize, instance, mockOptions);
      expect(trSessionCompleted).not.toHaveBeenCalled();
    });

    it('participantsAndNextStepsComplete', async () => {
      const mockSequelize = {
        models: {
          EventReportPilot: {
            findOne: jest.fn(() => ({
              update: mockUpdate,
            })),
          },
          SessionReportPilot: {
            findByPk: jest.fn(() => ({
              data: { recipients: [] },
            })),
          },
        },
      };

      const instance = {
        eventId: 1,
        changed: jest.fn(() => ['data']),
        previous: jest.fn(() => ({
          pocComplete: false,
        })),
        data: {
          val: JSON.stringify({
            pocComplete: true,
          }),
        },
      };

      await afterUpdate(mockSequelize, instance, mockOptions);
      expect(trPocSessionComplete).toHaveBeenCalled();
    });

    it('dont participantsAndNextStepsComplete', async () => {
      const mockSequelize = {
        models: {
          EventReportPilot: {
            findOne: jest.fn(() => ({
              update: mockUpdate,
            })),
          },
          SessionReportPilot: {
            findByPk: jest.fn(() => ({
              data: { recipients: [] },
            })),
          },
        },
      };

      const instance = {
        eventId: 1,
        changed: jest.fn(() => ['data']),
        previous: jest.fn(() => ({
          pocComplete: false,
        })),
        data: {
          val: JSON.stringify({
            pocComplete: false,
          }),
        },
      };

      await afterUpdate(mockSequelize, instance, mockOptions);
      expect(trPocSessionComplete).not.toHaveBeenCalled();
    });

    it('dont trSessionCompleted if already completed', async () => {
      const mockSequelize = {
        models: {
          EventReportPilot: {
            findOne: jest.fn(() => ({
              update: mockUpdate,
            })),
          },
          SessionReportPilot: {
            findByPk: jest.fn(() => ({
              data: { recipients: [] },
            })),
          },
        },
      };

      const instance = {
        eventId: 1,
        changed: jest.fn(() => ['data']),
        previous: jest.fn(() => ({
          status: TRAINING_REPORT_STATUSES.COMPLETE,
        })),
        data: {
          val: JSON.stringify({
            status: TRAINING_REPORT_STATUSES.COMPLETE,
          }),
        },
      };

      await afterUpdate(mockSequelize, instance, mockOptions);
      expect(trSessionCompleted).not.toHaveBeenCalled();
    });
    it('bombs out notifySessionComplete if no previous', async () => {
      const mockSequelize = {
        models: {
          EventReportPilot: {
            findOne: jest.fn(() => ({
              update: mockUpdate,
            })),
          },
          SessionReportPilot: {
            findByPk: jest.fn(() => ({
              data: { recipients: [] },
            })),
          },
        },
      };

      const instance = {
        eventId: 1,
        changed: jest.fn(() => ['data']),
        previous: jest.fn(),
        data: {
          val: JSON.stringify({
            status: TRAINING_REPORT_STATUSES.COMPLETE,
          }),
        },
      };

      await afterUpdate(mockSequelize, instance, mockOptions);
      expect(trSessionCompleted).not.toHaveBeenCalled();
    });
    it('bombs out notifySessionComplete if no current', async () => {
      const mockSequelize = {
        models: {
          EventReportPilot: {
            findOne: jest.fn(() => ({
              update: mockUpdate,
            })),
          },
          SessionReportPilot: {
            findByPk: jest.fn(() => ({
              data: { recipients: [] },
            })),
          },
        },
      };

      const instance = {
        eventId: 1,
        changed: jest.fn(() => ['data']),
        previous: jest.fn(() => ({
          status: TRAINING_REPORT_STATUSES.IN_PROGRESS,
        })),
        data: {
          val: JSON.stringify({}),
        },
      };

      await afterUpdate(mockSequelize, instance, mockOptions);
      expect(trSessionCompleted).not.toHaveBeenCalled();
    });
    it('bombs out if no event', async () => {
      const mockSequelize = {
        models: {
          EventReportPilot: {
            findOne: jest.fn(() => null),
          },
          SessionReportPilot: {
            findByPk: jest.fn(() => ({
              data: { recipients: [] },
            })),
          },
        },
      };

      const instance = {
        eventId: 1,
        changed: jest.fn(() => ['data']),
        previous: jest.fn(() => ({
          status: TRAINING_REPORT_STATUSES.IN_PROGRESS,
        })),
        data: {
          val: JSON.stringify({
            status: TRAINING_REPORT_STATUSES.COMPLETE,
          }),
        },
      };

      await afterUpdate(mockSequelize, instance, mockOptions);
      expect(trSessionCompleted).not.toHaveBeenCalled();
    });

    it('sets the SessionReportPilot status to complete if both owner and poc are complete', async () => {
      const setMock = jest.fn();
      const mockSequelize = {
        literal: setMock,
        models: {
          EventReportPilot: {
            findOne: jest.fn(() => ({
              update: mockUpdate,
            })),
          },
          SessionReportPilot: {
          },
        },
      };
      const mockInstanceSet = jest.fn();
      const instance = {
        eventId: 1,
        changed: jest.fn(() => ['data']),
        previous: jest.fn(() => ({
          ownerComplete: true,
          pocComplete: false,
        })),
        set: mockInstanceSet,
        data: {
          val: JSON.stringify({
            ownerComplete: true,
            pocComplete: true,
          }),
        },
      };

      await checkIfBothIstAndPocAreComplete(mockSequelize, instance, mockOptions);

      // JSON.parse the value that mockSet was called with
      expect(setMock).toHaveBeenCalledWith('CAST(\'{"ownerComplete":true,"pocComplete":true,"status":"Complete"}\' AS jsonb)');
    });

    it('sets the SessionReportPilot status to in progress if both owner and poc are not complete', async () => {
      const setMock = jest.fn();
      const mockSequelize = {
        literal: setMock,
        models: {
          EventReportPilot: {
            findOne: jest.fn(() => ({
              update: mockUpdate,
            })),
          },
          SessionReportPilot: {
          },
        },
      };
      const mockInstanceSet = jest.fn();
      const instance = {
        eventId: 1,
        changed: jest.fn(() => ['data']),
        previous: jest.fn(() => ({
          ownerComplete: false,
          pocComplete: false,
        })),
        set: mockInstanceSet,
        data: {
          val: JSON.stringify({
            ownerComplete: false,
            pocComplete: false,
          }),
        },
      };

      await checkIfBothIstAndPocAreComplete(mockSequelize, instance, mockOptions);

      // JSON.parse the value that mockSet was called with
      expect(setMock).toHaveBeenCalledWith("CAST('{\"ownerComplete\":false,\"pocComplete\":false,\"status\":\"In progress\"}' AS jsonb)");
    });
>>>>>>> f1a79f0f
  });

  describe('beforeCreate', () => {
    it('calls preventChangesIfEventComplete', async () => {
      const mockSequelize = {
        models: {
          EventReportPilot: {
            findOne: jest.fn(() => ({})),
          },
        },
      };

      await expect(beforeCreate(mockSequelize, mockInstance, mockOptions)).rejects.toThrow();
    });

    it('handles errors in the findone', async () => {
      const mockSequelize = {
        models: {
          EventReportPilot: {
            findOne: jest.fn(() => {
              throw new Error('oops');
            }),
          },
        },
      };

      await expect(beforeCreate(mockSequelize, mockInstance, mockOptions)).resolves.not.toThrow();
    });
  });

  describe('beforeUpdate', () => {
    it('calls preventChangesIfEventComplete', async () => {
      const mockSequelize = {
        models: {
          EventReportPilot: {
            findOne: jest.fn(() => ({})),
          },
        },
      };

      await expect(beforeUpdate(mockSequelize, mockInstance, mockOptions)).rejects.toThrow();
    });
  });

  describe('beforeDestroy', () => {
    it('calls preventChangesIfEventComplete', async () => {
      const mockSequelize = {
        models: {
          EventReportPilot: {
            findOne: jest.fn(() => ({})),
          },
        },
      };

      await expect(beforeDestroy(mockSequelize, mockInstance, mockOptions)).rejects.toThrow();
    });
  });
});

describe('syncGoalCollaborators', () => {
  let user;
  let newUser;
  let eventRecord;
  let goalId;
  let sessionReport;
  let transaction;

  beforeAll(async () => {
    transaction = await db.sequelize.transaction();
    user = await db.User.create({ name: 'aa bb', email: 'aabb@cc.com', hsesUsername: 'aabbcc' }, { transaction });
    newUser = await db.User.create({ name: 'cc dd', email: 'ccdd@ee.com', hsesUsername: 'ccdd' }, { transaction });
    goalId = 1;
    sessionReport = { id: 1 };
    eventRecord = { pocIds: [user.id] };

    httpContext.get.mockImplementation((key) => {
      if (key === 'loggedUser') return user.id;
      return null;
    });
  });

  afterAll(async () => {
    await db.GoalCollaborator.destroy({ where: { goalId }, transaction });
    await db.CollaboratorType.destroy({ where: { name: ['Creator', 'Linker'] }, transaction });
    await db.User.destroy({ where: { id: [user.id, newUser.id] }, transaction });
    await transaction.rollback();
    await db.sequelize.close();
  });

  it('creates a new creator collaborator if one does not exist', async () => {
    const options = { transaction };
    await syncGoalCollaborators(db.sequelize, eventRecord, goalId, sessionReport, options);

    const collaborators = await db.GoalCollaborator.findAll({
      where: {
        goalId,
        userId: user.id,
        collaboratorTypeId: 1, // 1: Creator
      },
      transaction,
    });

    expect(collaborators.length).toBe(1);
    expect(collaborators[0].userId).toBe(user.id);
  });

  it('updates an existing creator collaborator if one exists', async () => {
    const options = { transaction };
    // Set the new user as the logged user in the mocked context
    httpContext.get.mockImplementation((key) => {
      if (key === 'loggedUser') return 9999;
      return null;
    });

    // Change the eventRecord to have a different POC
    eventRecord.pocIds = [newUser.id];

    await syncGoalCollaborators(db.sequelize, eventRecord, goalId, sessionReport, options);

    const updatedCollaborator = await db.GoalCollaborator.findOne({
      where: {
        goalId,
        userId: newUser.id,
        collaboratorTypeId: 1,
      },
      transaction,
    });

    expect(updatedCollaborator.userId).toBe(newUser.id);
  });

  it('falls back to loggedUser when pocIds is empty', async () => {
    const options = { transaction };
    // Maybe the POC selection was cleared, so the eventRecord has no POC ids.
    eventRecord.pocIds = [];

    // syncGoalCollaborators falls back to the currently logged-in user's id.
    httpContext.get.mockImplementation((key) => {
      if (key === 'loggedUser') return user.id;
      return null;
    });

    await syncGoalCollaborators(db.sequelize, eventRecord, goalId, sessionReport, options);

    const collaborators = await db.GoalCollaborator.findAll({
      where: {
        goalId, userId: user.id, collaboratorTypeId: 1,
      },
      transaction,
    });

    expect(collaborators.length).toBe(1);
    expect(collaborators[0].userId).toBe(user.id);
  });
});<|MERGE_RESOLUTION|>--- conflicted
+++ resolved
@@ -1,6 +1,5 @@
 import { TRAINING_REPORT_STATUSES } from '@ttahub/common';
 import httpContext, { set } from 'express-http-context';
-import { literal } from 'sequelize';
 import {
   afterCreate,
   afterUpdate,
@@ -10,13 +9,8 @@
   syncGoalCollaborators,
   checkIfBothIstAndPocAreComplete,
 } from './sessionReportPilot';
-<<<<<<< HEAD
 import { trSessionCreated } from '../../lib/mailer';
 import db from '..';
-=======
-import { trSessionCreated, trSessionCompleted, trPocSessionComplete } from '../../lib/mailer';
-import db, { sequelize } from '..';
->>>>>>> f1a79f0f
 
 jest.mock('../../lib/mailer', () => ({
   trSessionCreated: jest.fn(),
@@ -137,296 +131,6 @@
           status: TRAINING_REPORT_STATUSES.IN_PROGRESS,
         },
       }, { transaction: mockOptions.transaction });
-    });
-<<<<<<< HEAD
-=======
-
-    it('notifySessionComplete if completed', async () => {
-      const mockSequelize = {
-        models: {
-          EventReportPilot: {
-            findOne: jest.fn(() => ({
-              update: mockUpdate,
-            })),
-          },
-          SessionReportPilot: {
-            findByPk: jest.fn(() => ({
-              data: { recipients: [] },
-            })),
-          },
-        },
-      };
-
-      const instance = {
-        eventId: 1,
-        changed: jest.fn(() => ['data']),
-        previous: jest.fn(() => ({
-          status: TRAINING_REPORT_STATUSES.IN_PROGRESS,
-        })),
-        data: {
-          val: JSON.stringify({
-            status: TRAINING_REPORT_STATUSES.COMPLETE,
-          }),
-        },
-      };
-
-      await afterUpdate(mockSequelize, instance, mockOptions);
-      expect(trSessionCompleted).toHaveBeenCalled();
-    });
-
-    it('dont notifySessionComplete if not completed', async () => {
-      const mockSequelize = {
-        models: {
-          EventReportPilot: {
-            findOne: jest.fn(() => ({
-              update: mockUpdate,
-            })),
-          },
-          SessionReportPilot: {
-            findByPk: jest.fn(() => ({
-              data: { recipients: [] },
-            })),
-          },
-        },
-      };
-
-      const instance = {
-        eventId: 1,
-        changed: jest.fn(() => ['data']),
-        previous: jest.fn(() => ({
-          status: TRAINING_REPORT_STATUSES.IN_PROGRESS,
-        })),
-        data: {
-          val: JSON.stringify({
-            status: TRAINING_REPORT_STATUSES.IN_PROGRESS,
-          }),
-        },
-      };
-
-      await afterUpdate(mockSequelize, instance, mockOptions);
-      expect(trSessionCompleted).not.toHaveBeenCalled();
-    });
-
-    it('dont notifySessionComplete if already completed', async () => {
-      const mockSequelize = {
-        models: {
-          EventReportPilot: {
-            findOne: jest.fn(() => ({
-              update: mockUpdate,
-            })),
-          },
-          SessionReportPilot: {
-            findByPk: jest.fn(() => ({
-              data: { recipients: [] },
-            })),
-          },
-        },
-      };
-
-      const instance = {
-        eventId: 1,
-        changed: jest.fn(() => ['data']),
-        previous: jest.fn(() => ({
-          status: TRAINING_REPORT_STATUSES.COMPLETE,
-        })),
-        data: {
-          val: JSON.stringify({
-            status: TRAINING_REPORT_STATUSES.COMPLETE,
-          }),
-        },
-      };
-
-      await afterUpdate(mockSequelize, instance, mockOptions);
-      expect(trSessionCompleted).not.toHaveBeenCalled();
-    });
-
-    it('participantsAndNextStepsComplete', async () => {
-      const mockSequelize = {
-        models: {
-          EventReportPilot: {
-            findOne: jest.fn(() => ({
-              update: mockUpdate,
-            })),
-          },
-          SessionReportPilot: {
-            findByPk: jest.fn(() => ({
-              data: { recipients: [] },
-            })),
-          },
-        },
-      };
-
-      const instance = {
-        eventId: 1,
-        changed: jest.fn(() => ['data']),
-        previous: jest.fn(() => ({
-          pocComplete: false,
-        })),
-        data: {
-          val: JSON.stringify({
-            pocComplete: true,
-          }),
-        },
-      };
-
-      await afterUpdate(mockSequelize, instance, mockOptions);
-      expect(trPocSessionComplete).toHaveBeenCalled();
-    });
-
-    it('dont participantsAndNextStepsComplete', async () => {
-      const mockSequelize = {
-        models: {
-          EventReportPilot: {
-            findOne: jest.fn(() => ({
-              update: mockUpdate,
-            })),
-          },
-          SessionReportPilot: {
-            findByPk: jest.fn(() => ({
-              data: { recipients: [] },
-            })),
-          },
-        },
-      };
-
-      const instance = {
-        eventId: 1,
-        changed: jest.fn(() => ['data']),
-        previous: jest.fn(() => ({
-          pocComplete: false,
-        })),
-        data: {
-          val: JSON.stringify({
-            pocComplete: false,
-          }),
-        },
-      };
-
-      await afterUpdate(mockSequelize, instance, mockOptions);
-      expect(trPocSessionComplete).not.toHaveBeenCalled();
-    });
-
-    it('dont trSessionCompleted if already completed', async () => {
-      const mockSequelize = {
-        models: {
-          EventReportPilot: {
-            findOne: jest.fn(() => ({
-              update: mockUpdate,
-            })),
-          },
-          SessionReportPilot: {
-            findByPk: jest.fn(() => ({
-              data: { recipients: [] },
-            })),
-          },
-        },
-      };
-
-      const instance = {
-        eventId: 1,
-        changed: jest.fn(() => ['data']),
-        previous: jest.fn(() => ({
-          status: TRAINING_REPORT_STATUSES.COMPLETE,
-        })),
-        data: {
-          val: JSON.stringify({
-            status: TRAINING_REPORT_STATUSES.COMPLETE,
-          }),
-        },
-      };
-
-      await afterUpdate(mockSequelize, instance, mockOptions);
-      expect(trSessionCompleted).not.toHaveBeenCalled();
-    });
-    it('bombs out notifySessionComplete if no previous', async () => {
-      const mockSequelize = {
-        models: {
-          EventReportPilot: {
-            findOne: jest.fn(() => ({
-              update: mockUpdate,
-            })),
-          },
-          SessionReportPilot: {
-            findByPk: jest.fn(() => ({
-              data: { recipients: [] },
-            })),
-          },
-        },
-      };
-
-      const instance = {
-        eventId: 1,
-        changed: jest.fn(() => ['data']),
-        previous: jest.fn(),
-        data: {
-          val: JSON.stringify({
-            status: TRAINING_REPORT_STATUSES.COMPLETE,
-          }),
-        },
-      };
-
-      await afterUpdate(mockSequelize, instance, mockOptions);
-      expect(trSessionCompleted).not.toHaveBeenCalled();
-    });
-    it('bombs out notifySessionComplete if no current', async () => {
-      const mockSequelize = {
-        models: {
-          EventReportPilot: {
-            findOne: jest.fn(() => ({
-              update: mockUpdate,
-            })),
-          },
-          SessionReportPilot: {
-            findByPk: jest.fn(() => ({
-              data: { recipients: [] },
-            })),
-          },
-        },
-      };
-
-      const instance = {
-        eventId: 1,
-        changed: jest.fn(() => ['data']),
-        previous: jest.fn(() => ({
-          status: TRAINING_REPORT_STATUSES.IN_PROGRESS,
-        })),
-        data: {
-          val: JSON.stringify({}),
-        },
-      };
-
-      await afterUpdate(mockSequelize, instance, mockOptions);
-      expect(trSessionCompleted).not.toHaveBeenCalled();
-    });
-    it('bombs out if no event', async () => {
-      const mockSequelize = {
-        models: {
-          EventReportPilot: {
-            findOne: jest.fn(() => null),
-          },
-          SessionReportPilot: {
-            findByPk: jest.fn(() => ({
-              data: { recipients: [] },
-            })),
-          },
-        },
-      };
-
-      const instance = {
-        eventId: 1,
-        changed: jest.fn(() => ['data']),
-        previous: jest.fn(() => ({
-          status: TRAINING_REPORT_STATUSES.IN_PROGRESS,
-        })),
-        data: {
-          val: JSON.stringify({
-            status: TRAINING_REPORT_STATUSES.COMPLETE,
-          }),
-        },
-      };
-
-      await afterUpdate(mockSequelize, instance, mockOptions);
-      expect(trSessionCompleted).not.toHaveBeenCalled();
     });
 
     it('sets the SessionReportPilot status to complete if both owner and poc are complete', async () => {
@@ -502,7 +206,6 @@
       // JSON.parse the value that mockSet was called with
       expect(setMock).toHaveBeenCalledWith("CAST('{\"ownerComplete\":false,\"pocComplete\":false,\"status\":\"In progress\"}' AS jsonb)");
     });
->>>>>>> f1a79f0f
   });
 
   describe('beforeCreate', () => {
