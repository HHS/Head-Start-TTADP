--- conflicted
+++ resolved
@@ -412,17 +412,6 @@
   const mockInstance = {
     id: 1,
     data: {
-<<<<<<< HEAD
-      val: JSON.stringify({
-        event: {
-          id: '2',
-          data: {
-            goal: 'Increase knowledge about X',
-          },
-        },
-        recipients: [{ value: '3' }],
-      }),
-=======
       event: {
         id: '2',
         data: {
@@ -430,7 +419,6 @@
         },
       },
       recipients: [{ value: '3' }],
->>>>>>> 447b89b8
     },
   };
 
@@ -440,23 +428,15 @@
 
   it('creates a new goal and event report pilot goal if necessary', async () => {
     const mockSequelize = {
-<<<<<<< HEAD
-=======
       Sequelize: {
         Model: jest.fn(),
       },
->>>>>>> 447b89b8
       models: {
         EventReportPilot: { findByPk: jest.fn(() => true) },
         Grant: { findByPk: jest.fn(() => true) },
         EventReportPilotGoal: { create: jest.fn(), findOne: jest.fn(() => null) },
-<<<<<<< HEAD
-        Goal: { create: jest.fn(() => ({ id: 4 })) },
-        SessionReportPilot: { findOne: jest.fn(() => null) },
-=======
         Goal: { create: jest.fn(() => ({ id: 4 })), findOne: jest.fn(() => null) },
         SessionReportPilot: { findByPk: jest.fn(() => mockInstance), findOne: jest.fn(() => null) },
->>>>>>> 447b89b8
       },
     };
 
@@ -467,14 +447,6 @@
 
   it('does not create a new goal if one already exists', async () => {
     const mockSequelize = {
-<<<<<<< HEAD
-      models: {
-        EventReportPilot: { findByPk: jest.fn(() => true) },
-        Grant: { findByPk: jest.fn(() => true) },
-        EventReportPilotGoal: { findOne: jest.fn(() => true) },
-        Goal: { create: jest.fn() },
-        SessionReportPilot: { findOne: jest.fn(() => null) },
-=======
       Sequelize: {
         Model: jest.fn(),
       },
@@ -484,7 +456,6 @@
         EventReportPilotGoal: { create: jest.fn(), findOne: jest.fn(() => true) },
         Goal: { create: jest.fn(), findOne: jest.fn(() => true) },
         SessionReportPilot: { findByPk: jest.fn(() => mockInstance), findOne: jest.fn(() => null) },
->>>>>>> 447b89b8
       },
     };
 
