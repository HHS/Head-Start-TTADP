--- conflicted
+++ resolved
@@ -181,12 +181,8 @@
   const { id: goalId } = instance;
   const changed = instance.changed();
   if (Array.isArray(changed)
-<<<<<<< HEAD
-    && changed.includes('name')) {
-=======
     && changed.includes('name')
     && instance.previous('name') !== instance.name) {
->>>>>>> 9d506021
     return currentUserPopulateCollaboratorForType(
       'goal',
       sequelize,
