--- conflicted
+++ resolved
@@ -1,8 +1,3 @@
-<<<<<<< HEAD
-import {
-  GOAL_STATUS,
-} from '../../constants';
-=======
 const { GOAL_STATUS } = require('../../constants');
 
 const processForEmbeddedResources = async (sequelize, instance, options) => {
@@ -13,7 +8,6 @@
     await processGoalForResourcesById(instance.id);
   }
 };
->>>>>>> 9f8e9e1f
 
 const findOrCreateGoalTemplate = async (sequelize, transaction, regionId, name, createdAt) => {
   const goalTemplate = await sequelize.models.GoalTemplate.findOrCreate({
@@ -168,10 +162,7 @@
 };
 
 const afterCreate = async (sequelize, instance, options) => {
-<<<<<<< HEAD
-=======
   await processForEmbeddedResources(sequelize, instance, options);
->>>>>>> 9f8e9e1f
 };
 
 const afterUpdate = async (sequelize, instance, options) => {
