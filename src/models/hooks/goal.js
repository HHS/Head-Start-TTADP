import { GOAL_STATUS } from '../../constants';

const findOrCreateGoalTemplate = async (sequelize, transaction, regionId, name, createdAt) => {
  const goalTemplate = await sequelize.models.GoalTemplate.findOrCreate({
    where: {
      hash: sequelize.fn('md5', sequelize.fn('NULLIF', sequelize.fn('TRIM', name), '')),
      regionId,
    },
    defaults: {
      templateName: name,
      lastUsed: createdAt,
      regionId,
      creationMethod: 'Automatic',
    },
    transaction,
  });
  return { id: goalTemplate[0].id, name };
};

<<<<<<< HEAD
const autoPopulateOnApprovedAR = (sequelize, instance) => {
=======
// const autoPopulateGoalTemplateId = async (sequelize, instance, options) => {
//   if (instance.goalTemplateId === undefined
//   || instance.goalTemplateId === null) {
//     const grant = await sequelize.models.Grant.findOne({
//       attributes: ['regionId'],
//       where: { id: instance.grantId },
//       transaction: options.transaction,
//       include: false,
//     });
//     const templateId = await findOrCreateGoalTemplate(
//       sequelize,
//       options,
//       grant.regionId,
//       instance.name,
//       instance.createdAt,
//     );
//     instance.set('goalTemplateId', templateId);
//   }
// };

const autoPopulateOnApprovedAR = (sequelize, instance, options) => {
>>>>>>> 37ea8bea
  if (instance.onApprovedAR === undefined
    || instance.onApprovedAR === null) {
    instance.set('onApprovedAR', false);
    if (!options.fields.includes('onApprovedAR')) {
      options.fields.push('onApprovedAR');
    }
  }
};

const preventNamChangeWhenOnApprovedAR = (sequelize, instance) => {
  if (instance.onApprovedAR === true) {
    const changed = instance.changed();
    if (instance.id !== null
      && Array.isArray(changed)
      && changed.includes('name')) {
      throw new Error('Goal name change not allowed for goals on approved activity reports.');
    }
  }
};

const autoPopulateStatusChangeDates = (sequelize, instance, options) => {
  const changed = instance.changed();
  if (Array.isArray(changed)
    && changed.includes('status')) {
    const now = new Date();
    const { status } = instance;
    switch (status) {
      case undefined:
      case null:
      case '':
      case GOAL_STATUS.DRAFT:
        break;
      case GOAL_STATUS.NOT_STARTED:
        if (instance.firstNotStartedAt === null
          || instance.firstNotStartedAt === undefined) {
          instance.set('firstNotStartedAt', now);
          if (!options.fields.includes('firstNotStartedAt')) {
            options.fields.push('firstNotStartedAt');
          }
        }
        instance.set('lastNotStartedAt', now);
        if (!options.fields.includes('lastNotStartedAt')) {
          options.fields.push('lastNotStartedAt');
        }
        break;
      case GOAL_STATUS.IN_PROGRESS:
        if (instance.firstInProgressAt === null
          || instance.firstInProgressAt === undefined) {
          instance.set('firstInProgressAt', now);
          if (!options.fields.includes('firstInProgressAt')) {
            options.fields.push('firstInProgressAt');
          }
        }
        instance.set('lastInProgressAt', now);
        if (!options.fields.includes('lastInProgressAt')) {
          options.fields.push('lastInProgressAt');
        }
        break;
      case GOAL_STATUS.SUSPENDED:
        if (instance.firstCeasedSuspendedAt === null
          || instance.firstCeasedSuspendedAt === undefined) {
          instance.set('firstCeasedSuspendedAt', now);
          if (!options.fields.includes('firstCeasedSuspendedAt')) {
            options.fields.push('firstCeasedSuspendedAt');
          }
        }
        instance.set('lastCeasedSuspendedAt', now);
        if (!options.fields.includes('lastCeasedSuspendedAt')) {
          options.fields.push('lastCeasedSuspendedAt');
        }
        break;
      case GOAL_STATUS.CLOSED:
        if (instance.firstClosedAt === null
          || instance.firstClosedAt === undefined) {
          instance.set('firstClosedAt', now);
          if (!options.fields.includes('firstClosedAt')) {
            options.fields.push('firstClosedAt');
          }
        }
        instance.set('lastClosedAt', now);
        if (!options.fields.includes('lastClosedAt')) {
          options.fields.push('lastClosedAt');
        }
        break;
      default:
        throw new Error(`Goal status changed to invalid value of "${status}".`);
    }
  }
};

const propagateName = async (sequelize, instance, options) => {
  const changed = instance.changed();
  if (Array.isArray(changed)
    && changed.includes('name')
    && instance.goalTemplateId !== null
    && instance.goalTemplateId !== undefined) {
    await sequelize.models.GoalTemplate.update(
      { templateName: instance.name },
      {
        where: { id: instance.goalTemplateId },
        transaction: options.transaction,
        individualHooks: true,
      },
    );
  }
};

const beforeValidate = async (sequelize, instance, options) => {
  if (!Array.isArray(options.fields)) {
    options.fields = []; //eslint-disable-line
  }
  // await autoPopulateGoalTemplateId(sequelize, instance, options);
  autoPopulateOnApprovedAR(sequelize, instance, options);
  preventNamChangeWhenOnApprovedAR(sequelize, instance, options);
  autoPopulateStatusChangeDates(sequelize, instance, options);
};

const beforeUpdate = async (sequelize, instance, options) => {
  preventNamChangeWhenOnApprovedAR(sequelize, instance, options);
  autoPopulateStatusChangeDates(sequelize, instance, options);
};

const afterUpdate = async (sequelize, instance, options) => {
  await propagateName(sequelize, instance, options);
};

export {
  findOrCreateGoalTemplate,
  // autoPopulateGoalTemplateId,
  autoPopulateOnApprovedAR,
  preventNamChangeWhenOnApprovedAR,
  autoPopulateStatusChangeDates,
  propagateName,
  beforeValidate,
  beforeUpdate,
  afterUpdate,
};<|MERGE_RESOLUTION|>--- conflicted
+++ resolved
@@ -17,31 +17,7 @@
   return { id: goalTemplate[0].id, name };
 };
 
-<<<<<<< HEAD
-const autoPopulateOnApprovedAR = (sequelize, instance) => {
-=======
-// const autoPopulateGoalTemplateId = async (sequelize, instance, options) => {
-//   if (instance.goalTemplateId === undefined
-//   || instance.goalTemplateId === null) {
-//     const grant = await sequelize.models.Grant.findOne({
-//       attributes: ['regionId'],
-//       where: { id: instance.grantId },
-//       transaction: options.transaction,
-//       include: false,
-//     });
-//     const templateId = await findOrCreateGoalTemplate(
-//       sequelize,
-//       options,
-//       grant.regionId,
-//       instance.name,
-//       instance.createdAt,
-//     );
-//     instance.set('goalTemplateId', templateId);
-//   }
-// };
-
 const autoPopulateOnApprovedAR = (sequelize, instance, options) => {
->>>>>>> 37ea8bea
   if (instance.onApprovedAR === undefined
     || instance.onApprovedAR === null) {
     instance.set('onApprovedAR', false);
