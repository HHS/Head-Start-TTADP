--- conflicted
+++ resolved
@@ -118,11 +118,6 @@
   }
 };
 
-<<<<<<< HEAD
-// TODO: Commented to pass linter.
-/* const beforeValidate = async (sequelize, instance, options) => { */
-=======
->>>>>>> 90321534
 const beforeValidate = async (sequelize, instance) => {
   // await autoPopulateGoalTemplateId(sequelize, instance, options);
   autoPopulateOnApprovedAR(sequelize, instance);
