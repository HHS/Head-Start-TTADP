--- conflicted
+++ resolved
@@ -89,26 +89,6 @@
   }
 };
 
-<<<<<<< HEAD
-=======
-const invalidateSimilarityScores = async (sequelize, instance, options) => {
-  const changed = Array.from(instance.changed());
-
-  if (changed.includes('name')) {
-    await sequelize.models.SimScoreGoalCache.destroy({
-      where: {
-        [Op.or]: [
-          { goal1: instance.id },
-          { goal2: instance.id },
-        ],
-      },
-      transaction: options.transaction,
-    });
-  }
-};
-
-// TODO: TTAHUB-3970: We can remove this when we switch to standard goals.
->>>>>>> 2bdee3c5
 const propagateName = async (sequelize, instance, options) => {
   const changed = instance.changed();
   if (Array.isArray(changed)
