const { REPORT_STATUSES } = require('@ttahub/common');
const { GOAL_COLLABORATORS } = require('../../constants');
const {
  currentUserPopulateCollaboratorForType,
  removeCollaboratorsForType,
} = require('../helpers/genericCollaborator');

const processForEmbeddedResources = async (sequelize, instance, options) => {
  // eslint-disable-next-line global-require
  const { calculateIsAutoDetectedForActivityReportGoal, processActivityReportGoalForResourcesById } = require('../../services/resource');
  const changed = instance.changed() || Object.keys(instance);
  if (calculateIsAutoDetectedForActivityReportGoal(changed)) {
    await processActivityReportGoalForResourcesById(instance.id);
  }
};

const propagateDestroyToMetadata = async (sequelize, instance, options) => Promise.all(
  [
    sequelize.models.ActivityReportGoalResource,
    sequelize.models.ActivityReportGoalFieldResponse,
  ].map(async (model) => model.destroy({
    where: {
      activityReportGoalId: instance.id,
    },
    individualHooks: true,
    hookMetadata: { goalId: instance.goalId },
    transaction: options.transaction,
  })),
);

const recalculateOnAR = async (sequelize, instance, options) => {
  await sequelize.query(`
    WITH
      "GoalOnReport" AS (
        SELECT
          g."id",
          COUNT(arg.id) > 0 "onAR"
        FROM "Goals" g
        LEFT JOIN "ActivityReportGoals" arg
        ON g.id = arg."goalId"
        WHERE g."id" = ${instance.goalId}
        AND arg.id != ${instance.id}
        GROUP BY g."id"
      )
    UPDATE "Goals" g
    SET "onAR" = gr."onAR"
    FROM "GoalOnReport" gr
    WHERE g.id = gr.id;
  `, { transaction: options.transaction });
};

const autoPopulateLinker = async (sequelize, instance, options) => {
  const { goalId, activityReportId } = instance;
  return currentUserPopulateCollaboratorForType(
    'goal',
    sequelize,
    options.transaction,
    goalId,
    GOAL_COLLABORATORS.LINKER,
    { activityReportIds: [activityReportId] },
  );
};

const autoCleanupLinker = async (sequelize, instance, options) => {
  const { goalId, activityReportId } = instance;
  return removeCollaboratorsForType(
    'goal',
    sequelize,
    options.transaction,
    goalId,
    GOAL_COLLABORATORS.LINKER,
    { activityReportIds: [activityReportId] },
  );
};

<<<<<<< HEAD
const destroyLinkedSimilarityGroups = async (sequelize, instance, options) => {
  // calculatedStatus is passed in when this is called
  // in /src/models/hooks/activityReport.js
  // it is always REPORT_STATUSES.DELETED there, so we don't need to check it
  // otherwise, on a normal AR goal instance, this will be undefined
  const { goalId, calculatedStatus } = instance;

  if (!calculatedStatus) {
    const report = await sequelize.models.ActivityReport.findOne({
      attributes: ['calculatedStatus'],
      where: {
        id: instance.activityReportId,
      },
      transaction: options.transaction,
    });

    if (!report || report.calculatedStatus === REPORT_STATUSES.APPROVED) {
      return;
    }
  }

  // we need to find the recipient that has the goal
  const recipient = await sequelize.models.Recipient.findOne({
    attributes: ['id'],
    include: [
      {
        model: sequelize.models.Grant,
        as: 'grants',
        attributes: ['id'],
        required: true,
        include: [
          {
            model: sequelize.models.Goal,
            as: 'goals',
            attributes: ['id'],
            required: true,
            where: {
              id: goalId,
            },
          },
        ],
      },
    ],
    transaction: options.transaction,
  });

  // we need to destroy all similarity groups for that recipient
  // (that haven't been invalidated)
  const similarityGroups = await sequelize.models.GoalSimilarityGroup.findAll({
    attributes: ['id'],
    where: {
      recipientId: recipient.id,
      userHasInvalidated: false,
      finalGoalId: null,
    },
    transaction: options.transaction,
  });

  if (!similarityGroups.length) {
    return;
  }

  await sequelize.models.GoalSimilarityGroupGoal.destroy({
    where: {
      goalSimilarityGroupId: similarityGroups.map((sg) => sg.id),
    },
    transaction: options.transaction,
  });

  await sequelize.models.GoalSimilarityGroup.destroy({
    where: {
      recipientId: recipient.id,
      userHasInvalidated: false,
      finalGoalId: null,
    },
    transaction: options.transaction,
  });
};

=======
>>>>>>> db983c09
const afterCreate = async (sequelize, instance, options) => {
  await processForEmbeddedResources(sequelize, instance, options);
  await autoPopulateLinker(sequelize, instance, options);
};

const beforeValidate = async (sequelize, instance, options) => {
  if (!Array.isArray(options.fields)) {
    options.fields = []; //eslint-disable-line
  }
};

const beforeDestroy = async (sequelize, instance, options) => {
  await propagateDestroyToMetadata(sequelize, instance, options);
  await autoCleanupLinker(sequelize, instance, options);
};

const afterDestroy = async (sequelize, instance, options) => {
  await recalculateOnAR(sequelize, instance, options);
};

const afterUpdate = async (sequelize, instance, options) => {
  await processForEmbeddedResources(sequelize, instance, options);
<<<<<<< HEAD
  await destroyLinkedSimilarityGroups(sequelize, instance, options);
=======
>>>>>>> db983c09
};

export {
  beforeValidate,
  processForEmbeddedResources,
  recalculateOnAR,
  propagateDestroyToMetadata,
<<<<<<< HEAD
  destroyLinkedSimilarityGroups,
=======
>>>>>>> db983c09
  afterCreate,
  beforeDestroy,
  afterDestroy,
  afterUpdate,
};<|MERGE_RESOLUTION|>--- conflicted
+++ resolved
@@ -73,88 +73,6 @@
   );
 };
 
-<<<<<<< HEAD
-const destroyLinkedSimilarityGroups = async (sequelize, instance, options) => {
-  // calculatedStatus is passed in when this is called
-  // in /src/models/hooks/activityReport.js
-  // it is always REPORT_STATUSES.DELETED there, so we don't need to check it
-  // otherwise, on a normal AR goal instance, this will be undefined
-  const { goalId, calculatedStatus } = instance;
-
-  if (!calculatedStatus) {
-    const report = await sequelize.models.ActivityReport.findOne({
-      attributes: ['calculatedStatus'],
-      where: {
-        id: instance.activityReportId,
-      },
-      transaction: options.transaction,
-    });
-
-    if (!report || report.calculatedStatus === REPORT_STATUSES.APPROVED) {
-      return;
-    }
-  }
-
-  // we need to find the recipient that has the goal
-  const recipient = await sequelize.models.Recipient.findOne({
-    attributes: ['id'],
-    include: [
-      {
-        model: sequelize.models.Grant,
-        as: 'grants',
-        attributes: ['id'],
-        required: true,
-        include: [
-          {
-            model: sequelize.models.Goal,
-            as: 'goals',
-            attributes: ['id'],
-            required: true,
-            where: {
-              id: goalId,
-            },
-          },
-        ],
-      },
-    ],
-    transaction: options.transaction,
-  });
-
-  // we need to destroy all similarity groups for that recipient
-  // (that haven't been invalidated)
-  const similarityGroups = await sequelize.models.GoalSimilarityGroup.findAll({
-    attributes: ['id'],
-    where: {
-      recipientId: recipient.id,
-      userHasInvalidated: false,
-      finalGoalId: null,
-    },
-    transaction: options.transaction,
-  });
-
-  if (!similarityGroups.length) {
-    return;
-  }
-
-  await sequelize.models.GoalSimilarityGroupGoal.destroy({
-    where: {
-      goalSimilarityGroupId: similarityGroups.map((sg) => sg.id),
-    },
-    transaction: options.transaction,
-  });
-
-  await sequelize.models.GoalSimilarityGroup.destroy({
-    where: {
-      recipientId: recipient.id,
-      userHasInvalidated: false,
-      finalGoalId: null,
-    },
-    transaction: options.transaction,
-  });
-};
-
-=======
->>>>>>> db983c09
 const afterCreate = async (sequelize, instance, options) => {
   await processForEmbeddedResources(sequelize, instance, options);
   await autoPopulateLinker(sequelize, instance, options);
@@ -177,10 +95,6 @@
 
 const afterUpdate = async (sequelize, instance, options) => {
   await processForEmbeddedResources(sequelize, instance, options);
-<<<<<<< HEAD
-  await destroyLinkedSimilarityGroups(sequelize, instance, options);
-=======
->>>>>>> db983c09
 };
 
 export {
@@ -188,10 +102,6 @@
   processForEmbeddedResources,
   recalculateOnAR,
   propagateDestroyToMetadata,
-<<<<<<< HEAD
-  destroyLinkedSimilarityGroups,
-=======
->>>>>>> db983c09
   afterCreate,
   beforeDestroy,
   afterDestroy,
