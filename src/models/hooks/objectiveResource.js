--- conflicted
+++ resolved
@@ -15,15 +15,10 @@
     ],
     transaction: options.transaction,
   });
-<<<<<<< HEAD
-  if (objective && objective.objectiveTemplate.creationMethod === AUTOMATIC_CREATION) {
-    const otr = await sequelize.models.ObjectiveTemplateResource.findOrCreate({
-=======
   if (
     objective && objective.objectiveTemplate.creationMethod === AUTOMATIC_CREATION
   ) {
     const [otr] = await sequelize.models.ObjectiveTemplateResource.findOrCreate({
->>>>>>> 0a590e50
       where: {
         objectiveTemplateId: objective.objectiveTemplateId,
         userProvidedUrl: instance.userProvidedUrl,
