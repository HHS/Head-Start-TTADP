import { AUTOMATIC_CREATION } from '../../constants';

// When a new resource is added to an objective, add the resource to the template or update the
// updatedAt value.
const propagateCreateToTemplate = async (sequelize, instance, options) => {
  const objective = await sequelize.models.Objective.findOne({
    where: { id: instance.objectiveId },
    include: [
      {
        model: sequelize.models.ObjectiveTemplate,
        as: 'objectiveTemplate',
        required: true,
        attributes: ['id', 'creationMethod'],
      },
    ],
    transaction: options.transaction,
  });
<<<<<<< HEAD
  if (objective
    && objective.objectiveTemplateId !== null
    && objective.objectiveTemplate.creationMethod === AUTOMATIC_CREATION) {
    const otr = await sequelize.models.ObjectiveTemplateResource.findOrCreate({
=======
  if (
    objective && objective.objectiveTemplate.creationMethod === AUTOMATIC_CREATION
  ) {
    const [otr] = await sequelize.models.ObjectiveTemplateResource.findOrCreate({
>>>>>>> 96ca6852
      where: {
        objectiveTemplateId: objective.objectiveTemplateId,
        userProvidedUrl: instance.userProvidedUrl,
      },
      transaction: options.transaction,
    });
    await sequelize.models.ObjectiveTemplateResource.update(
      {
        updatedAt: new Date(),
      },
      {
        where: { id: otr.id },
        transaction: options.transaction,
        individualHooks: true,
      },
    );
  }
};

const propagateDestroyToTemplate = async (sequelize, instance, options) => {
  const objective = await sequelize.models.Objective.findOne({
    where: { id: instance.objectiveId },
    include: [
      {
        model: sequelize.models.ObjectiveTemplate,
        as: 'objectiveTemplate',
        required: true,
        attributes: ['id', 'creationMethod'],
      },
    ],
    transaction: options.transaction,
  });
<<<<<<< HEAD
  if (objective
    && objective.objectiveTemplateId !== null
    && objective.objectiveTemplate.creationMethod === AUTOMATIC_CREATION) {
=======
  if (objective && objective.objectiveTemplate.creationMethod === AUTOMATIC_CREATION) {
>>>>>>> 96ca6852
    const otr = await sequelize.models.ObjectiveTemplateResource.findOne({
      attributes: ['id'],
      where: {
        objectiveTemplateId: objective.objectiveTemplateId,
        userProvidedUrl: instance.userProvidedUrl,
      },
      include: [
        {
          model: sequelize.models.ObjectiveTemplate,
          as: 'objectiveTemplate',
          required: true,
          include: [
            {
              model: sequelize.models.Objective,
              as: 'objectives',
              required: true,
              attributes: ['id'],
              where: { onApprovedAR: true },
            },
          ],
        },
      ],
      transaction: options.transaction,
    });
    if (otr.objectiveTemplate.objectives.length > 0) {
      await sequelize.models.ObjectiveTemplateResource.update(
        {
          updatedAt: new Date(),
        },
        {
          where: { id: otr.id },
          transaction: options.transaction,
          individualHooks: true,
        },
      );
    } else {
      await sequelize.models.ObjectiveTemplateResource.destroy(
        {
          where: { id: otr.id },
          transaction: options.transaction,
        },
      );
    }
  }
};

const afterCreate = async (sequelize, instance, options) => {
  await propagateCreateToTemplate(sequelize, instance, options);
};

const afterDestroy = async (sequelize, instance, options) => {
  await propagateDestroyToTemplate(sequelize, instance, options);
};

export {
  propagateCreateToTemplate,
  propagateDestroyToTemplate,
  afterCreate,
  afterDestroy,
};<|MERGE_RESOLUTION|>--- conflicted
+++ resolved
@@ -15,17 +15,10 @@
     ],
     transaction: options.transaction,
   });
-<<<<<<< HEAD
   if (objective
     && objective.objectiveTemplateId !== null
     && objective.objectiveTemplate.creationMethod === AUTOMATIC_CREATION) {
-    const otr = await sequelize.models.ObjectiveTemplateResource.findOrCreate({
-=======
-  if (
-    objective && objective.objectiveTemplate.creationMethod === AUTOMATIC_CREATION
-  ) {
     const [otr] = await sequelize.models.ObjectiveTemplateResource.findOrCreate({
->>>>>>> 96ca6852
       where: {
         objectiveTemplateId: objective.objectiveTemplateId,
         userProvidedUrl: instance.userProvidedUrl,
@@ -58,13 +51,9 @@
     ],
     transaction: options.transaction,
   });
-<<<<<<< HEAD
   if (objective
     && objective.objectiveTemplateId !== null
     && objective.objectiveTemplate.creationMethod === AUTOMATIC_CREATION) {
-=======
-  if (objective && objective.objectiveTemplate.creationMethod === AUTOMATIC_CREATION) {
->>>>>>> 96ca6852
     const otr = await sequelize.models.ObjectiveTemplateResource.findOne({
       attributes: ['id'],
       where: {
