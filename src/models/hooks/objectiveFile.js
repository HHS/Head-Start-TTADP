--- conflicted
+++ resolved
@@ -16,15 +16,10 @@
     ],
     transaction: options.transaction,
   });
-<<<<<<< HEAD
   if (objective
     && objective.objectiveTemplateId !== null
     && objective.objectiveTemplate.creationMethod === AUTOMATIC_CREATION) {
-    const otf = await sequelize.models.ObjectiveTemplateFile.findOrCreate({
-=======
-  if (objective && objective.objectiveTemplate.creationMethod === AUTOMATIC_CREATION) {
     const [otf] = await sequelize.models.ObjectiveTemplateFile.findOrCreate({
->>>>>>> 96ca6852
       where: {
         objectiveTemplateId: objective.objectiveTemplateId,
         fileId: instance.fileId,
