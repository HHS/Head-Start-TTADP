import {
  checkForAttemptToChangeFoiaableValue,
  checkForAttemptToRemoveFoiaableValue,
  autoPopulateIsFlagged,
} from '../helpers/isFlagged';

const beforeValidate = async (sequelize, instance, options) => {
  if (!Array.isArray(options.fields)) {
    options.fields = []; //eslint-disable-line
  }
  autoPopulateIsFlagged('onAR', instance, options);
  autoPopulateIsFlagged('onApprovedAR', instance, options);
  autoPopulateIsFlagged('isFoiaable', instance, options);
  autoPopulateIsFlagged('isReferenced', instance, options);
};

const beforeUpdate = async (sequelize, instance, options) => {
  await checkForAttemptToChangeFoiaableValue(sequelize, instance, options);
};

const beforeDestroy = async (sequelize, instance, options) => {
  await checkForAttemptToRemoveFoiaableValue(sequelize, instance, options);
};

const syncActivityReportGoalFieldResponses = async (sequelize, instance, options) => {
  if (instance.onApprovedAR === false) {
    const changed = instance.changed();
    if (instance.id !== null
    && Array.isArray(changed)
    && changed.includes('response')) {
      // Update all ActivityReportGoalFieldResponses with this goalId and promptId.
      const { goalId, goalTemplateFieldPromptId } = instance;
      await sequelize.models.ActivityReportGoalFieldResponse.update(
        { response: instance.response },
        {
          where: {
            goalTemplateFieldPromptId,
          },
          includes: {
            model: sequelize.models.ActivityReportGoal,
            where: {
              goalId,
            },
          },

        },
      );
    }
  }
};

const afterUpdate = async (sequelize, instance, options) => {
  await syncActivityReportGoalFieldResponses(sequelize, instance, options);
};

export {
  beforeValidate,
<<<<<<< HEAD
  beforeUpdate,
  beforeDestroy,
=======
  afterUpdate,
>>>>>>> a5e7c7c1
};<|MERGE_RESOLUTION|>--- conflicted
+++ resolved
@@ -55,10 +55,7 @@
 
 export {
   beforeValidate,
-<<<<<<< HEAD
   beforeUpdate,
   beforeDestroy,
-=======
   afterUpdate,
->>>>>>> a5e7c7c1
 };