const { Op } = require('sequelize');
<<<<<<< HEAD
const {
  REPORT_STATUSES,
  OBJECTIVE_STATUS,
  ENTITY_TYPES,
  APPROVAL_RATIO,
} = require('../../constants');
=======
const { REPORT_STATUSES, OBJECTIVE_STATUS, AWS_ELASTIC_SEARCH_INDEXES } = require('../../constants');
>>>>>>> 1ac40fb0
const { auditLogger } = require('../../logger');
const { findOrCreateGoalTemplate } = require('./goal');
const { findOrCreateObjectiveTemplate } = require('./objective');
const {
  scheduleUpdateIndexDocumentJob,
  scheduleDeleteIndexDocumentJob,
} = require('../../lib/awsElasticSearch/queueManager');
const { collectModelData } = require('../../lib/awsElasticSearch/datacollector');
const { formatModelForAwsElasticsearch } = require('../../lib/awsElasticSearch/modelMapper');
const { addIndexDocument, deleteIndexDocument } = require('../../lib/awsElasticSearch/index');

/**
 * Helper function called by model hooks.
 * Updates current model instance's calculatedStatus field.
 * Background: calculatedStatus is updated to 'submitted', 'needs_review', and 'approved'
 * based on hooks on the ActivityReportApprovers. Before submission though,
 * we want calculatedStatus to function like submissionStatus so developers
 * only have to check calculatedStatus to determine overall report status.
 * @param {*} report - current model instance
 */
const copyStatus = (instance) => {
  const { submissionStatus } = instance;
  if (submissionStatus === REPORT_STATUSES.DRAFT
    || submissionStatus === REPORT_STATUSES.DELETED) {
    instance.set('calculatedStatus', submissionStatus);
  }
};

const cleanUpAllCollaborators = async (
  sequelize,
  instance,
  options,
) => sequelize.models.Collaborator.destroy({
  where: { entityType: ENTITY_TYPES.REPORT, entityId: instance.id },
  individualHooks: true,
  transaction: options.transaction,
});

const cleanUpAllApprovals = async (
  sequelize,
  instance,
  options,
) => sequelize.models.Approval.destroy({
  where: { entityType: ENTITY_TYPES.REPORT, entityId: instance.id },
  individualHooks: true,
  transaction: options.transaction,
});

const cleanUpAllReportGoals = async (
  sequelize,
  instance,
  options,
) => sequelize.models.ActivityReportGoal.destroy({
  where: { activityReportId: instance.id },
  individualHooks: true,
  transaction: options.transaction,
});

const cleanUpAllReportObjectives = async (
  sequelize,
  instance,
  options,
) => sequelize.models.ActivityReportObjective.destroy({
  where: { activityReportId: instance.id },
  individualHooks: true,
  transaction: options.transaction,
});

const cleanUpAllReportRecipients = async (
  sequelize,
  instance,
  options,
) => sequelize.models.ActivityRecipient.destroy({
  where: { activityReportId: instance.id },
  individualHooks: true,
  transaction: options.transaction,
});

const createApproval = async (
  sequelize,
  instance,
  options,
) => sequelize.models.Approval.create(
  {
    entityType: ENTITY_TYPES.REPORT,
    entityId: instance.id,
    tier: 0,
    ratioRequired: APPROVAL_RATIO.ALL,
    submissionStatus: REPORT_STATUSES.DRAFT,
  },
  {
    transaction: options.transaction,
  },
);

const moveDraftGoalsToNotStartedOnSubmission = async (sequelize, instance, options) => {
  const changed = instance.changed();
  if (Array.isArray(changed)
    && changed.includes('submissionStatus')
    && instance.submissionStatus === REPORT_STATUSES.SUBMITTED) {
    try {
      const goals = await sequelize.models.Goal.findAll({
        where: {
          status: 'Draft',
        },
        include: [
          {
            attributes: [],
            through: { attributes: [] },
            model: sequelize.models.ActivityReport,
            as: 'activityReports',
            required: true,
            where: {
              id: instance.id,
            },
          },
        ],
        includeIgnoreAttributes: false,
        transaction: options.transaction,
      });

      const goalIds = goals.map((goal) => goal.id);
      await sequelize.models.Goal.update(
        { status: 'Not Started' },
        {
          where: {
            id: {
              [Op.in]: goalIds,
            },
          },
          transaction: options.transaction,
          individualHooks: true,
        },
      );
    } catch (error) {
      auditLogger.error(JSON.stringify({ error }));
    }
  }
};

const propagateSubmissionStatus = async (sequelize, instance, options) => {
  const changed = instance.changed();
  if (Array.isArray(changed)
    && changed.includes('submissionStatus')
    && instance.submissionStatus === REPORT_STATUSES.SUBMITTED) {
    let goals;
    try {
      goals = await sequelize.models.Goal.findAll({
        where: { goalTemplateId: null },
        include: [
          {
            attributes: [],
            through: { attributes: [] },
            model: sequelize.models.ActivityReport,
            as: 'activityReports',
            required: true,
            where: {
              id: instance.id,
            },
          },
        ],
        includeIgnoreAttributes: false,
        transaction: options.transaction,
        raw: true,
      });
      // Generate a distinct list of goal names.
      const distinctlyNamedGoals = [...new Map(goals.map((goal) => [goal.name, goal])).values()];
      // Find or create templates for each of the distinct names.
      const distinctTemplates = await Promise.all(distinctlyNamedGoals
        .map(async (goal) => findOrCreateGoalTemplate(
          sequelize,
          options.transaction,
          instance.regionId,
          goal.name,
          goal.createdAt,
          goal.updatedAt,
        )));
      // Add the corresponding template id to each of the goals.
      goals = goals.map((goal) => {
        const goalTemplateId = distinctTemplates.filter((dt) => dt.name === goal.name).id;
        return { ...goal, goalTemplateId };
      });
      // Update all the goals with their template id.
      await Promise.all(goals.map(async (goal) => sequelize.models.Goal.update(
        { goalTemplateId: goal.goalTemplateId },
        {
          where: { id: goal.id },
          transaction: options.transaction,
          individualHooks: true,
        },
      )));
    } catch (e) {
      auditLogger.error(JSON.stringify({ e }));
    }

    let objectives;
    try {
      objectives = await sequelize.models.Objective.findAll({
        where: { objectiveTemplateId: null },
        include: [
          {
            attributes: [],
            through: { attributes: [] },
            model: sequelize.models.ActivityReport,
            as: 'activityReports',
            required: true,
            where: {
              id: instance.id,
            },
          },
        ],
        includeIgnoreAttributes: false,
        transaction: options.transaction,
        raw: true,
      });
      // Generate a distinct list of objective titles.
      const distinctlyTitledObjectives = [...new Map(objectives
        .map((objective) => [objective.title, objective])).values()];
      // Find or create templates for each of the distinct titles.
      const distinctTemplates = await Promise.all(distinctlyTitledObjectives
        .map(async (objective) => findOrCreateObjectiveTemplate(
          sequelize,
          options.transaction,
          instance.regionId,
          objective.title,
          objective.createdAt,
          objective.updatedAt,
        )));
      // Add the corresponding template id to each of the objectives.
      objectives = objectives.map((objective) => {
        const objectiveTemplateId = distinctTemplates
          .filter((dt) => dt.title === objective.title).id;
        return { ...objective, objectiveTemplateId };
      });
      // Update all the objectives with their template id.
      await Promise.all(objectives.map(async (objective) => sequelize.models.Objective.update(
        { objectiveTemplateId: objective.objectiveTemplateId },
        {
          where: { id: objective.id },
          transaction: options.transaction,
        },
      )));
    } catch (e) {
      auditLogger.error(JSON.stringify({ e }));
    }
  }
};

const determineObjectiveStatus = async (activityReportId, sequelize, isUnlocked) => {
  // Get all AR Objective Id's.
  const objectives = await sequelize.models.ActivityReportObjective.findAll(
    {
      attributes: [
        'id',
        'objectiveId',
      ],
      where: { activityReportId },
    },
  );
  const objectiveIds = objectives.map((o) => o.objectiveId);

  // Get all the reports that use the objectives
  const allReports = await sequelize.models.ActivityReport.findAll({
    attributes: ['id', 'calculatedStatus', 'endDate'],
    include: [
      {
        model: sequelize.models.ActivityReportObjective,
        as: 'activityReportObjectives',
        attributes: ['id', 'objectiveId', 'status'],
        where: {
          objectiveId: objectiveIds,
        },
        required: true,
        include: [{
          model: sequelize.models.Objective,
          as: 'objective',
          attributes: ['id', 'status'],
          required: true,
        }],
      },
    ],
  });

  const approvedReports = allReports.filter((report) => (
    report.calculatedStatus === REPORT_STATUSES.APPROVED
  ));

  // Only change the status if we have an approved report using the objective.
  if (approvedReports.length) {
    Promise.all(objectiveIds.map((o) => {
      // Get reports that use this objective.
      const relevantARs = approvedReports.filter(
        (a) => a.activityReportObjectives.find((aro) => aro.objectiveId === o),
      );

      if (!relevantARs && !relevantARs.length) {
        return Promise.resolve();
      }

      // Get latest report by end date.
      const latestAR = relevantARs.reduce((r, a) => {
        if (r && r.endDate) {
          return new Date(r.endDate) > new Date(a.endDate) ? r : a;
        }
        return a;
      }, {
        endDate: null,
        activityReportObjectives: [],
      });

      // Get Objective to take status from.
      const aro = latestAR.activityReportObjectives.find(((a) => a.objectiveId === o));

      if (!aro) {
        return Promise.resolve();
      }

      // Update Objective status.
      return sequelize.models.Objective.update({
        status: aro.status || 'Not Started',
      }, {
        where: { id: o },
        individualHooks: true,
      });
    }));
  } else if (isUnlocked) {
    const report = allReports.find((r) => r.id === activityReportId);
    const objectivesToReset = report && report.activityReportObjectives
      ? report.activityReportObjectives.map((a) => a.objectiveId)
      : [];

    // we don't need to run this query with an empty array I don't think
    if (objectivesToReset.length) {
      await sequelize.models.Objective.update({
        status: OBJECTIVE_STATUS.NOT_STARTED,
      }, {
        where: { id: objectivesToReset },
        individualHooks: true,
      });
    }
  }
};
const propagateApprovedStatus = async (sequelize, instance, options) => {
  const changed = instance.changed();
  if (Array.isArray(changed) && changed.includes('calculatedStatus')) {
    if (instance.previous('calculatedStatus') === REPORT_STATUSES.APPROVED
      && instance.approval.calculatedStatus !== REPORT_STATUSES.APPROVED) {
      // eslint-disable-next-line max-len
      // TODO: Run extensive check and update where required all used goals and objectives as not onApprovedAR
      let objectives;
      try {
        objectives = await sequelize.models.Objective.findAll({
          attributes: [
            'id',
            [sequelize.literal('count(DISTINCT "activityReports->approval"."calculatedStatus")'), 'cntApproved'],
          ],
          include: [
            {
              attributes: [],
              model: sequelize.models.ActivityReportObjective,
              as: 'activityReportObjectives',
              required: true,
              where: {
                activityReportId: instance.id,
              },
            },
            {
              attributes: [],
              through: { attributes: [] },
              model: sequelize.models.ActivityReport,
              as: 'activityReports',
              required: false,
              include: [{
                model: sequelize.models.Approval,
                as: 'approval',
                required: true,
                where: { calculatedStatus: REPORT_STATUSES.APPROVED },
              }],
              where: { id: { [Op.not]: instance.id } },
            },
          ],
          includeIgnoreAttributes: false,
          group: sequelize.literal('"Objective"."id"'),
          having: sequelize.literal('count(DISTINCT "activityReports->approval"."calculatedStatus") = 0'),
        });
      } catch (e) {
        auditLogger.error(JSON.stringify({
          location: __filename, type: 'objectives', e, objectives,
        }));
        throw e;
      }

      if (objectives && objectives.length > 0) {
        await sequelize.models.Objective.update(
          { onApprovedAR: false },
          {
            where: {
              id: { [Op.in]: objectives.map((o) => o.id) },
              onApprovedAR: true,
            },
            transaction: options.transaction,
            individualHooks: true,
          },
        );
      }

      /*  Determine Objective Statuses (Approved > Other) */
      await determineObjectiveStatus(instance.id, sequelize, true);

      let goals;
      try {
        goals = await sequelize.models.Goal.findAll({
          attributes: [
            'id',
            [sequelize.literal('count(DISTINCT "activityReports->approval"."calculatedStatus")'), 'cntApproved'],
          ],
          include: [
            {
              attributes: [],
              model: sequelize.models.Objective,
              as: 'objectives',
              required: true,
              include: [
                {
                  attributes: [],
                  model: sequelize.models.ActivityReportObjective,
                  as: 'activityReportObjectives',
                  required: true,
                  where: {
                    activityReportId: instance.id,
                  },
                },
              ],
            },
            {
              attributes: [],
              through: { attributes: [] },
              model: sequelize.models.ActivityReport,
              as: 'activityReports',
              required: false,
              include: [{
                model: sequelize.models.Approval,
                as: 'approval',
                required: true,
                where: { calculatedStatus: REPORT_STATUSES.APPROVED },
              }],
              where: { id: { [Op.not]: instance.id } },
            },
          ],
          includeIgnoreAttributes: false,
          group: sequelize.literal('"Goal"."id"'),
          having: sequelize.literal('count(DISTINCT "activityReports->approval"."calculatedStatus") = 0'),
          transaction: options.transaction,
        });
      } catch (e) {
        auditLogger.error(JSON.stringify({
          location: __filename, type: 'goals', e, goals,
        }));
        throw e;
      }

      if (goals && goals.length > 0) {
        await sequelize.models.Goal.update(
          { onApprovedAR: false },
          {
            where: {
              id: { [Op.in]: goals.map((g) => g.id) },
              onApprovedAR: true,
            },
            transaction: options.transaction,
            individualHooks: true,
          },
        );
      }
    } else if (instance.previous('calculatedStatus') !== REPORT_STATUSES.APPROVED
    && instance.approval.calculatedStatus === REPORT_STATUSES.APPROVED) {
      const objectivesAndGoals = await sequelize.models.Objective.findAll(
        {
          attributes: [
            'id',
            'goalId',
          ],
          include: [
            {
              attributes: [],
              model: sequelize.models.ActivityReportObjective,
              as: 'activityReportObjectives',
              required: true,
              where: { activityReportId: instance.id },
            },
          ],
          includeIgnoreAttributes: false,
          transaction: options.transaction,
        },
      );
      const objectiveIds = objectivesAndGoals.map((o) => o.id);
      await sequelize.models.Objective.update(
        { onApprovedAR: true },
        {
          where: {
            id: objectiveIds,
            onApprovedAR: false,
          },
          transaction: options.transaction,
          individualHooks: true,
        },
      );

      /*  Determine Objective Statuses (Other > Approved) */
      await determineObjectiveStatus(instance.id, sequelize, false);

      await sequelize.models.Goal.update(
        { onApprovedAR: true },
        {
          where: {
            id: objectivesAndGoals.map((o) => o.goalId),
            onApprovedAR: false,
          },
          transaction: options.transaction,
          individualHooks: true,
        },
      );
    }
  }
};

const automaticStatusChangeOnApprovalForGoals = async (sequelize, instance, options) => {
  const changed = instance.changed();
  if (Array.isArray(changed)
    && changed.includes('calculatedStatus')
    && instance.previous('calculatedStatus') !== REPORT_STATUSES.APPROVED
    && instance.approval.calculatedStatus === REPORT_STATUSES.APPROVED) {
    // when a report is approved, the status of all the goals on that report should be recalculated
    // with the exceptions that 1) goals are not automatically closed
    // and 2) goals that are "In Progress" are not moved backward
    // so we start with finding all the goals that *could* be changed
    // (goals in draft or not started)
    const goals = await sequelize.models.Goal.findAll(
      {
        where: {
          status: ['Draft', 'Not Started'],
        },
        include: [
          {
            model: sequelize.models.Objective,
            as: 'objectives',
          },
          {
            model: sequelize.models.ActivityReport,
            as: 'activityReports',
            required: true,
            where: { id: instance.id },
          },
        ],
        transaction: options.transaction,
      },
    );

    await Promise.all((goals.map((goal) => {
      const status = 'In Progress';

      // if the goal should be in a different state, we will update it
      if (goal.status !== status) {
        goal.set('previousStatus', goal.status);
        goal.set('status', status);
      }
      return goal.save({ transaction: options.transaction, individualHooks: true });
    })));
  }
};

const automaticIsRttapaChangeOnApprovalForGoals = async (sequelize, instance, options) => {
  const changed = instance.changed();
  if (Array.isArray(changed)
    && changed.includes('calculatedStatus')
    && instance.previous('calculatedStatus') !== REPORT_STATUSES.APPROVED
    && instance.calculatedStatus === REPORT_STATUSES.APPROVED) {
    const goals = await sequelize.models.Goal.findAll(
      {
        where: {
          isRttapa: { [Op.or]: [null, 'No'] },
        },
        include: [
          {
            model: sequelize.models.ActivityReportGoal,
            as: 'activityReportGoals',
            required: true,
            where: { activityReportId: instance.id },
          },
        ],
        transaction: options.transaction,
      },
    );

    await Promise.all((goals.map((goal) => {
      if (['Yes', 'No'].includes(goal.activityReportGoals[0].isRttapa)) {
        goal.set('isRttapa', goal.activityReportGoals[0].isRttapa);
      }

      return goal.save({ transaction: options.transaction, individualHooks: true });
    })));
  }
};

const automaticGoalObjectiveStatusCachingOnApproval = async (sequelize, instance, options) => {
  const changed = instance.changed();
  if (Array.isArray(changed)
    && changed.includes('calculatedStatus')
    && instance.previous('calculatedStatus') !== REPORT_STATUSES.APPROVED
    && instance.approval.calculatedStatus === REPORT_STATUSES.APPROVED) {
    const goals = await sequelize.models.Goal.findAll({
      include: [{
        model: sequelize.models.ActivityReport,
        as: 'activityReports',
        required: true,
        where: { id: instance.id },
      }],
      transaction: options.transaction,
    });

    // Update Goal status to 'In Progress'.
    await Promise.all(goals
      .map(async (goal) => sequelize.models.ActivityReportGoal.update(
        { status: goal.status },
        {
          where: {
            activityReportId: instance.id,
          },
          transaction: options.transaction,
          individualHooks: true,
        },
      )));
  }
};

const beforeCreate = async (instance) => {
  copyStatus(instance);
};

const getActivityReportDocument = async (sequelize, instance) => {
  const data = await collectModelData(
    [instance.id],
    AWS_ELASTIC_SEARCH_INDEXES.ACTIVITY_REPORTS,
    sequelize,
  );
  return formatModelForAwsElasticsearch(
    AWS_ELASTIC_SEARCH_INDEXES.ACTIVITY_REPORTS,
    { ...data, ar: { ...instance.dataValues } },
  );
};

const beforeUpdate = async (instance) => {
  copyStatus(instance);
};

<<<<<<< HEAD
const beforeDestroy = async (sequelize, instance, options) => Promise.all([
  cleanUpAllCollaborators(sequelize, instance, options),
  cleanUpAllApprovals(sequelize, instance, options),
  cleanUpAllReportGoals(sequelize, instance, options),
  cleanUpAllReportObjectives(sequelize, instance, options),
  cleanUpAllReportRecipients(sequelize, instance, options),
]);

const afterCreate = async (sequelize, instance, options) => {
  await createApproval(sequelize, instance, options);
=======
const updateAwsElasticsearchIndexes = async (sequelize, instance) => {
  // AWS Elasticsearch: Determine if we queue delete or update index document.
  const changed = instance.changed();
  if (Array.isArray(changed) && changed.includes('calculatedStatus')) {
    if (instance.previous('calculatedStatus') !== REPORT_STATUSES.DELETED
        && instance.calculatedStatus === REPORT_STATUSES.DELETED) {
      // Delete Index Document for AWS Elasticsearch.
      if (!process.env.CI) {
        await scheduleDeleteIndexDocumentJob(
          instance.id,
          AWS_ELASTIC_SEARCH_INDEXES.ACTIVITY_REPORTS,
        );
      } else {
        // Create a job to run without worker.
        const job = {
          data: {
            indexName: AWS_ELASTIC_SEARCH_INDEXES.ACTIVITY_REPORTS,
            id: instance.id,
          },
        };
        await deleteIndexDocument(job);
      }
    } else if ((instance.previous('calculatedStatus') !== REPORT_STATUSES.SUBMITTED
      && instance.calculatedStatus === REPORT_STATUSES.SUBMITTED)
      || (instance.previous('calculatedStatus') !== REPORT_STATUSES.APPROVED
      && instance.calculatedStatus === REPORT_STATUSES.APPROVED)) {
      // Index for AWS Elasticsearch.
      const document = await getActivityReportDocument(sequelize, instance);
      if (!process.env.CI) {
        await scheduleUpdateIndexDocumentJob(
          instance.id,
          AWS_ELASTIC_SEARCH_INDEXES.ACTIVITY_REPORTS,
          document,
        );
      } else {
        // Create a job to run without worker.
        const job = {
          data: {
            indexName: AWS_ELASTIC_SEARCH_INDEXES.ACTIVITY_REPORTS,
            id: instance.id,
            document,
          },
        };
        await addIndexDocument(job);
      }
    }
  }
>>>>>>> 1ac40fb0
};

const afterUpdate = async (sequelize, instance, options) => {
  await propagateSubmissionStatus(sequelize, instance, options);
  await propagateApprovedStatus(sequelize, instance, options);
  await automaticStatusChangeOnApprovalForGoals(sequelize, instance, options);
  await automaticGoalObjectiveStatusCachingOnApproval(sequelize, instance, options);
  await moveDraftGoalsToNotStartedOnSubmission(sequelize, instance, options);
  await automaticIsRttapaChangeOnApprovalForGoals(sequelize, instance, options);
  await updateAwsElasticsearchIndexes(sequelize, instance);
};

export {
  copyStatus,
  cleanUpAllCollaborators,
  cleanUpAllApprovals,
  cleanUpAllReportGoals,
  cleanUpAllReportObjectives,
  createApproval,
  propagateApprovedStatus,
  propagateSubmissionStatus,
  automaticStatusChangeOnApprovalForGoals,
  beforeCreate,
  beforeUpdate,
  beforeDestroy,
  afterCreate,
  afterUpdate,
  moveDraftGoalsToNotStartedOnSubmission,
};<|MERGE_RESOLUTION|>--- conflicted
+++ resolved
@@ -1,14 +1,11 @@
 const { Op } = require('sequelize');
-<<<<<<< HEAD
 const {
   REPORT_STATUSES,
   OBJECTIVE_STATUS,
   ENTITY_TYPES,
   APPROVAL_RATIO,
+  AWS_ELASTIC_SEARCH_INDEXES,
 } = require('../../constants');
-=======
-const { REPORT_STATUSES, OBJECTIVE_STATUS, AWS_ELASTIC_SEARCH_INDEXES } = require('../../constants');
->>>>>>> 1ac40fb0
 const { auditLogger } = require('../../logger');
 const { findOrCreateGoalTemplate } = require('./goal');
 const { findOrCreateObjectiveTemplate } = require('./objective');
@@ -660,22 +657,6 @@
   );
 };
 
-const beforeUpdate = async (instance) => {
-  copyStatus(instance);
-};
-
-<<<<<<< HEAD
-const beforeDestroy = async (sequelize, instance, options) => Promise.all([
-  cleanUpAllCollaborators(sequelize, instance, options),
-  cleanUpAllApprovals(sequelize, instance, options),
-  cleanUpAllReportGoals(sequelize, instance, options),
-  cleanUpAllReportObjectives(sequelize, instance, options),
-  cleanUpAllReportRecipients(sequelize, instance, options),
-]);
-
-const afterCreate = async (sequelize, instance, options) => {
-  await createApproval(sequelize, instance, options);
-=======
 const updateAwsElasticsearchIndexes = async (sequelize, instance) => {
   // AWS Elasticsearch: Determine if we queue delete or update index document.
   const changed = instance.changed();
@@ -723,7 +704,22 @@
       }
     }
   }
->>>>>>> 1ac40fb0
+};
+
+const beforeUpdate = async (instance) => {
+  copyStatus(instance);
+};
+
+const beforeDestroy = async (sequelize, instance, options) => Promise.all([
+  cleanUpAllCollaborators(sequelize, instance, options),
+  cleanUpAllApprovals(sequelize, instance, options),
+  cleanUpAllReportGoals(sequelize, instance, options),
+  cleanUpAllReportObjectives(sequelize, instance, options),
+  cleanUpAllReportRecipients(sequelize, instance, options),
+]);
+
+const afterCreate = async (sequelize, instance, options) => {
+  await createApproval(sequelize, instance, options);
 };
 
 const afterUpdate = async (sequelize, instance, options) => {
