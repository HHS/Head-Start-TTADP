--- conflicted
+++ resolved
@@ -183,11 +183,8 @@
         include: [{
           model: sequelize.models.Objective,
           as: 'objective',
-<<<<<<< HEAD
           attributes: ['id', 'status'],
-=======
           required: true,
->>>>>>> 764886f4
         }],
       },
     ],
