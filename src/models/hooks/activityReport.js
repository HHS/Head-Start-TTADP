const { Op } = require('sequelize');
const {
  REPORT_STATUSES,
  OBJECTIVE_STATUS,
  ENTITY_TYPES,
  APPROVAL_RATIO,
  AWS_ELASTIC_SEARCH_INDEXES,
} = require('../../constants');
const { auditLogger } = require('../../logger');
const { findOrCreateGoalTemplate } = require('./goal');
const { findOrCreateObjectiveTemplate } = require('./objective');
const {
  scheduleUpdateIndexDocumentJob,
  scheduleDeleteIndexDocumentJob,
} = require('../../lib/awsElasticSearch/queueManager');
const { collectModelData } = require('../../lib/awsElasticSearch/datacollector');
const { formatModelForAwsElasticsearch } = require('../../lib/awsElasticSearch/modelMapper');
const { addIndexDocument, deleteIndexDocument } = require('../../lib/awsElasticSearch/index');

const processForEmbeddedResources = async (sequelize, instance, options) => {
  // eslint-disable-next-line global-require
  const { calculateIsAutoDetectedForActivityReport, processActivityReportForResourcesById } = require('../../services/resource');
  const changed = instance.changed() || Object.keys(instance);
  if (calculateIsAutoDetectedForActivityReport(changed)) {
    await processActivityReportForResourcesById(instance.id);
  }
};

/**
 * Helper function called by model hooks.
 * Updates current model instance's calculatedStatus field.
 * Background: calculatedStatus is updated to 'submitted', 'needs_review', and 'approved'
 * based on hooks on the ActivityReportApprovers. Before submission though,
 * we want calculatedStatus to function like submissionStatus so developers
 * only have to check calculatedStatus to determine overall report status.
 * @param {*} report - current model instance
 */
const copyStatus = (instance) => {
  const { submissionStatus } = instance;
  if (submissionStatus === REPORT_STATUSES.DRAFT
    || submissionStatus === REPORT_STATUSES.DELETED) {
    instance.set('calculatedStatus', submissionStatus);
  }
};

const cleanUpAllCollaborators = async (
  sequelize,
  instance,
  options,
) => sequelize.models.Collaborator.destroy({
  where: { entityType: ENTITY_TYPES.REPORT, entityId: instance.id },
  individualHooks: true,
  transaction: options.transaction,
});

const cleanUpAllApprovals = async (
  sequelize,
  instance,
  options,
) => sequelize.models.Approval.destroy({
  where: { entityType: ENTITY_TYPES.REPORT, entityId: instance.id },
  individualHooks: true,
  transaction: options.transaction,
});

const cleanUpAllReportGoals = async (
  sequelize,
  instance,
  options,
) => sequelize.models.ActivityReportGoal.destroy({
  where: { activityReportId: instance.id },
  individualHooks: true,
  transaction: options.transaction,
});

const cleanUpAllReportObjectives = async (
  sequelize,
  instance,
  options,
) => sequelize.models.ActivityReportObjective.destroy({
  where: { activityReportId: instance.id },
  individualHooks: true,
  transaction: options.transaction,
});

const cleanUpAllReportRecipients = async (
  sequelize,
  instance,
  options,
) => sequelize.models.ActivityRecipient.destroy({
  where: { activityReportId: instance.id },
  individualHooks: true,
  transaction: options.transaction,
});

const createApproval = async (
  sequelize,
  instance,
  options,
) => sequelize.models.Approval.create(
  {
    entityType: ENTITY_TYPES.REPORT,
    entityId: instance.id,
    tier: 0,
    ratioRequired: APPROVAL_RATIO.ALL,
    submissionStatus: REPORT_STATUSES.DRAFT,
  },
  {
    transaction: options.transaction,
  },
);

const moveDraftGoalsToNotStartedOnSubmission = async (sequelize, instance, options) => {
  const changed = instance.changed();
  if (Array.isArray(changed)
    && changed.includes('submissionStatus')
    && instance.submissionStatus === REPORT_STATUSES.SUBMITTED) {
    try {
      const goals = await sequelize.models.Goal.findAll({
        where: {
          status: 'Draft',
        },
        include: [
          {
            attributes: [],
            through: { attributes: [] },
            model: sequelize.models.ActivityReport,
            as: 'activityReports',
            required: true,
            where: {
              id: instance.id,
            },
          },
        ],
        includeIgnoreAttributes: false,
        transaction: options.transaction,
      });

      const goalIds = goals.map((goal) => goal.id);
      await sequelize.models.Goal.update(
        { status: 'Not Started' },
        {
          where: {
            id: {
              [Op.in]: goalIds,
            },
          },
          transaction: options.transaction,
          individualHooks: true,
        },
      );
    } catch (error) {
      auditLogger.error(JSON.stringify({ error }));
    }
  }
};

const setSubmittedDate = (sequelize, instance, options) => {
  try {
    if (!options.fields.includes('submittedDate')) {
      options.fields.push('submittedDate');
    }
    if (instance.previous('calculatedStatus') !== REPORT_STATUSES.SUBMITTED
      && instance.calculatedStatus === REPORT_STATUSES.SUBMITTED) {
      // Other > Submitted.
      instance.set('submittedDate', new Date());
    } else if (instance.calculatedStatus === REPORT_STATUSES.DRAFT) {
      // Submitted > Draft.
      instance.set('submittedDate', null);
    }
  } catch (e) {
    auditLogger.error(JSON.stringify({ e }));
  }
};

const propagateSubmissionStatus = async (sequelize, instance, options) => {
  const changed = instance.changed();
  if (Array.isArray(changed)
    && changed.includes('submissionStatus')
    && instance.submissionStatus === REPORT_STATUSES.SUBMITTED) {
    let goals;
    try {
      goals = await sequelize.models.Goal.findAll({
        where: { goalTemplateId: null },
        include: [
          {
            attributes: [],
            through: { attributes: [] },
            model: sequelize.models.ActivityReport,
            as: 'activityReports',
            required: true,
            where: {
              id: instance.id,
            },
          },
        ],
        includeIgnoreAttributes: false,
        transaction: options.transaction,
        raw: true,
      });
      // Generate a distinct list of goal names.
      const distinctlyNamedGoals = [...new Map(goals.map((goal) => [goal.name, goal])).values()];
      // Find or create templates for each of the distinct names.
      const distinctTemplates = await Promise.all(distinctlyNamedGoals
        .map(async (goal) => findOrCreateGoalTemplate(
          sequelize,
          options.transaction,
          instance.regionId,
          goal.name,
          goal.createdAt,
          goal.updatedAt,
        )));
      // Add the corresponding template id to each of the goals.
      goals = goals.map((goal) => {
        const goalTemplateId = distinctTemplates.filter((dt) => dt.name === goal.name).id;
        return { ...goal, goalTemplateId };
      });
      // Update all the goals with their template id.
      await Promise.all(goals.map(async (goal) => sequelize.models.Goal.update(
        { goalTemplateId: goal.goalTemplateId },
        {
          where: { id: goal.id },
          transaction: options.transaction,
          individualHooks: true,
        },
      )));
    } catch (e) {
      auditLogger.error(JSON.stringify({ e }));
    }

    let objectives;
    try {
      objectives = await sequelize.models.Objective.findAll({
        where: { objectiveTemplateId: null },
        include: [
          {
            attributes: [],
            through: { attributes: [] },
            model: sequelize.models.ActivityReport,
            as: 'activityReports',
            required: true,
            where: {
              id: instance.id,
            },
          },
        ],
        includeIgnoreAttributes: false,
        transaction: options.transaction,
        raw: true,
      });
      // Generate a distinct list of objective titles.
      const distinctlyTitledObjectives = [...new Map(objectives
        .map((objective) => [objective.title, objective])).values()];
      // Find or create templates for each of the distinct titles.
      const distinctTemplates = await Promise.all(distinctlyTitledObjectives
        .map(async (objective) => findOrCreateObjectiveTemplate(
          sequelize,
          options.transaction,
          instance.regionId,
          objective.title,
          objective.createdAt,
          objective.updatedAt,
        )));
      // Add the corresponding template id to each of the objectives.
      objectives = objectives.map((objective) => {
        const objectiveTemplateId = distinctTemplates
          .filter((dt) => dt.title === objective.title).id;
        return { ...objective, objectiveTemplateId };
      });
      // Update all the objectives with their template id.
      await Promise.all(objectives.map(async (objective) => sequelize.models.Objective.update(
        { objectiveTemplateId: objective.objectiveTemplateId },
        {
          where: { id: objective.id },
          transaction: options.transaction,
        },
      )));
    } catch (e) {
      auditLogger.error(JSON.stringify({ e }));
    }
  }
};

const determineObjectiveStatus = async (activityReportId, sequelize, isUnlocked) => {
  // Get all AR Objective Id's.
  const objectives = await sequelize.models.ActivityReportObjective.findAll(
    {
      attributes: [
        'id',
        'objectiveId',
      ],
      where: { activityReportId },
    },
  );
  const objectiveIds = objectives.map((o) => o.objectiveId);

  // Get all the reports that use the objectives
  const allReports = await sequelize.models.ActivityReport.findAll({
    attributes: ['id', 'calculatedStatus', 'endDate'],
    include: [
      {
        model: sequelize.models.ActivityReportObjective,
        as: 'activityReportObjectives',
        attributes: ['id', 'objectiveId', 'status'],
        where: {
          objectiveId: objectiveIds,
        },
        required: true,
        include: [{
          model: sequelize.models.Objective,
          as: 'objective',
          attributes: ['id', 'status'],
          required: true,
        }],
      },
    ],
  });

  const approvedReports = allReports.filter((report) => (
    report.calculatedStatus === REPORT_STATUSES.APPROVED
  ));

  // Only change the status if we have an approved report using the objective.
  if (approvedReports.length) {
    Promise.all(objectiveIds.map((o) => {
      // Get reports that use this objective.
      const relevantARs = approvedReports.filter(
        (a) => a.activityReportObjectives.find((aro) => aro.objectiveId === o),
      );

      if (!relevantARs && !relevantARs.length) {
        return Promise.resolve();
      }

      // Get latest report by end date.
      const latestAR = relevantARs.reduce((r, a) => {
        if (r && r.endDate) {
          return new Date(r.endDate) > new Date(a.endDate) ? r : a;
        }
        return a;
      }, {
        endDate: null,
        activityReportObjectives: [],
      });

      // Get Objective to take status from.
      const aro = latestAR.activityReportObjectives.find(((a) => a.objectiveId === o));

      if (!aro) {
        return Promise.resolve();
      }

      // Update Objective status.
      return sequelize.models.Objective.update({
        status: aro.status || 'Not Started',
      }, {
        where: { id: o },
        individualHooks: true,
      });
    }));
  } else if (isUnlocked) {
    const report = allReports.find((r) => r.id === activityReportId);
    const objectivesToReset = report && report.activityReportObjectives
      ? report.activityReportObjectives.map((a) => a.objectiveId)
      : [];

    // we don't need to run this query with an empty array I don't think
    if (objectivesToReset.length) {
      await sequelize.models.Objective.update({
        status: OBJECTIVE_STATUS.NOT_STARTED,
      }, {
        where: { id: objectivesToReset },
        individualHooks: true,
      });
    }
  }
};
const propagateApprovedStatus = async (sequelize, instance, options) => {
  const changed = instance.changed();
  if (Array.isArray(changed) && changed.includes('calculatedStatus')) {
    if (instance.previous('calculatedStatus') === REPORT_STATUSES.APPROVED
      && instance.approval.calculatedStatus !== REPORT_STATUSES.APPROVED) {
      // eslint-disable-next-line max-len
      // TODO: Run extensive check and update where required all used goals and objectives as not onApprovedAR
      let objectives;
      try {
        objectives = await sequelize.models.Objective.findAll({
          attributes: [
            'id',
            [sequelize.literal('count(DISTINCT "activityReports->approval"."calculatedStatus")::int'), 'cntApproved'],
          ],
          include: [
            {
              attributes: [],
              model: sequelize.models.ActivityReportObjective,
              as: 'activityReportObjectives',
              required: true,
              where: {
                activityReportId: instance.id,
              },
            },
            {
              attributes: [],
              through: { attributes: [] },
              model: sequelize.models.ActivityReport,
              as: 'activityReports',
              required: false,
              include: [{
                model: sequelize.models.Approval,
                as: 'approval',
                required: true,
                where: { calculatedStatus: REPORT_STATUSES.APPROVED },
              }],
              where: { id: { [Op.not]: instance.id } },
            },
          ],
          includeIgnoreAttributes: false,
          group: sequelize.literal('"Objective"."id"'),
          having: sequelize.literal('count(DISTINCT "activityReports->approval"."calculatedStatus") = 0'),
        });
      } catch (e) {
        auditLogger.error(JSON.stringify({
          location: __filename, type: 'objectives', e, objectives,
        }));
        throw e;
      }

      if (objectives && objectives.length > 0) {
        await Promise.all([
          // update the onApprovedAR for objectives that will no longer be referenced on an
          // approved AR
          sequelize.models.Objective.update(
            { onApprovedAR: false },
            {
              where: {
                id: {
                  [Op.in]: objectives
                    .filter((o) => o.dataValues.cntApproved === 0)
                    .map((o) => o.id),
                },
                onApprovedAR: true,
              },
              transaction: options.transaction,
              individualHooks: true,
            },
          ),
          // update the onApprovedAR for files that will no longer be referenced on an approved AR
          sequelize.query(`
          WITH
            "FilesOnReport" AS (
              SELECT DISTINCT
                aro."objectiveId",
                arof."fileId"
              FROM "ActivityReportObjectives" aro
              JOIN "ActivityReportObjectiveFiles" arof
              ON aro.id = arof."activityReportObjectiveId"
              AND aro."activityReportId" = ${instance.id}
              AND aro."objectiveId" IN (${objectives.map((o) => o.id).join(',')})
              JOIN "ActivityReportObjectives" aro2
              ON aro.id != aro2.id
              AND aro."activityReportId" != aro2."activityReportId"
              AND aro2."objectiveId" IN (${objectives.map((o) => o.id).join(',')})
              LEFT JOIN "ActivityReportObjectiveFiles" arof2
              ON aro2.id = arof2."activityReportObjectiveId"
              AND arof."fileId" = arof2."fileId"
              WHERE arof2."id" IS NULL
            )
            UPDATE "ObjectiveFiles" f
            SET "onApprovedAR" = false
            FROM "FilesOnReport" fr
            WHERE f."onApprovedAR" = true
            AND f."objectiveId" = fr."objectiveId"
            AND f."fileId" = fr."fileId";
          `, { transaction: options.transaction }),
          // update the onApprovedAR for resources that will no longer be referenced on an
          // approved AR
          sequelize.query(`
          WITH
            "ResourcesOnReport" AS (
              SELECT DISTINCT
                aro."objectiveId",
                aror."resourceId"
              FROM "ActivityReportObjectives" aro
              JOIN "ActivityReportObjectiveResources" aror
              ON aro.id = aror."activityReportObjectiveId"
              AND aro."activityReportId" = ${instance.id}
              AND aro."objectiveId" IN (${objectives.map((o) => o.id).join(',')})
              JOIN "ActivityReportObjectives" aro2
              ON aro.id != aro2.id
              AND aro."activityReportId" != aro2."activityReportId"
              AND aro2."objectiveId" IN (${objectives.map((o) => o.id).join(',')})
              LEFT JOIN "ActivityReportObjectiveResources" aror2
              ON aro2.id = aror2."activityReportObjectiveId"
              AND aror."resourceId" = aror2."resourceId"
              WHERE aror2."id" IS NULL
            )
            UPDATE "ObjectiveResources" r
            SET "onApprovedAR" = false
            FROM "ResourcesOnReport" rr
            WHERE r."onApprovedAR" = true
            AND r."objectiveId" = rr."objectiveId"
            AND r."resourceId" = rr."resourceId";
          `, { transaction: options.transaction }),
          // update the onApprovedAR for topics that will no longer be referenced on an approved AR
          sequelize.query(`
          WITH
            "TopicsOnReport" AS (
              SELECT DISTINCT
                aro."objectiveId",
                arot."topicId"
              FROM "ActivityReportObjectives" aro
              JOIN "ActivityReportObjectiveTopics" arot
              ON aro.id = arot."activityReportObjectiveId"
              AND aro."activityReportId" = ${instance.id}
              AND aro."objectiveId" IN (${objectives.map((o) => o.id).join(',')})
              JOIN "ActivityReportObjectives" aro2
              ON aro.id != aro2.id
              AND aro."activityReportId" != aro2."activityReportId"
              AND aro2."objectiveId" IN (${objectives.map((o) => o.id).join(',')})
              LEFT JOIN "ActivityReportObjectiveTopics" arot2
              ON aro2.id = arot2."activityReportObjectiveId"
              AND arot."topicId" = arot2."topicId"
              WHERE arot2."id" IS NULL
            )
            UPDATE "ObjectiveTopics" t
            SET "onApprovedAR" = false
            FROM "TopicsOnReport" tr
            WHERE t."onApprovedAR" = true
            AND t."objectiveId" = tr."objectiveId"
            AND t."topicId" = tr."topicId";
          `, { transaction: options.transaction }),
        ]);
      }

      /*  Determine Objective Statuses (Approved > Other) */
      await determineObjectiveStatus(instance.id, sequelize, true);

      let goals;
      try {
        goals = await sequelize.models.Goal.findAll({
          attributes: [
            'id',
            [sequelize.literal('count(DISTINCT "activityReports->approval"."calculatedStatus")'), 'cntApproved'],
          ],
          include: [
            {
              attributes: [],
              model: sequelize.models.Objective,
              as: 'objectives',
              required: true,
              include: [
                {
                  attributes: [],
                  model: sequelize.models.ActivityReportObjective,
                  as: 'activityReportObjectives',
                  required: true,
                  where: {
                    activityReportId: instance.id,
                  },
                },
              ],
            },
            {
              attributes: [],
              through: { attributes: [] },
              model: sequelize.models.ActivityReport,
              as: 'activityReports',
              required: false,
              include: [{
                model: sequelize.models.Approval,
                as: 'approval',
                required: true,
                where: { calculatedStatus: REPORT_STATUSES.APPROVED },
              }],
              where: { id: { [Op.not]: instance.id } },
            },
          ],
          includeIgnoreAttributes: false,
          group: sequelize.literal('"Goal"."id"'),
          having: sequelize.literal('count(DISTINCT "activityReports->approval"."calculatedStatus") = 0'),
          transaction: options.transaction,
        });
      } catch (e) {
        auditLogger.error(JSON.stringify({
          location: __filename, type: 'goals', e, goals,
        }));
        throw e;
      }

      if (goals && goals.length > 0) {
        await sequelize.models.Goal.update(
          { onApprovedAR: false },
          {
            where: {
              id: { [Op.in]: goals.map((g) => g.id) },
              onApprovedAR: true,
            },
            transaction: options.transaction,
            individualHooks: true,
          },
        );
      }
    } else if (instance.previous('calculatedStatus') !== REPORT_STATUSES.APPROVED
    && instance.approval.calculatedStatus === REPORT_STATUSES.APPROVED) {
      const objectivesAndGoals = await sequelize.models.Objective.findAll(
        {
          attributes: [
            'id',
            'goalId',
          ],
          include: [
            {
              attributes: [],
              model: sequelize.models.ActivityReportObjective,
              as: 'activityReportObjectives',
              required: true,
              where: { activityReportId: instance.id },
            },
          ],
          includeIgnoreAttributes: false,
          transaction: options.transaction,
        },
      );
      const objectiveIds = objectivesAndGoals.map((o) => o.id);
      if (Array.isArray(objectiveIds) && objectiveIds.length > 0) {
        await Promise.all([
          sequelize.models.Objective.update(
            { onApprovedAR: true },
            {
              where: {
                id: objectiveIds,
                onApprovedAR: false,
              },
              transaction: options.transaction,
              individualHooks: true,
            },
          ),
          sequelize.query(`
          WITH
            "FilesOnReport" AS (
              SELECT DISTINCT
                aro."objectiveId",
                arof."fileId"
              FROM "ActivityReportObjectives" aro
              JOIN "ActivityReportObjectiveFiles" arof
              ON aro.id = arof."activityReportObjectiveId"
              WHERE aro."activityReportId" = ${instance.id}
              AND aro."objectiveId" IN (${objectiveIds.join(',')})
            )
            UPDATE "ObjectiveFiles" f
            SET "onApprovedAR" = true
            FROM "FilesOnReport" fr
            WHERE f."onApprovedAR" = false
            AND f."objectiveId" = fr."objectiveId"
            AND f."fileId" = fr."fileId";
          `, { transaction: options.transaction }),
          sequelize.query(`
          WITH
            "ResourcesOnReport" AS (
              SELECT DISTINCT
                aro."objectiveId",
                aror."resourceId"
              FROM "ActivityReportObjectives" aro
              JOIN "ActivityReportObjectiveResources" aror
              ON aro.id = aror."activityReportObjectiveId"
              WHERE aro."activityReportId" = ${instance.id}
              AND aro."objectiveId" IN (${objectiveIds.join(',')})
            )
            UPDATE "ObjectiveResources" r
            SET "onApprovedAR" = true
            FROM "ResourcesOnReport" rr
            WHERE r."onApprovedAR" = false
            AND r."objectiveId" = rr."objectiveId"
            AND r."resourceId" = rr."resourceId";
          `, { transaction: options.transaction }),
          sequelize.query(`
          WITH
            "TopicsOnReport" AS (
              SELECT DISTINCT
                aro."objectiveId",
                arot."topicId"
              FROM "ActivityReportObjectives" aro
              JOIN "ActivityReportObjectiveTopics" arot
              ON aro.id = arot."activityReportObjectiveId"
              WHERE aro."activityReportId" = ${instance.id}
              AND aro."objectiveId" IN (${objectiveIds.join(',')})
            )
            UPDATE "ObjectiveTopics" t
            SET "onApprovedAR" = true
            FROM "TopicsOnReport" tr
            WHERE t."onApprovedAR" = false
            AND t."objectiveId" = tr."objectiveId"
            AND t."topicId" = tr."topicId";
          `, { transaction: options.transaction }),
        ]);
      }
      /*  Determine Objective Statuses (Other > Approved) */
      await determineObjectiveStatus(instance.id, sequelize, false);

      await sequelize.models.Goal.update(
        { onApprovedAR: true },
        {
          where: {
            id: objectivesAndGoals.map((o) => o.goalId),
            onApprovedAR: false,
          },
          transaction: options.transaction,
          individualHooks: true,
        },
      );
    }
  }
};

const automaticStatusChangeOnApprovalForGoals = async (sequelize, instance, options) => {
  const changed = instance.changed();
  if (Array.isArray(changed)
    && changed.includes('calculatedStatus')
    && instance.previous('calculatedStatus') !== REPORT_STATUSES.APPROVED
    && instance.approval.calculatedStatus === REPORT_STATUSES.APPROVED) {
    // when a report is approved, the status of all the goals on that report should be recalculated
    // with the exceptions that 1) goals are not automatically closed
    // and 2) goals that are "In Progress" are not moved backward
    // so we start with finding all the goals that *could* be changed
    // (goals in draft or not started)
    const goals = await sequelize.models.Goal.findAll(
      {
        where: {
          status: ['Draft', 'Not Started'],
        },
        include: [
          {
            model: sequelize.models.Objective,
            as: 'objectives',
          },
          {
            model: sequelize.models.ActivityReport,
            as: 'activityReports',
            required: true,
            where: { id: instance.id },
          },
        ],
        transaction: options.transaction,
      },
    );

    await Promise.all((goals.map((goal) => {
      const status = 'In Progress';

      // if the goal should be in a different state, we will update it
      if (goal.status !== status) {
        goal.set('previousStatus', goal.status);
        goal.set('status', status);
      }
      return goal.save({ transaction: options.transaction, individualHooks: true });
    })));
  }
};

const automaticIsRttapaChangeOnApprovalForGoals = async (sequelize, instance, options) => {
  const changed = instance.changed();
  if (Array.isArray(changed)
    && changed.includes('calculatedStatus')
    && instance.previous('calculatedStatus') !== REPORT_STATUSES.APPROVED
    && instance.calculatedStatus === REPORT_STATUSES.APPROVED) {
    const goals = await sequelize.models.Goal.findAll(
      {
        where: {
          isRttapa: { [Op.or]: [null, 'No'] },
        },
        include: [
          {
            model: sequelize.models.ActivityReportGoal,
            as: 'activityReportGoals',
            required: true,
            where: { activityReportId: instance.id },
          },
        ],
        transaction: options.transaction,
      },
    );

    await Promise.all((goals.map((goal) => {
      if (['Yes', 'No'].includes(goal.activityReportGoals[0].isRttapa)) {
        goal.set('isRttapa', goal.activityReportGoals[0].isRttapa);
      }

      return goal.save({ transaction: options.transaction, individualHooks: true });
    })));
  }
};

const automaticGoalObjectiveStatusCachingOnApproval = async (sequelize, instance, options) => {
  const changed = instance.changed();
  if (Array.isArray(changed)
    && changed.includes('calculatedStatus')
    && instance.previous('calculatedStatus') !== REPORT_STATUSES.APPROVED
    && instance.approval.calculatedStatus === REPORT_STATUSES.APPROVED) {
    const goals = await sequelize.models.Goal.findAll({
      include: [{
        model: sequelize.models.ActivityReport,
        as: 'activityReports',
        required: true,
        where: { id: instance.id },
      }],
      transaction: options.transaction,
    });

    // Update Goal status to 'In Progress'.
    await Promise.all(goals
      .map(async (goal) => sequelize.models.ActivityReportGoal.update(
        { status: goal.status },
        {
          where: {
            activityReportId: instance.id,
          },
          transaction: options.transaction,
          individualHooks: true,
        },
      )));
  }
};

const beforeCreate = async (instance) => {
  copyStatus(instance);
};

const getActivityReportDocument = async (sequelize, instance) => {
  const data = await collectModelData(
    [instance.id],
    AWS_ELASTIC_SEARCH_INDEXES.ACTIVITY_REPORTS,
    sequelize,
  );
  return formatModelForAwsElasticsearch(
    AWS_ELASTIC_SEARCH_INDEXES.ACTIVITY_REPORTS,
    { ...data, ar: { ...instance.dataValues } },
  );
};

const updateAwsElasticsearchIndexes = async (sequelize, instance) => {
  // AWS Elasticsearch: Determine if we queue delete or update index document.
  const changed = instance.changed();
  if (Array.isArray(changed) && changed.includes('calculatedStatus')) {
    if (instance.previous('calculatedStatus') !== REPORT_STATUSES.DELETED
        && instance.calculatedStatus === REPORT_STATUSES.DELETED) {
      // Delete Index Document for AWS Elasticsearch.
      if (!process.env.CI) {
        await scheduleDeleteIndexDocumentJob(
          instance.id,
          AWS_ELASTIC_SEARCH_INDEXES.ACTIVITY_REPORTS,
        );
      } else {
        // Create a job to run without worker.
        const job = {
          data: {
            indexName: AWS_ELASTIC_SEARCH_INDEXES.ACTIVITY_REPORTS,
            id: instance.id,
          },
        };
        await deleteIndexDocument(job);
      }
    } else if ((instance.previous('calculatedStatus') !== REPORT_STATUSES.SUBMITTED
      && instance.calculatedStatus === REPORT_STATUSES.SUBMITTED)
      || (instance.previous('calculatedStatus') !== REPORT_STATUSES.APPROVED
      && instance.calculatedStatus === REPORT_STATUSES.APPROVED)) {
      // Index for AWS Elasticsearch.
      const document = await getActivityReportDocument(sequelize, instance);
      if (!process.env.CI) {
        await scheduleUpdateIndexDocumentJob(
          instance.id,
          AWS_ELASTIC_SEARCH_INDEXES.ACTIVITY_REPORTS,
          document,
        );
      } else {
        // Create a job to run without worker.
        const job = {
          data: {
            indexName: AWS_ELASTIC_SEARCH_INDEXES.ACTIVITY_REPORTS,
            id: instance.id,
            document,
          },
        };
        await addIndexDocument(job);
      }
    }
  }
};

const beforeUpdate = async (instance) => {
  copyStatus(instance);
  setSubmittedDate(sequelize, instance, options);
};

const beforeDestroy = async (sequelize, instance, options) => Promise.all([
  cleanUpAllCollaborators(sequelize, instance, options),
  cleanUpAllApprovals(sequelize, instance, options),
  cleanUpAllReportGoals(sequelize, instance, options),
  cleanUpAllReportObjectives(sequelize, instance, options),
  cleanUpAllReportRecipients(sequelize, instance, options),
]);

const beforeValidate = async (sequelize, instance, options) => {
  if (!Array.isArray(options.fields)) {
    options.fields = []; //eslint-disable-line
  }
  setSubmittedDate(sequelize, instance, options);
};

const afterCreate = async (sequelize, instance, options) => {
  await createApproval(sequelize, instance, options);
};

const afterCreate = async (sequelize, instance, options) => {
  await processForEmbeddedResources(sequelize, instance, options);
};

const afterUpdate = async (sequelize, instance, options) => {
  await propagateSubmissionStatus(sequelize, instance, options);
  await propagateApprovedStatus(sequelize, instance, options);
  await automaticStatusChangeOnApprovalForGoals(sequelize, instance, options);
  await automaticGoalObjectiveStatusCachingOnApproval(sequelize, instance, options);
  await moveDraftGoalsToNotStartedOnSubmission(sequelize, instance, options);
  await automaticIsRttapaChangeOnApprovalForGoals(sequelize, instance, options);
  await processForEmbeddedResources(sequelize, instance, options);
  await updateAwsElasticsearchIndexes(sequelize, instance);
};

export {
  processForEmbeddedResources,
  copyStatus,
  cleanUpAllCollaborators,
  cleanUpAllApprovals,
  cleanUpAllReportGoals,
  cleanUpAllReportObjectives,
  createApproval,
  propagateApprovedStatus,
  propagateSubmissionStatus,
  automaticStatusChangeOnApprovalForGoals,
  beforeValidate,
  beforeCreate,
  beforeUpdate,
<<<<<<< HEAD
  beforeDestroy,
=======
>>>>>>> 9f8e9e1f
  afterCreate,
  afterUpdate,
  moveDraftGoalsToNotStartedOnSubmission,
  setSubmittedDate,
};<|MERGE_RESOLUTION|>--- conflicted
+++ resolved
@@ -907,11 +907,8 @@
 };
 
 const afterCreate = async (sequelize, instance, options) => {
+  await processForEmbeddedResources(sequelize, instance, options);
   await createApproval(sequelize, instance, options);
-};
-
-const afterCreate = async (sequelize, instance, options) => {
-  await processForEmbeddedResources(sequelize, instance, options);
 };
 
 const afterUpdate = async (sequelize, instance, options) => {
@@ -939,10 +936,7 @@
   beforeValidate,
   beforeCreate,
   beforeUpdate,
-<<<<<<< HEAD
   beforeDestroy,
-=======
->>>>>>> 9f8e9e1f
   afterCreate,
   afterUpdate,
   moveDraftGoalsToNotStartedOnSubmission,
