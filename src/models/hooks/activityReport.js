const httpContext = require('express-http-context');
const { Op } = require('sequelize');
const { REPORT_STATUSES } = require('@ttahub/common');
const {
  OBJECTIVE_STATUS,
  GOAL_COLLABORATORS,
  OBJECTIVE_COLLABORATORS,
} = require('../../constants');
const { auditLogger } = require('../../logger');
const { GOAL_STATUS } = require('../../constants');
const { findOrCreateObjectiveTemplate } = require('./objective');
const {
  findOrCreateCollaborator,
  removeCollaboratorsForType,
} = require('../helpers/genericCollaborator');
const { purifyFields } = require('../helpers/purifyFields');

const AR_FIELDS_TO_ESCAPE = ['additionalNotes', 'context'];

const processForEmbeddedResources = async (sequelize, instance, options) => {
  // eslint-disable-next-line global-require
  const { calculateIsAutoDetectedForActivityReport, processActivityReportForResourcesById } = require('../../services/resource');
  const changed = instance.changed() || Object.keys(instance);
  if (calculateIsAutoDetectedForActivityReport(changed)) {
    await processActivityReportForResourcesById(instance.id);
  }
};

/**
 * Helper function called by model hooks.
 * Updates current model instance's calculatedStatus field.
 * Background: calculatedStatus is updated to 'submitted', 'needs_review', and 'approved'
 * based on hooks on the ActivityReportApprovers. Before submission though,
 * we want calculatedStatus to function like submissionStatus so developers
 * only have to check calculatedStatus to determine overall report status.
 * @param {*} report - current model instance
 */
const copyStatus = (instance) => {
  const { submissionStatus } = instance;
  if (submissionStatus === REPORT_STATUSES.DRAFT
    || submissionStatus === REPORT_STATUSES.DELETED) {
    instance.set('calculatedStatus', submissionStatus);
  }
};

const moveDraftGoalsToNotStartedOnSubmission = async (sequelize, instance, options) => {
  // eslint-disable-next-line global-require
  const changeGoalStatus = require('../../goalServices/changeGoalStatus').default;
  const changed = instance.changed();
  if (Array.isArray(changed)
    && changed.includes('submissionStatus')
    && instance.submissionStatus === REPORT_STATUSES.SUBMITTED) {
    try {
      const goals = await sequelize.models.Goal.findAll({
        where: {
          status: 'Draft',
        },
        include: [
          {
            attributes: [],
            through: { attributes: [] },
            model: sequelize.models.ActivityReport,
            as: 'activityReports',
            required: true,
            where: {
              id: instance.id,
            },
          },
        ],
        includeIgnoreAttributes: false,
        transaction: options.transaction,
      });

      const goalIds = goals.map((goal) => goal.id);
      const userId = httpContext.get('impersonationUserId') || httpContext.get('loggedUser');
      await Promise.all(goalIds.map((goalId) => changeGoalStatus({
        goalId,
        userId,
        newStatus: GOAL_STATUS.NOT_STARTED,
        reason: 'Activity Report submission',
        context: null,
        transaction: options.transaction,
      })));
    } catch (error) {
      auditLogger.error(`moveDraftGoalsToNotStartedOnSubmission error: ${error}`);
    }
  }
};

const setSubmittedDate = (sequelize, instance, options) => {
  try {
    if (!options.fields.includes('submittedDate')) {
      options.fields.push('submittedDate');
    }
    if (instance.previous('calculatedStatus') !== REPORT_STATUSES.SUBMITTED
      && instance.calculatedStatus === REPORT_STATUSES.SUBMITTED) {
      // Other > Submitted.
      instance.set('submittedDate', new Date());
    } else if (instance.calculatedStatus === REPORT_STATUSES.DRAFT) {
      // Submitted > Draft.
      instance.set('submittedDate', null);
    }
  } catch (e) {
    auditLogger.error(`setSubmittedDate error: ${e}`);
  }
};

/**
 * This hook is called when an activity report is approved.
 * It clears the additional notes field, which is data we don't
 * want to retain after approval.
 *
 * @param {*} _sequelize
 * @param {*} instance
 * @param {*} options
 */
const clearAdditionalNotes = (_sequelize, instance, options) => {
  try {
    if (instance.previous('calculatedStatus') !== REPORT_STATUSES.APPROVED
      && instance.calculatedStatus === REPORT_STATUSES.APPROVED) {
      if (!options.fields.includes('additionalNotes')) {
        options.fields.push('additionalNotes');
      }
      instance.set('additionalNotes', '');
    }
  } catch (e) {
    auditLogger.error(`clearAdditionalNotes: ${e}`);
  }
};

<<<<<<< HEAD
/**
 * When a report is approved and a goal referenced by this report is closed,
 * we need to create a new iteration of the goal's life-cycle.
 * Because we already have the code written to create a new iteration
 * and update all linked tables, lets call it like it was a save.
 * This should handle two edge cases:
 * 1. When a reports goal is closed after the report is created or submitted.
 * 2. When a reports goal is closed and the report is unlocked (re-opened).
 *  Note: That if the user happens to save the AR goals and objectives
 *  page before submitting this will have already occurred through a normal save.
 * @param {*} _sequelize
 * @param {*} instance
 * @param {*} _options
 */
const checkForNewGoalCycleOnApproval = async (_sequelize, instance, _options) => {
  try {
    // If the report is being approved, unlocked, or submitted,
    if ((instance.previous('calculatedStatus') !== REPORT_STATUSES.APPROVED
      && instance.calculatedStatus === REPORT_STATUSES.APPROVED)
     || (instance.previous('calculatedStatus') === REPORT_STATUSES.APPROVED
      && instance.calculatedStatus === REPORT_STATUSES.NEEDS_ACTION)
     || (instance.previous('calculatedStatus') !== REPORT_STATUSES.SUBMITTED
      && instance.calculatedStatus === REPORT_STATUSES.SUBMITTED)) {
    // Get all the goals for this report.
    // eslint-disable-next-line global-require
      const getGoalsForReport = require('../../goalServices/getGoalsForReport').default;
      const reportGoals = await getGoalsForReport(instance.id);
      // If we have goals that are closed, we need to re-save create a new iteration.
      const closedGoals = reportGoals.filter((goal) => goal.status === GOAL_STATUS.CLOSED);
      // If we have at least one closed goal,
      // lets call the save standard goals for report to ensure its all up to snuff.
      if (closedGoals.length) {
        // eslint-disable-next-line global-require
        const { saveStandardGoalsForReport } = require('../../services/standardGoals');
        // Set the status of each closed goal to 'In Progress'.
        const updateStatusGoals = closedGoals.map((g) => ({
          ...g,
          status: GOAL_STATUS.IN_PROGRESS,
        }));
        const userId = httpContext.get('impersonationUserId') || httpContext.get('loggedUser');
        // We pass the reduced goals to be saved.
        // This will create a new life cycle for the goal
        // if its currently closed and all related tables.
        // This is the same function as if they had saved on the AR goals and objectives page.
        await saveStandardGoalsForReport(updateStatusGoals, userId, { id: instance.id }, true);
      }
    }
  } catch (e) {
    auditLogger.error(`checkForNewGoalCycleOnApproval: ${e}`);
=======
const revisionBump = async (sequelize, instance, options) => {
  const changed = instance.changed();
  if (Array.isArray(changed) && changed.length > 0) {
    const currentRevision = instance.revision || 0;
    instance.set('revision', currentRevision + 1);

    if (!options.fields.includes('revision')) {
      options.fields.push('revision');
    }
>>>>>>> 6c0f3dd8
  }
};

const propagateSubmissionStatus = async (sequelize, instance, options) => {
  const changed = instance.changed();
  if (Array.isArray(changed)
    && changed.includes('submissionStatus')
    && instance.submissionStatus === REPORT_STATUSES.SUBMITTED) {
    let objectives;
    try {
      objectives = await sequelize.models.Objective.findAll({
        where: { objectiveTemplateId: null },
        include: [
          {
            attributes: [],
            through: { attributes: [] },
            model: sequelize.models.ActivityReport,
            as: 'activityReports',
            required: true,
            where: {
              id: instance.id,
            },
          },
        ],
        includeIgnoreAttributes: false,
        transaction: options.transaction,
        raw: true,
      });
      // Generate a distinct list of objective titles.
      const distinctlyTitledObjectives = [...new Map(objectives
        .map((objective) => [objective.title, objective])).values()];
      // Find or create templates for each of the distinct titles.
      // TODO: TTAHUB-3970: We can remove this when we switch to standard goals.
      // Probably we don't want to create an objective template every time.
      // But have a finite list of hardcoded objective templates for each goal template.
      // We need to check this with ohs. findOrCreateObjectiveTemplate().
      // NOTE: lets address this when we make the objective changes.
      const distinctTemplates = await Promise.all(distinctlyTitledObjectives
        .map(async (objective) => findOrCreateObjectiveTemplate(
          sequelize,
          options.transaction,
          instance.regionId,
          objective.title,
          objective.createdAt,
          objective.updatedAt,
        )));
      // Add the corresponding template id to each of the objectives.
      objectives = objectives.map((objective) => {
        const objectiveTemplateId = distinctTemplates
          .find((dt) => dt.title === objective.title).id;
        return { ...objective, objectiveTemplateId };
      });
      // Update all the objectives with their template id.
      await Promise.all(objectives.map(async (objective) => sequelize.models.Objective.update(
        { objectiveTemplateId: objective.objectiveTemplateId },
        {
          where: { id: objective.id },
          transaction: options.transaction,
        },
      )));
    } catch (e) {
      auditLogger.error(`propagateSubmissionStatus > updating objective: ${e}`);
    }
  }
};

const determineObjectiveStatus = async (activityReportId, sequelize, isUnlocked) => {
  // 1. Get all the objectives for this activity report.
  const objectives = await sequelize.models.ActivityReportObjective.findAll(
    {
      attributes: [
        'id',
        'objectiveId',
      ],
      where: { activityReportId },
    },
  );

  // 2. Get all the objective ids from this activity report.
  const objectiveIds = objectives.map((o) => o.objectiveId);

  // 3. Get all the activity reports that use these objectives.
  const allReports = await sequelize.models.ActivityReport.findAll({
    attributes: ['id', 'calculatedStatus', 'endDate'],
    include: [
      {
        model: sequelize.models.ActivityReportObjective,
        as: 'activityReportObjectives',
        attributes: [
          'id',
          'objectiveId',
          'status',
          'closeSuspendReason',
          'closeSuspendContext',
        ],
        where: {
          objectiveId: objectiveIds,
        },
        required: true,
        include: [{
          model: sequelize.models.Objective,
          as: 'objective',
          required: true,
        }],
      },
    ],
  });

  // 4. Of all the activity reports that use these objectives,
  //    filter out the ones that are approved using these objectives.
  const approvedReports = allReports.filter((report) => (
    report.calculatedStatus === REPORT_STATUSES.APPROVED
  ));

  // 5. If we don't have any approved activity reports using these objectives,
  //    we want to reset the status of the objectives
  //    that are ONLY used by this activity report to NOT_STARTED.
  if (isUnlocked && !approvedReports.length) {
    const report = allReports.find((r) => r.id === activityReportId);
    const objectivesToReset = report && report.activityReportObjectives
      ? report.activityReportObjectives.map((a) => a.objectiveId)
      : [];

    // we don't need to run this query with an empty array I don't think
    if (objectivesToReset.length) {
      return sequelize.models.Objective.update({
        status: OBJECTIVE_STATUS.NOT_STARTED,
      }, {
        where: { id: objectivesToReset },
        individualHooks: true,
      });
    }

    return Promise.resolve();
  }

  // 6. If we have approved activity reports using these objectives,
  //    Then we loop each objective on the activity report.
  return Promise.all(objectiveIds.map((objectiveId) => {
    // 7. From all the approved activity reports,
    //    Get the ones that use this particular objective we are looping.
    const relevantARs = approvedReports.filter(
      (a) => a.activityReportObjectives.find((aro) => aro.objectiveId === objectiveId),
    );

    // 8. Get all the ARO objectives that are used by these approved activity reports.
    const objectivesToUpdate = relevantARs.map((a) => a.activityReportObjectives
      .filter((aro) => aro.objectiveId === objectiveId).map((aro) => aro.objective)).flat();

    // 9. If we don't have any relevant activity reports for this objective,
    //    we don't need to do anything and can go to the next one.
    if (!relevantARs && !relevantARs.length) {
      return Promise.resolve();
    }

    // 10. Of the activity reports that use this objective,
    //     we want to find the one with the latest end date.
    //     If there are no end dates, we will use the first one.
    //     If there are no activity reports, we will return an empty object.
    const latestAR = relevantARs.reduce((r, a) => {
      if (r && r.endDate) {
        return new Date(r.endDate) > new Date(a.endDate) ? r : a;
      }
      return a;
    }, {
      endDate: null,
      activityReportObjectives: [],
    });

    //  11. From the latest activity report,
    //      find the ARO that corresponds to the objective we are looping.
    const aro = latestAR.activityReportObjectives.find(((a) => a.objectiveId === objectiveId));
    // 12. Get the end date of the latest activity report.
    const latestEndDate = latestAR.endDate;

    // 13. If we don't have an ARO, we don't need to do anything and can go to the next objective.
    if (!aro) {
      return Promise.resolve();
    }
    // 14. Loop all the objectives that we want to update.
    return Promise.all((objectivesToUpdate.map(async (objectiveToUpdate) => {
      let newStatus = aro.status || OBJECTIVE_STATUS.NOT_STARTED;
      // See TTAHUB-4138 for standard goals objective status logic.
      if (objectiveToUpdate.status === OBJECTIVE_STATUS.IN_PROGRESS
        && newStatus === OBJECTIVE_STATUS.NOT_STARTED) {
        newStatus = OBJECTIVE_STATUS.IN_PROGRESS;
      } else if (objectiveToUpdate.status === OBJECTIVE_STATUS.COMPLETE
        && newStatus === OBJECTIVE_STATUS.NOT_STARTED) {
        newStatus = OBJECTIVE_STATUS.IN_PROGRESS;
      } else if (objectiveToUpdate.status === OBJECTIVE_STATUS.SUSPENDED
        && newStatus === OBJECTIVE_STATUS.NOT_STARTED) {
        // We need to determine if the objective to update has ever been in progress.
        if (objectiveToUpdate.firstInProgressAt) {
          newStatus = OBJECTIVE_STATUS.IN_PROGRESS;
        } else {
          newStatus = OBJECTIVE_STATUS.SUSPENDED;
        }
      }

      // status is the same, no need to update
      if (newStatus === objectiveToUpdate.status) {
        return Promise.resolve();
      }

      if (objectiveToUpdate.status === OBJECTIVE_STATUS.NOT_STARTED
          && newStatus === OBJECTIVE_STATUS.IN_PROGRESS
      ) {
        if (!objectiveToUpdate.firstInProgressAt) {
          objectiveToUpdate.set('firstInProgressAt', latestEndDate);
        }

        objectiveToUpdate.set('lastInProgressAt', latestEndDate);
      }

      /**
       * if the objective is suspended, we want to capture the reason and context
       */
      if (newStatus === OBJECTIVE_STATUS.SUSPENDED) {
        objectiveToUpdate.set('closeSuspendReason', aro.closeSuspendReason);
        objectiveToUpdate.set('closeSuspendContext', aro.closeSuspendContext);
      }

      // if we've gotten this far, we want to update the status
      objectiveToUpdate.set('status', newStatus);

      // in this case, we don't want to run hooks because we don't want to update the
      // status metadata
      return objectiveToUpdate.save({ hooks: false });
    })));
  }));
};

const propagateApprovedStatus = async (sequelize, instance, options) => {
  const changed = instance.changed();
  if (Array.isArray(changed) && changed.includes('calculatedStatus')) {
    if (instance.previous('calculatedStatus') === REPORT_STATUSES.APPROVED
      && instance.calculatedStatus !== REPORT_STATUSES.APPROVED) {
      // eslint-disable-next-line max-len
      // TODO: Run extensive check and update where required all used goals and objectives as not onApprovedAR
      let objectives;
      try {
        objectives = await sequelize.models.Objective.findAll({
          attributes: [
            'id',
            [sequelize.literal('count(DISTINCT "activityReports"."calculatedStatus")::int'), 'cntApproved'],
          ],
          include: [
            {
              attributes: [],
              model: sequelize.models.ActivityReportObjective,
              as: 'activityReportObjectives',
              required: true,
              where: {
                activityReportId: instance.id,
              },
            },
            {
              attributes: [],
              through: { attributes: [] },
              model: sequelize.models.ActivityReport,
              as: 'activityReports',
              required: false,
              where: {
                id: { [Op.not]: instance.id },
                calculatedStatus: REPORT_STATUSES.APPROVED,
              },
            },
          ],
          includeIgnoreAttributes: false,
          group: sequelize.literal('"Objective"."id"'),
        });
      } catch (e) {
        auditLogger.error(JSON.stringify({
          location: __filename, type: 'objectives', e, objectives,
        }));
        throw e;
      }

      if (objectives && objectives.length > 0) {
        await Promise.all([
          // update the onApprovedAR for objectives that will no longer be referenced on an
          // approved AR
          sequelize.models.Objective.update(
            { onApprovedAR: false },
            {
              where: {
                id: {
                  [Op.in]: objectives
                    .filter((o) => o.dataValues.cntApproved === 0)
                    .map((o) => o.id),
                },
                onApprovedAR: true,
              },
              transaction: options.transaction,
              individualHooks: true,
            },
          ),
        ]);
      }

      /*  Determine Objective Statuses (Approved > Other) */
      await determineObjectiveStatus(instance.id, sequelize, true);

      let goals;
      try {
        goals = await sequelize.models.Goal.findAll({
          attributes: [
            'id',
            [sequelize.literal('count(DISTINCT "activityReports"."calculatedStatus")'), 'cntApproved'],
          ],
          include: [
            {
              attributes: [],
              model: sequelize.models.Objective,
              as: 'objectives',
              required: true,
              include: [
                {
                  attributes: [],
                  model: sequelize.models.ActivityReportObjective,
                  as: 'activityReportObjectives',
                  required: true,
                  where: {
                    activityReportId: instance.id,
                  },
                },
              ],
            },
            {
              attributes: [],
              through: { attributes: [] },
              model: sequelize.models.ActivityReport,
              as: 'activityReports',
              required: false,
              where: {
                id: { [Op.not]: instance.id },
                calculatedStatus: REPORT_STATUSES.APPROVED,
              },
            },
          ],
          includeIgnoreAttributes: false,
          group: sequelize.literal('"Goal"."id"'),
          having: sequelize.literal('count(DISTINCT "activityReports"."calculatedStatus") = 0'),
          transaction: options.transaction,
        });
      } catch (e) {
        auditLogger.error(JSON.stringify({
          location: __filename, type: 'goals', e, goals,
        }));
        throw e;
      }

      if (goals && goals.length > 0) {
        await Promise.all([
          sequelize.models.Goal.update(
            { onApprovedAR: false },
            {
              where: {
                id: { [Op.in]: goals.map((g) => g.id) },
                onApprovedAR: true,
              },
              transaction: options.transaction,
              individualHooks: true,
            },
          ),
          sequelize.models.GoalFieldResponse.update(
            { onApprovedAR: false },
            {
              where: {
                goalId: { [Op.in]: goals.map((g) => g.id) },
                onApprovedAR: true,
              },
              transaction: options.transaction,
              individualHooks: true,
            },
          ),
        ]);
      }
    } else if (instance.previous('calculatedStatus') !== REPORT_STATUSES.APPROVED
    && instance.calculatedStatus === REPORT_STATUSES.APPROVED) {
      const objectivesAndGoals = await sequelize.models.Objective.findAll(
        {
          attributes: [
            'id',
            'goalId',
          ],
          include: [
            {
              attributes: [],
              model: sequelize.models.ActivityReportObjective,
              as: 'activityReportObjectives',
              required: true,
              where: { activityReportId: instance.id },
            },
          ],
          includeIgnoreAttributes: false,
          transaction: options.transaction,
        },
      );
      const objectiveIds = objectivesAndGoals.map((o) => o.id);
      if (Array.isArray(objectiveIds) && objectiveIds.length > 0) {
        await Promise.all([
          sequelize.models.Objective.update(
            { onApprovedAR: true },
            {
              where: {
                id: objectiveIds,
                onApprovedAR: false,
              },
              transaction: options.transaction,
              individualHooks: true,
            },
          ),
        ]);
      }
      /*  Determine Objective Statuses (Other > Approved) */
      await determineObjectiveStatus(instance.id, sequelize, false);

      await Promise.all([
        sequelize.models.Goal.update(
          { onApprovedAR: true },
          {
            where: {
              id: objectivesAndGoals.map((o) => o.goalId),
              onApprovedAR: false,
            },
            transaction: options.transaction,
            individualHooks: true,
          },
        ),
        sequelize.models.GoalFieldResponse.update(
          { onApprovedAR: true },
          {
            where: {
              goalId: objectivesAndGoals.map((o) => o.goalId),
              onApprovedAR: false,
            },
            transaction: options.transaction,
            individualHooks: true,
          },
        ),
      ]);
    }
  }
};

const automaticStatusChangeOnApprovalForGoals = async (sequelize, instance, options) => {
  // eslint-disable-next-line global-require
  const changeGoalStatus = require('../../goalServices/changeGoalStatus').default;
  const changed = instance.changed();
  if (Array.isArray(changed)
    && changed.includes('calculatedStatus')
    && instance.previous('calculatedStatus') !== REPORT_STATUSES.APPROVED
    && instance.calculatedStatus === REPORT_STATUSES.APPROVED) {
    // when a report is approved, the status of all the goals on that report should be recalculated
    // with the exceptions that 1) goals are not automatically closed
    // and 2) goals that are "In Progress" are not moved backward
    // so we start with finding all the goals that *could* be changed
    // (goals in draft or not started)
    // Standard Goals: We need to keep this for not started moved to in progress.
    const goals = await sequelize.models.Goal.findAll(
      {
        where: {
          status: [
            GOAL_STATUS.NOT_STARTED,
          ],
        },
        include: [
          {
            model: sequelize.models.ActivityReport,
            as: 'activityReports',
            required: true,
            where: { id: instance.id },
          },
        ],
        transaction: options.transaction,
      },
    );

    return Promise.all((goals.map(async (goal) => {
      const status = GOAL_STATUS.IN_PROGRESS;

      // if the goal should be in a different state, we will update it
      if (goal.status !== status) {
        const userId = httpContext.get('impersonationUserId') || httpContext.get('loggedUser');

        await changeGoalStatus({
          goalId: goal.id,
          userId,
          newStatus: status,
          reason: 'Activity Report approved',
          context: null,
        });
      }
      // removing hooks because we don't want to trigger the automatic status change
      // (i.e. last in progress at will be overwritten)
      return goal.save({ transaction: options.transaction, hooks: false });
    })));
  }

  return Promise.resolve();
};

const automaticGoalObjectiveStatusCachingOnApproval = async (sequelize, instance, options) => {
  const changed = instance.changed();
  if (Array.isArray(changed)
    && changed.includes('calculatedStatus')
    && instance.previous('calculatedStatus') !== REPORT_STATUSES.APPROVED
    && instance.calculatedStatus === REPORT_STATUSES.APPROVED) {
    const goals = await sequelize.models.Goal.findAll({
      include: [{
        model: sequelize.models.ActivityReport,
        as: 'activityReports',
        required: true,
        where: { id: instance.id },
      }],
      transaction: options.transaction,
    });

    // Update Goal status to 'In Progress'.
    await Promise.all(goals
      .map(async (goal) => sequelize.models.ActivityReportGoal.update(
        { status: goal.status },
        {
          where: {
            activityReportId: instance.id,
          },
          transaction: options.transaction,
          individualHooks: true,
        },
      )));
  }
};

const beforeCreate = async (instance) => {
  purifyFields(instance, AR_FIELDS_TO_ESCAPE);
  copyStatus(instance);
};

/**
 * This function is responsible for auto-populating collaborators for a utilizer when the
 * calculatedStatus of an instance changes to 'APPROVED'. It retrieves the collaborators
 * and goals associated with the instance, and then populates the collaborators for each goal.
 * @param {Object} sequelize - The Sequelize instance.
 * @param {Object} instance - The instance object.
 * @param {Object} options - Additional options.
 */
const autoPopulateUtilizer = async (sequelize, instance, options) => {
  const changed = instance.changed(); // Get the changed attributes of the instance
  if (
    Array.isArray(changed)
    // Check if 'calculatedStatus' attribute has changed
    && changed.includes('calculatedStatus')
    // Check if previous 'calculatedStatus' was not 'APPROVED'
    && instance.previous('calculatedStatus') !== REPORT_STATUSES.APPROVED
    // Check if current 'calculatedStatus' is 'APPROVED'
    && instance.calculatedStatus === REPORT_STATUSES.APPROVED
  ) {
    const [
      collaborators,
      goals,
      objectives,
    ] = await Promise.all([
      // Find all ActivityReportCollaborator models
      sequelize.models.ActivityReportCollaborator.findAll({
        attributes: ['userId'], // Select the 'userId' attribute for each model
        where: { // Filter the models based on the following conditions
          // The 'activityReportId' must match the 'id' of the 'instance'
          activityReportId: instance.id,
          // The 'userId' must not be equal to the 'userId' of the 'instance'
          userId: { [Op.not]: instance.userId },
        },
        raw: true, // Return raw data instead of Sequelize instances
      }), // End of the first query
      sequelize.models.ActivityReportGoal.findAll({ // Find all ActivityReportGoals models
        attributes: ['goalId'], // Select the 'goalId' attribute for each model
        where: {
          // Filter the models based on the 'activityReportId' matching the 'id' of the 'instance'
          activityReportId: instance.id,
        },
        raw: true, // Return raw data instead of Sequelize instances
      }), // End of the second query
      sequelize.models.ActivityReportObjective.findAll({ // Find all ActivityReportObjective models
        attributes: ['objectiveId'], // Select the 'objectiveId' attribute for each model
        where: {
          // Filter the models based on the 'activityReportId' matching the 'id' of the 'instance'
          activityReportId: instance.id,
        },
        raw: true, // Return raw data instead of Sequelize instances
      }), // End of the second query
    ]);

    const users = [
      ...collaborators, // Spread the elements of the 'collaborators' array into a new array
      { userId: instance.userId }, // Add an object with a 'userId' property to the new array
    ].filter(({ userId }) => userId);

    const findOrCreateCollaboratorOptions = users.flatMap((user) => [
      ...goals.map((goal) => ({
        type: 'goal',
        sequelize,
        transaction: options.transaction,
        associatedId: goal.goalId,
        userId: user.userId,
        collaboratorType: GOAL_COLLABORATORS.UTILIZER,
        metadata: { activityReportIds: [instance.id] },
      })),
      ...objectives.map((objective) => ({
        type: 'objective',
        sequelize,
        transaction: options.transaction,
        associatedId: objective.objectiveId,
        userId: user.userId,
        collaboratorType: OBJECTIVE_COLLABORATORS.UTILIZER,
        metadata: { activityReportIds: [instance.id] },
      })),
    ]);

    await Promise.all(findOrCreateCollaboratorOptions.map((option) => findOrCreateCollaborator(
      option.type,
      option.sequelize,
      option.transaction,
      option.associatedId,
      option.userId,
      option.collaboratorType,
      option.metadata,
    )));
  }
};

const autoCleanupUtilizer = async (sequelize, instance, options) => {
  const changed = instance.changed(); // Get the changed attributes of the instance
  if (
    Array.isArray(changed)
    // Check if 'calculatedStatus' attribute has changed
    && changed.includes('calculatedStatus')
    // Check if previous 'calculatedStatus' was 'APPROVED'
    && instance.previous('calculatedStatus') === REPORT_STATUSES.APPROVED
    // Check if current 'calculatedStatus' is not 'APPROVED'
    && instance.calculatedStatus !== REPORT_STATUSES.APPROVED
  ) {
    // Find all ActivityReportGoals models
    const [
      arGoals,
      arObjectives,
    ] = await Promise.all([
      sequelize.models.ActivityReportGoal.findAll({
        attributes: ['goalId'], // Select the 'goalId' attribute for each model
        where: {
          // Filter the models based on the 'activityReportId' matching the 'id' of the 'instance'
          activityReportId: instance.id,
        },
        raw: true, // Return raw data instead of Sequelize instances
      }),
      sequelize.models.ActivityReportObjective.findAll({
        attributes: ['objectiveId'], // Select the 'objectiveId' attribute for each model
        where: {
          // Filter the models based on the 'activityReportId' matching the 'id' of the 'instance'
          activityReportId: instance.id,
        },
        raw: true, // Return raw data instead of Sequelize instances
      }),
    ]);
    await Promise.all([
      ...arGoals.map(async (arGoal) => removeCollaboratorsForType(
        'goal',
        sequelize,
        options.transaction,
        arGoal.goalId,
        GOAL_COLLABORATORS.UTILIZER,
        { activityReportIds: [instance.id] },
      )),
      ...arObjectives.map(async (arObjective) => removeCollaboratorsForType(
        'objective',
        sequelize,
        options.transaction,
        arObjective.objectiveId,
        OBJECTIVE_COLLABORATORS.UTILIZER,
        { activityReportIds: [instance.id] },
      )),
    ]);
  }
};

/**
 * This hook is called after a transaction is committed.
 * It broadcasts the revision update to all users in the activity report room
 * only if the revision was changed during the transaction.
 *
 * @param {*} sequelize - The Sequelize instance
 * @param {*} instance - The ActivityReport instance
 */
const revisionBumpBroadcast = async (sequelize, instance) => {
  try {
    // Only proceed if the revision was changed
    const changed = instance.previous && instance.previous();
    const previousRevision = changed ? instance.previous('revision') : null;
    const currentRevision = instance.revision;

    // Check if revision was actually changed
    if (previousRevision !== null && previousRevision !== currentRevision) {
      // Only attempt to broadcast if we're not in a test environment
      if (process.env.NODE_ENV !== 'test') {
        // Get the current user ID
        const userId = httpContext.get('impersonationUserId') || httpContext.get('loggedUser');

        // Dynamically import the mesh server to avoid circular dependencies
        // eslint-disable-next-line global-require
        const { getMeshServer } = require('../../index');
        const mesh = getMeshServer();

        if (mesh) {
          const roomName = `ar-${instance.id}`;
          await mesh.broadcastRoom(
            roomName,
            'revision-updated',
            {
              reportId: instance.id,
              revision: currentRevision,
              userId: userId || null, // Include the user ID who made the change
              timestamp: new Date().toISOString(), // Add a timestamp
            },
          );
          auditLogger.info(`Broadcasted revision update (${currentRevision}) to room ${roomName}`);
        }
      }
    }
  } catch (error) {
    // Log the error but don't fail the process
    auditLogger.error(`Failed to broadcast revision update: ${error}`);
  }
};

const beforeValidate = async (sequelize, instance, options) => {
  if (!Array.isArray(options.fields)) {
    options.fields = []; //eslint-disable-line
  }
  setSubmittedDate(sequelize, instance, options);
};

const beforeUpdate = async (sequelize, instance, options) => {
  copyStatus(instance);
  purifyFields(instance, AR_FIELDS_TO_ESCAPE);
  setSubmittedDate(sequelize, instance, options);
  clearAdditionalNotes(sequelize, instance, options);
  await revisionBump(sequelize, instance, options);
};

const afterCreate = async (sequelize, instance, options) => {
  await processForEmbeddedResources(sequelize, instance, options);
};

const afterUpdate = async (sequelize, instance, options) => {
  await propagateSubmissionStatus(sequelize, instance, options);
  await propagateApprovedStatus(sequelize, instance, options);
  await automaticStatusChangeOnApprovalForGoals(sequelize, instance, options);
  await automaticGoalObjectiveStatusCachingOnApproval(sequelize, instance, options);
  await autoPopulateUtilizer(sequelize, instance, options);
  await moveDraftGoalsToNotStartedOnSubmission(sequelize, instance, options);
  await autoCleanupUtilizer(sequelize, instance, options);
  await processForEmbeddedResources(sequelize, instance, options);
<<<<<<< HEAD
  await checkForNewGoalCycleOnApproval(sequelize, instance, options);
=======
  await revisionBumpBroadcast(sequelize, instance);
>>>>>>> 6c0f3dd8
};

export {
  processForEmbeddedResources,
  copyStatus,
  propagateApprovedStatus,
  propagateSubmissionStatus,
  automaticStatusChangeOnApprovalForGoals,
  beforeValidate,
  beforeCreate,
  beforeUpdate,
  afterCreate,
  afterUpdate,
  setSubmittedDate,
  moveDraftGoalsToNotStartedOnSubmission,
  revisionBump,
  revisionBumpBroadcast,
};<|MERGE_RESOLUTION|>--- conflicted
+++ resolved
@@ -128,7 +128,6 @@
   }
 };
 
-<<<<<<< HEAD
 /**
  * When a report is approved and a goal referenced by this report is closed,
  * we need to create a new iteration of the goal's life-cycle.
@@ -178,7 +177,9 @@
     }
   } catch (e) {
     auditLogger.error(`checkForNewGoalCycleOnApproval: ${e}`);
-=======
+  }
+};
+
 const revisionBump = async (sequelize, instance, options) => {
   const changed = instance.changed();
   if (Array.isArray(changed) && changed.length > 0) {
@@ -188,7 +189,6 @@
     if (!options.fields.includes('revision')) {
       options.fields.push('revision');
     }
->>>>>>> 6c0f3dd8
   }
 };
 
@@ -950,11 +950,8 @@
   await moveDraftGoalsToNotStartedOnSubmission(sequelize, instance, options);
   await autoCleanupUtilizer(sequelize, instance, options);
   await processForEmbeddedResources(sequelize, instance, options);
-<<<<<<< HEAD
   await checkForNewGoalCycleOnApproval(sequelize, instance, options);
-=======
   await revisionBumpBroadcast(sequelize, instance);
->>>>>>> 6c0f3dd8
 };
 
 export {
