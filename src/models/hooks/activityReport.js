const { Op } = require('sequelize');
const { REPORT_STATUSES } = require('../../constants');
const { auditLogger } = require('../../logger');
const { findOrCreateGoalTemplate } = require('./goal');
const { findOrCreateObjectiveTemplate } = require('./objective');

/**
 * Helper function called by model hooks.
 * Updates current model instance's calculatedStatus field.
 * Background: calculatedStatus is updated to 'submitted', 'needs_review', and 'approved'
 * based on hooks on the ActivityReportApprovers. Before submission though,
 * we want calculatedStatus to function like submissionStatus so developers
 * only have to check calculatedStatus to determine overall report status.
 * @param {*} report - current model instance
 */
const copyStatus = (instance) => {
  const { submissionStatus } = instance;
  if (submissionStatus === REPORT_STATUSES.DRAFT
    || submissionStatus === REPORT_STATUSES.DELETED) {
    instance.set('calculatedStatus', submissionStatus);
  }
};

const propogateSubmissionStatus = async (sequelize, instance, options) => {
  const changed = instance.changed();
  if (Array.isArray(changed)
    && changed.includes('submissionStatus')
    && instance.submissionStatus === REPORT_STATUSES.SUBMITTED) {
    let goals;
    try {
      goals = await sequelize.models.Goal.findAll({
        where: { goalTemplateId: null },
        include: [
          {
            attributes: [],
            through: { attributes: [] },
            model: sequelize.models.ActivityReport,
            as: 'activityReports',
            required: false,
            where: {
              id: instance.id,
            },
          },
        ],
        includeIgnoreAttributes: false,
        transaction: options.transaction,
      });
      const templateIds = await Promise.all(goals.map(async (goal) => findOrCreateGoalTemplate(
        sequelize,
        options.transaction,
        instance.regionId,
        goal.name,
        goal.createdAt,
        goal.updatedAt,
      )));
      await Promise.all(goals.map(async (goal, i) => sequelize.models.Goal.update(
        { goalTemplateId: templateIds[i] },
        {
          where: { id: goal.id },
          transaction: options.transaction,
        },
      )));
    } catch (e) {
      auditLogger.error(JSON.stringify({ e }));
      throw e;
    }

    let objectives;
    try {
      objectives = await sequelize.models.Objective.findAll({
        where: { objectiveTemplateId: null },
        include: [
          {
            attributes: [],
            through: { attributes: [] },
            model: sequelize.models.ActivityReport,
            as: 'activityReports',
            required: false,
            where: {
              id: instance.id,
            },
          },
        ],
        includeIgnoreAttributes: false,
        transaction: options.transaction,
      });
      const templateIds = await Promise.all(objectives.map(async (
        objective,
      ) => findOrCreateObjectiveTemplate(
        sequelize,
        options.transaction,
        instance.regionId,
        objective.title,
        objective.createdAt,
        objective.updatedAt,
      )));
      await Promise.all(objectives.map(async (
        objective,
        i,
      ) => sequelize.models.Objective.update(
        { objectiveTemplateId: templateIds[i] },
        {
          where: { id: objective.id },
          transaction: options.transaction,
        },
      )));
    } catch (e) {
      auditLogger.error(JSON.stringify({ e }));
      throw e;
    }
  }
};

const propagateApprovedStatus = async (sequelize, instance, options) => {
  const changed = instance.changed();
  if (Array.isArray(changed) && changed.includes('calculatedStatus')) {
    if (instance.previous('calculatedStatus') === REPORT_STATUSES.APPROVED
      && instance.calculatedStatus !== REPORT_STATUSES.APPROVED) {
      // eslint-disable-next-line max-len
      // TODO: Run extensive check and update where required all used goals and objectives as not onApprovedAR
      let objectives;
      try {
        objectives = await sequelize.models.Objective.findAll({
          attributes: [
            'id',
            [sequelize.literal('count(DISTINCT "activityReports"."calculatedStatus")'), 'cntApproved'],
          ],
          include: [
            {
              attributes: [],
              model: sequelize.models.ActivityReportObjective,
              as: 'activityReportObjectives',
              required: true,
              where: {
                activityReportId: instance.id,
              },
            },
            {
              attributes: [],
              through: { attributes: [] },
              model: sequelize.models.ActivityReport,
              as: 'activityReports',
              required: false,
              where: {
                id: { [Op.not]: instance.id },
                calculatedStatus: REPORT_STATUSES.APPROVED,
              },
            },
          ],
          includeIgnoreAttributes: false,
          group: sequelize.literal('"Objective"."id"'),
          having: sequelize.literal('count(DISTINCT "activityReports"."calculatedStatus") = 0'),
        });
      } catch (e) {
        auditLogger.error(JSON.stringify({
          location: __filename, type: 'objectives', e, objectives,
        }));
        throw e;
      }

      if (objectives && objectives.length > 0) {
        await sequelize.models.Objective.update(
          { onApprovedAR: false },
          {
            where: {
              id: { [Op.in]: objectives.map((o) => o.id) },
              onApprovedAR: true,
            },
            transaction: options.transaction,
            individualHooks: true,
          },
        );
      }
      let goals;
      try {
        goals = await sequelize.models.Goal.findAll({
          attributes: [
            'id',
            [sequelize.literal('count(DISTINCT "activityReports"."calculatedStatus")'), 'cntApproved'],
          ],
          include: [
            {
              attributes: [],
              model: sequelize.models.Objective,
              as: 'objectives',
              required: true,
              include: [
                {
                  attributes: [],
                  model: sequelize.models.ActivityReportObjective,
                  as: 'activityReportObjectives',
                  required: true,
                  where: {
                    activityReportId: instance.id,
                  },
                },
              ],
            },
            {
              attributes: [],
              through: { attributes: [] },
              model: sequelize.models.ActivityReport,
              as: 'activityReports',
              required: false,
              where: {
                id: { [Op.not]: instance.id },
                calculatedStatus: REPORT_STATUSES.APPROVED,
              },
            },
          ],
          includeIgnoreAttributes: false,
          group: sequelize.literal('"Goal"."id"'),
          having: sequelize.literal('count(DISTINCT "activityReports"."calculatedStatus") = 0'),
          transaction: options.transaction,
        });
      } catch (e) {
        auditLogger.error(JSON.stringify({
          location: __filename, type: 'goals', e, goals,
        }));
        throw e;
      }

      if (goals && goals.length > 0) {
        await sequelize.models.Goal.update(
          { onApprovedAR: false },
          {
            where: {
              id: { [Op.in]: goals.map((g) => g.id) },
              onApprovedAR: true,
            },
            transaction: options.transaction,
            individualHooks: true,
          },
        );
      }
    } else if (instance.previous('calculatedStatus') !== REPORT_STATUSES.APPROVED
    && instance.calculatedStatus === REPORT_STATUSES.APPROVED) {
      const objectivesAndGoals = await sequelize.models.Objective.findAll(
        {
          attributes: [
            'id',
            'goalId',
          ],
          include: [
            {
              attributes: [],
              model: sequelize.models.ActivityReportObjective,
              as: 'activityReportObjectives',
              required: true,
              where: { activityReportId: instance.id },
            },
          ],
          includeIgnoreAttributes: false,
          transaction: options.transaction,
        },
      );
      await sequelize.models.Objective.update(
        { onApprovedAR: true },
        {
          where: {
            id: objectivesAndGoals.map((o) => o.id),
            onApprovedAR: false,
          },
          transaction: options.transaction,
          individualHooks: true,
        },
      );
      await sequelize.models.Goal.update(
        { onApprovedAR: true },
        {
          where: {
            id: objectivesAndGoals.map((o) => o.goalId),
            onApprovedAR: false,
          },
          transaction: options.transaction,
          individualHooks: true,
        },
      );
    }
  }
};

const automaticStatusChangeOnApprovalForGoals = async (sequelize, instance, options) => {
  const changed = instance.changed();
  if (Array.isArray(changed)
    && changed.includes('calculatedStatus')
    && instance.previous('calculatedStatus') !== REPORT_STATUSES.APPROVED
    && instance.calculatedStatus === REPORT_STATUSES.APPROVED) {
    // when a report is approved, the status of all the goals on that report should be recalculated
    // with the exceptions that 1) goals are not automatically closed
    // and 2) goals that are "In Progress" are not moved backward
    // so we start with finding all the goals that *could* be changed
    // (goals in draft or not started)
    const goals = await sequelize.models.Goal.findAll(
      {
        where: {
          status: ['Draft', 'Not Started'],
        },
        include: [
          {
            model: sequelize.models.Objective,
            as: 'objectives',
          },
          {
            model: sequelize.models.ActivityReport,
            as: 'activityReports',
            required: true,
            where: { id: instance.id },
          },
        ],
        transaction: options.transaction,
      },
    );

    await Promise.all((goals.map((goal) => {
      // we then determine if at least one objective is in progress
      const atLeastOneInProgress = goal.objectives.some((o) => o.status === 'In Progress');
      // if not, then the status will be "Not Started"
      const status = atLeastOneInProgress ? 'In Progress' : 'Not Started';
      // if the goal should be in a different state, we will update it
      if (goal.status !== status) {
        goal.set('previousStatus', goal.status);
        goal.set('status', status);
      }
      return goal.save({ transaction: options.transaction });
    })));
  }
};

const automaticGoalObjectiveStatusCachingOnApproval = async (sequelize, instance, options) => {
  const changed = instance.changed();
  if (Array.isArray(changed)
    && changed.includes('calculatedStatus')
    && instance.previous('calculatedStatus') !== REPORT_STATUSES.APPROVED
    && instance.calculatedStatus === REPORT_STATUSES.APPROVED) {
    const goals = await sequelize.models.Goal.findAll({
      include: [{
        model: sequelize.models.ActivityReport,
        as: 'activityReports',
        required: true,
        where: { id: instance.id },
      }],
      transaction: options.transaction,
    });

    // Update Goal status to 'In Progress'.
    await Promise.all(goals
      .map(async (goal) => sequelize.models.ActivityReportGoal.update(
        { status: goal.status },
        {
          where: {
            activityReportId: instance.id,
          },
          transaction: options.transaction,
          individualHooks: true,
        },
      )));

    const objectives = await sequelize.models.Objective.findAll({
      include: [{
        model: sequelize.models.ActivityReport,
        as: 'activityReports',
        required: true,
        where: { id: instance.id },
      }],
      transaction: options.transaction,
    });

    // Update Objective status to 'In Progress'.
    await Promise.all(objectives
      .map(async (objective) => sequelize.models.ActivityReportObjective.update(
        { status: objective.status },
        {
          where: {
            activityReportId: instance.id,
          },
          transaction: options.transaction,
          individualHooks: true,
        },
      )));
  }
};

const automaticGoalObjectiveStatusCachingOnAproval = async (sequelize, instance, options) => {
  const changed = instance.changed();
  if (Array.isArray(changed)
    && changed.includes('calculatedStatus')
    && instance.previous('calculatedStatus') !== REPORT_STATUSES.APPROVED
    && instance.calculatedStatus === REPORT_STATUSES.APPROVED) {
    const goals = await sequelize.models.Goal.findAll({
      include: [{
        model: sequelize.models.ActivityReport,
        as: 'activityReports',
        required: true,
        where: { id: instance.id },
      }],
      transaction: options.transaction,
    });

    // Update Goal status to 'In Progress'.
    await Promise.all(goals
      .map(async (goal) => sequelize.models.ActivityReportGoal.update(
        { status: goal.status },
        {
          where: {
            activityReportId: instance.id,
          },
          transaction: options.transaction,
          individualHooks: true,
        },
      )));

    const objectives = await sequelize.models.Objective.findAll({
      include: [{
        model: sequelize.models.ActivityReport,
        as: 'activityReports',
        required: true,
        where: { id: instance.id },
      }],
      transaction: options.transaction,
    });

    // Update Objective status to 'In Progress'.
    await Promise.all(objectives
      .map(async (objective) => sequelize.models.ActivityReportObjective.update(
        { status: objective.status },
        {
          where: {
            activityReportId: instance.id,
          },
          transaction: options.transaction,
          individualHooks: true,
        },
      )));
  }
};

const beforeCreate = async (instance) => {
  copyStatus(instance);
};

const beforeUpdate = async (instance) => {
  copyStatus(instance);
};
const afterUpdate = async (sequelize, instance, options) => {
  await propogateSubmissionStatus(sequelize, instance, options);
  await propagateApprovedStatus(sequelize, instance, options);
<<<<<<< HEAD
  await automaticStatusChangeOnAprovalForGoals(sequelize, instance, options);
  await automaticGoalObjectiveStatusCachingOnAproval(sequelize, instance, options);
=======
  await automaticStatusChangeOnApprovalForGoals(sequelize, instance, options);
  await automaticGoalObjectiveStatusCachingOnApproval(sequelize, instance, options);
>>>>>>> 0005508a
};

export {
  copyStatus,
  propagateApprovedStatus,
  automaticStatusChangeOnApprovalForGoals,
  beforeCreate,
  beforeUpdate,
  afterUpdate,
};<|MERGE_RESOLUTION|>--- conflicted
+++ resolved
@@ -381,60 +381,6 @@
   }
 };
 
-const automaticGoalObjectiveStatusCachingOnAproval = async (sequelize, instance, options) => {
-  const changed = instance.changed();
-  if (Array.isArray(changed)
-    && changed.includes('calculatedStatus')
-    && instance.previous('calculatedStatus') !== REPORT_STATUSES.APPROVED
-    && instance.calculatedStatus === REPORT_STATUSES.APPROVED) {
-    const goals = await sequelize.models.Goal.findAll({
-      include: [{
-        model: sequelize.models.ActivityReport,
-        as: 'activityReports',
-        required: true,
-        where: { id: instance.id },
-      }],
-      transaction: options.transaction,
-    });
-
-    // Update Goal status to 'In Progress'.
-    await Promise.all(goals
-      .map(async (goal) => sequelize.models.ActivityReportGoal.update(
-        { status: goal.status },
-        {
-          where: {
-            activityReportId: instance.id,
-          },
-          transaction: options.transaction,
-          individualHooks: true,
-        },
-      )));
-
-    const objectives = await sequelize.models.Objective.findAll({
-      include: [{
-        model: sequelize.models.ActivityReport,
-        as: 'activityReports',
-        required: true,
-        where: { id: instance.id },
-      }],
-      transaction: options.transaction,
-    });
-
-    // Update Objective status to 'In Progress'.
-    await Promise.all(objectives
-      .map(async (objective) => sequelize.models.ActivityReportObjective.update(
-        { status: objective.status },
-        {
-          where: {
-            activityReportId: instance.id,
-          },
-          transaction: options.transaction,
-          individualHooks: true,
-        },
-      )));
-  }
-};
-
 const beforeCreate = async (instance) => {
   copyStatus(instance);
 };
@@ -445,13 +391,8 @@
 const afterUpdate = async (sequelize, instance, options) => {
   await propogateSubmissionStatus(sequelize, instance, options);
   await propagateApprovedStatus(sequelize, instance, options);
-<<<<<<< HEAD
-  await automaticStatusChangeOnAprovalForGoals(sequelize, instance, options);
-  await automaticGoalObjectiveStatusCachingOnAproval(sequelize, instance, options);
-=======
   await automaticStatusChangeOnApprovalForGoals(sequelize, instance, options);
   await automaticGoalObjectiveStatusCachingOnApproval(sequelize, instance, options);
->>>>>>> 0005508a
 };
 
 export {
