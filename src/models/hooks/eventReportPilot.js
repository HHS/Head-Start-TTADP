--- conflicted
+++ resolved
@@ -2,10 +2,6 @@
 /* eslint-disable import/prefer-default-export */
 const { Op } = require('sequelize');
 const { auditLogger } = require('../../logger');
-<<<<<<< HEAD
-const safeParse = require('../helpers/safeParse');
-=======
->>>>>>> cad2309b
 const { purifyDataFields } = require('../helpers/purifyFields');
 
 const fieldsToEscape = ['eventName'];
