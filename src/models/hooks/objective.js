--- conflicted
+++ resolved
@@ -263,7 +263,6 @@
   }
 };
 
-<<<<<<< HEAD
 const autoPopulateCollaborators = async (sequelize, instance, options, collaboratorTypes) => {
   const loggedUser = httpContext.get('loggedUser') ? Number(httpContext.get('loggedUser')) : undefined;
   if (loggedUser && typeof loggedUser === 'number') {
@@ -277,10 +276,7 @@
   }
 };
 
-const beforeValidate = async (sequelize, instance) => {
-=======
 const beforeValidate = async (sequelize, instance, options) => {
->>>>>>> cd3f4688
   // await autoPopulateObjectiveTemplateId(sequelize, instance, options);
   autoPopulateOnApprovedAR(sequelize, instance, options);
   preventTitleChangeWhenOnApprovedAR(sequelize, instance, options);
