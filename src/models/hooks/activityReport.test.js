--- conflicted
+++ resolved
@@ -229,16 +229,12 @@
       expect(testGoal.status).toEqual('Not Started');
     });
 
-<<<<<<< HEAD
-    it('approving the report should set the goal and objectives to "in progress", as well as adjusting the notes', async () => {
-=======
     it('approving the report should set the goal and objectives to "in progress"', async () => {
       let testGoal = await Goal.findByPk(goal.id);
       expect(testGoal.status).toEqual('Not Started');
       expect(testGoal.firstInProgressAt).toEqual(null);
       expect(testGoal.lastInProgressAt).toEqual(null);
 
->>>>>>> eff1b901
       let testObjective = await Objective.findByPk(objective.id);
       expect(testObjective.status).toEqual('Not Started');
 
@@ -255,7 +251,6 @@
       testReport = await ActivityReport.findByPk(report.id);
       expect(testReport.calculatedStatus).toEqual(REPORT_STATUSES.APPROVED);
 
-<<<<<<< HEAD
       expect(testReport.additionalNotes).toEqual('');
 
       const approvers = await ActivityReportApprover.findAll({
@@ -267,10 +262,7 @@
       expect(approvers.length).toEqual(1);
       expect(approvers[0].note).toEqual('');
 
-      const testGoal = await Goal.findByPk(goal.id);
-=======
       testGoal = await Goal.findByPk(goal.id);
->>>>>>> eff1b901
       expect(testGoal.status).toEqual('In Progress');
       expect(moment(testGoal.firstInProgressAt).format('MM/DD/YYYY')).toEqual(testReport.endDate);
       expect(moment(testGoal.lastInProgressAt).format('MM/DD/YYYY')).toEqual(testReport.endDate);
