--- conflicted
+++ resolved
@@ -17,6 +17,7 @@
 import { unlockReport } from '../../routes/activityReports/handlers';
 import ActivityReportPolicy from '../../policies/activityReport';
 import {
+  moveDraftGoalsToNotStartedOnSubmission,
   propagateSubmissionStatus,
   revisionBump,
 } from './activityReport';
@@ -373,7 +374,6 @@
       const testObjective = await Objective.findByPk(objective.id);
       expect(testObjective.status).toEqual('Not Started');
     });
-<<<<<<< HEAD
 
     describe('sets the correct objective status', () => {
       let objStatusUser;
@@ -510,16 +510,6 @@
         await ActivityReportObjective.destroy({
           where: {
             activityReportId: [existingReport.id, newReport.id],
-=======
-  });
-
-  describe('moveDraftGoalsToNotStartedOnSubmission', () => {
-    it('logs an error if one is thrown', async () => {
-      const mockSequelize = {
-        models: {
-          Goal: {
-            findAll: jest.fn(() => { throw new Error('test error'); }),
->>>>>>> d7c64e7e
           },
         });
         await Objective.destroy({
@@ -791,6 +781,32 @@
         const updatedTestObjective = await Objective.findByPk(objStatusObjective.id);
         expect(updatedTestObjective.status).toEqual('Suspended');
       });
+    });
+  });
+
+  describe('moveDraftGoalsToNotStartedOnSubmission', () => {
+    it('logs an error if one is thrown', async () => {
+      const mockSequelize = {
+        models: {
+          Goal: {
+            findAll: jest.fn(() => { throw new Error('test error'); }),
+          },
+          ActivityReport: {},
+        },
+      };
+      const mockInstance = {
+        submissionStatus: REPORT_STATUSES.SUBMITTED,
+        changed: jest.fn(() => ['submissionStatus']),
+        id: 1,
+      };
+      const mockOptions = {
+        transaction: 'transaction',
+      };
+
+      jest.spyOn(auditLogger, 'error');
+
+      await moveDraftGoalsToNotStartedOnSubmission(mockSequelize, mockInstance, mockOptions);
+      expect(auditLogger.error).toHaveBeenCalled();
     });
   });
 
