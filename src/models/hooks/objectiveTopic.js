--- conflicted
+++ resolved
@@ -15,16 +15,10 @@
     ],
     transaction: options.transaction,
   });
-<<<<<<< HEAD
-  if (objective
-    && objective.objectiveTemplate.creationMethod === AUTOMATIC_CREATION) { // 'Automatic'
-    const ott = await sequelize.models.ObjectiveTemplateTopic.findOrCreate({
-=======
   if (
     objective && objective.objectiveTemplate.creationMethod === AUTOMATIC_CREATION
   ) { // 'Automatic'
     const [ott] = await sequelize.models.ObjectiveTemplateTopic.findOrCreate({
->>>>>>> dc1f08bc
       where: {
         objectiveTemplateId: objective.objectiveTemplateId,
         topicId: instance.topicId,
