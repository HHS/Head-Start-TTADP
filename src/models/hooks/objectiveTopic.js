import { AUTOMATIC_CREATION } from '../../constants';

// When a new resource is added to an objective, add the resource to the template or update the
// updatedAt value.
const propagateCreateToTemplate = async (sequelize, instance, options) => {
  const objective = await sequelize.models.Objective.findOne({
    where: { id: instance.objectiveId },
    include: [
      {
        model: sequelize.models.ObjectiveTemplate,
        as: 'objectiveTemplate',
        required: true,
        attributes: ['id', 'creationMethod'],
      },
    ],
    transaction: options.transaction,
  });
  if (objective
    && objective.objectiveTemplateId !== null
    && objective.objectiveTemplate.creationMethod === AUTOMATIC_CREATION) {
    const [ott] = await sequelize.models.ObjectiveTemplateTopic.findOrCreate({
      where: {
        objectiveTemplateId: objective.objectiveTemplateId,
        topicId: instance.topicId,
      },
      transaction: options.transaction,
    });
    await sequelize.models.ObjectiveTemplateTopic.update(
      {
        updatedAt: new Date(),
      },
      {
        where: { id: ott.id },
        transaction: options.transaction,
        individualHooks: true,
      },
    );
  }
};

const propagateDestroyToTemplate = async (sequelize, instance, options) => {
  const objective = await sequelize.models.Objective.findOne({
    where: { id: instance.objectiveId },
    include: [
      {
        model: sequelize.models.ObjectiveTemplate,
        as: 'objectiveTemplate',
        required: true,
        attributes: ['id', 'creationMethod'],
      },
    ],
    transaction: options.transaction,
  });
<<<<<<< HEAD
  if (objective
    && objective.objectiveTemplateId !== null
    && objective.objectiveTemplate.creationMethod === AUTOMATIC_CREATION) { // 'Automatic'
=======
  if (
    objective && objective.objectiveTemplate.creationMethod === AUTOMATIC_CREATION
  ) { // 'Automatic'
>>>>>>> 96ca6852
    const ott = await sequelize.models.ObjectiveTemplateTopic.findOne({
      attributes: ['id'],
      where: {
        objectiveTemplateId: objective.objectiveTemplateId,
        topicId: instance.topicId,
      },
      include: [
        {
          model: sequelize.models.ObjectiveTemplate,
          as: 'objectiveTemplate',
          required: true,
          include: [
            {
              model: sequelize.models.Objective,
              as: 'objectives',
              required: true,
              attributes: ['id'],
              where: { onApprovedAR: true },
            },
          ],
        },
      ],
      transaction: options.transaction,
    });
    if (ott.objectiveTemplate.objectives.length > 0) {
      await sequelize.models.ObjectiveTemplateTopic.update(
        {
          updatedAt: new Date(),
        },
        {
          where: { id: ott.id },
          transaction: options.transaction,
          individualHooks: true,
        },
      );
    } else {
      await sequelize.models.ObjectiveTemplateTopic.destroy(
        {
          where: { id: ott.id },
          transaction: options.transaction,
        },
      );
    }
  }
};

const afterCreate = async (sequelize, instance, options) => {
  await propagateCreateToTemplate(sequelize, instance, options);
};

const afterDestroy = async (sequelize, instance, options) => {
  await propagateDestroyToTemplate(sequelize, instance, options);
};

export {
  propagateCreateToTemplate,
  propagateDestroyToTemplate,
  afterCreate,
  afterDestroy,
};<|MERGE_RESOLUTION|>--- conflicted
+++ resolved
@@ -51,15 +51,9 @@
     ],
     transaction: options.transaction,
   });
-<<<<<<< HEAD
   if (objective
     && objective.objectiveTemplateId !== null
-    && objective.objectiveTemplate.creationMethod === AUTOMATIC_CREATION) { // 'Automatic'
-=======
-  if (
-    objective && objective.objectiveTemplate.creationMethod === AUTOMATIC_CREATION
-  ) { // 'Automatic'
->>>>>>> 96ca6852
+    && objective.objectiveTemplate.creationMethod === AUTOMATIC_CREATION) {
     const ott = await sequelize.models.ObjectiveTemplateTopic.findOne({
       attributes: ['id'],
       where: {
