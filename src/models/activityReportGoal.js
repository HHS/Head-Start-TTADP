--- conflicted
+++ resolved
@@ -1,11 +1,6 @@
-<<<<<<< HEAD
 const { Op, Model } = require('sequelize');
 const { COLLABORATOR_TYPES, ENTITY_TYPES } = require('../constants');
-=======
-const { Model } = require('sequelize');
-const { CLOSE_SUSPEND_REASONS } = require('../constants');
 const { formatDate } = require('../lib/modelHelpers');
->>>>>>> 771ce615
 
 module.exports = (sequelize, DataTypes) => {
   class ActivityReportGoal extends Model {
