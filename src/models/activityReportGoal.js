--- conflicted
+++ resolved
@@ -6,62 +6,14 @@
 export default (sequelize, DataTypes) => {
   class ActivityReportGoal extends Model {
     static associate(models) {
-<<<<<<< HEAD
       ActivityReportGoal.belongsTo(models.ActivityReport, { foreignKey: 'activityReportId', as: 'activityReport', hooks: true });
       ActivityReportGoal.belongsTo(models.Goal, { foreignKey: 'goalId', as: 'goal', hooks: true });
-      ActivityReportGoal.hasMany(models.Collaborator, {
-        scope: {
-          entityType: ENTITY_TYPES.REPORTGOAL,
-          collaboratorTypes: { [Op.contains]: [COLLABORATOR_TYPES.APPROVER] },
-        },
-        foreignKey: 'entityId',
-        as: 'approvers',
-        hooks: true,
-      });
-      ActivityReportGoal.hasMany(models.Collaborator, {
-        scope: {
-          entityType: ENTITY_TYPES.REPORTGOAL,
-          collaboratorTypes: { [Op.contains]: [COLLABORATOR_TYPES.EDITOR] },
-        },
-        foreignKey: 'entityId',
-        as: 'collaborators',
-        hooks: true,
-      });
-      ActivityReportGoal.hasOne(models.Collaborator, {
-        scope: {
-          entityType: ENTITY_TYPES.REPORTGOAL,
-          collaboratorTypes: { [Op.contains]: [COLLABORATOR_TYPES.OWNER] },
-        },
-        foreignKey: 'entityId',
-        as: 'owner',
-        hooks: true,
-      });
-      ActivityReportGoal.hasOne(models.Collaborator, {
-        scope: {
-          entityType: ENTITY_TYPES.REPORTGOAL,
-          collaboratorTypes: { [Op.contains]: [COLLABORATOR_TYPES.INSTANTIATOR] },
-        },
-        foreignKey: 'entityId',
-        as: 'instantiator',
-        hooks: true,
-      });
-      ActivityReportGoal.hasMany(models.Approval, {
-        scope: {
-          entityType: ENTITY_TYPES.REPORTGOAL,
-        },
-        foreignKey: 'entityId',
-        as: 'approvals',
-        hooks: true,
-=======
-      ActivityReportGoal.belongsTo(models.ActivityReport, { foreignKey: 'activityReportId', as: 'activityReport' });
-      ActivityReportGoal.belongsTo(models.Goal, { foreignKey: 'goalId', as: 'goal' });
       ActivityReportGoal.hasMany(models.ActivityReportGoalResource, { foreignKey: 'activityReportGoalId', as: 'activityReportGoalResources' });
       ActivityReportGoal.belongsToMany(models.Resource, {
         through: models.ActivityReportGoalResource,
         foreignKey: 'activityReportGoalId',
         otherKey: 'resourceId',
         as: 'resources',
->>>>>>> 9f8e9e1f
       });
     }
   }
