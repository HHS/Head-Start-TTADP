/* eslint-disable max-len */
// Load in our dependencies
import { Model, DataTypes } from 'sequelize'; // eslint-disable-line import/no-import-module-exports
import httpContext from 'express-http-context'; // eslint-disable-line import/no-import-module-exports

const dmlType = ['INSERT', 'UPDATE', 'DELETE'];

const tryJsonParse = (data) => {
  let newData = data;
  if (data) {
    if (typeof data === 'object') {
      Object.entries(data).forEach(([key, value]) => {
        newData[key] = tryJsonParse(value);
      });
    } else if (typeof data === 'string') {
      try {
        newData = JSON.parse(data);
      } catch (e) {
        newData = data;
      }
    }
  }
  return newData;
};

const pgSetConfigIfNull = (settingName, value, alias) => `
  set_config(
    '${settingName}',
    COALESCE(NULLIF(current_setting('${settingName}', true),''), '${value}'),
    true
  ) as "${alias}"`;

const auditedTransactions = new Set();

const addAuditTransactionSettings = async (sequelize, instance, options, type, descriptor = undefined) => {
  const loggedUser = httpContext.get('loggedUser') ? httpContext.get('loggedUser') : '';
  const transactionId = httpContext.get('transactionId') ? httpContext.get('transactionId') : '';
  const sessionSig = httpContext.get('sessionSig') ? httpContext.get('sessionSig') : '';
  const impersonationId = httpContext.get('impersonationUserId') ? httpContext.get('impersonationUserId') : '';
  // eslint-disable-next-line no-unneeded-ternary
  const auditDescriptor = descriptor ? descriptor : (httpContext.get('auditDescriptor') || '');
  const { type: optionsType } = options || { type: '' };

  if (!auditedTransactions.has(transactionId) && !auditedTransactions.has(transactionId + optionsType)) {
    auditedTransactions.add(transactionId + optionsType);
    const statements = [
      pgSetConfigIfNull('audit.loggedUser', loggedUser, 'loggedUser'),
      pgSetConfigIfNull('audit.transactionId', transactionId, 'transactionId'),
      pgSetConfigIfNull('audit.sessionSig', sessionSig, 'sessionSig'),
      pgSetConfigIfNull('audit.auditDescriptor', auditDescriptor, 'auditDescriptor'),
      pgSetConfigIfNull('audit.impersonationUserId', impersonationId, 'impersonationUserId'),
    ];

    if (loggedUser !== '' || transactionId !== '' || auditDescriptor !== '') {
      return sequelize.queryInterface.sequelize.query(
        `SELECT
          '${type}' "Type",
          ${statements.join(',')};
        `.replace(/[\r\n]+/gm, ' '),
      );
    }
  }
  return Promise.resolve();
};

const removeFromAuditedTransactions = (options) => {
  const transactionId = httpContext.get('transactionId');
  const { type: optionsType } = options || { type: '' };
  if (transactionId) {
    auditedTransactions.delete(transactionId + optionsType);
  }
};

const generateModelClass = (sequelize, name, schema, tableName = null) => {
  const auditModelName = name;
  const auditModel = class extends Model {};
  auditModel.init(schema, {
    sequelize,
    modelName: auditModelName,
    ...(tableName && { tableName }),
    createdAt: false,
    updatedAt: false,
  });
  module.exports[auditModelName] = auditModel;
  return auditModel;
};

const generateZALDDL = (sequelize) => {
  const name = 'ZALDDL';
  const schema = {
    id: {
      type: DataTypes.BIGINT,
      allowNull: false,
      defaultValue: null,
      primaryKey: true,
      autoIncrement: true,
    },
    ddl_timestamp: {
      allowNull: false,
      type: DataTypes.DATE,
      defaultValue: null,
    },
    ddl_by: {
      type: DataTypes.INTEGER,
      allowNull: true,
      defaultValue: null,
      comment: null,
    },
    session_sig: {
      type: DataTypes.TEXT,
      allowNull: true,
      defaultValue: null,
    },
    ddl_txid: {
      type: DataTypes.UUID,
      allowNull: false,
      validate: { isUUID: 'all' },
      defaultValue: null,
    },
    descriptor_id: {
      type: DataTypes.INTEGER,
      allowNull: true,
      defaultValue: null,
    },
    command_tag: {
      type: DataTypes.STRING,
      defaultValue: null,
    },
    object_type: {
      type: DataTypes.STRING,
      defaultValue: null,
    },
    schema_name: {
      type: DataTypes.STRING,
      defaultValue: null,
    },
    object_identity: {
      type: DataTypes.STRING,
      defaultValue: null,
    },
  };

  return generateModelClass(sequelize, name, schema, name);
};

const generateZADescriptor = (sequelize) => {
  const name = 'ZADescriptor';
  const schema = {
    id: {
      type: DataTypes.INTEGER,
      allowNull: false,
      defaultValue: null,
      primaryKey: true,
      autoIncrement: true,
    },
    descriptor: {
      allowNull: false,
      type: DataTypes.TEXT,
      defaultValue: null,
    },
  };

  return generateModelClass(sequelize, name, schema, name);
};

const generateZAFilter = (sequelize) => {
  const name = 'ZAFilter';
  const schema = {
    id: {
      type: DataTypes.INTEGER,
      allowNull: false,
      defaultValue: null,
      primaryKey: true,
      autoIncrement: true,
    },
    tableName: {
      allowNull: true,
      type: DataTypes.STRING,
      defaultValue: null,
    },
    columnName: {
      allowNull: false,
      type: DataTypes.STRING,
      defaultValue: null,
    },
  };

  return generateModelClass(sequelize, name, schema, name);
};

const generateAuditModel = (sequelize, model, passName = false) => {
  const name = `ZAL${model.name}`;
  const schema = {
    id: {
      type: DataTypes.BIGINT,
      allowNull: false,
      defaultValue: null,
      primaryKey: true,
      autoIncrement: true,
    },
    data_id: {
      type: DataTypes.BIGINT,
      allowNull: false,
      defaultValue: null,
    },
    dml_type: {
      type: DataTypes.ENUM(...dmlType),
      allowNull: false,
      defaultValue: null,
    },
    old_row_data: {
      type: DataTypes.JSONB,
      allowNull: true,
      get() { return tryJsonParse(this.getDataValue('old_row_data')); },
      defaultValue: null,
    },
    new_row_data: {
      type: DataTypes.JSONB,
      allowNull: true,
      get() { return tryJsonParse(this.getDataValue('new_row_data')); },
      defaultValue: null,
    },
    dml_timestamp: {
      allowNull: false,
      type: DataTypes.DATE,
      defaultValue: null,
    },
    dml_by: {
      type: DataTypes.BIGINT,
      allowNull: false,
      defaultValue: null,
      comment: null,
    },
    dml_as: {
      type: DataTypes.BIGINT,
      allowNull: false,
      defaultValue: null,
      comment: null,
    },
    session_sig: {
      type: DataTypes.TEXT,
      allowNull: true,
      defaultValue: null,
    },
    dml_txid: {
      type: DataTypes.UUID,
      allowNull: false,
      validate: { isUUID: 'all' },
      defaultValue: null,
    },
    descriptor_id: {
      type: DataTypes.INTEGER,
      allowNull: true,
      defaultValue: null,
    },
  };

<<<<<<< HEAD
  return generateModelClass(sequelize, name, schema, `ZAL${model.tableName}`);
=======
  return generateModelClass(sequelize, name, schema, passName ? name : null);
>>>>>>> ad28b592
};

// eslint-disable-next-line
const attachHooksForAuditing = (sequelize) => {
  sequelize.addHook(
    'beforeBulkCreate',
    async (instance, options) => addAuditTransactionSettings(sequelize, instance, options, 'beforeBulkCreate'),
  );
  sequelize.addHook(
    'beforeBulkDestroy',
    async (options) => addAuditTransactionSettings(sequelize, null, options, 'beforeBulkDestroy'),
  );
  sequelize.addHook(
    'beforeBulkUpdate',
    async (options) => addAuditTransactionSettings(sequelize, null, options, 'beforeBulkUpdate'),
  );
  sequelize.addHook(
    'afterValidate',
    async (instance, options) => addAuditTransactionSettings(sequelize, instance, options, 'afterValidate'),
  );
  sequelize.addHook(
    'beforeCreate',
    async (instance, options) => addAuditTransactionSettings(sequelize, instance, options, 'beforeCreate'),
  );
  sequelize.addHook(
    'beforeDestroy',
    async (instance, options) => addAuditTransactionSettings(sequelize, instance, options, 'beforeDestroy'),
  );
  sequelize.addHook(
    'beforeUpdate',
    async (instance, options) => addAuditTransactionSettings(sequelize, instance, options, 'beforeUpdate'),
  );
  sequelize.addHook(
    'beforeSave',
    async (instance, options) => addAuditTransactionSettings(sequelize, instance, options, 'beforeSave'),
  );
  sequelize.addHook(
    'beforeUpsert',
    async (created, options) => addAuditTransactionSettings(sequelize, created, options, 'beforeUpsert'),
  );

  sequelize.addHook(
    'afterCreate',
    (instance, options) => removeFromAuditedTransactions(options),
  );
  sequelize.addHook(
    'afterDestroy',
    (instance, options) => removeFromAuditedTransactions(options),
  );
  sequelize.addHook(
    'afterUpdate',
    (instance, options) => removeFromAuditedTransactions(options),
  );
  sequelize.addHook(
    'afterSave',
    (instance, options) => removeFromAuditedTransactions(options),
  );
  sequelize.addHook(
    'afterUpsert',
    (instance, options) => removeFromAuditedTransactions(options),
  );
};

export {
  generateZALDDL,
  generateZADescriptor,
  generateZAFilter,
  generateAuditModel,
  attachHooksForAuditing,
  addAuditTransactionSettings,
  removeFromAuditedTransactions,
};<|MERGE_RESOLUTION|>--- conflicted
+++ resolved
@@ -188,7 +188,7 @@
   return generateModelClass(sequelize, name, schema, name);
 };
 
-const generateAuditModel = (sequelize, model, passName = false) => {
+const generateAuditModel = (sequelize, model) => {
   const name = `ZAL${model.name}`;
   const schema = {
     id: {
@@ -255,11 +255,7 @@
     },
   };
 
-<<<<<<< HEAD
   return generateModelClass(sequelize, name, schema, `ZAL${model.tableName}`);
-=======
-  return generateModelClass(sequelize, name, schema, passName ? name : null);
->>>>>>> ad28b592
 };
 
 // eslint-disable-next-line
