const {
  Model,
} = require('sequelize');

/**
   * ObjectiveTopic table. Junction table
   * between Objectives and topics
   * @param {} sequelize
   * @param {*} DataTypes
   */
module.exports = (sequelize, DataTypes) => {
  class ObjectiveTopic extends Model {
<<<<<<< HEAD
    static associate() {
      // ObjectiveTopic.belongsTo(models.Topic, { foreignKey: 'topicId', as: 'topic' });
      // ObjectiveTopic.belongsTo(models.Objective, { foreignKey: 'objectiveId', as: 'objective' });
=======
    static associate(models) {
      ObjectiveTopic.belongsTo(models.Objective, { foreignKey: 'objectiveId', onDelete: 'cascade' });
>>>>>>> 6bdd65dc
    }
  }
  ObjectiveTopic.init({
    id: {
      allowNull: false,
      autoIncrement: true,
      primaryKey: true,
      type: DataTypes.INTEGER,
    },
<<<<<<< HEAD
    // objectiveId: {
    //   type: DataTypes.INTEGER,
    //   allowNull: false,
    // },
    // topicId: {
    //   type: DataTypes.INTEGER,
    //   allowNull: false,
    // },
=======
    objectiveId: {
      type: DataTypes.STRING,
      allowNull: false,
    },
>>>>>>> 6bdd65dc
  }, {
    sequelize,
    modelName: 'ObjectiveTopic',
  });
  return ObjectiveTopic;
};<|MERGE_RESOLUTION|>--- conflicted
+++ resolved
@@ -10,14 +10,7 @@
    */
 module.exports = (sequelize, DataTypes) => {
   class ObjectiveTopic extends Model {
-<<<<<<< HEAD
     static associate() {
-      // ObjectiveTopic.belongsTo(models.Topic, { foreignKey: 'topicId', as: 'topic' });
-      // ObjectiveTopic.belongsTo(models.Objective, { foreignKey: 'objectiveId', as: 'objective' });
-=======
-    static associate(models) {
-      ObjectiveTopic.belongsTo(models.Objective, { foreignKey: 'objectiveId', onDelete: 'cascade' });
->>>>>>> 6bdd65dc
     }
   }
   ObjectiveTopic.init({
@@ -27,21 +20,10 @@
       primaryKey: true,
       type: DataTypes.INTEGER,
     },
-<<<<<<< HEAD
-    // objectiveId: {
-    //   type: DataTypes.INTEGER,
-    //   allowNull: false,
-    // },
-    // topicId: {
-    //   type: DataTypes.INTEGER,
-    //   allowNull: false,
-    // },
-=======
     objectiveId: {
       type: DataTypes.STRING,
       allowNull: false,
     },
->>>>>>> 6bdd65dc
   }, {
     sequelize,
     modelName: 'ObjectiveTopic',
