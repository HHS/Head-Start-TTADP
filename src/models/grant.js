--- conflicted
+++ resolved
@@ -61,12 +61,8 @@
     name: {
       type: DataTypes.VIRTUAL,
       get() {
-<<<<<<< HEAD
-        return `${this.recipient.name} - ${this.number}`;
-=======
         const programTypes = this.programTypes.length > 0 ? ` - ${this.programTypes.join(', ')}` : '';
-        return `${this.grantee.name} - ${this.number}${programTypes}`;
->>>>>>> ebbe3d07
+        return `${this.recipient.name} - ${this.number}${programTypes}`;
       },
     },
   }, {
