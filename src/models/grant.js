const {
  Model,
} = require('sequelize');

/**
 * Grants table. Stores grants.
 *
 * @param {} sequelize
 * @param {*} DataTypes
 */
export default (sequelize, DataTypes) => {
  class Grant extends Model {
    static associate(models) {
<<<<<<< HEAD
      Grant.belongsTo(models.Region, { foreignKey: 'regionId', hooks: true });
      Grant.belongsTo(models.Recipient, { foreignKey: 'recipientId', as: 'recipient', hooks: true });
      Grant.hasMany(models.Goal, { foreignKey: 'grantId', as: 'goals', hooks: true });
      Grant.hasMany(models.Program, { foreignKey: 'grantId', as: 'programs', hooks: true });
      Grant.hasMany(models.ActivityRecipient, { foreignKey: 'grantId', as: 'activityRecipients', hooks: true });
=======
      Grant.belongsTo(models.Region, { foreignKey: 'regionId' });
      Grant.belongsTo(models.Recipient, { foreignKey: 'recipientId', as: 'recipient' });
      Grant.hasMany(models.Goal, { foreignKey: 'grantId', as: 'goals' });
      Grant.hasMany(models.GroupGrant, { foreignKey: 'grantId', as: 'groupGrants' });
      Grant.belongsToMany(models.Group, {
        through: models.GroupGrant,
        foreignKey: 'grantId',
        otherKey: 'groupId',
        as: 'groups',
      });
      Grant.hasMany(models.Program, { foreignKey: 'grantId', as: 'programs' });
      Grant.hasMany(models.ActivityRecipient, { foreignKey: 'grantId', as: 'activityRecipients' });
>>>>>>> d3645e1a

      Grant.addScope('defaultScope', {
        include: [
          { model: models.Recipient, as: 'recipient' },
        ],
      });
    }
  }
  Grant.init({
    id: {
      type: DataTypes.INTEGER,
      allowNull: false,
      defaultValue: null,
      primaryKey: true,
      autoIncrement: false,
    },
    number: {
      type: DataTypes.STRING,
      allowNull: false,
      /*
        We're not setting unique true here to allow
        bulkCreate/updateOnDuplicate to properly match rows on just the id.
        unique: true,
      */
    },
    annualFundingMonth: DataTypes.STRING,
    cdi: DataTypes.BOOLEAN,
    status: DataTypes.STRING,
    grantSpecialistName: DataTypes.STRING,
    grantSpecialistEmail: DataTypes.STRING,
    programSpecialistName: DataTypes.STRING,
    programSpecialistEmail: DataTypes.STRING,
    stateCode: DataTypes.STRING,
    startDate: DataTypes.DATE,
    endDate: DataTypes.DATE,
    recipientId: {
      type: DataTypes.INTEGER,
      allowNull: false,
    },
    oldGrantId: DataTypes.INTEGER,
    programTypes: {
      type: DataTypes.VIRTUAL,
      get() {
        return this.programs && this.programs.length > 0 ? [
          ...new Set(
            this.programs.filter((p) => (p.programType))
              .map((p) => (p.programType)).sort(),
          )] : [];
      },
    },
    name: {
      type: DataTypes.VIRTUAL,
      get() {
        if (this.recipient) {
          return `${this.recipient.name} - ${this.numberWithProgramTypes}`;
        }
        return `${this.numberWithProgramTypes}`;
      },
    },
    numberWithProgramTypes: {
      type: DataTypes.VIRTUAL,
      get() {
        const programTypes = this.programTypes.length > 0 ? ` - ${this.programTypes.join(', ')}` : '';
        return `${this.number} ${programTypes}`;
      },
    },
    recipientInfo: {
      type: DataTypes.VIRTUAL,
      get() {
        return this.recipient
          ? `${this.recipient.name} - ${this.number} - ${this.recipientId}`
          : `${this.number} - ${this.recipientId}`;
      },
    },
  }, {
    sequelize,
    modelName: 'Grant',
  });
  return Grant;
};<|MERGE_RESOLUTION|>--- conflicted
+++ resolved
@@ -11,27 +11,19 @@
 export default (sequelize, DataTypes) => {
   class Grant extends Model {
     static associate(models) {
-<<<<<<< HEAD
       Grant.belongsTo(models.Region, { foreignKey: 'regionId', hooks: true });
       Grant.belongsTo(models.Recipient, { foreignKey: 'recipientId', as: 'recipient', hooks: true });
       Grant.hasMany(models.Goal, { foreignKey: 'grantId', as: 'goals', hooks: true });
-      Grant.hasMany(models.Program, { foreignKey: 'grantId', as: 'programs', hooks: true });
-      Grant.hasMany(models.ActivityRecipient, { foreignKey: 'grantId', as: 'activityRecipients', hooks: true });
-=======
-      Grant.belongsTo(models.Region, { foreignKey: 'regionId' });
-      Grant.belongsTo(models.Recipient, { foreignKey: 'recipientId', as: 'recipient' });
-      Grant.hasMany(models.Goal, { foreignKey: 'grantId', as: 'goals' });
-      Grant.hasMany(models.GroupGrant, { foreignKey: 'grantId', as: 'groupGrants' });
+      Grant.hasMany(models.GroupGrant, { foreignKey: 'grantId', as: 'groupGrants', hooks: true  });
       Grant.belongsToMany(models.Group, {
         through: models.GroupGrant,
         foreignKey: 'grantId',
         otherKey: 'groupId',
         as: 'groups',
+        hooks: true,
       });
-      Grant.hasMany(models.Program, { foreignKey: 'grantId', as: 'programs' });
-      Grant.hasMany(models.ActivityRecipient, { foreignKey: 'grantId', as: 'activityRecipients' });
->>>>>>> d3645e1a
-
+      Grant.hasMany(models.Program, { foreignKey: 'grantId', as: 'programs', hooks: true  });
+      Grant.hasMany(models.ActivityRecipient, { foreignKey: 'grantId', as: 'activityRecipients', hooks: true  });
       Grant.addScope('defaultScope', {
         include: [
           { model: models.Recipient, as: 'recipient' },
