const {
  Model, Op,
} = require('sequelize');
const {
  afterCreate,
  afterUpdate,
<<<<<<< HEAD
=======
  beforeDestroy,
>>>>>>> 92e759a6
} = require('./hooks/grant');

const { GRANT_INACTIVATION_REASONS } = require('../constants');

const inactivationReasons = Object.values(GRANT_INACTIVATION_REASONS);

/**
 * Grants table. Stores grants.
 *
 * @param {} sequelize
 * @param {*} DataTypes
 */
export default (sequelize, DataTypes) => {
  class Grant extends Model {
    static associate(models) {
      /**
       * Associations:
       *  grantNumberLink: GrantNumberLink.grantId - id
       *  grant: id - GrantNumberLink.grantId
       */

      Grant.belongsTo(models.Region, { foreignKey: 'regionId', as: 'region' });
      Grant.belongsTo(models.Recipient, { foreignKey: 'recipientId', as: 'recipient' });
      Grant.hasMany(models.Goal, { foreignKey: 'grantId', as: 'goals' });
      Grant.hasMany(models.GroupGrant, { foreignKey: 'grantId', as: 'groupGrants' });
      Grant.hasMany(models.ProgramPersonnel, { foreignKey: 'grantId', as: 'programPersonnel' });
      Grant.belongsToMany(models.Group, {
        through: models.GroupGrant,
        foreignKey: 'grantId',
        otherKey: 'groupId',
        as: 'groups',
      });
      Grant.hasMany(models.Program, { foreignKey: 'grantId', as: 'programs' });
      Grant.hasMany(models.ActivityRecipient, { foreignKey: 'grantId', as: 'activityRecipients' });
      Grant.belongsToMany(models.ActivityReport, {
        through: models.ActivityRecipient,
        foreignKey: 'grantId',
        otherKey: 'activityReportId',
        as: 'activityReports',
      });
      Grant.hasMany(models.Grant, { foreignKey: 'oldGrantId', as: 'oldGrants' });
      Grant.belongsTo(models.Grant, { foreignKey: 'oldGrantId', as: 'grant' });

      Grant.addScope('defaultScope', {
        include: [
          { model: models.Recipient, as: 'recipient' },
        ],
      });
    }
  }
  Grant.init({
    id: {
      type: DataTypes.INTEGER,
      allowNull: false,
      defaultValue: null,
      primaryKey: true,
      autoIncrement: false,
    },
    number: {
      type: DataTypes.STRING,
      allowNull: false,
      /*
        We're not setting unique true here to allow
        bulkCreate/updateOnDuplicate to properly match rows on just the id.
        unique: true,
      */
    },
    annualFundingMonth: DataTypes.STRING,
    cdi: {
      type: DataTypes.BOOLEAN,
      defaultValue: false,
    },
    status: DataTypes.STRING,
    granteeName: DataTypes.STRING,
    grantSpecialistName: DataTypes.STRING,
    grantSpecialistEmail: DataTypes.STRING,
    programSpecialistName: DataTypes.STRING,
    programSpecialistEmail: DataTypes.STRING,
    stateCode: DataTypes.STRING,
    startDate: DataTypes.DATE,
    endDate: DataTypes.DATE,
    inactivationDate: DataTypes.DATE,
    inactivationReason: DataTypes.ENUM(inactivationReasons),
    recipientId: {
      type: DataTypes.INTEGER,
      allowNull: false,
    },
    oldGrantId: DataTypes.INTEGER,
    deleted: {
      type: DataTypes.BOOLEAN,
      defaultValue: false,
    },
    programTypes: {
      type: DataTypes.VIRTUAL,
      get() {
        return this.programs && this.programs.length > 0 ? [
          ...new Set(
            this.programs.filter((p) => (p.programType))
              .map((p) => (p.programType)).sort(),
          )] : [];
      },
    },
    name: {
      type: DataTypes.VIRTUAL,
      get() {
        if (this.recipient) {
          return `${this.recipient.name} - ${this.numberWithProgramTypes}`;
        }
        return `${this.numberWithProgramTypes}`;
      },
    },
    numberWithProgramTypes: {
      type: DataTypes.VIRTUAL,
      get() {
        const programTypes = this.programTypes.length > 0 ? ` - ${this.programTypes.join(', ')}` : '';
        return `${this.number} ${programTypes}`;
      },
    },
    recipientInfo: {
      type: DataTypes.VIRTUAL,
      get() {
        return this.recipient
          ? `${this.recipient.name} - ${this.number} - ${this.recipientId}`
          : `${this.number} - ${this.recipientId}`;
      },
    },
  }, {
  //   defaultScope: {
  //     where: {
  //       deleted: false
  //     }
  //   },
  // },
  // {
    sequelize,
    modelName: 'Grant',
    hooks: {
      afterCreate: async (instance, options) => afterCreate(sequelize, instance, options),
      afterUpdate: async (instance, options) => afterUpdate(sequelize, instance, options),
<<<<<<< HEAD
=======
      beforeDestroy: async (instance, options) => beforeDestroy(sequelize, instance, options),
>>>>>>> 92e759a6
    },
  });
  return Grant;
};<|MERGE_RESOLUTION|>--- conflicted
+++ resolved
@@ -4,10 +4,7 @@
 const {
   afterCreate,
   afterUpdate,
-<<<<<<< HEAD
-=======
   beforeDestroy,
->>>>>>> 92e759a6
 } = require('./hooks/grant');
 
 const { GRANT_INACTIVATION_REASONS } = require('../constants');
@@ -147,10 +144,7 @@
     hooks: {
       afterCreate: async (instance, options) => afterCreate(sequelize, instance, options),
       afterUpdate: async (instance, options) => afterUpdate(sequelize, instance, options),
-<<<<<<< HEAD
-=======
       beforeDestroy: async (instance, options) => beforeDestroy(sequelize, instance, options),
->>>>>>> 92e759a6
     },
   });
   return Grant;
