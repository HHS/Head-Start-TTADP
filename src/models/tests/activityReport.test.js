--- conflicted
+++ resolved
@@ -1,9 +1,4 @@
 import db, {
-<<<<<<< HEAD
-  // TODO: Commented to pass linter.
-  // sequelize,
-=======
->>>>>>> 90321534
   ActivityReport,
   ActivityRecipient,
   ActivityReportGoal,
@@ -19,13 +14,6 @@
 import { auditLogger } from '../../logger';
 import {
   copyStatus,
-<<<<<<< HEAD
-  // TODO: Commented to pass linter.
-  // propagateApprovedStatus,
-  // automaticStatusChangeOnAprovalForGoals,
-} from '../hooks/activityReport';
-=======
->>>>>>> 90321534
 
 } from '../hooks/activityReport';
 
@@ -238,26 +226,9 @@
     await preReport.update(
       { calculatedStatus: REPORT_STATUSES.APPROVED, submissionStatus: REPORT_STATUSES.SUBMITTED },
     );
-<<<<<<< HEAD
-
-    // TODO: Commented to pass linter.
-    /*
-    const postReport = await ActivityReport.findOne(
-      { where: { id: report.id }, individualHooks: true },
-    );
-    */
-
-    // auditLogger.error(JSON.stringify(goalsPre));
-    // instance.changed = () => ['calculatedStatus'];
-    // // eslint-disable-next-line no-unused-vars
-    // instance.previous = (x) => REPORT_STATUSES.SUBMITTED;
-    // instance.calculatedStatus = REPORT_STATUSES.APPROVED;
-    // propagateApprovedStatus(sequelize, instance, { transaction: null });
-=======
     await ActivityReport.findOne(
       { where: { id: report.id }, individualHooks: true },
     );
->>>>>>> 90321534
 
     const goalsPost = await Goal.findAll({
       attributes: [
@@ -300,12 +271,6 @@
     expect(goalsPost2[0].onApprovedAR).not.toEqual(goalsPost[0].onApprovedAR);
     expect(objectivesPost2[0].onApprovedAR).not.toEqual(objectivesPost[0].onApprovedAR);
   });
-<<<<<<< HEAD
-  // eslint-disable-next-line jest/no-commented-out-tests
-  // it('automaticStatusChangeOnAprovalForGoals', async () => {
-  // });
-=======
->>>>>>> 90321534
 
   it('activityRecipientId', async () => {
     expect(activityRecipients[0].activityRecipientId).toEqual(grant.id);
