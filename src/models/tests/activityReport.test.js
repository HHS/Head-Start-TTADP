--- conflicted
+++ resolved
@@ -14,11 +14,6 @@
 import { auditLogger } from '../../logger';
 import {
   copyStatus,
-<<<<<<< HEAD
-} from '../hooks/activityReport';
-=======
->>>>>>> 0185f9b7
-
 } from '../hooks/activityReport';
 
 const mockUser = {
