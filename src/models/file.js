--- conflicted
+++ resolved
@@ -41,13 +41,6 @@
     }
   }
   File.init({
-<<<<<<< HEAD
-    // activityReportId: {
-    //   allowNull: false,
-    //   type: DataTypes.INTEGER,
-    // },
-=======
->>>>>>> 2ae089be
     originalFileName: {
       allowNull: false,
       type: DataTypes.STRING,
