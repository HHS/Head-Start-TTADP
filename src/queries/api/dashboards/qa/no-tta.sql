/*
JSON: {
  "name": "QA Dashboard: No TTA",
  "description": {
    "standard": "Filterable aggrigrated no tta data for QA Dashboard",
    "technical": "Filterable aggrigrated no tta data for QA Dashboard for no tta widget and no tta details page."
  },
 "output": {
    "defaultName": "qa_notta",
    "schema": [
      {
        "columnName": "data_set",
        "type": "string",
        "nullable": false,
        "description": "The name of the dataset being returned."
      },
      {
        "columnName": "records",
        "type": "number",
        "nullable": false,
        "description": "The number of records in the dataset."
      },
      {
        "columnName": "data",
        "type": "jsonb",
        "nullable": false,
        "description": "The actual data for the dataset, returned as a JSON object."
      },
      {
        "columnName": "active_filters",
        "type": "string[]",
        "nullable": false,
        "description": "Array of active filters applied during the query execution."
      }
    ],
    "multipleDataSets": [
      {
        "name": "no_tta_widget",
        "defaultName": "No TTA Widget",
        "description": "Summary of recipients who have not received TTA, including the percentage and total number of recipients without TTA.",
        "schema": [
          {
            "columnName": "% recipients without tta",
            "type": "decimal",
            "nullable": false,
            "description": "Percentage of recipients who have not received TTA in the last 90 days."
          },
          {
            "columnName": "recipients without tta",
            "type": "number",
            "nullable": false,
            "description": "Number of recipients who have not received TTA in the last 90 days."
          },
          {
            "columnName": "total",
            "type": "number",
            "nullable": false,
            "description": "Total number of recipients."
          }
        ]
      },
      {
        "name": "no_tta_page",
        "defaultName": "Detailed No TTA Data",
        "description": "Detailed information about recipients who have not received TTA in the last 90 days, including recipient details and the number of days since the last TTA.",
        "schema": [
          {
            "columnName": "recipient id",
            "type": "number",
            "nullable": false,
            "description": "Unique identifier for the recipient."
          },
          {
            "columnName": "recipient name",
            "type": "string",
            "nullable": true,
            "description": "Name of the recipient."
          },
          {
            "columnName": "region id",
            "type": "number",
            "nullable": true,
            "description": "Region number associated with the recipient's grant."
          },
          {
            "columnName": "last tta",
            "type": "date",
            "nullable": true,
            "description": "Date of the last TTA received by the recipient."
          },
          {
            "columnName": "days since last tta",
            "type": "number",
            "nullable": true,
            "description": "Number of days since the recipient last received TTA."
          }
        ]
      },
      {
        "name": "process_log",
        "defaultName": "Process Log",
        "description": "Log of actions and record counts from query processing.",
        "schema": [
          {
            "columnName": "action",
            "type": "string",
            "nullable": false,
            "description": "Description of the process action."
          },
          {
            "columnName": "record_cnt",
            "type": "number",
            "nullable": false,
            "description": "Number of records affected by the action."
          }
        ]
      }
    ]
  },
  "filters": [
    {
      "name": "recipient",
      "type": "string[]",
      "display": "Recipient Names",
      "description": "Filter based on the names of the recipients.",
      "supportsExclusion": true,
      "supportsFuzzyMatch": true,
      "options": {
        "query": {
          "sqlQuery": "SELECT name FROM \"Recipients\"",
          "column": "name"
        }
      }
    },
    {
      "name": "grantNumber",
      "type": "string[]",
      "display": "Grant Numbers",
      "description": "Filter based on the grant numbers.",
      "supportsExclusion": true,
      "supportsFuzzyMatch": true,
      "options": {
        "query": {
          "sqlQuery": "SELECT number FROM \"Grants\"",
          "column": "number"
        }
      }
    },
    {
      "name": "programType",
      "type": "string[]",
      "display": "Program Type",
      "description": "Filter based on the type of program.",
      "supportsExclusion": true,
      "options": {
        "query": {
          "sqlQuery": "SELECT DISTINCT \"programType\" FROM \"Programs\" ORDER BY 1",
          "column": "programType"
        }
      }
    },
    {
      "name": "stateCode",
      "type": "string[]",
      "display": "State Code",
      "description": "Filter based on the state code.",
      "supportsExclusion": true,
      "options": {
        "query": {
          "sqlQuery": "SELECT DISTINCT \"stateCode\" FROM \"Grants\" ORDER BY 1",
          "column": "stateCode"
        }
      }
    },
    {
      "name": "region",
      "type": "integer[]",
      "display": "Region IDs",
      "description": "Filter based on region identifiers.",
      "options": {
        "staticValues": [1, 2, 3, 4, 5, 6, 7, 8, 9, 10, 11, 12]
      }
    },
    {
      "name": "startDate",
      "type": "date[]",
      "display": "Start Date",
      "description": "Filter based on the start date of the activity reports.",
      "supportsExclusion": true
    },
    {
      "name": "endDate",
      "type": "date[]",
      "display": "End Date",
      "description": "Filter based on the end date of the activity reports.",
      "supportsExclusion": true
    }
  ]
}
*/
DO $$
DECLARE
    -- Declare filter variables
    recipient_filter TEXT := NULLIF(current_setting('ssdi.recipient', true), '');
    program_type_filter TEXT := NULLIF(current_setting('ssdi.programType', true), '');
    grant_numbers_filter TEXT := NULLIF(current_setting('ssdi.grantNumber', true), '');
    state_code_filter TEXT := NULLIF(current_setting('ssdi.stateCode', true), '');
    region_ids_filter TEXT := NULLIF(current_setting('ssdi.region', true), '');
    start_date_filter TEXT := NULLIF(current_setting('ssdi.startDate', true), '');
    end_date_filter TEXT := NULLIF(current_setting('ssdi.endDate', true), '');

    -- Declare `.not` variables
    recipient_not_filter BOOLEAN := COALESCE(current_setting('ssdi.recipient.not', true), 'false') = 'true';
    program_type_not_filter BOOLEAN := COALESCE(current_setting('ssdi.programType.not', true), 'false') = 'true';
    grant_numbers_not_filter BOOLEAN := COALESCE(current_setting('ssdi.grantNumber.not', true), 'false') = 'true';
    state_code_not_filter BOOLEAN := COALESCE(current_setting('ssdi.stateCode.not', true), 'false') = 'true';
    region_ids_not_filter BOOLEAN := COALESCE(current_setting('ssdi.region.not', true), 'false') = 'true';
    start_date_not_filter BOOLEAN := COALESCE(current_setting('ssdi.startDate.not', true), 'false') = 'true';
    end_date_not_filter BOOLEAN := COALESCE(current_setting('ssdi.endDate.not', true), 'false') = 'true';

BEGIN
---------------------------------------------------------------------------------------------------
-- Step 0.1: make a table to hold applied filters
  DROP TABLE IF EXISTS process_log;
  CREATE TEMP TABLE IF NOT EXISTS process_log(
    action TEXT,
    record_cnt int,
    occured_at TIMESTAMP DEFAULT NOW()
  );

---------------------------------------------------------------------------------------------------
-- Step 1.1: Seed filtered_grants
  DROP TABLE IF EXISTS filtered_grants;
  CREATE TEMP TABLE IF NOT EXISTS filtered_grants (id INT);

  WITH seed_filtered_grants AS (
      INSERT INTO filtered_grants (id)
      SELECT
        id
      FROM "Grants"
      WHERE COALESCE(deleted, false) = false
      GROUP BY 1
      ORDER BY 1
      RETURNING id
  )
  INSERT INTO process_log (action, record_cnt)
  SELECT
      'Seed filtered_grants' AS action,
      COUNT(*)
  FROM seed_filtered_grants
  GROUP BY 1;

---------------------------------------------------------------------------------------------------
-- Step 1.2: Apply grant filters and remove grants that don't meet the criteria
  IF
    recipient_filter IS NOT NULL OR
    program_type_filter IS NOT NULL OR
    grant_numbers_filter IS NOT NULL OR
    state_code_filter IS NOT NULL OR
    region_ids_filter IS NOT NULL
  THEN
    WITH
      applied_filtered_grants AS (
        SELECT
          gr.id
        FROM filtered_grants fgr
        JOIN "Grants" gr ON fgr.id = gr.id
        JOIN "Recipients" r ON gr."recipientId" = r.id
        -- Filter for recipients if ssdi.recipients is defined
        AND (
          recipient_filter IS NULL
          OR EXISTS (
            SELECT 1
            FROM json_array_elements_text(COALESCE(recipient_filter, '[]')::json) AS value
            WHERE r.name ~* value::text
          ) != recipient_not_filter
        )
        JOIN "Programs" p ON gr.id = p."grantId"
        -- Filter for programType if ssdi.programType is defined
        AND (
          program_type_filter IS NULL
          OR COALESCE(program_type_filter, '[]')::jsonb @> to_jsonb(p."programType") != program_type_not_filter
        )
        WHERE 1 = 1
        -- Filter for grantNumbers if ssdi.grantNumbers is defined
        AND (
          grant_numbers_filter IS NULL
          OR EXISTS (
            SELECT 1
            FROM json_array_elements_text(COALESCE(grant_numbers_filter, '[]')::json) AS value
            WHERE gr.number ~* value::text
          ) != grant_numbers_not_filter
        )
        -- Filter for stateCode if ssdi.stateCode is defined
        AND (
          state_code_filter IS NULL
          OR COALESCE(state_code_filter, '[]')::jsonb @> to_jsonb(gr."stateCode") != state_code_not_filter
        )
        -- Filter for regionIds if ssdi.regionIds is defined
        AND (
          region_ids_filter IS NULL
          OR COALESCE(region_ids_filter, '[]')::jsonb @> to_jsonb(gr."regionId") != region_ids_not_filter
        )
        GROUP BY 1
        ORDER BY 1
      ),
      applied_filtered_out_grants AS (
        SELECT
          fgr.id
        FROM filtered_grants fgr
        LEFT JOIN applied_filtered_grants afgr ON fgr.id = afgr.id
        GROUP BY 1
        HAVING COUNT(afgr.id) = 0
        ORDER BY 1
      ),
      delete_from_grant_filter AS (
        DELETE FROM filtered_grants fgr
        USING applied_filtered_out_grants afogr
        WHERE fgr.id = afogr.id
        RETURNING fgr.id
      )
    INSERT INTO process_log (action, record_cnt)
    SELECT 'Apply Grant Filters' AS action, COUNT(*)
    FROM delete_from_grant_filter
    GROUP BY 1;
  END IF;

---------------------------------------------------------------------------------------------------
-- Step 3.1: Seed filtered_activity_reports
  DROP TABLE IF EXISTS filtered_activity_reports;
  CREATE TEMP TABLE IF NOT EXISTS filtered_activity_reports (id INT);

  WITH seed_filtered_activity_reports AS (
      INSERT INTO filtered_activity_reports (id)
      SELECT
        a.id
      FROM "ActivityReports" a
      JOIN "ActivityRecipients" ar ON a.id = ar."activityReportId"
      JOIN filtered_grants fgr ON ar."grantId" = fgr.id
      JOIN "ActivityReportGoals" arg ON a.id = arg."activityReportId"
      --JOIN filtered_goals fg ON arg."goalId" = fg.id
      WHERE a."calculatedStatus" = 'approved'
      GROUP BY 1
      ORDER BY 1
      RETURNING id
  )
  INSERT INTO process_log (action, record_cnt)
  SELECT 'Seed filtered_activity_reports' AS action, COUNT(*)
  FROM seed_filtered_activity_reports
  GROUP BY 1;

---------------------------------------------------------------------------------------------------
-- Step 3.2: Apply activity report filters (start/end date) and remove reports that don't meet criteria
  IF
        start_date_filter IS NOT NULL OR
        end_date_filter IS NOT NULL
    THEN
    WITH
      applied_filtered_activity_reports AS (
        SELECT
          a.id
        FROM filtered_activity_reports fa
        JOIN "ActivityReports" a ON fa.id = a.id
        WHERE a."calculatedStatus" = 'approved'
        -- Filter for startDate dates between two values
        AND (
          start_date_filter IS NULL
          OR a."startDate"::date <@ (
            SELECT CONCAT(
            '[', MIN(value::timestamp), ',',
            COALESCE(NULLIF(MAX(value::timestamp), MIN(value::timestamp)), NOW()::timestamp), ')'
            )::daterange
            FROM json_array_elements_text(COALESCE(start_date_filter, '[]')::json) AS value
          ) != start_date_not_filter
        )
        -- Filter for endDate dates between two values
        AND (
          end_date_filter IS NULL
          OR a."endDate"::date <@ (
            SELECT CONCAT(
            '[', MIN(value::timestamp), ',',
            COALESCE(NULLIF(MAX(value::timestamp), MIN(value::timestamp)), NOW()::timestamp), ')'
            )::daterange
            FROM json_array_elements_text(COALESCE(end_date_filter, '[]')::json) AS value
          ) != end_date_not_filter
        )
        GROUP BY 1
        ORDER BY 1
      ),
      applied_filtered_out_activity_reports AS (
        SELECT 
          fa.id
        FROM filtered_activity_reports fa
        LEFT JOIN applied_filtered_activity_reports afa ON fa.id = afa.id
        GROUP BY 1
        HAVING COUNT(afa.id) = 0
        ORDER BY 1
      ),
      delete_from_activity_report_filter AS (
        DELETE FROM filtered_activity_reports fa
        USING applied_filtered_out_activity_reports afaoar
        WHERE fa.id = afaoar.id
        RETURNING fa.id
      )
    INSERT INTO process_log (action, record_cnt)
    SELECT 'Apply Activity Report Filters' AS action, COUNT(*)
    FROM delete_from_activity_report_filter
    GROUP BY 1;
  END IF;

---------------------------------------------------------------------------------------------------
-- Step 3.3: Update filtered_grants based on the reduced filtered_activity_reports dataset
WITH reduced_grants AS (
<<<<<<< HEAD
    SELECT DISTINCT gr."grantId"
=======
    SELECT
      ar."grantId"
>>>>>>> f443586e
    FROM filtered_activity_reports fa
    JOIN "ActivityRecipients" ar ON fa.id = ar."activityReportId"
    GROUP BY 1
    ORDER BY 1
),
applied_filtered_out_grants AS (
    SELECT
      fgr.id
    FROM filtered_grants fgr
    LEFT JOIN reduced_grants rg ON fgr.id = rg."grantId"
    GROUP BY 1
    HAVING COUNT(rg."grantId") = 0
    ORDER BY 1
),
delete_from_grant_filter AS (
    DELETE FROM filtered_grants fgr
    USING applied_filtered_out_grants afog
    WHERE fgr.id = afog.id
    RETURNING fgr.id
)
INSERT INTO process_log (action, record_cnt)
SELECT 'Apply Activity Report to Grant Filters' AS action, COUNT(*)
FROM delete_from_grant_filter
GROUP BY 1;

END $$;

---------------------------------------------------------------------------------------------------
-- Final CTEs for dataset generation
<<<<<<< HEAD
WITH
has_current_grant AS (
  SELECT
    "recipientId" rid,
    BOOL_OR(status = 'Active') has_current_active_grant
  FROM "Grants"
  GROUP BY 1
),
active_filters_array AS (
    SELECT array_remove(ARRAY[
      CASE WHEN NULLIF(current_setting('ssdi.recipients', true), '') IS NOT NULL THEN 'recipients' END,
      CASE WHEN NULLIF(current_setting('ssdi.programType', true), '') IS NOT NULL THEN 'programType' END,
      CASE WHEN NULLIF(current_setting('ssdi.grantNumber', true), '') IS NOT NULL THEN 'grantNumber' END,
      CASE WHEN NULLIF(current_setting('ssdi.stateCode', true), '') IS NOT NULL THEN 'stateCode' END,
      CASE WHEN NULLIF(current_setting('ssdi.region', true), '') IS NOT NULL THEN 'region' END,
      CASE WHEN NULLIF(current_setting('ssdi.startDate', true), '') IS NOT NULL THEN 'startDate' END,
      CASE WHEN NULLIF(current_setting('ssdi.endDate', true), '') IS NOT NULL THEN 'endDate' END
    ], NULL) AS active_filters
=======
WITH active_filters_array AS (
  SELECT array_remove(ARRAY[
    CASE WHEN NULLIF(current_setting('ssdi.recipients', true), '') IS NOT NULL THEN 'recipients' END,
    CASE WHEN NULLIF(current_setting('ssdi.programType', true), '') IS NOT NULL THEN 'programType' END,
    CASE WHEN NULLIF(current_setting('ssdi.grantNumber', true), '') IS NOT NULL THEN 'grantNumber' END,
    CASE WHEN NULLIF(current_setting('ssdi.stateCode', true), '') IS NOT NULL THEN 'stateCode' END,
    CASE WHEN NULLIF(current_setting('ssdi.region', true), '') IS NOT NULL THEN 'region' END,
    CASE WHEN NULLIF(current_setting('ssdi.startDate', true), '') IS NOT NULL THEN 'startDate' END,
    CASE WHEN NULLIF(current_setting('ssdi.endDate', true), '') IS NOT NULL THEN 'endDate' END
  ], NULL) AS active_filters
>>>>>>> f443586e
),

no_tta AS (
    SELECT
      r.id,
      COUNT(DISTINCT a.id) != 0 OR COUNT(DISTINCT srp.id) != 0 AS has_tta
    FROM "Recipients" r
    JOIN has_current_grant hcg ON r.id = hcg.rid
    JOIN "Grants" gr ON r.id = gr."recipientId"
    JOIN "GrantRelationshipToActive" grta ON gr.id = grta."grantId"
    JOIN filtered_grants fgr ON gr.id = fgr.id
    LEFT JOIN "ActivityRecipients" ar ON gr.id = ar."grantId"
    LEFT JOIN filtered_activity_reports far ON ar."activityReportId" = far.id
    LEFT JOIN "ActivityReports" a ON far.id = a.id
    AND a."calculatedStatus" = 'approved'
    AND a."startDate"::date > now() - INTERVAL '90 days'
    LEFT JOIN "SessionReportPilots" srp ON EXISTS (
        SELECT 1 
        FROM jsonb_array_elements(srp.data -> 'recipients') AS elem
        WHERE (elem ->> 'value')::int = r.id
    )
    AND srp.data ->> 'status' = 'Complete'
    AND (srp.data ->> 'endDate')::DATE > now() - INTERVAL '90 days'
    WHERE hcg.has_current_active_grant
    GROUP BY 1
    ORDER BY 1
),
no_tta_widget AS (
    SELECT
      (COALESCE((COUNT(*) FILTER (WHERE NOT has_tta))::decimal/NULLIF(COUNT(*),0),0)*100)::decimal(5,2) "% recipients without tta",
      COUNT(*) FILTER (WHERE not has_tta ) "recipients without tta",
      COUNT(*) total
    FROM no_tta
),
no_tta_page AS (
    SELECT
      r.id,
      r.name,
      gr."regionId",
      ((array_agg(a."endDate" ORDER BY a."endDate" DESC NULLS LAST))[1])::timestamp last_tta,
      now()::date - ((array_agg(a."endDate" ORDER BY a."endDate" DESC NULLS LAST))[1])::date days_since_last_tta
    FROM no_tta nt
    JOIN "Recipients" r ON nt.id = r.id
    AND NOT nt.has_tta
    JOIN has_current_grant hcg ON r.id = hcg.rid
    JOIN "Grants" gr ON r.id = gr."recipientId"
    LEFT JOIN "ActivityRecipients" ar ON gr.id = ar."grantId"
    LEFT JOIN "ActivityReports" a ON ar."activityReportId" = a.id
    AND a."calculatedStatus" = 'approved'
    WHERE hcg.has_current_active_grant
    GROUP BY 1,2,3
    ORDER BY 1
),
datasets AS (
    SELECT 'no_tta_widget' data_set, COUNT(*) records,
    JSONB_AGG(JSONB_BUILD_OBJECT(
      '% recipients without tta', "% recipients without tta",
      'recipients without tta', "recipients without tta",
      'total', total
    )) data,
      af.active_filters  -- Use precomputed active_filters
    FROM no_tta_widget
    CROSS JOIN active_filters_array af
    GROUP BY af.active_filters

    UNION

    SELECT 'no_tta_page' data_set, COUNT(*) records,
    JSONB_AGG(JSONB_BUILD_OBJECT(
        'recipient id', id,
        'recipient name', name,
        'region id', "regionId",
        'last tta', last_tta,
        'days since last tta', days_since_last_tta
    )) data,
      af.active_filters  -- Use precomputed active_filters
    FROM no_tta_page
    CROSS JOIN active_filters_array af
    GROUP BY af.active_filters

    UNION

    SELECT
      'no_tta_page' data_set,
      0 records,
     '[]'::JSONB,
      af.active_filters  -- Use precomputed active_filters
    FROM active_filters_array af
    GROUP BY af.active_filters

    UNION
    SELECT 'process_log' data_set, COUNT(*) records,
    JSONB_AGG(JSONB_BUILD_OBJECT(
        'action', action,
        'record_cnt', record_cnt
    )) data,
      af.active_filters  -- Use precomputed active_filters
    FROM process_log
    CROSS JOIN active_filters_array af
    GROUP BY af.active_filters
)

SELECT
  data_set,
  MAX(records) records,
  JSONB_AGG(data ORDER BY records DESC) -> 0 data,
  active_filters
FROM datasets
-- Filter for datasets if ssdi.dataSetSelection is defined
WHERE 1 = 1
AND (
  NULLIF(current_setting('ssdi.dataSetSelection', true), '') IS NULL
  OR (
    COALESCE(NULLIF(current_setting('ssdi.dataSetSelection', true), ''), '[]')::jsonb @> to_jsonb("data_set")::jsonb
  )
)
GROUP BY 1,4;<|MERGE_RESOLUTION|>--- conflicted
+++ resolved
@@ -411,12 +411,8 @@
 ---------------------------------------------------------------------------------------------------
 -- Step 3.3: Update filtered_grants based on the reduced filtered_activity_reports dataset
 WITH reduced_grants AS (
-<<<<<<< HEAD
-    SELECT DISTINCT gr."grantId"
-=======
-    SELECT
+    SELECT DISTINCT 
       ar."grantId"
->>>>>>> f443586e
     FROM filtered_activity_reports fa
     JOIN "ActivityRecipients" ar ON fa.id = ar."activityReportId"
     GROUP BY 1
@@ -446,7 +442,6 @@
 
 ---------------------------------------------------------------------------------------------------
 -- Final CTEs for dataset generation
-<<<<<<< HEAD
 WITH
 has_current_grant AS (
   SELECT
@@ -465,18 +460,7 @@
       CASE WHEN NULLIF(current_setting('ssdi.startDate', true), '') IS NOT NULL THEN 'startDate' END,
       CASE WHEN NULLIF(current_setting('ssdi.endDate', true), '') IS NOT NULL THEN 'endDate' END
     ], NULL) AS active_filters
-=======
-WITH active_filters_array AS (
-  SELECT array_remove(ARRAY[
-    CASE WHEN NULLIF(current_setting('ssdi.recipients', true), '') IS NOT NULL THEN 'recipients' END,
-    CASE WHEN NULLIF(current_setting('ssdi.programType', true), '') IS NOT NULL THEN 'programType' END,
-    CASE WHEN NULLIF(current_setting('ssdi.grantNumber', true), '') IS NOT NULL THEN 'grantNumber' END,
-    CASE WHEN NULLIF(current_setting('ssdi.stateCode', true), '') IS NOT NULL THEN 'stateCode' END,
-    CASE WHEN NULLIF(current_setting('ssdi.region', true), '') IS NOT NULL THEN 'region' END,
-    CASE WHEN NULLIF(current_setting('ssdi.startDate', true), '') IS NOT NULL THEN 'startDate' END,
-    CASE WHEN NULLIF(current_setting('ssdi.endDate', true), '') IS NOT NULL THEN 'endDate' END
-  ], NULL) AS active_filters
->>>>>>> f443586e
+
 ),
 
 no_tta AS (
