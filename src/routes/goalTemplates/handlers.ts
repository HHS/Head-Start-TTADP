--- conflicted
+++ resolved
@@ -1,13 +1,12 @@
 /* eslint-disable import/prefer-default-export */
 import { Request, Response } from 'express';
-import { AnyFunction } from 'sequelize/types/utils';
 import { DECIMAL_BASE } from '../../constants';
 import handleErrors from '../../lib/apiErrorHandler';
 import {
   getCuratedTemplates,
   getFieldPromptsForCuratedTemplate,
-  setFieldPromptForCuratedTemplate,
-  setFieldPromptsForCuratedTemplate,
+  // setFieldPromptForCuratedTemplate,
+  // setFieldPromptsForCuratedTemplate,
 } from '../../services/goalTemplates';
 
 export async function getGoalTemplates(req: Request, res: Response) {
@@ -35,19 +34,10 @@
     // todo - write middleware
     const numericalGoalTemplateId = parseInt(goalTemplateId, DECIMAL_BASE);
 
-<<<<<<< HEAD
     // this is a query string, i.e. the "goalIds=1&goalIds=2&goalIds=3"
     // the query can have one or more goal ids, and its hard to tell
     // until we parse it if it's a single value or an array
     const parsedGoalIds = [goalIds]
-=======
-export async function setPrompt(req: Request, res: Response) {
-  try {
-    const { grantIds, promptResponses }:{ grantIds: number[]; promptResponses:{}} = req.params;
-
-    // ensure we only pass numbers to the service
-    const parsedGrantIds = [grantIds]
->>>>>>> d327fa5e
       .flat()
       .map((id: string) => parseInt(id, DECIMAL_BASE))
       .filter((id: number) => !Number.isNaN(id));
