import httpCodes from 'http-codes';
import { DECIMAL_BASE } from '@ttahub/common';
import {
  updateGoalStatusById,
  createOrUpdateGoalsForActivityReport,
  createOrUpdateGoals,
  goalsByIdsAndActivityReport,
  goalByIdWithActivityReportsAndRegions,
  goalByIdAndRecipient,
  destroyGoal,
  getGoalIdsBySimilarity,
} from '../../services/goals';
import handleErrors from '../../lib/apiErrorHandler';
import Goal from '../../policies/goals';
import { userById } from '../../services/users';
import { currentUserId } from '../../services/currentUser';
import similarGoalsForRecipient from '../../services/similarity';

const namespace = 'SERVICE:GOALS';

const logContext = {
  namespace,
};

export async function createGoalsForReport(req, res) {
  try {
    const { goals, activityReportId, regionId } = req.body;

    const userId = await currentUserId(req, res);
    const user = await userById(userId);

    const canCreate = new Goal(user, null, regionId).canCreate();

    if (!canCreate) {
      res.sendStatus(401);
      return;
    }

    const newGoals = await createOrUpdateGoalsForActivityReport(goals, activityReportId);
    res.json(newGoals);
  } catch (error) {
    await handleErrors(req, res, error, `${logContext}:CREATE_GOALS_FOR_REPORT`);
  }
}

export async function createGoals(req, res) {
  try {
    const { goals } = req.body;

    const userId = await currentUserId(req, res);
    const user = await userById(userId);

    let canCreate = true;

    goals.forEach((goal) => {
      if (canCreate && !new Goal(user, null, goal.regionId).canCreate()) {
        canCreate = false;
      }
    });

    if (!canCreate) {
      res.sendStatus(401);
      return;
    }

    const newGoals = await createOrUpdateGoals(goals);

    res.json(newGoals);
  } catch (error) {
    await handleErrors(req, res, error, `${logContext}:CREATE_GOALS`);
  }
}

export async function changeGoalStatus(req, res) {
  try {
    const {
      goalIds, newStatus, closeSuspendReason, closeSuspendContext, oldStatus,
    } = req.body;

    const userId = await currentUserId(req, res);
    const user = await userById(userId);
    const ids = goalIds.map((id) => parseInt(id, DECIMAL_BASE));

    let status = false;
    const previousStatus = [];

    await Promise.all(ids.map(async (goalId) => {
      if (!status) {
        const goal = await goalByIdWithActivityReportsAndRegions(goalId);

        if (!goal) {
          status = httpCodes.NOT_FOUND;
          return status;
        }

        if (!new Goal(user, goal).canChangeStatus()) {
          status = httpCodes.UNAUTHORIZED;
          return status;
        }

        if (goal.previousStatus && !previousStatus.includes(goal.previousStatus)) {
          previousStatus.push(goal.previousStatus);
        }
      }

      return status;
    }));

    if (status) {
      res.sendStatus(status);
      return;
    }

    const updatedGoal = await updateGoalStatusById(
      ids,
      oldStatus,
      newStatus,
      closeSuspendReason,
      closeSuspendContext,
      previousStatus,
    );

    if (!updatedGoal) {
      // the updateGoalStatusById function returns false
      // if the goal status change is not allowed
      res.sendStatus(httpCodes.BAD_REQUEST);
    }

    res.json(updatedGoal);
  } catch (error) {
    await handleErrors(req, res, error, `${logContext}:CHANGE_GOAL_STATUS`);
  }
}
export async function deleteGoal(req, res) {
  try {
    const { goalIds } = req.query;
    const ids = [goalIds].flatMap((id) => parseInt(id, DECIMAL_BASE));

    const userId = await currentUserId(req, res);
    const user = await userById(userId);

    const permissions = await Promise.all(ids.map(async (goalId) => {
      const goal = await goalByIdWithActivityReportsAndRegions(goalId);
      const policy = new Goal(user, goal);
      return policy.canDelete();
    }));

    if (!permissions.every((permission) => permission)) {
      res.sendStatus(401);
      return;
    }

    const deletedGoal = await destroyGoal(ids);

    if (!deletedGoal) {
      res.sendStatus(404);
      return;
    }

    res.json(deletedGoal);
  } catch (error) {
    await handleErrors(req, res, error, `${logContext}:DELETE_GOAL`);
  }
}

export async function retrieveGoalsByIds(req, res) {
  try {
    let { goalIds } = req.query;
    const { reportId } = req.query;
    goalIds = Array.isArray(goalIds) ? goalIds : [goalIds];
    const userId = await currentUserId(req, res);
    const user = await userById(userId);

    const permissions = await Promise.all(goalIds.map(async (id) => {
      const goal = await goalByIdWithActivityReportsAndRegions(id);

      const policy = new Goal(user, goal);
      return policy.canView();
    }));

    const canView = permissions.every((permission) => permission);

    if (!canView) {
      res.sendStatus(401);
      return;
    }

    const gIds = goalIds.map((g) => parseInt(g, 10));
    const retrievedGoal = await goalsByIdsAndActivityReport(gIds, reportId);

    if (!retrievedGoal || !retrievedGoal.length) {
      res.sendStatus(404);
      return;
    }

    res.json(retrievedGoal);
  } catch (error) {
    await handleErrors(req, res, error, `${logContext}:RETRIEVE_GOALS_BY_IDS`);
  }
}

export async function retrieveGoalByIdAndRecipient(req, res) {
  try {
    const { goalId, recipientId } = req.params;

    const userId = await currentUserId(req, res);
    const user = await userById(userId);
    const goal = await goalByIdWithActivityReportsAndRegions(goalId);

    const policy = new Goal(user, goal);

    if (!policy.canView()) {
      res.sendStatus(401);
      return;
    }

    const gId = parseInt(goalId, 10);
    const rId = parseInt(recipientId, 10);

    const retrievedGoal = await goalByIdAndRecipient(gId, rId);

    if (!retrievedGoal) {
      res.sendStatus(404);
      return;
    }

    res.json(retrievedGoal);
  } catch (error) {
    await handleErrors(req, res, error, `${logContext}:RETRIEVE_GOAL_BY_ID_AND_RECIPIENT`);
  }
}

export async function getSimilarGoalsForRecipient(req, res) {
  const recipientId = parseInt(req.params.recipient_id, 10);

  if (Number.isNaN(recipientId)) {
    return res.status(400).send('Recipient ID must be an integer');
  }

  const cluster = Object.prototype.hasOwnProperty.call(req.query, 'cluster');
  const userId = await currentUserId(req, res);
  const user = await userById(userId);

  const similarGoalIds = await similarGoalsForRecipient(recipientId, cluster);

  // for each goal id, create a policy and ensure canView.
  const permissions = await Promise.all(similarGoalIds.map(async (id) => {
    const goal = await goalByIdWithActivityReportsAndRegions(id);

    const policy = new Goal(user, goal);
    return policy.canView();
  }));

  // If any of the permissions are false, return 401.
  const canView = permissions.every((permission) => permission);

  if (!canView) {
    return res.sendStatus(401);
  }

  // Otherwise, return the array of goal IDs.
<<<<<<< HEAD
  res.json(await getGoalIdsBySimilarity(similarGoalIds));
=======
  return res.json(similarGoalIds);
>>>>>>> 27486586
}<|MERGE_RESOLUTION|>--- conflicted
+++ resolved
@@ -259,9 +259,5 @@
   }
 
   // Otherwise, return the array of goal IDs.
-<<<<<<< HEAD
-  res.json(await getGoalIdsBySimilarity(similarGoalIds));
-=======
-  return res.json(similarGoalIds);
->>>>>>> 27486586
+  return res.json(await getGoalIdsBySimilarity(similarGoalIds));
 }