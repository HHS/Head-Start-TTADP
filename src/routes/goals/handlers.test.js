--- conflicted
+++ resolved
@@ -19,12 +19,7 @@
   goalByIdAndRecipient,
   createOrUpdateGoalsForActivityReport,
   goalsByIdsAndActivityReport,
-<<<<<<< HEAD
-  getGoalIdsBySimilarity,
-} from '../../services/goals';
-=======
 } from '../../goalServices/goals';
->>>>>>> 8b3da4c2
 import { currentUserId } from '../../services/currentUser';
 
 jest.mock('../../services/users', () => ({
