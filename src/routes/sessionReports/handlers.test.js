--- conflicted
+++ resolved
@@ -62,7 +62,7 @@
 
   describe('getHandler', () => {
     it('returns the session', async () => {
-      EventReport.mockImplementationOnce(() => ({
+      SessionReport.mockImplementationOnce(() => ({
         canRead: () => true,
       }));
       EventReport.mockImplementationOnce(() => ({
@@ -75,7 +75,7 @@
     });
 
     it('returns the session by eventId', async () => {
-      EventReport.mockImplementationOnce(() => ({
+      SessionReport.mockImplementationOnce(() => ({
         canRead: () => true,
       }));
       EventReport.mockImplementationOnce(() => ({
@@ -180,7 +180,6 @@
       EventReport.mockImplementationOnce(() => ({
         canUpdate: () => true,
       }));
-<<<<<<< HEAD
       findEventById.mockResolvedValueOnce(mockEvent);
       findSessionById.mockResolvedValueOnce(mockSession);
       updateSession.mockResolvedValueOnce(mockSession);
@@ -196,13 +195,9 @@
         canUpdate: () => true,
       }));
       findEventById.mockResolvedValueOnce(mockEvent);
-=======
-
->>>>>>> c6750e79
       findSessionById.mockResolvedValueOnce(mockSession);
       updateSession.mockResolvedValueOnce(mockSession);
       await updateHandler(mockRequest, mockResponse);
-
       expect(mockResponse.status).toHaveBeenCalledWith(201);
     });
 
