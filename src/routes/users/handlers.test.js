import {
  getPossibleCollaborators,
  getPossibleStateCodes,
  requestVerificationEmail,
  verifyEmailToken,
<<<<<<< HEAD
  getUserStatistics,
=======
  getActiveUsers,
>>>>>>> b3764b10
} from './handlers';
import { userById, usersWithPermissions, statisticsByUser } from '../../services/users';
import User from '../../policies/user';
import { Grant } from '../../models';
import { createAndStoreVerificationToken, validateVerificationToken } from '../../services/token';
import { currentUserId } from '../../services/currentUser';

jest.mock('../../services/users', () => ({
  userById: jest.fn(),
  usersWithPermissions: jest.fn(),
  statisticsByUser: jest.fn(),
}));

jest.mock('../../services/currentUser', () => ({
  currentUserId: jest.fn(),
}));

jest.mock('../../lib/mailer', () => ({
  sendEmailVerificationRequestWithToken: jest.fn(),
}));

jest.mock('../../services/token', () => ({
  createAndStoreVerificationToken: jest.fn(),
  validateVerificationToken: jest.fn(),
}));

const mockResponse = {
  json: jest.fn(),
  writeHead: jest.fn(),
  sendStatus: jest.fn(),
  status: jest.fn(() => ({
    end: jest.fn(),
  })),
  on: jest.fn(),
  write: jest.fn(),
  end: jest.fn(),
  once: jest.fn(),
  emit: jest.fn(),
  error: jest.fn(),
};

const mockRequest = {
  session: {
    userId: 1,
  },
};

describe('User handlers', () => {
  afterEach(() => {
    jest.clearAllMocks();
  });

  describe('getUserStatistics', () => {
    it('returns write statistics', async () => {
      const response = { daysSinceJoined: 10, arsCreated: 10 };
      statisticsByUser.mockResolvedValue(response);
      userById.mockResolvedValue({
        permissions: [
          {
            regionId: 1,
          },
          {
            regionId: 2,
          },
        ],
      });
      User.prototype.canWriteInRegion = jest.fn().mockReturnValue(true);
      await getUserStatistics(mockRequest, mockResponse);
      expect(statisticsByUser).toHaveBeenCalledWith({
        permissions: [{
          regionId: 1,
        },
        {
          regionId: 2,
        }],
      }, [1, 2], false);
      expect(mockResponse.json).toHaveBeenCalledWith(response);
    });

    it('returns readonly statistics', async () => {
      const response = { daysSinceJoined: 10, arsCreated: 10 };
      statisticsByUser.mockResolvedValue(response);
      userById.mockResolvedValue({
        permissions: [
          {
            regionId: 1,
          },
          {
            regionId: 2,
          },
        ],
      });
      User.prototype.canWriteInRegion = jest.fn().mockReturnValue(false);
      await getUserStatistics(mockRequest, mockResponse);
      expect(statisticsByUser).toHaveBeenCalledWith({
        permissions: [{
          regionId: 1,
        },
        {
          regionId: 2,
        }],
      }, [1, 2], true);
      expect(mockResponse.json).toHaveBeenCalledWith(response);
    });

    it('handles errors', async () => {
      const response = { daysSinceJoined: 10, arsCreated: 10 };
      statisticsByUser.mockResolvedValue(response);
      userById.mockResolvedValue({
        permissions: [
          {
            regionId: 1,
          },
          {
            regionId: 2,
          },
        ],
      });
      const end = jest.fn();
      const status = jest.fn(() => ({ end }));
      User.prototype.canWriteInRegion = jest.fn().mockReturnValue(true);
      await getUserStatistics({}, { status });
      expect(status).toHaveBeenCalledWith(500);
    });
  });

  describe('getPossibleStateCodes', () => {
    it('returns state codes', async () => {
      const response = ['NM', 'NV', 'AZ', 'OK', 'MN'];
      Grant.findAll = jest.fn();
      Grant.findAll.mockResolvedValue([{ stateCode: 'NM' }, { stateCode: 'NV' }, { stateCode: 'AZ' }, { stateCode: 'OK' }, { stateCode: 'MN' }]);
      userById.mockResolvedValue({
        permissions: [
          {
            regionId: 1,
          },
          {
            regionId: 2,
          },
        ],
      });
      await getPossibleStateCodes(mockRequest, mockResponse);
      expect(mockResponse.json).toHaveBeenCalledWith(response);
    });

    it('handles errors', async () => {
      Grant.findAll = jest.fn();
      Grant.findAll.mockResolvedValue([{ stateCode: 'NM' }, { stateCode: 'NV' }, { stateCode: 'AZ' }, { stateCode: 'OK' }, { stateCode: 'MN' }]);
      userById.mockResolvedValue({
        permissions: [
          {
            regionId: 1,
          },
          {
            regionId: 2,
          },
        ],
      });
      const end = jest.fn();
      const status = jest.fn(() => ({ end }));
      await getPossibleStateCodes({}, { status });
      expect(status).toHaveBeenCalledWith(500);
    });
  });

  describe('getPossibleCollaborators', () => {
    const request = {
      ...mockRequest,
      query: { region: 1 },
      body: { resourcesUsed: 'test' },
    };

    it('returns users', async () => {
      const response = [{ name: 'name', id: 1 }];
      User.prototype.canViewUsersInRegion = jest.fn().mockReturnValue(true);
      usersWithPermissions.mockResolvedValue(response);
      userById.mockResolvedValue({
        id: 1,
      });
      await getPossibleCollaborators(request, mockResponse);
      expect(mockResponse.json).toHaveBeenCalledWith(response);
    });

    it('handles unauthorized requests', async () => {
      User.prototype.canViewUsersInRegion = jest.fn().mockReturnValue(false);
      userById.mockResolvedValue({
        id: 1,
      });
      await getPossibleCollaborators(request, mockResponse);
      expect(mockResponse.sendStatus).toHaveBeenCalledWith(403);
    });

    it('handles errors', async () => {
      const response = [{ name: 'name', id: 1 }];
      User.prototype.canViewUsersInRegion = jest.fn().mockReturnValue(true);
      usersWithPermissions.mockResolvedValue(response);
      userById.mockResolvedValue({
        id: 1,
      });
      await getPossibleCollaborators({}, mockResponse);
      expect(mockResponse.status).toHaveBeenCalledWith(500);
    });
  });

  describe('requestVerificationEmail', () => {
    const request = {
      ...mockRequest,
      body: { email: '' },
    };

    it('returns 200', async () => {
      currentUserId.mockResolvedValueOnce(1);
      userById.mockResolvedValueOnce({
        id: 1,
        email: 'whatever',
      });
      createAndStoreVerificationToken.mockResolvedValue('token');
      await requestVerificationEmail(request, mockResponse);
      expect(mockResponse.sendStatus).toHaveBeenCalledWith(200);
    });

    it('handles errors', async () => {
      currentUserId.mockResolvedValueOnce(1);
      userById.mockResolvedValueOnce({
        id: 1,
        email: 'whatever',
      });
      createAndStoreVerificationToken.mockRejectedValueOnce(new Error('Problem creating token'));
      await requestVerificationEmail({}, mockResponse);
      expect(mockResponse.status).toHaveBeenCalledWith(500);
    });
  });
  describe('verifyEmailToken', () => {
    it('handles success', async () => {
      const request = {
        ...mockRequest,
        params: { token: 'token' },
      };
      validateVerificationToken.mockResolvedValueOnce({
        userId: 1,
      });
      currentUserId.mockResolvedValueOnce(1);
      await verifyEmailToken(request, mockResponse);
      expect(mockResponse.sendStatus).toHaveBeenCalledWith(200);
    });

    it('handles a missing token in the request params', async () => {
      const request = {
        ...mockRequest,
        params: {},
      };
      currentUserId.mockResolvedValueOnce(1);
      await verifyEmailToken(request, mockResponse);
      expect(mockResponse.sendStatus).toHaveBeenCalledWith(400);
    });

    it('handles a missing user id', async () => {
      const request = {
        ...mockRequest,
        params: { token: 'token' },
      };

      currentUserId.mockResolvedValueOnce(null);
      await verifyEmailToken(request, mockResponse);
      expect(mockResponse.sendStatus).toHaveBeenCalledWith(400);
    });

    it('handles no error returned from the token service', async () => {
      const request = {
        ...mockRequest,
        params: { token: 'token' },
      };

      currentUserId.mockResolvedValueOnce(1);
      validateVerificationToken.mockResolvedValueOnce(null);
      await verifyEmailToken(request, mockResponse);
      expect(mockResponse.sendStatus).toHaveBeenCalledWith(403);
    });

    it('handles errors', async () => {
      const request = {
        ...mockRequest,
        params: { token: 'token' },
      };

      currentUserId.mockResolvedValueOnce(1);
      validateVerificationToken.mockRejectedValueOnce(new Error('Problem validating token'));
      await verifyEmailToken(request, mockResponse);
      expect(mockResponse.status).toHaveBeenCalledWith(500);
    });
  });

  describe('activeUsers', () => {
    it('handles retrieving active users', async () => {
      const request = {
        ...mockRequest,
      };
      User.prototype.isAdmin = jest.fn().mockReturnValue(true);
      await getActiveUsers(request, mockResponse);
      expect(mockResponse.on).toHaveBeenCalled();
      expect(mockResponse.writeHead).toHaveBeenCalled();
      expect(mockResponse.error).not.toHaveBeenCalled();
    });

    it('does not allow unauthorized requests', async () => {
      const request = {
        ...mockRequest,
      };
      User.prototype.isAdmin = jest.fn().mockReturnValue(false);
      await getActiveUsers(request, mockResponse);
      expect(mockResponse.on).not.toHaveBeenCalled();
      expect(mockResponse.writeHead).not.toHaveBeenCalled();
    });

    it('calls the error handler on error', async () => {
      const request = {
        ...mockRequest,
      };
      User.prototype.isAdmin = jest.fn().mockReturnValue(false);
      userById.mockResolvedValue(null);
      await getActiveUsers(request, mockResponse);
      expect(mockResponse.on).not.toHaveBeenCalled();
      expect(mockResponse.status).toHaveBeenCalledWith(500);
    });
  });
});<|MERGE_RESOLUTION|>--- conflicted
+++ resolved
@@ -3,11 +3,8 @@
   getPossibleStateCodes,
   requestVerificationEmail,
   verifyEmailToken,
-<<<<<<< HEAD
   getUserStatistics,
-=======
   getActiveUsers,
->>>>>>> b3764b10
 } from './handlers';
 import { userById, usersWithPermissions, statisticsByUser } from '../../services/users';
 import User from '../../policies/user';
