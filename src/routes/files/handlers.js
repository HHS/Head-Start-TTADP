import { v4 as uuidv4 } from 'uuid';
import * as fs from 'fs';
import handleErrors from '../../lib/apiErrorHandler';
import { uploadFile, deleteFileFromS3, getPresignedURL } from '../../lib/s3';
import addToScanQueue from '../../services/scanQueue';
import {
  deleteFile,
  deleteActivityReportFile,
  deleteActivityReportObjectiveFile,
  deleteObjectiveFile,
  deleteObjectiveTemplateFile,
  getFileById,
  updateStatus,
  createActivityReportFileMetaData,
  createActivityReportObjectiveFileMetaData,
  createObjectiveFileMetaData,
  createObjectiveTemplateFileMetaData,
} from '../../services/files';
import { ActivityReportObjective } from '../../models';
import ActivityReportPolicy from '../../policies/activityReport';
<<<<<<< HEAD
=======
import ObjectivePolicy from '../../policies/objective';
>>>>>>> e2dfae09
import { activityReportAndRecipientsById } from '../../services/activityReports';
import { userById } from '../../services/users';
import { getObjectiveById } from '../../services/objectives';
import { validateUserAuthForAdmin } from '../../services/accessValidation';
import { auditLogger } from '../../logger';
import { FILE_STATUSES, DECIMAL_BASE } from '../../constants';

const fileType = require('file-type');
const multiparty = require('multiparty');

const namespace = 'SERVICE:FILES';

const logContext = {
  namespace,
};

const {
  UPLOADED,
  UPLOAD_FAILED,
  QUEUED,
  QUEUEING_FAILED,
} = FILE_STATUSES;

const altFileTypes = [
  {
    ext: '.txt',
    mime: 'text/plain',
  },
  {
    ext: '.csv',
    mime: 'text/csv',
  },
];

<<<<<<< HEAD
=======
const hasReportAuthorization = async (user, reportId) => {
  const [report] = await activityReportAndRecipientsById(reportId);
  const authorization = new ActivityReportPolicy(user, report);
  if (!authorization.canUpdate()) {
    return false;
  }
  return true;
};

>>>>>>> e2dfae09
const deleteHandler = async (req, res) => {
  const {
    reportId,
    reportObjectiveId,
    objectiveId,
<<<<<<< HEAD
    objectiveTempleteId,
    fileId,
  } = req.params;
  const user = await userById(req.session.userId);
  const [report] = await activityReportAndRecipientsById(reportId);
  const authorization = new ActivityReportPolicy(user, report);

  if (!authorization.canUpdate()) {
    res.sendStatus(403);
    return;
  }
  try {
    let file = await getFileById(fileId);
    if (reportId
      && reportId in file.reportFiles.map((r) => r.activityReportId)) {
      const rf = file.reportFiles.find((r) => r.reportId === reportId);
      deleteActivityReportFile(rf.id);
    } else if (reportObjectiveId
      && reportObjectiveId in file.reportObjectiveFiles.map((aro) => aro.reportObjectiveId)) {
      const rof = file.reportObjectiveFiles.find((r) => r.reportObjectiveId === reportObjectiveId);
      deleteActivityReportObjectiveFile(rof.id);
    } else if (objectiveId
      && objectiveId in file.objectiveFiles.map((r) => r.objectiveId)) {
      const of = file.objectiveFiles.find((r) => r.objectiveId === objectiveId);
      deleteObjectiveFile(of.id);
    } else if (objectiveTempleteId
      && objectiveTempleteId in file.objectiveTemplateFiles.map((r) => r.objectiveTempleteId)) {
      const otf = file.objectiveTemplateFiles
        .find((r) => r.objectiveTempleteId === objectiveTempleteId);
      deleteObjectiveTemplateFile(otf.id);
    }
    file = await getFileById(fileId);
    if (file.reports.length
      + file.reportObjectiveFiles.length
      + file.objectives.length
      + file.objectiveTemplates.length === 0) {
      await deleteFileFromS3(file.key);
      await deleteFile(fileId);
    }
    res.status(204).send();
  } catch (error) {
    handleErrors(req, res, error, logContext);
  }
};

const linkHandler = async (req, res) => {
  const {
    reportId,
    reportObjectiveId,
    objectiveId,
    objectiveTempleteId,
    fileId,
  } = req.params;

  const user = await userById(req.session.userId);
  const [report] = await activityReportAndRecipientsById(reportId);
=======
    objectiveTemplateId,
    fileId,
  } = req.params;

  const user = await userById(req.session.userId);

  try {
    let file = await getFileById(fileId);

    if (reportId) {
      if (!await hasReportAuthorization(user, reportId)) {
        res.sendStatus(403);
        return;
      }
      const rf = file.reportFiles.find((r) => r.reportId === reportId);
      if (rf) {
        await deleteActivityReportFile(rf.id);
      }
    } else if (reportObjectiveId) {
      const activityReportObjective = ActivityReportObjective.findOne(
        { where: { id: reportObjectiveId } },
      );
      if (!await hasReportAuthorization(
        user,
        activityReportObjective.activityReportId,
      )
      ) {
        res.sendStatus(403);
        return;
      }
      const rof = file.reportObjectiveFiles.find((r) => r.reportObjectiveId === reportObjectiveId);
      if (rof) {
        await deleteActivityReportObjectiveFile(rof.id);
      }
    } else if (objectiveId) {
      const objective = await getObjectiveById(objectiveId);
      const objectivePolicy = new ObjectivePolicy(objective, user);
      if (!objectivePolicy.canUpdate()) {
        res.sendStatus(403);
        return;
      }
      const of = file.objectiveFiles.find(
        (r) => r.objectiveId === parseInt(objectiveId, DECIMAL_BASE),
      );
      if (of) {
        await deleteObjectiveFile(of.id);
      }
    } else if (objectiveTemplateId) {
      // TODO: Determine how to handle permissions for objective templates.
      const otf = file.objectiveTemplateFiles
        .find((r) => r.objectiveTempleteId === objectiveTemplateId);
      if (otf) {
        await deleteObjectiveTemplateFile(otf.id);
      }
    }
    file = await getFileById(fileId);
    if (file.reports.length
      + file.reportObjectiveFiles.length
      + file.objectiveFiles.length
      + file.objectiveTemplateFiles.length === 0) {
      await deleteFileFromS3(file.key);
      await deleteFile(fileId);
    }
    res.status(204).send();
  } catch (error) {
    handleErrors(req, res, error, logContext);
  }
};

const linkHandler = async (req, res) => {
  const {
    reportId,
    reportObjectiveId,
    objectiveId,
    objectiveTempleteId,
    fileId,
  } = req.params;

  const user = await userById(req.session.userId);
  const [report] = await activityReportAndRecipientsById(reportId);
>>>>>>> e2dfae09
  const authorization = new ActivityReportPolicy(user, report);

  if (!authorization.canUpdate()) {
    res.sendStatus(403);
    return;
  }
  try {
    const file = await getFileById(fileId);
    if (reportId
      && !(reportId in file.reportFiles.map((r) => r.activityReportId))) {
      createActivityReportFileMetaData(
        file.originalFilename,
        file.fileName,
        reportId,
        file.size,
      );
    } else if (reportObjectiveId
      && !(reportObjectiveId in file.reportObjectiveFiles.map((aro) => aro.reportObjectiveId))) {
      createActivityReportObjectiveFileMetaData(
        file.originalFilename,
        file.fileName,
        reportObjectiveId,
        file.size,
      );
    } else if (objectiveId
      && !(objectiveId in file.objectiveFiles.map((r) => r.objectiveId))) {
      createObjectiveFileMetaData(
        file.originalFilename,
        file.fileName,
        reportId,
        file.size,
      );
    } else if (objectiveTempleteId
      && !(objectiveTempleteId in file.objectiveTemplateFiles.map((r) => r.objectiveTempleteId))) {
      createObjectiveTemplateFileMetaData(
        file.originalFilename,
        file.fileName,
        objectiveTempleteId,
        file.size,
      );
    }
    res.status(204).send();
  } catch (error) {
    handleErrors(req, res, error, logContext);
  }
};

// TODO: handle ActivityReportObjectiveFiles, ObjectiveFiles, and ObjectiveTemplateFiles
const parseFormPromise = (req) => new Promise((resolve, reject) => {
  const form = new multiparty.Form();
  form.parse(req, (err, fields, files) => {
    if (err) {
      return reject(err);
    }
    return resolve([fields, files]);
  });
});

const uploadHandler = async (req, res) => {
  const [fields, files] = await parseFormPromise(req);
  const {
    reportId,
    reportObjectiveId,
    objectiveId,
    objectiveTempleteId,
  } = fields;
  let buffer;
  let metadata;
  let fileName;
  let fileTypeToUse;

  const user = await userById(req.session.userId);
<<<<<<< HEAD
  const [report] = await activityReportAndRecipientsById(reportId);
  const authorization = new ActivityReportPolicy(user, report);

  if (!(authorization.canUpdate() || (await validateUserAuthForAdmin(req.session.userId)))) {
    return res.sendStatus(403);
  }
=======
>>>>>>> e2dfae09

  try {
    if (!files.file) {
      return res.status(400).send({ error: 'file required' });
    }
    const { path, originalFilename, size } = files.file[0];
    if (!size) {
      return res.status(400).send({ error: 'fileSize required' });
    }
    if (!reportId && !reportObjectiveId && !objectiveId && !objectiveTempleteId) {
      return res.status(400).send({ error: 'an id of either reportId, reportObjectiveId, objectiveId, or objectiveTempleteId is required' });
    }
    buffer = fs.readFileSync(path);
    /*
      * NOTE: file-type: https://github.com/sindresorhus/file-type
      * This package is for detecting binary-based file formats,
      * !NOT text-based formats like .txt, .csv, .svg, etc.
      * We need to handle TXT and CSV in our code.
      */
    const type = await fileType.fromFile(path);
    let altFileType;
    if (!type) {
      const matchingAltType = altFileTypes.filter((t) => path.endsWith(t.ext));
      if (!matchingAltType || !matchingAltType.length > 0) {
        return res.status(400).send('Could not determine file type');
      }
      altFileType = { ext: matchingAltType[0].ext, mime: matchingAltType[0].mime };
    }
    fileTypeToUse = altFileType || type;
<<<<<<< HEAD
    fileName = `${uuidv4()}.${fileTypeToUse.ext}`;
    if (reportId) {
=======
    fileName = `${uuidv4()}${fileTypeToUse.ext}`;
    if (reportId) {
      if (!(await hasReportAuthorization(user, reportId)
        || (await validateUserAuthForAdmin(req.session.userId)))) {
        return res.sendStatus(403);
      }
>>>>>>> e2dfae09
      metadata = await createActivityReportFileMetaData(
        originalFilename,
        fileName,
        reportId,
        size,
      );
    } else if (reportObjectiveId) {
<<<<<<< HEAD
=======
      const activityReportObjective = ActivityReportObjective.findOne(
        { where: { id: reportObjectiveId } },
      );
      if (!(await hasReportAuthorization(
        user,
        activityReportObjective.activityReportId,
      )
      || (await validateUserAuthForAdmin(req.session.userId)))) {
        return res.sendStatus(403);
      }
>>>>>>> e2dfae09
      metadata = await createActivityReportObjectiveFileMetaData(
        originalFilename,
        fileName,
        reportId,
        size,
      );
    } else if (objectiveId) {
<<<<<<< HEAD
      metadata = await createObjectiveFileMetaData(
        originalFilename,
        fileName,
        reportId,
        size,
      );
    } else if (objectiveTempleteId) {
=======
      const objective = await getObjectiveById(objectiveId);
      const objectivePolicy = new ObjectivePolicy(objective, user);
      if (!(objectivePolicy.canUpdate()
      || (await validateUserAuthForAdmin(req.session.userId)))) {
        return res.sendStatus(403);
      }
      metadata = await createObjectiveFileMetaData(
        originalFilename,
        fileName,
        objectiveId,
        size,
      );
    } else if (objectiveTempleteId) {
      // TODO: Determine how to handle permissions for objective templates.
>>>>>>> e2dfae09
      metadata = await createObjectiveTemplateFileMetaData(
        originalFilename,
        fileName,
        reportId,
        size,
      );
    }
  } catch (err) {
    return handleErrors(req, res, err, logContext);
  }
  try {
    const uploadedFile = await uploadFile(buffer, fileName, fileTypeToUse);
    const url = getPresignedURL(uploadedFile.key);
    await updateStatus(metadata.id, UPLOADED);
    res.status(200).send({ id: metadata.id, url });
  } catch (err) {
    if (metadata) {
      await updateStatus(metadata.id, UPLOAD_FAILED);
    }
    return handleErrors(req, res, err, logContext);
  }
  try {
    await addToScanQueue({ key: metadata.key });
    return updateStatus(metadata.id, QUEUED);
  } catch (err) {
    auditLogger.error(`${logContext} Failed to queue ${metadata.originalFileName}. Error: ${err}`);
    return updateStatus(metadata.id, QUEUEING_FAILED);
  }
};

export {
  deleteHandler,
  linkHandler,
  uploadHandler,
};<|MERGE_RESOLUTION|>--- conflicted
+++ resolved
@@ -18,10 +18,7 @@
 } from '../../services/files';
 import { ActivityReportObjective } from '../../models';
 import ActivityReportPolicy from '../../policies/activityReport';
-<<<<<<< HEAD
-=======
 import ObjectivePolicy from '../../policies/objective';
->>>>>>> e2dfae09
 import { activityReportAndRecipientsById } from '../../services/activityReports';
 import { userById } from '../../services/users';
 import { getObjectiveById } from '../../services/objectives';
@@ -56,8 +53,6 @@
   },
 ];
 
-<<<<<<< HEAD
-=======
 const hasReportAuthorization = async (user, reportId) => {
   const [report] = await activityReportAndRecipientsById(reportId);
   const authorization = new ActivityReportPolicy(user, report);
@@ -67,49 +62,71 @@
   return true;
 };
 
->>>>>>> e2dfae09
 const deleteHandler = async (req, res) => {
   const {
     reportId,
     reportObjectiveId,
     objectiveId,
-<<<<<<< HEAD
-    objectiveTempleteId,
+    objectiveTemplateId,
     fileId,
   } = req.params;
+
   const user = await userById(req.session.userId);
-  const [report] = await activityReportAndRecipientsById(reportId);
-  const authorization = new ActivityReportPolicy(user, report);
-
-  if (!authorization.canUpdate()) {
-    res.sendStatus(403);
-    return;
-  }
+
   try {
     let file = await getFileById(fileId);
-    if (reportId
-      && reportId in file.reportFiles.map((r) => r.activityReportId)) {
+
+    if (reportId) {
+      if (!await hasReportAuthorization(user, reportId)) {
+        res.sendStatus(403);
+        return;
+      }
       const rf = file.reportFiles.find((r) => r.reportId === reportId);
-      deleteActivityReportFile(rf.id);
-    } else if (reportObjectiveId
-      && reportObjectiveId in file.reportObjectiveFiles.map((aro) => aro.reportObjectiveId)) {
+      if (rf) {
+        await deleteActivityReportFile(rf.id);
+      }
+    } else if (reportObjectiveId) {
+      const activityReportObjective = ActivityReportObjective.findOne(
+        { where: { id: reportObjectiveId } },
+      );
+      if (!await hasReportAuthorization(
+        user,
+        activityReportObjective.activityReportId,
+      )
+      ) {
+        res.sendStatus(403);
+        return;
+      }
       const rof = file.reportObjectiveFiles.find((r) => r.reportObjectiveId === reportObjectiveId);
-      deleteActivityReportObjectiveFile(rof.id);
-    } else if (objectiveId
-      && objectiveId in file.objectiveFiles.map((r) => r.objectiveId)) {
-      const of = file.objectiveFiles.find((r) => r.objectiveId === objectiveId);
-      deleteObjectiveFile(of.id);
-    } else if (objectiveTempleteId
-      && objectiveTempleteId in file.objectiveTemplateFiles.map((r) => r.objectiveTempleteId)) {
+      if (rof) {
+        await deleteActivityReportObjectiveFile(rof.id);
+      }
+    } else if (objectiveId) {
+      const objective = await getObjectiveById(objectiveId);
+      const objectivePolicy = new ObjectivePolicy(objective, user);
+      if (!objectivePolicy.canUpdate()) {
+        res.sendStatus(403);
+        return;
+      }
+      const of = file.objectiveFiles.find(
+        (r) => r.objectiveId === parseInt(objectiveId, DECIMAL_BASE),
+      );
+      if (of) {
+        await deleteObjectiveFile(of.id);
+      }
+    } else if (objectiveTemplateId) {
+      // TODO: Determine how to handle permissions for objective templates.
       const otf = file.objectiveTemplateFiles
-        .find((r) => r.objectiveTempleteId === objectiveTempleteId);
-      deleteObjectiveTemplateFile(otf.id);
+        .find((r) => r.objectiveTempleteId === objectiveTemplateId);
+      if (otf) {
+        await deleteObjectiveTemplateFile(otf.id);
+      }
     }
     file = await getFileById(fileId);
     if (file.reports.length
       + file.reportObjectiveFiles.length
-      + file.objectives.length
-      + file.objectiveTemplates.length === 0) {
+      + file.objectiveFiles.length
+      + file.objectiveTemplateFiles.length === 0) {
       await deleteFileFromS3(file.key);
       await deleteFile(fileId);
     }
@@ -130,88 +147,6 @@
 
   const user = await userById(req.session.userId);
   const [report] = await activityReportAndRecipientsById(reportId);
-=======
-    objectiveTemplateId,
-    fileId,
-  } = req.params;
-
-  const user = await userById(req.session.userId);
-
-  try {
-    let file = await getFileById(fileId);
-
-    if (reportId) {
-      if (!await hasReportAuthorization(user, reportId)) {
-        res.sendStatus(403);
-        return;
-      }
-      const rf = file.reportFiles.find((r) => r.reportId === reportId);
-      if (rf) {
-        await deleteActivityReportFile(rf.id);
-      }
-    } else if (reportObjectiveId) {
-      const activityReportObjective = ActivityReportObjective.findOne(
-        { where: { id: reportObjectiveId } },
-      );
-      if (!await hasReportAuthorization(
-        user,
-        activityReportObjective.activityReportId,
-      )
-      ) {
-        res.sendStatus(403);
-        return;
-      }
-      const rof = file.reportObjectiveFiles.find((r) => r.reportObjectiveId === reportObjectiveId);
-      if (rof) {
-        await deleteActivityReportObjectiveFile(rof.id);
-      }
-    } else if (objectiveId) {
-      const objective = await getObjectiveById(objectiveId);
-      const objectivePolicy = new ObjectivePolicy(objective, user);
-      if (!objectivePolicy.canUpdate()) {
-        res.sendStatus(403);
-        return;
-      }
-      const of = file.objectiveFiles.find(
-        (r) => r.objectiveId === parseInt(objectiveId, DECIMAL_BASE),
-      );
-      if (of) {
-        await deleteObjectiveFile(of.id);
-      }
-    } else if (objectiveTemplateId) {
-      // TODO: Determine how to handle permissions for objective templates.
-      const otf = file.objectiveTemplateFiles
-        .find((r) => r.objectiveTempleteId === objectiveTemplateId);
-      if (otf) {
-        await deleteObjectiveTemplateFile(otf.id);
-      }
-    }
-    file = await getFileById(fileId);
-    if (file.reports.length
-      + file.reportObjectiveFiles.length
-      + file.objectiveFiles.length
-      + file.objectiveTemplateFiles.length === 0) {
-      await deleteFileFromS3(file.key);
-      await deleteFile(fileId);
-    }
-    res.status(204).send();
-  } catch (error) {
-    handleErrors(req, res, error, logContext);
-  }
-};
-
-const linkHandler = async (req, res) => {
-  const {
-    reportId,
-    reportObjectiveId,
-    objectiveId,
-    objectiveTempleteId,
-    fileId,
-  } = req.params;
-
-  const user = await userById(req.session.userId);
-  const [report] = await activityReportAndRecipientsById(reportId);
->>>>>>> e2dfae09
   const authorization = new ActivityReportPolicy(user, report);
 
   if (!authorization.canUpdate()) {
@@ -284,15 +219,6 @@
   let fileTypeToUse;
 
   const user = await userById(req.session.userId);
-<<<<<<< HEAD
-  const [report] = await activityReportAndRecipientsById(reportId);
-  const authorization = new ActivityReportPolicy(user, report);
-
-  if (!(authorization.canUpdate() || (await validateUserAuthForAdmin(req.session.userId)))) {
-    return res.sendStatus(403);
-  }
-=======
->>>>>>> e2dfae09
 
   try {
     if (!files.file) {
@@ -322,17 +248,12 @@
       altFileType = { ext: matchingAltType[0].ext, mime: matchingAltType[0].mime };
     }
     fileTypeToUse = altFileType || type;
-<<<<<<< HEAD
-    fileName = `${uuidv4()}.${fileTypeToUse.ext}`;
-    if (reportId) {
-=======
     fileName = `${uuidv4()}${fileTypeToUse.ext}`;
     if (reportId) {
       if (!(await hasReportAuthorization(user, reportId)
         || (await validateUserAuthForAdmin(req.session.userId)))) {
         return res.sendStatus(403);
       }
->>>>>>> e2dfae09
       metadata = await createActivityReportFileMetaData(
         originalFilename,
         fileName,
@@ -340,8 +261,6 @@
         size,
       );
     } else if (reportObjectiveId) {
-<<<<<<< HEAD
-=======
       const activityReportObjective = ActivityReportObjective.findOne(
         { where: { id: reportObjectiveId } },
       );
@@ -352,7 +271,6 @@
       || (await validateUserAuthForAdmin(req.session.userId)))) {
         return res.sendStatus(403);
       }
->>>>>>> e2dfae09
       metadata = await createActivityReportObjectiveFileMetaData(
         originalFilename,
         fileName,
@@ -360,15 +278,6 @@
         size,
       );
     } else if (objectiveId) {
-<<<<<<< HEAD
-      metadata = await createObjectiveFileMetaData(
-        originalFilename,
-        fileName,
-        reportId,
-        size,
-      );
-    } else if (objectiveTempleteId) {
-=======
       const objective = await getObjectiveById(objectiveId);
       const objectivePolicy = new ObjectivePolicy(objective, user);
       if (!(objectivePolicy.canUpdate()
@@ -383,7 +292,6 @@
       );
     } else if (objectiveTempleteId) {
       // TODO: Determine how to handle permissions for objective templates.
->>>>>>> e2dfae09
       metadata = await createObjectiveTemplateFileMetaData(
         originalFilename,
         fileName,
