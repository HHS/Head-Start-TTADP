import { v4 as uuidv4 } from 'uuid';
import * as fs from 'fs';
import handleErrors from '../../lib/apiErrorHandler';
<<<<<<< HEAD
import { File } from '../../models';
import { uploadFile, getPresignedURL } from '../../lib/s3';
=======
import { uploadFile, deleteFileFromS3 } from '../../lib/s3';
>>>>>>> d0f5a952
import addToScanQueue from '../../services/scanQueue';
import createFileMetaData, {
  updateStatus, getFileById, deleteFile,
} from '../../services/files';
import ActivityReportPolicy from '../../policies/activityReport';
import { activityReportById } from '../../services/activityReports';
import { userById } from '../../services/users';
import { auditLogger } from '../../logger';
import { FILE_STATUSES } from '../../constants';

const fileType = require('file-type');
const multiparty = require('multiparty');

const namespace = 'SERVICE:FILES';

const ATTACHMENT = 'ATTACHMENT';
const RESOURCE = 'RESOURCE';

const logContext = {
  namespace,
};

const {
  UPLOADED,
  UPLOAD_FAILED,
  QUEUED,
  QUEUEING_FAILED,
} = FILE_STATUSES;

export const deleteHandler = async (req, res) => {
  const { reportId, fileId } = req.params;
  if (!reportId || !fileId) {
    res.status(400).send(`Delete requests must contain reportId/fileId got: ${req.path}`);
  }
  const user = await userById(req.session.userId);
  const report = await activityReportById(reportId);
  const authorization = new ActivityReportPolicy(user, report);

  if (!authorization.canUpdate()) {
    res.sendStatus(403);
    return;
  }
  try {
    const file = await getFileById(fileId);
    await deleteFileFromS3(file.key);
    await deleteFile(fileId);
    res.status(204).send();
  } catch (error) {
    handleErrors(req, res, error, logContext);
  }
};

export default async function uploadHandler(req, res) {
  const form = new multiparty.Form();
  form.parse(req, async (error, fields, files) => {
    const { reportId, attachmentType } = fields;
    if (error) {
      res.status(500).send(error);
    }
    let buffer;
    let metadata;
    let fileName;
    let type;

    const user = await userById(req.session.userId);
    const report = await activityReportById(reportId);
    const authorization = new ActivityReportPolicy(user, report);

    if (!authorization.canUpdate()) {
      res.sendStatus(403);
      return;
    }

    try {
      if (!files.file) {
        res.status(400).send({ error: 'file required' });
        return;
      }
      const { path, originalFilename, size } = files.file[0];
      if (!size) {
        res.status(400).send({ error: 'fileSize required' });
      }
      if (!reportId) {
        res.status(400).send({ error: 'reportId required' });
        return;
      }
      if (!attachmentType) {
        res.status(400).send({ error: 'attachmentType required' });
        return;
      }
      if (attachmentType[0] !== ATTACHMENT && attachmentType[0] !== RESOURCE) {
        res.status(400).send({ error: `incorrect attachmentType. Wanted: ${ATTACHMENT} or ${RESOURCE}. Got: ${attachmentType[0]}` });
        return;
      }
      buffer = fs.readFileSync(path);
      type = await fileType.fromFile(path);
      if (!type) {
        res.status(400).send('Could not determine file type');
        return;
      }
      fileName = `${uuidv4()}.${type.ext}`;
      metadata = await createFileMetaData(
        originalFilename,
        fileName,
        reportId,
        attachmentType[0],
        size,
      );
    } catch (err) {
      await handleErrors(req, res, err, logContext);
      return;
    }
    try {
      const uploadedFile = await uploadFile(buffer, fileName, type);
      const url = getPresignedURL(uploadedFile.key);
      await updateStatus(metadata.id, UPLOADED);
      res.status(200).send({ id: metadata.id, url });
    } catch (err) {
      if (metadata) {
        await updateStatus(metadata.id, UPLOAD_FAILED);
      }
      await handleErrors(req, res, err, logContext);
      return;
    }
    try {
      await addToScanQueue({ key: metadata.key });
      await updateStatus(metadata.id, QUEUED);
    } catch (err) {
      if (metadata) {
        await updateStatus(metadata.id, QUEUEING_FAILED);
        auditLogger.error(`${logContext} Failed to queue ${metadata.originalFileName}. Error: ${err}`);
      }
    }
  });
}<|MERGE_RESOLUTION|>--- conflicted
+++ resolved
@@ -1,12 +1,7 @@
 import { v4 as uuidv4 } from 'uuid';
 import * as fs from 'fs';
 import handleErrors from '../../lib/apiErrorHandler';
-<<<<<<< HEAD
-import { File } from '../../models';
-import { uploadFile, getPresignedURL } from '../../lib/s3';
-=======
-import { uploadFile, deleteFileFromS3 } from '../../lib/s3';
->>>>>>> d0f5a952
+import { uploadFile, deleteFileFromS3, getPresignedURL } from '../../lib/s3';
 import addToScanQueue from '../../services/scanQueue';
 import createFileMetaData, {
   updateStatus, getFileById, deleteFile,
