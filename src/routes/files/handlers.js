import { v4 as uuidv4 } from 'uuid';
import * as fs from 'fs';
import handleErrors from '../../lib/apiErrorHandler';
import { uploadFile, deleteFileFromS3, getPresignedURL } from '../../lib/s3';
import addToScanQueue from '../../services/scanQueue';
import {
  deleteFile,
  deleteActivityReportFile,
  deleteActivityReportObjectiveFile,
  deleteObjectiveFile,
  deleteObjectiveTemplateFile,
  getFileById,
  updateStatus,
  createActivityReportFileMetaData,
  createActivityReportObjectiveFileMetaData,
  createObjectiveFileMetaData,
  createObjectiveTemplateFileMetaData,
} from '../../services/files';
import ActivityReportPolicy from '../../policies/activityReport';
import { activityReportAndRecipientsById } from '../../services/activityReports';
import { userById } from '../../services/users';
import { validateUserAuthForAdmin } from '../../services/accessValidation';
import { auditLogger } from '../../logger';
import { FILE_STATUSES } from '../../constants';

const fileType = require('file-type');
const multiparty = require('multiparty');

const namespace = 'SERVICE:FILES';

const logContext = {
  namespace,
};

const {
  UPLOADED,
  UPLOAD_FAILED,
  QUEUED,
  QUEUEING_FAILED,
} = FILE_STATUSES;

const altFileTypes = [
  {
    ext: '.txt',
    mime: 'text/plain',
  },
  {
    ext: '.csv',
    mime: 'text/csv',
  },
];

const deleteHandler = async (req, res) => {
  const {
    reportId,
    reportObjectiveId,
    objectiveId,
    objectiveTempleteId,
    fileId,
  } = req.params;
<<<<<<< HEAD
  const user = await userById(req.session.userId);
  const report = await activityReportById(reportId);
  const authorization = new ActivityReportPolicy(user, report);

  if (!authorization.canUpdate()) {
    res.sendStatus(403);
    return;
  }
  try {
    let file = await getFileById(fileId);
    if (reportId
      && reportId in file.reportFiles.map((r) => r.activityReportId)) {
      const rf = file.reportFiles.find((r) => r.reportId === reportId);
      deleteActivityReportFile(rf.id);
    } else if (reportObjectiveId
      && reportObjectiveId in file.reportObjectiveFiles.map((aro) => aro.reportObjectiveId)) {
      const rof = file.reportObjectiveFiles.find((r) => r.reportObjectiveId === reportObjectiveId);
      deleteActivityReportObjectiveFile(rof.id);
    } else if (objectiveId
      && objectiveId in file.objectiveFiles.map((r) => r.objectiveId)) {
      const of = file.objectiveFiles.find((r) => r.objectiveId === objectiveId);
      deleteObjectiveFile(of.id);
    } else if (objectiveTempleteId
      && objectiveTempleteId in file.objectiveTemplateFiles.map((r) => r.objectiveTempleteId)) {
      const otf = file.objectiveTemplateFiles
        .find((r) => r.objectiveTempleteId === objectiveTempleteId);
      deleteObjectiveTemplateFile(otf.id);
    }
    file = await getFileById(fileId);
    if (file.reports.length
      + file.reportObjectiveFiles.length
      + file.objectives.length
      + file.objectiveTemplates.length === 0) {
      await deleteFileFromS3(file.key);
      await deleteFile(fileId);
    }
    res.status(204).send();
  } catch (error) {
    handleErrors(req, res, error, logContext);
  }
};

const linkHandler = async (req, res) => {
  const {
    reportId,
    reportObjectiveId,
    objectiveId,
    objectiveTempleteId,
    fileId,
  } = req.params;

=======
>>>>>>> 2ae089be
  const user = await userById(req.session.userId);
  const [report] = await activityReportAndRecipientsById(reportId);
  const authorization = new ActivityReportPolicy(user, report);

  if (!authorization.canUpdate()) {
    res.sendStatus(403);
    return;
  }
  try {
    let file = await getFileById(fileId);
    if (reportId
      && reportId in file.reportFiles.map((r) => r.activityReportId)) {
      const rf = file.reportFiles.find((r) => r.reportId === reportId);
      deleteActivityReportFile(rf.id);
    } else if (reportObjectiveId
      && reportObjectiveId in file.reportObjectiveFiles.map((aro) => aro.reportObjectiveId)) {
      const rof = file.reportObjectiveFiles.find((r) => r.reportObjectiveId === reportObjectiveId);
      deleteActivityReportObjectiveFile(rof.id);
    } else if (objectiveId
      && objectiveId in file.objectiveFiles.map((r) => r.objectiveId)) {
      const of = file.objectiveFiles.find((r) => r.objectiveId === objectiveId);
      deleteObjectiveFile(of.id);
    } else if (objectiveTempleteId
      && objectiveTempleteId in file.objectiveTemplateFiles.map((r) => r.objectiveTempleteId)) {
      const otf = file.objectiveTemplateFiles
        .find((r) => r.objectiveTempleteId === objectiveTempleteId);
      deleteObjectiveTemplateFile(otf.id);
    }
    file = await getFileById(fileId);
    if (file.reports.length
      + file.reportObjectiveFiles.length
      + file.objectives.length
      + file.objectiveTemplates.length === 0) {
      await deleteFileFromS3(file.key);
      await deleteFile(fileId);
    }
    res.status(204).send();
  } catch (error) {
    handleErrors(req, res, error, logContext);
  }
};

const linkHandler = async (req, res) => {
  const {
    reportId,
    reportObjectiveId,
    objectiveId,
    objectiveTempleteId,
    fileId,
  } = req.params;

  const user = await userById(req.session.userId);
  const [report] = await activityReportAndRecipientsById(reportId);
  const authorization = new ActivityReportPolicy(user, report);

  if (!authorization.canUpdate()) {
    res.sendStatus(403);
    return;
  }
  try {
    const file = await getFileById(fileId);
    if (reportId
      && !(reportId in file.reportFiles.map((r) => r.activityReportId))) {
      createActivityReportFileMetaData(
        file.originalFilename,
        file.fileName,
        reportId,
        file.size,
      );
    } else if (reportObjectiveId
      && !(reportObjectiveId in file.reportObjectiveFiles.map((aro) => aro.reportObjectiveId))) {
      createActivityReportObjectiveFileMetaData(
        file.originalFilename,
        file.fileName,
        reportObjectiveId,
        file.size,
      );
    } else if (objectiveId
      && !(objectiveId in file.objectiveFiles.map((r) => r.objectiveId))) {
      createObjectiveFileMetaData(
        file.originalFilename,
        file.fileName,
        reportId,
        file.size,
      );
    } else if (objectiveTempleteId
      && !(objectiveTempleteId in file.objectiveTemplateFiles.map((r) => r.objectiveTempleteId))) {
      createObjectiveTemplateFileMetaData(
        file.originalFilename,
        file.fileName,
        objectiveTempleteId,
        file.size,
      );
    }
    res.status(204).send();
  } catch (error) {
    handleErrors(req, res, error, logContext);
  }
};

// TODO: handle ActivityReportObjectiveFiles, ObjectiveFiles, and ObjectiveTemplateFiles
const parseFormPromise = (req) => new Promise((resolve, reject) => {
  const form = new multiparty.Form();
  form.parse(req, (err, fields, files) => {
    if (err) {
      return reject(err);
    }
    return resolve([fields, files]);
  });
});

const uploadHandler = async (req, res) => {
  const [fields, files] = await parseFormPromise(req);
  const {
    reportId,
    reportObjectiveId,
    objectiveId,
    objectiveTempleteId,
  } = fields;
  let buffer;
  let metadata;
  let fileName;
  let fileTypeToUse;

  const user = await userById(req.session.userId);
  const [report] = await activityReportAndRecipientsById(reportId);
  const authorization = new ActivityReportPolicy(user, report);

  if (!(authorization.canUpdate() || (await validateUserAuthForAdmin(req.session.userId)))) {
    return res.sendStatus(403);
  }

  try {
    if (!files.file) {
      return res.status(400).send({ error: 'file required' });
    }
    const { path, originalFilename, size } = files.file[0];
    if (!size) {
      return res.status(400).send({ error: 'fileSize required' });
    }
    if (!reportId && !reportObjectiveId && !objectiveId && !objectiveTempleteId) {
      return res.status(400).send({ error: 'an id of either reportId, reportObjectiveId, objectiveId, or objectiveTempleteId is required' });
    }
    buffer = fs.readFileSync(path);
    /*
      * NOTE: file-type: https://github.com/sindresorhus/file-type
      * This package is for detecting binary-based file formats,
      * !NOT text-based formats like .txt, .csv, .svg, etc.
      * We need to handle TXT and CSV in our code.
      */
    const type = await fileType.fromFile(path);
    let altFileType;
    if (!type) {
      const matchingAltType = altFileTypes.filter((t) => path.endsWith(t.ext));
      if (!matchingAltType || !matchingAltType.length > 0) {
        return res.status(400).send('Could not determine file type');
      }
      altFileType = { ext: matchingAltType[0].ext, mime: matchingAltType[0].mime };
    }
    fileTypeToUse = altFileType || type;
    fileName = `${uuidv4()}.${fileTypeToUse.ext}`;
    if (reportId) {
      metadata = await createActivityReportFileMetaData(
        originalFilename,
        fileName,
        reportId,
        size,
      );
    } else if (reportObjectiveId) {
      metadata = await createActivityReportObjectiveFileMetaData(
        originalFilename,
        fileName,
        reportId,
        size,
      );
    } else if (objectiveId) {
      metadata = await createObjectiveFileMetaData(
        originalFilename,
        fileName,
        reportId,
        size,
      );
    } else if (objectiveTempleteId) {
      metadata = await createObjectiveTemplateFileMetaData(
        originalFilename,
        fileName,
        reportId,
        size,
      );
    }
  } catch (err) {
    return handleErrors(req, res, err, logContext);
  }
  try {
    const uploadedFile = await uploadFile(buffer, fileName, fileTypeToUse);
    const url = getPresignedURL(uploadedFile.key);
    await updateStatus(metadata.id, UPLOADED);
    res.status(200).send({ id: metadata.id, url });
  } catch (err) {
    if (metadata) {
      await updateStatus(metadata.id, UPLOAD_FAILED);
    }
    return handleErrors(req, res, err, logContext);
  }
  try {
    await addToScanQueue({ key: metadata.key });
    return updateStatus(metadata.id, QUEUED);
  } catch (err) {
    auditLogger.error(`${logContext} Failed to queue ${metadata.originalFileName}. Error: ${err}`);
    return updateStatus(metadata.id, QUEUEING_FAILED);
  }
};

export {
  deleteHandler,
  linkHandler,
  uploadHandler,
};<|MERGE_RESOLUTION|>--- conflicted
+++ resolved
@@ -58,9 +58,8 @@
     objectiveTempleteId,
     fileId,
   } = req.params;
-<<<<<<< HEAD
   const user = await userById(req.session.userId);
-  const report = await activityReportById(reportId);
+  const [report] = await activityReportAndRecipientsById(reportId);
   const authorization = new ActivityReportPolicy(user, report);
 
   if (!authorization.canUpdate()) {
@@ -110,59 +109,6 @@
     fileId,
   } = req.params;
 
-=======
->>>>>>> 2ae089be
-  const user = await userById(req.session.userId);
-  const [report] = await activityReportAndRecipientsById(reportId);
-  const authorization = new ActivityReportPolicy(user, report);
-
-  if (!authorization.canUpdate()) {
-    res.sendStatus(403);
-    return;
-  }
-  try {
-    let file = await getFileById(fileId);
-    if (reportId
-      && reportId in file.reportFiles.map((r) => r.activityReportId)) {
-      const rf = file.reportFiles.find((r) => r.reportId === reportId);
-      deleteActivityReportFile(rf.id);
-    } else if (reportObjectiveId
-      && reportObjectiveId in file.reportObjectiveFiles.map((aro) => aro.reportObjectiveId)) {
-      const rof = file.reportObjectiveFiles.find((r) => r.reportObjectiveId === reportObjectiveId);
-      deleteActivityReportObjectiveFile(rof.id);
-    } else if (objectiveId
-      && objectiveId in file.objectiveFiles.map((r) => r.objectiveId)) {
-      const of = file.objectiveFiles.find((r) => r.objectiveId === objectiveId);
-      deleteObjectiveFile(of.id);
-    } else if (objectiveTempleteId
-      && objectiveTempleteId in file.objectiveTemplateFiles.map((r) => r.objectiveTempleteId)) {
-      const otf = file.objectiveTemplateFiles
-        .find((r) => r.objectiveTempleteId === objectiveTempleteId);
-      deleteObjectiveTemplateFile(otf.id);
-    }
-    file = await getFileById(fileId);
-    if (file.reports.length
-      + file.reportObjectiveFiles.length
-      + file.objectives.length
-      + file.objectiveTemplates.length === 0) {
-      await deleteFileFromS3(file.key);
-      await deleteFile(fileId);
-    }
-    res.status(204).send();
-  } catch (error) {
-    handleErrors(req, res, error, logContext);
-  }
-};
-
-const linkHandler = async (req, res) => {
-  const {
-    reportId,
-    reportObjectiveId,
-    objectiveId,
-    objectiveTempleteId,
-    fileId,
-  } = req.params;
-
   const user = await userById(req.session.userId);
   const [report] = await activityReportAndRecipientsById(reportId);
   const authorization = new ActivityReportPolicy(user, report);
