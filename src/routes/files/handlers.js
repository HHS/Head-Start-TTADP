import { v4 as uuidv4 } from 'uuid';
import * as fs from 'fs';
import { DECIMAL_BASE } from '@ttahub/common';
import handleErrors from '../../lib/apiErrorHandler';
import { uploadFile, deleteFileFromS3, getPresignedURL } from '../../lib/s3';
import addToScanQueue from '../../services/scanQueue';
import {
  deleteFile,
  deleteActivityReportFile,
  deleteObjectiveFile,
  deleteSessionFile,
  getFileById,
  updateStatus,
  createActivityReportFileMetaData,
  createActivityReportObjectiveFileMetaData,
  createObjectiveFileMetaData,
  createObjectiveTemplateFileMetaData,
  createObjectivesFileMetaData,
  createSessionObjectiveFileMetaData,
  deleteSpecificActivityReportObjectiveFile,
} from '../../services/files';
import { ActivityReportObjective } from '../../models';
import ActivityReportPolicy from '../../policies/activityReport';
import ObjectivePolicy from '../../policies/objective';
import EventPolicy from '../../policies/event';
import { activityReportAndRecipientsById } from '../../services/activityReports';
import { userById } from '../../services/users';
import { getObjectiveById } from '../../services/objectives';
import { validateUserAuthForAdmin } from '../../services/accessValidation';
import { auditLogger } from '../../logger';
import { FILE_STATUSES } from '../../constants';
import Users from '../../policies/user';
import { currentUserId } from '../../services/currentUser';
import { findSessionById } from '../../services/sessionReports';
import { findEventById } from '../../services/event';

const fileType = require('file-type');
const multiparty = require('multiparty');

const namespace = 'SERVICE:FILES';

const logContext = {
  namespace,
};

const {
  UPLOADED,
  UPLOAD_FAILED,
  QUEUED,
  QUEUEING_FAILED,
} = FILE_STATUSES;

const altFileTypes = [
  {
    ext: '.txt',
    mime: 'text/plain',
  },
  {
    ext: '.csv',
    mime: 'text/csv',
  },
];

const hasReportAuthorization = async (user, reportId) => {
  const [report] = await activityReportAndRecipientsById(reportId);
  const authorization = new ActivityReportPolicy(user, report);
  if (!authorization.canUpdate()) {
    return false;
  }
  return true;
};

const deleteOnlyFile = async (req, res) => {
  const { fileId } = req.params;
  const userId = await currentUserId(req, res);

  const user = await userById(userId);
  const policy = new Users(user);
  if (!policy.canWriteInAtLeastOneRegion()) {
    return res.status(400).send({ error: 'Write permissions required' });
  }

  try {
    //
    const file = await getFileById(fileId);
    if (!file) {
      return res.status(404).send({ error: 'File not found' });
    }
    if (file.activityReports.length
    + file.activityReportObjectiveFiles.length
    + file.objectiveFiles.length
    + file.objectiveTemplateFiles.length === 0) {
      await deleteFileFromS3(file.key);
      await deleteFile(fileId);
    }
    return res.status(204).send();
  } catch (error) {
    return handleErrors(req, res, error, logContext);
  }
};

const deleteHandler = async (req, res) => {
  const {
    reportId,
    objectiveId,
    fileId,
    eventSessionId,
  } = req.params;

  const userId = await currentUserId(req, res);
  const user = await userById(userId);

  try {
    let file = await getFileById(fileId);

    if (reportId) {
      if (!await hasReportAuthorization(user, reportId)) {
        res.sendStatus(403);
        return;
      }
      const rf = file.activityReportFiles.find(
        (r) => r.activityReportId === parseInt(reportId, DECIMAL_BASE),
      );
      if (rf) {
        await deleteActivityReportFile(rf.id);
      }
    } else if (objectiveId) {
      const objective = await getObjectiveById(objectiveId);
      const objectivePolicy = new ObjectivePolicy(objective, user);
      if (!objectivePolicy.canUpdate()) {
        res.sendStatus(403);
        return;
      }
      const of = file.objectiveFiles.find(
        (r) => r.objectiveId === parseInt(objectiveId, DECIMAL_BASE),
      );
      if (of) {
        await deleteObjectiveFile(of.id);
      }
    } else if (eventSessionId) {
      const session = await findSessionById(eventSessionId);
      const event = await findEventById(session.eventId);

      const eventPolicy = new EventPolicy(user, event);

      if (!eventPolicy.canUploadFile()) {
        res.sendStatus(403);
        return;
      }

      const sof = file.sessionFiles.find(
        (r) => r.sessionReportPilotId === parseInt(eventSessionId, DECIMAL_BASE),
      );
      if (sof) {
        await deleteSessionFile(sof.id);
      }
    }

    const reportLength = file.reports ? file.reports.length : 0;
    const reportObjectiveLength = file.reportObjectiveFiles ? file.reportObjectiveFiles.length : 0;
    const objectiveLength = file.objectiveFiles ? file.objectiveFiles.length : 0;
    const objectiveTemplateFilesLength = file.objectiveTemplateFiles
      ? file.objectiveTemplateFiles.length : 0;
    const sessionLength = file.sessionFiles ? file.sessionFiles.length : 0;

    const canDelete = (reportLength
      + reportObjectiveLength
      + objectiveLength
      + objectiveTemplateFilesLength
      + sessionLength === 0);

    file = await getFileById(fileId);
    if (canDelete) {
      await deleteFileFromS3(file.key);
      await deleteFile(fileId);
    }
    res.status(204).send();
  } catch (error) {
    handleErrors(req, res, error, logContext);
  }
};

<<<<<<< HEAD
const linkHandler = async (req, res) => {
  const {
    reportId,
    reportObjectiveId,
    objectiveId,
    objectiveTemplateId,
    fileId,
  } = req.params;

  const userId = await currentUserId(req, res);

  const user = await userById(userId);
  const [report] = await activityReportAndRecipientsById(reportId);
  const authorization = new ActivityReportPolicy(user, report);

  if (!authorization.canUpdate()) {
    res.sendStatus(403);
    return;
  }
  try {
    const file = await getFileById(fileId);
    if (reportId
      && !(file.activityReportFiles.map((r) => r.activityReportId).includes(reportId))) {
      createActivityReportFileMetaData(
        file.originalFilename,
        file.fileName,
        reportId,
        file.size,
      );
    } else if (reportObjectiveId
      && !(
        file.activityReportObjectiveFiles.map((aro) => aro.reportObjectiveId)
          .includes(reportObjectiveId)
      )) {
      createActivityReportObjectiveFileMetaData(
        file.originalFilename,
        file.fileName,
        reportObjectiveId,
        file.size,
      );
    } else if (objectiveId
      && !(file.objectiveFiles.map((r) => r.objectiveId).includes(objectiveId))) {
      createObjectiveFileMetaData(
        file.originalFilename,
        file.fileName,
        reportId,
        file.size,
      );
    } else if (objectiveTemplateId
      && !(
        file.objectiveTemplateFiles.map((r) => r.objectiveTemplateId)
          .includes(objectiveTemplateId)
      )) {
      createObjectiveTemplateFileMetaData(
        file.originalFilename,
        file.fileName,
        objectiveTemplateId,
        file.size,
      );
    }
    res.status(204).send();
  } catch (error) {
    handleErrors(req, res, error, logContext);
  }
};

=======
>>>>>>> cb0e2cf3
// TODO: handle ActivityReportObjectiveFiles, ObjectiveFiles, and ObjectiveTemplateFiles
const parseFormPromise = (req) => new Promise((resolve, reject) => {
  const form = new multiparty.Form();
  form.parse(req, (err, fields, files) => {
    if (err) {
      return reject(err);
    }
    return resolve([fields, files]);
  });
});

const determineFileTypeFromPath = async (filePath) => {
  const type = await fileType.fromFile(filePath);
  let altFileType;
  if (!type) {
    const matchingAltType = altFileTypes.filter((t) => filePath.endsWith(t.ext));
    if (!matchingAltType || !matchingAltType.length > 0) {
      return false;
    }
    altFileType = { ext: matchingAltType[0].ext, mime: matchingAltType[0].mime };
  }

  return altFileType || type;
};

const uploadHandler = async (req, res) => {
  const [fields, files] = await parseFormPromise(req);
  const {
    reportId,
    reportObjectiveId,
    objectiveId,
    objectiveTempleteId,
    sessionId,
  } = fields;
  let buffer;
  let metadata;
  let fileName;
  let fileTypeToUse;

  const userId = await currentUserId(req, res);
  const user = await userById(userId);

  try {
    if (!files.file) {
      return res.status(400).send({ error: 'file required' });
    }
    const { path, originalFilename, size } = files.file[0];
    if (!size) {
      return res.status(400).send({ error: 'fileSize required' });
    }
    if (!reportId && !reportObjectiveId && !objectiveId && !objectiveTempleteId && !sessionId) {
      return res.status(400).send({ error: 'an id of either reportId, reportObjectiveId, objectiveId, objectiveTempleteId, or sessionId is required' });
    }
    buffer = fs.readFileSync(path);

    fileTypeToUse = await determineFileTypeFromPath(path);
    if (!fileTypeToUse) {
      return res.status(400).send('Could not determine file type');
    }

    fileName = `${uuidv4()}${fileTypeToUse.ext}`;
    if (reportId) {
      if (!(await hasReportAuthorization(user, reportId)
        || (await validateUserAuthForAdmin(userId)))) {
        return res.sendStatus(403);
      }
      metadata = await createActivityReportFileMetaData(
        originalFilename,
        fileName,
        reportId,
        size,
      );
    } else if (reportObjectiveId) {
      const activityReportObjective = ActivityReportObjective.findOne(
        { where: { id: reportObjectiveId } },
      );
      if (!(await hasReportAuthorization(
        user,
        activityReportObjective.activityReportId,
      )
      || (await validateUserAuthForAdmin(userId)))) {
        return res.sendStatus(403);
      }
      metadata = await createActivityReportObjectiveFileMetaData(
        originalFilename,
        fileName,
        reportId,
        size,
      );
    } else if (objectiveId) {
      const objective = await getObjectiveById(objectiveId);
      const objectivePolicy = new ObjectivePolicy(objective, user);
      if (!(objectivePolicy.canUpload()
      || (await validateUserAuthForAdmin(userId)))) {
        return res.sendStatus(403);
      }
      metadata = await createObjectiveFileMetaData(
        originalFilename,
        fileName,
        objectiveId,
        size,
      );
    } else if (objectiveTempleteId) {
      // TODO: Determine how to handle permissions for objective templates.
      metadata = await createObjectiveTemplateFileMetaData(
        originalFilename,
        fileName,
        reportId,
        size,
      );
    } else if (sessionId) {
      const session = await findSessionById(sessionId);
      const event = await findEventById(session.eventId);

      const eventPolicy = new EventPolicy(user, event);

      if (!eventPolicy.canUploadFile()) {
        return res.sendStatus(403);
      }

      metadata = await createSessionObjectiveFileMetaData(
        originalFilename,
        fileName,
        sessionId,
        size,
      );
    }
  } catch (err) {
    return handleErrors(req, res, err, logContext);
  }
  try {
    const uploadedFile = await uploadFile(buffer, fileName, fileTypeToUse);
    const url = getPresignedURL(uploadedFile.Key);
    await updateStatus(metadata.id, UPLOADED);
    res.status(200).send({ ...metadata, url });
  } catch (err) {
    if (metadata) {
      await updateStatus(metadata.id, UPLOAD_FAILED);
    }
    return handleErrors(req, res, err, logContext);
  }
  try {
    await addToScanQueue({ key: metadata.key });
    return await updateStatus(metadata.id, QUEUED);
  } catch (err) {
    auditLogger.error(`${logContext} ${logContext.namespace}:uploadHander Failed to queue ${metadata.originalFileName}. Error: ${err}`);
    return updateStatus(metadata.id, QUEUEING_FAILED);
  }
};

const uploadObjectivesFile = async (req, res) => {
  const [fields, files] = await parseFormPromise(req);
  let { objectiveIds } = fields;

  const userId = await currentUserId(req, res);
  const user = await userById(userId);

  objectiveIds = JSON.parse(objectiveIds);
  const scanQueue = [];

  if (!objectiveIds || !objectiveIds.length) {
    return res.status(400).send({ error: 'objective ids are required' });
  }
  try {
    if (!files.file) {
      return res.status(400).send({ error: 'file required' });
    }
    await Promise.all(files.file.map(async (f) => {
      const { path, originalFilename, size } = f;
      if (!size) {
        return res.status(400).send({ error: 'fileSize required' });
      }
      const buffer = fs.readFileSync(path);
      const fileTypeToUse = await determineFileTypeFromPath(path);
      if (!fileTypeToUse) {
        return res.status(400).send('Could not determine file type');
      }
      const fileName = `${uuidv4()}${fileTypeToUse.ext}`;
      const authorizations = await Promise.all(objectiveIds.map(async (objectiveId) => {
        const objective = await getObjectiveById(objectiveId);
        const objectivePolicy = new ObjectivePolicy(objective, user);
        if (!objective || !objectivePolicy.canUpload()) {
          const admin = await validateUserAuthForAdmin(userId);
          if (!admin) {
            return false;
          }
        }
        return true;
      }));

      if (!authorizations.every((auth) => auth)) {
        return res.sendStatus(403);
      }

      const data = await createObjectivesFileMetaData(
        originalFilename,
        fileName,
        objectiveIds.filter((i) => i !== 0), // Exclude unsaved objectives.
        size,
      );
      try {
        const uploadedFile = await uploadFile(buffer, fileName, fileTypeToUse);
        const url = getPresignedURL(uploadedFile.key);
        await updateStatus(data.id, UPLOADED);
        scanQueue.push({ ...data, url });

        return data;
      } catch (err) {
        if (data) {
          await updateStatus(data.id, UPLOAD_FAILED);
        }
        return handleErrors(req, res, err, logContext);
      }
    }));
    if (!res.writableEnded) {
      res.status(200).send(scanQueue);
    }
  } catch (err) {
    return handleErrors(req, res, err, logContext);
  }

  return Promise.all(scanQueue.map(async (queueItem) => {
    try {
      if (!queueItem.key || !queueItem.id) {
        throw new Error('Missing key or id for file status update');
      }
      await addToScanQueue({ key: queueItem.key });
      return await updateStatus(queueItem.id, QUEUED);
    } catch (err) {
      auditLogger.error(`${logContext} ${logContext.namespace}:uploadObjectivesFile Failed to queue ${queueItem.originalFileName}. Error: ${err}`);
      return updateStatus(queueItem.id, QUEUEING_FAILED);
    }
  }));
};

const deleteObjectiveFileHandler = async (req, res) => {
  const { fileId } = req.params;
  const { objectiveIds } = req.body;

  const userId = await currentUserId(req, res);
  const user = await userById(userId);

  try {
    let file = await getFileById(parseInt(fileId, DECIMAL_BASE));
    let canUpdate = true;

    await Promise.all(objectiveIds.map(async (objectiveId) => {
      if (!canUpdate) {
        return null;
      }
      const objective = await getObjectiveById(objectiveId);
      const objectivePolicy = new ObjectivePolicy(objective, user);
      if (!objectivePolicy.canUpdate()) {
        canUpdate = false;
        res.sendStatus(403);
        return null;
      }
      const of = file.objectiveFiles.find(
        (r) => r.objectiveId === parseInt(objectiveId, DECIMAL_BASE),
      );
      if (of) {
        return deleteObjectiveFile(of.id);
      }
      return null;
    }));

    file = await getFileById(fileId);
    if (file && file.activityReports.length
      + file.activityReportObjectiveFiles.length
      + file.objectiveFiles.length
      + file.objectiveTemplateFiles.length === 0) {
      await deleteFileFromS3(file.key);
      await deleteFile(fileId);
    }
    res.status(204).send();
  } catch (error) {
    handleErrors(req, res, error, logContext);
  }
};

async function deleteActivityReportObjectiveFile(req, res) {
  const { fileId, reportId } = req.params;
  const { objectiveIds } = req.body;

  try {
    const userId = await currentUserId(req, res);
    const user = await userById(userId);
    const [report] = await activityReportAndRecipientsById(
      parseInt(reportId, DECIMAL_BASE),
    );
    if (!report) {
      res.sendStatus(404);
      return;
    }
    const file = await getFileById(parseInt(fileId, DECIMAL_BASE));

    if (!file) {
      res.sendStatus(404);
      return;
    }

    const reportPolicy = new ActivityReportPolicy(user, report);

    if (!reportPolicy.canUpdate()) {
      res.sendStatus(403);
      return;
    }

    // Delete specific ARO file.
    await deleteSpecificActivityReportObjectiveFile(reportId, fileId, objectiveIds);

    res.status(204).send();
  } catch (error) {
    handleErrors(req, res, error, logContext);
  }
}

export {
  deleteHandler,
  uploadHandler,
  deleteOnlyFile,
  uploadObjectivesFile,
  deleteObjectiveFileHandler,
  deleteActivityReportObjectiveFile,
};<|MERGE_RESOLUTION|>--- conflicted
+++ resolved
@@ -180,75 +180,6 @@
   }
 };
 
-<<<<<<< HEAD
-const linkHandler = async (req, res) => {
-  const {
-    reportId,
-    reportObjectiveId,
-    objectiveId,
-    objectiveTemplateId,
-    fileId,
-  } = req.params;
-
-  const userId = await currentUserId(req, res);
-
-  const user = await userById(userId);
-  const [report] = await activityReportAndRecipientsById(reportId);
-  const authorization = new ActivityReportPolicy(user, report);
-
-  if (!authorization.canUpdate()) {
-    res.sendStatus(403);
-    return;
-  }
-  try {
-    const file = await getFileById(fileId);
-    if (reportId
-      && !(file.activityReportFiles.map((r) => r.activityReportId).includes(reportId))) {
-      createActivityReportFileMetaData(
-        file.originalFilename,
-        file.fileName,
-        reportId,
-        file.size,
-      );
-    } else if (reportObjectiveId
-      && !(
-        file.activityReportObjectiveFiles.map((aro) => aro.reportObjectiveId)
-          .includes(reportObjectiveId)
-      )) {
-      createActivityReportObjectiveFileMetaData(
-        file.originalFilename,
-        file.fileName,
-        reportObjectiveId,
-        file.size,
-      );
-    } else if (objectiveId
-      && !(file.objectiveFiles.map((r) => r.objectiveId).includes(objectiveId))) {
-      createObjectiveFileMetaData(
-        file.originalFilename,
-        file.fileName,
-        reportId,
-        file.size,
-      );
-    } else if (objectiveTemplateId
-      && !(
-        file.objectiveTemplateFiles.map((r) => r.objectiveTemplateId)
-          .includes(objectiveTemplateId)
-      )) {
-      createObjectiveTemplateFileMetaData(
-        file.originalFilename,
-        file.fileName,
-        objectiveTemplateId,
-        file.size,
-      );
-    }
-    res.status(204).send();
-  } catch (error) {
-    handleErrors(req, res, error, logContext);
-  }
-};
-
-=======
->>>>>>> cb0e2cf3
 // TODO: handle ActivityReportObjectiveFiles, ObjectiveFiles, and ObjectiveTemplateFiles
 const parseFormPromise = (req) => new Promise((resolve, reject) => {
   const form = new multiparty.Form();
