import { v4 as uuidv4 } from 'uuid';
import * as fs from 'fs';
import handleErrors from '../../lib/apiErrorHandler';
import { uploadFile, deleteFileFromS3, getPresignedURL } from '../../lib/s3';
import addToScanQueue from '../../services/scanQueue';
import {
  deleteFile,
  deleteActivityReportFile,
  deleteObjectiveFile,
  getFileById,
  updateStatus,
  createActivityReportFileMetaData,
  createActivityReportObjectiveFileMetaData,
  createObjectiveFileMetaData,
  createObjectiveTemplateFileMetaData,
  createObjectivesFileMetaData,
} from '../../services/files';
import { ActivityReportObjective, ActivityReportObjectiveFile } from '../../models';
import ActivityReportPolicy from '../../policies/activityReport';
import ObjectivePolicy from '../../policies/objective';
import { activityReportAndRecipientsById } from '../../services/activityReports';
import { userById } from '../../services/users';
import { getObjectiveById } from '../../services/objectives';
import { validateUserAuthForAdmin } from '../../services/accessValidation';
import { auditLogger } from '../../logger';
import { FILE_STATUSES, DECIMAL_BASE } from '../../constants';
import Users from '../../policies/user';
import { currentUserId } from '../../services/currentUser';

const fileType = require('file-type');
const multiparty = require('multiparty');

const namespace = 'SERVICE:FILES';

const logContext = {
  namespace,
};

const {
  UPLOADED,
  UPLOAD_FAILED,
  QUEUED,
  QUEUEING_FAILED,
} = FILE_STATUSES;

const altFileTypes = [
  {
    ext: '.txt',
    mime: 'text/plain',
  },
  {
    ext: '.csv',
    mime: 'text/csv',
  },
];

const hasReportAuthorization = async (user, reportId) => {
  const [report] = await activityReportAndRecipientsById(reportId);
  const authorization = new ActivityReportPolicy(user, report);
  if (!authorization.canUpdate()) {
    return false;
  }
  return true;
};

const deleteOnlyFile = async (req, res) => {
  const { fileId } = req.params;
  const userId = await currentUserId(req, res);

  const user = await userById(userId);
  const policy = new Users(user);
  if (!policy.canWriteInAtLeastOneRegion()) {
    return res.status(400).send({ error: 'Write permissions required' });
  }

  try {
    const file = await getFileById(fileId);
    if (!file) {
      return res.status(404).send({ error: 'File not found' });
    }
    if (file.reports.length
    + file.reportObjectiveFiles.length
    + file.objectiveFiles.length
    + file.objectiveTemplateFiles.length === 0) {
      await deleteFileFromS3(file.key);
      await deleteFile(fileId);
    }
    return res.status(204).send();
  } catch (error) {
    return handleErrors(req, res, error, logContext);
  }
};

const deleteHandler = async (req, res) => {
  const {
    reportId,
    objectiveId,
    fileId,
  } = req.params;

  const userId = await currentUserId(req, res);
  const user = await userById(userId);

  try {
    let file = await getFileById(fileId);

    if (reportId) {
      if (!await hasReportAuthorization(user, reportId)) {
        res.sendStatus(403);
        return;
      }
      const rf = file.reportFiles.find(
        (r) => r.activityReportId === parseInt(reportId, DECIMAL_BASE),
      );
      if (rf) {
        await deleteActivityReportFile(rf.id);
      }
    } else if (objectiveId) {
      const objective = await getObjectiveById(objectiveId);
      const objectivePolicy = new ObjectivePolicy(objective, user);
      if (!objectivePolicy.canUpdate()) {
        res.sendStatus(403);
        return;
      }
      const of = file.objectiveFiles.find(
        (r) => r.objectiveId === parseInt(objectiveId, DECIMAL_BASE),
      );
      if (of) {
        await deleteObjectiveFile(of.id);
      }
    }

    file = await getFileById(fileId);
    if (file.reports.length
      + file.reportObjectiveFiles.length
      + file.objectiveFiles.length
      + file.objectiveTemplateFiles.length === 0) {
      await deleteFileFromS3(file.key);
      await deleteFile(fileId);
    }
    res.status(204).send();
  } catch (error) {
    handleErrors(req, res, error, logContext);
  }
};

const linkHandler = async (req, res) => {
  const {
    reportId,
    reportObjectiveId,
    objectiveId,
    objectiveTemplateId,
    fileId,
  } = req.params;

  const userId = await currentUserId(req, res);

  const user = await userById(userId);
  const [report] = await activityReportAndRecipientsById(reportId);
  const authorization = new ActivityReportPolicy(user, report);

  if (!authorization.canUpdate()) {
    res.sendStatus(403);
    return;
  }
  try {
    const file = await getFileById(fileId);
    if (reportId
      && !(file.reportFiles.map((r) => r.activityReportId).includes(reportId))) {
      createActivityReportFileMetaData(
        file.originalFilename,
        file.fileName,
        reportId,
        file.size,
      );
    } else if (reportObjectiveId
      && !(
        file.reportObjectiveFiles.map((aro) => aro.reportObjectiveId)
          .includes(reportObjectiveId)
      )) {
      createActivityReportObjectiveFileMetaData(
        file.originalFilename,
        file.fileName,
        reportObjectiveId,
        file.size,
      );
    } else if (objectiveId
      && !(file.objectiveFiles.map((r) => r.objectiveId).includes(objectiveId))) {
      createObjectiveFileMetaData(
        file.originalFilename,
        file.fileName,
        reportId,
        file.size,
      );
    } else if (objectiveTemplateId
      && !(
        file.objectiveTemplateFiles.map((r) => r.objectiveTemplateId)
          .includes(objectiveTemplateId)
      )) {
      createObjectiveTemplateFileMetaData(
        file.originalFilename,
        file.fileName,
        objectiveTemplateId,
        file.size,
      );
    }
    res.status(204).send();
  } catch (error) {
    handleErrors(req, res, error, logContext);
  }
};

// TODO: handle ActivityReportObjectiveFiles, ObjectiveFiles, and ObjectiveTemplateFiles
const parseFormPromise = (req) => new Promise((resolve, reject) => {
  const form = new multiparty.Form();
  form.parse(req, (err, fields, files) => {
    if (err) {
      return reject(err);
    }
    return resolve([fields, files]);
  });
});

const determineFileTypeFromPath = async (filePath) => {
  const type = await fileType.fromFile(filePath);
  let altFileType;
  if (!type) {
    const matchingAltType = altFileTypes.filter((t) => filePath.endsWith(t.ext));
    if (!matchingAltType || !matchingAltType.length > 0) {
      return false;
    }
    altFileType = { ext: matchingAltType[0].ext, mime: matchingAltType[0].mime };
  }

  return altFileType || type;
};

const uploadHandler = async (req, res) => {
  const [fields, files] = await parseFormPromise(req);
  const {
    reportId,
    reportObjectiveId,
    objectiveId,
    objectiveTempleteId,
  } = fields;
  let buffer;
  let metadata;
  let fileName;
  let fileTypeToUse;

  const userId = await currentUserId(req, res);
  const user = await userById(userId);

  try {
    if (!files.file) {
      return res.status(400).send({ error: 'file required' });
    }
    const { path, originalFilename, size } = files.file[0];
    if (!size) {
      return res.status(400).send({ error: 'fileSize required' });
    }
    if (!reportId && !reportObjectiveId && !objectiveId && !objectiveTempleteId) {
      return res.status(400).send({ error: 'an id of either reportId, reportObjectiveId, objectiveId, or objectiveTempleteId is required' });
    }
    buffer = fs.readFileSync(path);

    fileTypeToUse = await determineFileTypeFromPath(path);
    if (!fileTypeToUse) {
      return res.status(400).send('Could not determine file type');
    }

    fileName = `${uuidv4()}${fileTypeToUse.ext}`;
    if (reportId) {
      if (!(await hasReportAuthorization(user, reportId)
        || (await validateUserAuthForAdmin(userId)))) {
        return res.sendStatus(403);
      }
      metadata = await createActivityReportFileMetaData(
        originalFilename,
        fileName,
        reportId,
        size,
      );
    } else if (reportObjectiveId) {
      const activityReportObjective = ActivityReportObjective.findOne(
        { where: { id: reportObjectiveId } },
      );
      if (!(await hasReportAuthorization(
        user,
        activityReportObjective.activityReportId,
      )
      || (await validateUserAuthForAdmin(userId)))) {
        return res.sendStatus(403);
      }
      metadata = await createActivityReportObjectiveFileMetaData(
        originalFilename,
        fileName,
        reportId,
        size,
      );
    } else if (objectiveId) {
      const objective = await getObjectiveById(objectiveId);
      const objectivePolicy = new ObjectivePolicy(objective, user);
      if (!(objectivePolicy.canUpload()
      || (await validateUserAuthForAdmin(userId)))) {
        return res.sendStatus(403);
      }
      metadata = await createObjectiveFileMetaData(
        originalFilename,
        fileName,
        objectiveId,
        size,
      );
    } else if (objectiveTempleteId) {
      // TODO: Determine how to handle permissions for objective templates.
      metadata = await createObjectiveTemplateFileMetaData(
        originalFilename,
        fileName,
        reportId,
        size,
      );
    }
  } catch (err) {
    return handleErrors(req, res, err, logContext);
  }
  try {
    const uploadedFile = await uploadFile(buffer, fileName, fileTypeToUse);
    const url = getPresignedURL(uploadedFile.key);
    await updateStatus(metadata.id, UPLOADED);
    res.status(200).send({ ...metadata, url });
  } catch (err) {
    if (metadata) {
      await updateStatus(metadata.id, UPLOAD_FAILED);
    }
    return handleErrors(req, res, err, logContext);
  }
  try {
    await addToScanQueue({ key: metadata.key });
    return await updateStatus(metadata.id, QUEUED);
  } catch (err) {
    auditLogger.error(`${logContext} ${logContext.namespace}:uploadHander Failed to queue ${metadata.originalFileName}. Error: ${err}`);
    return updateStatus(metadata.id, QUEUEING_FAILED);
  }
};

const uploadObjectivesFile = async (req, res) => {
  const [fields, files] = await parseFormPromise(req);
  let { objectiveIds } = fields;

  const userId = await currentUserId(req, res);
  const user = await userById(userId);

  objectiveIds = JSON.parse(objectiveIds);
  const scanQueue = [];

  if (!objectiveIds || !objectiveIds.length) {
    return res.status(400).send({ error: 'objective ids are required' });
  }
  try {
    if (!files.file) {
      return res.status(400).send({ error: 'file required' });
    }
    await Promise.all(files.file.map(async (f) => {
      const { path, originalFilename, size } = f;
      if (!size) {
        return res.status(400).send({ error: 'fileSize required' });
      }
      const buffer = fs.readFileSync(path);
      const fileTypeToUse = await determineFileTypeFromPath(path);
      if (!fileTypeToUse) {
        return res.status(400).send('Could not determine file type');
      }
      const fileName = `${uuidv4()}${fileTypeToUse.ext}`;
      const authorizations = await Promise.all(objectiveIds.map(async (objectiveId) => {
        const objective = await getObjectiveById(objectiveId);
        const objectivePolicy = new ObjectivePolicy(objective, user);
        if (!objective || !objectivePolicy.canUpload()) {
          const admin = await validateUserAuthForAdmin(userId);
          if (!admin) {
            return false;
          }
        }
        return true;
      }));

      if (!authorizations.every((auth) => auth)) {
        return res.sendStatus(403);
      }

      const data = await createObjectivesFileMetaData(
        originalFilename,
        fileName,
        objectiveIds.filter((i) => i !== 0), // Exclude unsaved objectives.
        size,
      );
      try {
        const uploadedFile = await uploadFile(buffer, fileName, fileTypeToUse);
        const url = getPresignedURL(uploadedFile.key);
        await updateStatus(data.id, UPLOADED);
        scanQueue.push({ ...data, url });

        return data;
      } catch (err) {
        if (data) {
          await updateStatus(data.id, UPLOAD_FAILED);
        }
        return handleErrors(req, res, err, logContext);
      }
    }));
    if (!res.writableEnded) {
      res.status(200).send(scanQueue);
    }
  } catch (err) {
    return handleErrors(req, res, err, logContext);
  }

  return Promise.all(scanQueue.map(async (queueItem) => {
    try {
      if (!queueItem.key || !queueItem.id) {
        throw new Error('Missing key or id for file status update');
      }
      await addToScanQueue({ key: queueItem.key });
      return await updateStatus(queueItem.id, QUEUED);
    } catch (err) {
      auditLogger.error(`${logContext} ${logContext.namespace}:uploadObjectivesFile Failed to queue ${queueItem.originalFileName}. Error: ${err}`);
      return updateStatus(queueItem.id, QUEUEING_FAILED);
    }
  }));
};

const deleteObjectiveFileHandler = async (req, res) => {
  const { fileId } = req.params;
  const { objectiveIds } = req.body;

  const userId = await currentUserId(req, res);
  const user = await userById(userId);

  try {
    let file = await getFileById(parseInt(fileId, DECIMAL_BASE));
    let canUpdate = true;

    await Promise.all(objectiveIds.map(async (objectiveId) => {
      if (!canUpdate) {
        return null;
      }
      const objective = await getObjectiveById(objectiveId);
      const objectivePolicy = new ObjectivePolicy(objective, user);
      if (!objectivePolicy.canUpdate()) {
        canUpdate = false;
        res.sendStatus(403);
        return null;
      }
      const of = file.objectiveFiles.find(
        (r) => r.objectiveId === parseInt(objectiveId, DECIMAL_BASE),
      );
      if (of) {
        return deleteObjectiveFile(of.id);
      }
      return null;
    }));

    file = await getFileById(fileId);
    if (file.reports.length
      + file.reportObjectiveFiles.length
      + file.objectiveFiles.length
      + file.objectiveTemplateFiles.length === 0) {
      await deleteFileFromS3(file.key);
      await deleteFile(fileId);
    }

    res.status(204).send();
  } catch (error) {
    handleErrors(req, res, error, logContext);
  }
};

async function deleteActivityReportObjectiveFile(req, res) {
  const { fileId, reportId } = req.params;
  const { objectiveIds } = req.body;

  try {
    const userId = await currentUserId(req, res);
    const user = await userById(userId);
    const [report] = await activityReportAndRecipientsById(
      parseInt(reportId, DECIMAL_BASE),
    );
    if (!report) {
      res.sendStatus(404);
      return;
    }
    const file = await getFileById(parseInt(fileId, DECIMAL_BASE));

    if (!file) {
      res.sendStatus(404);
      return;
    }

    const reportPolicy = new ActivityReportPolicy(user, report);

    if (!reportPolicy.canUpdate()) {
      res.sendStatus(403);
      return;
    }

    await ActivityReportObjectiveFile.destroy({
      where: {
        fileId: parseInt(fileId, DECIMAL_BASE),
      },
      include: [
        {
          model: ActivityReportObjective,
          where: {
            activityReportId: parseInt(reportId, DECIMAL_BASE),
            objectiveIds,
          },
          required: true,
        },
      ],
<<<<<<< HEAD
=======
      hookMetadata: { objectiveIds },
>>>>>>> d3645e1a
      individualHooks: true,
    });

    res.status(204).send();
  } catch (error) {
    handleErrors(req, res, error, logContext);
  }
}

export {
  deleteHandler,
  linkHandler,
  uploadHandler,
  deleteOnlyFile,
  uploadObjectivesFile,
  deleteObjectiveFileHandler,
  deleteActivityReportObjectiveFile,
};<|MERGE_RESOLUTION|>--- conflicted
+++ resolved
@@ -516,10 +516,7 @@
           required: true,
         },
       ],
-<<<<<<< HEAD
-=======
       hookMetadata: { objectiveIds },
->>>>>>> d3645e1a
       individualHooks: true,
     });
 
