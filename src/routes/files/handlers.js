--- conflicted
+++ resolved
@@ -466,14 +466,8 @@
       return null;
     }));
 
-<<<<<<< HEAD
-    if (file.reports.length
-      + file.reportObjectiveFiles.filter((r) => objectiveIdsAsInts.includes(r.objectiveId)).length
-=======
-    file = await getFileById(fileId);
     if (file && file.reports.length
       + file.reportObjectiveFiles.length
->>>>>>> 3ed43011
       + file.objectiveFiles.length
       + file.objectiveTemplateFiles.length === 0) {
       await deleteFileFromS3(file.key);
