--- conflicted
+++ resolved
@@ -44,7 +44,6 @@
   regionId: 1,
 };
 
-<<<<<<< HEAD
 describe('File Upload', () => {
   afterAll(() => {
     db.sequelize.close();
@@ -74,7 +73,7 @@
         .post('/api/files')
         .field('reportId', report.dataValues.id)
         .field('attachmentType', 'ATTACHMENT')
-        .attach('File', `${__dirname}/testfiles/testfile.pdf`)
+        .attach('file', `${__dirname}/testfiles/testfile.pdf`)
         .expect(200)
         .then((res) => {
           fileId = res.body.id;
@@ -82,12 +81,12 @@
         });
     });
     it('checks the metadata was uploaded to the database', async () => {
-      const file = await File.findAll({ where: { id: fileId } });
-      const uuid = file[0].dataValues.key.slice(0, -4);
-      expect(file[0].dataValues.id).toBe(fileId);
-      expect(file[0].dataValues.status).toBe('UPLOADED');
-      expect(file[0].dataValues.originalFileName).toBe('testfile.pdf');
-      expect(file[0].dataValues.activityReportId).toBe(report.dataValues.id);
+      const file = await File.findOne({ where: { id: fileId } });
+      const uuid = file.dataValues.key.slice(0, -4);
+      expect(file.dataValues.id).toBe(fileId);
+      expect(file.dataValues.status).toBe('UPLOADED');
+      expect(file.dataValues.originalFileName).toBe('testfile.pdf');
+      expect(file.dataValues.activityReportId).toBe(report.dataValues.id);
       expect(validate(uuid)).toBe(true);
     });
   });
@@ -112,7 +111,7 @@
       await request(app)
         .post('/api/files')
         .field('attachmentType', 'ATTACHMENT')
-        .attach('File', `${__dirname}/testfiles/testfile.pdf`)
+        .attach('file', `${__dirname}/testfiles/testfile.pdf`)
         .expect(400, { error: 'reportId required' })
         .then(() => expect(s3Uploader).not.toHaveBeenCalled());
     });
@@ -128,7 +127,7 @@
       await request(app)
         .post('/api/files')
         .field('reportId', report.dataValues.id)
-        .attach('File', `${__dirname}/testfiles/testfile.pdf`)
+        .attach('file', `${__dirname}/testfiles/testfile.pdf`)
         .expect(400, { error: 'attachmentType required' })
         .then(() => expect(s3Uploader).not.toHaveBeenCalled());
     });
@@ -137,101 +136,9 @@
         .post('/api/files')
         .field('reportId', report.dataValues.id)
         .field('attachmentType', 'FAKE')
-        .attach('File', `${__dirname}/testfiles/testfile.pdf`)
+        .attach('file', `${__dirname}/testfiles/testfile.pdf`)
         .expect(400, { error: 'incorrect attachmentType. Wanted: ATTACHMENT or RESOURCE. Got: FAKE' })
         .then(() => expect(s3Uploader).not.toHaveBeenCalled());
     });
-=======
-describe('File Upload Handlers happy path', () => {
-  let user;
-  let report;
-  let fileId;
-  beforeAll(async () => {
-    user = await User.create(mockUser, { include: [{ model: Permission, as: 'permissions' }] });
-    report = await ActivityReport.create(reportObject);
-    process.env.NODE_ENV = 'test';
-    process.env.BYPASS_AUTH = 'true';
-  });
-  afterAll(async () => {
-    await File.destroy({ where: {} });
-    await ActivityReport.destroy({ where: { } });
-    await User.destroy({ where: { id: user.id } });
-    process.env = ORIGINAL_ENV; // restore original env
-  });
-  beforeEach(() => {
-    s3Uploader.mockReset();
-  });
-  it('tests a file upload', async () => {
-    await request(app)
-      .post('/api/files')
-      .field('reportId', report.dataValues.id)
-      .field('attachmentType', 'ATTACHMENT')
-      .attach('file', `${__dirname}/testfiles/testfile.pdf`)
-      .expect(200)
-      .then((res) => {
-        fileId = res.body.id;
-        expect(s3Uploader).toHaveBeenCalled();
-      });
-  });
-  it('checks the metadata was uploaded to the database', async () => {
-    const file = await File.findOne({ where: { id: fileId } });
-    const uuid = file.dataValues.key.slice(0, -4);
-    expect(file.dataValues.id).toBe(fileId);
-    expect(file.dataValues.status).toBe('UPLOADED');
-    expect(file.dataValues.originalFileName).toBe('testfile.pdf');
-    expect(file.dataValues.activityReportId).toBe(report.dataValues.id);
-    expect(validate(uuid)).toBe(true);
-  });
-});
-
-describe('File Upload Handlers error handling', () => {
-  let user;
-  let report;
-  beforeAll(async () => {
-    user = await User.create(mockUser, { include: [{ model: Permission, as: 'permissions' }] });
-    report = await ActivityReport.create(reportObject);
-    process.env.NODE_ENV = 'test';
-    process.env.BYPASS_AUTH = 'true';
-  });
-  afterAll(async () => {
-    await File.destroy({ where: {} });
-    await ActivityReport.destroy({ where: { } });
-    await User.destroy({ where: { id: user.id } });
-    db.sequelize.close();
-    process.env = ORIGINAL_ENV; // restore original env
-  });
-  it('tests a file upload without a report id', async () => {
-    await request(app)
-      .post('/api/files')
-      .field('attachmentType', 'ATTACHMENT')
-      .attach('file', `${__dirname}/testfiles/testfile.pdf`)
-      .expect(400, { error: 'reportId required' })
-      .then(() => expect(s3Uploader).not.toHaveBeenCalled());
-  });
-  it('tests a file upload without a file', async () => {
-    await request(app)
-      .post('/api/files')
-      .field('reportId', report.dataValues.id)
-      .field('attachmentType', 'ATTACHMENT')
-      .expect(400, { error: 'file required' })
-      .then(() => expect(s3Uploader).not.toHaveBeenCalled());
-  });
-  it('tests a file upload without a attachment', async () => {
-    await request(app)
-      .post('/api/files')
-      .field('reportId', report.dataValues.id)
-      .attach('file', `${__dirname}/testfiles/testfile.pdf`)
-      .expect(400, { error: 'attachmentType required' })
-      .then(() => expect(s3Uploader).not.toHaveBeenCalled());
-  });
-  it('tests a file upload with an incorrect attachment value', async () => {
-    await request(app)
-      .post('/api/files')
-      .field('reportId', report.dataValues.id)
-      .field('attachmentType', 'FAKE')
-      .attach('file', `${__dirname}/testfiles/testfile.pdf`)
-      .expect(400, { error: 'incorrect attachmentType. Wanted: ATTACHMENT or RESOURCE. Got: FAKE' })
-      .then(() => expect(s3Uploader).not.toHaveBeenCalled());
->>>>>>> 3cff2f43
   });
 });