--- conflicted
+++ resolved
@@ -95,12 +95,6 @@
         .then((res) => {
           fileId = res.body.id;
         });
-<<<<<<< HEAD
-    });
-    it('tests a file upload', async () => {
-      expect(uploadFile).toHaveBeenCalled();
-=======
->>>>>>> 5a989840
       expect(mockAddToScanQueue).toHaveBeenCalled();
       const file = await File.findOne({ where: { id: fileId } });
       const uuid = file.dataValues.key.slice(0, -4);
