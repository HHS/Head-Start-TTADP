import { validate } from 'uuid';
import waitFor from 'wait-for-expect';
import db, {
  File,
  ActivityReport,
  ActivityReportFile,
<<<<<<< HEAD
=======
  ObjectiveFile,
>>>>>>> e2dfae09
  User,
  Grant,
  Goal,
  Objective,
  Recipient,
} from '../../models';
import app from '../../app';
import { uploadFile, deleteFileFromS3, getPresignedURL } from '../../lib/s3';
import * as queue from '../../services/scanQueue';
import { REPORT_STATUSES, FILE_STATUSES } from '../../constants';
import ActivityReportPolicy from '../../policies/activityReport';
import ObjectivePolicy from '../../policies/objective';
import * as Files from '../../services/files';
import { validateUserAuthForAdmin } from '../../services/accessValidation';

jest.mock('../../policies/activityReport');
jest.mock('../../policies/objective');
jest.mock('../../services/accessValidation', () => ({
  validateUserAuthForAdmin: jest.fn().mockResolvedValue(false),
  validateUserAuthForAccess: jest.fn().mockResolvedValue(true),
}));

const request = require('supertest');

const ORIGINAL_ENV = process.env;

jest.mock('../../lib/s3');

const mockUser = {
  id: 2046,
  hsesUserId: '2046',
  hsesUsername: '2046',
  homeRegionId: 1,
};

const mockSession = jest.fn();
mockSession.userId = mockUser.id;
const mockAddToScanQueue = jest.spyOn(queue, 'default').mockImplementation(() => jest.fn());

const reportObject = {
  activityRecipientType: 'recipient',
  submissionStatus: REPORT_STATUSES.DRAFT,
  userId: mockUser.id,
  lastUpdatedById: mockUser.id,
  resourcesUsed: 'test',
  regionId: 1,
};

const mockGrant = {
  id: 43259435,
  number: '99CH3499',
  regionId: 2,
  status: 'Active',
  startDate: new Date('2022-07-19T15:13:00.000Z'),
  endDate: new Date('2022-07-19T15:13:00.000Z'),
  cdi: false,
  grantSpecialistName: null,
  grantSpecialistEmail: null,
  stateCode: 'NY',
  anualFundingMonth: 'October',
};

const goalObject = { name: 'sample goal for obj file' };
const objectiveObject = { title: 'sample obj for files' };

const mockRecipient = {
  id: 654925,
  name: 'Sample Obj File Recipient',
  recipientType: 'Community Action Agency (CAA)',
};

describe('File Upload', () => {
  let user;
  let report;
  let fileId;
  let goal;
  let objective;
  let grant;
  let recipient;
  beforeAll(async () => {
    user = await User.create(mockUser);
    report = await ActivityReport.create(reportObject);
    recipient = await Recipient.create({ ...mockRecipient });
    grant = await Grant.create({ ...mockGrant, recipientId: recipient.id });
    goal = await Goal.create({ ...goalObject, grantId: grant.id });
    objective = await Objective.create(objectiveObject);

    process.env.NODE_ENV = 'test';
    process.env.BYPASS_AUTH = 'true';
    process.env.CURRENT_USER_ID = '2046';
  });
  afterAll(async () => {
    const files = await File.findAll({
      include: [
        {
          model: ActivityReportFile,
          as: 'reportFiles',
          required: true,
          where: { activityReportId: report.dataValues.id },
        },
      ],
    });
<<<<<<< HEAD
=======

    const objectiveFiles = await File.findAll({
      include: [
        {
          model: ObjectiveFile,
          as: 'objectiveFiles',
          required: true,
          where: { objectiveId: objective.dataValues.id },
        },
      ],
    });

>>>>>>> e2dfae09
    await Promise.all(files.map(async (file) => {
      ActivityReportFile.destroy({ where: { fileId: file.id } });
      File.destroy({ where: { id: file.id } });
    }));
<<<<<<< HEAD
=======

    await Promise.all(objectiveFiles.map(async (objFile) => {
      ObjectiveFile.destroy({ where: { fileId: objFile.id } });
      File.destroy({ where: { id: objFile.id } });
    }));

>>>>>>> e2dfae09
    await ActivityReport.destroy({ where: { id: report.dataValues.id } });
    await Objective.destroy({ where: { id: objective.dataValues.id } });
    await Goal.destroy({ where: { id: goal.id } });
    await Grant.destroy({ where: { id: grant.id } });
    await Recipient.destroy({ where: { id: recipient.id } });
    await User.destroy({ where: { id: user.id } });
    process.env = ORIGINAL_ENV; // restore original env
    await db.sequelize.close();
  });
  beforeEach(() => {
    jest.clearAllMocks();
  });

  describe('File Upload Handlers happy path', () => {
    beforeEach(() => {
      uploadFile.mockReset();
      getPresignedURL.mockReset();
    });
    it('tests a file upload', async () => {
      ActivityReportPolicy.mockImplementation(() => ({
        canUpdate: () => true,
      }));
      uploadFile.mockResolvedValue({ key: 'key' });
      const response = await request(app)
        .post('/api/files')
        .field('reportId', report.dataValues.id)
        .attach('file', `${__dirname}/testfiles/testfile.pdf`)
        .expect(200);
      fileId = response.body.id;
      expect(uploadFile).toHaveBeenCalled();
      expect(mockAddToScanQueue).toHaveBeenCalled();
      let file;

      await waitFor(async () => {
        file = await File.findOne({ where: { id: fileId } });
        expect(file).not.toBeNull();
      });
      const uuid = file.dataValues.key.slice(0, -3);
      expect(file.dataValues.id).toBe(fileId);
      expect(file.dataValues.status).not.toBe(null);
      expect(file.dataValues.originalFileName).toBe('testfile.pdf');
      const arf = await ActivityReportFile.findOne({ where: { fileId } });
      expect(arf.activityReportId).toBe(report.dataValues.id);
      expect(validate(uuid)).toBe(true);
    });
    it('allows an admin to upload a file', async () => {
      ActivityReportPolicy.mockImplementation(() => ({
        canUpdate: () => false,
      }));
      validateUserAuthForAdmin.mockResolvedValue(true);
      uploadFile.mockResolvedValue({ key: 'key' });
      const response = await request(app)
        .post('/api/files')
        .field('reportId', report.dataValues.id)
        .attach('file', `${__dirname}/testfiles/testfile.pdf`)
        .expect(200);
      fileId = response.body.id;
      expect(uploadFile).toHaveBeenCalled();
      expect(mockAddToScanQueue).toHaveBeenCalled();
      let file;

      await waitFor(async () => {
        file = await File.findOne({ where: { id: fileId } });
        expect(file).not.toBeNull();
      });

      const uuid = file.dataValues.key.slice(0, -3);
      expect(file.dataValues.id).toBe(fileId);
      expect(file.dataValues.status).not.toBe(null);
      expect(file.dataValues.originalFileName).toBe('testfile.pdf');
      const arf = await ActivityReportFile.findOne({ where: { fileId } });
      expect(arf.activityReportId).toBe(report.dataValues.id);
      expect(validate(uuid)).toBe(true);
    });
    it('tests an unauthorized delete', async () => {
      ActivityReportPolicy.mockImplementation(() => ({
        canUpdate: () => false,
      }));
      await request(app)
        .delete(`/api/files/r/${report.dataValues.id}/1`)
        .expect(403)
        .then(() => expect(deleteFileFromS3).not.toHaveBeenCalled());
    });
    it('tests an improper delete', async () => {
      ActivityReportPolicy.mockImplementation(() => ({
        canUpdate: () => true,
      }));
      await request(app)
        .delete(`/api/files/r/${report.dataValues.id}/`)
        .expect(400)
        .then(() => expect(deleteFileFromS3).not.toHaveBeenCalled());
    });
    it('deletes a file', async () => {
      ActivityReportPolicy.mockImplementation(() => ({
        canUpdate: () => true,
      }));
      const file = await File.create({
        activityReportId: report.dataValues.id,
        originalFileName: 'name',
        key: 'key',
        status: 'UPLOADING',
        fileSize: 0,
      });
      await request(app)
        .delete(`/api/files/r/${report.dataValues.id}/${file.id}`)
<<<<<<< HEAD
=======
        .expect(204);
      expect(deleteFileFromS3).toHaveBeenCalledWith(file.dataValues.key);
      const noFile = await File.findOne({ where: { id: file.id } });
      expect(noFile).toBe(null);
    });

    it('tests a objective file upload', async () => {
      ObjectivePolicy.mockImplementation(() => ({
        canUpdate: () => true,
      }));
      uploadFile.mockResolvedValue({ key: 'key' });
      const response = await request(app)
        .post('/api/files')
        .field('objectiveId', objective.dataValues.id)
        .attach('file', `${__dirname}/testfiles/testfile.pdf`)
        .expect(200);
      fileId = response.body.id;
      expect(uploadFile).toHaveBeenCalled();
      expect(mockAddToScanQueue).toHaveBeenCalled();
      let file;

      await waitFor(async () => {
        file = await File.findOne({ where: { id: fileId } });
        expect(file).not.toBeNull();
      });
      const uuid = file.dataValues.key.slice(0, -3);
      expect(file.dataValues.id).toBe(fileId);
      expect(file.dataValues.status).not.toBe(null);
      expect(file.dataValues.originalFileName).toBe('testfile.pdf');
      const of = await ObjectiveFile.findOne({ where: { fileId } });
      expect(of.objectiveId).toBe(objective.dataValues.id);
      expect(validate(uuid)).toBe(true);
    });
    it('allows an admin to upload a objective file', async () => {
      ObjectivePolicy.mockImplementation(() => ({
        canUpdate: () => false,
      }));
      validateUserAuthForAdmin.mockResolvedValue(true);
      uploadFile.mockResolvedValue({ key: 'key' });
      const response = await request(app)
        .post('/api/files')
        .field('objectiveId', objective.dataValues.id)
        .attach('file', `${__dirname}/testfiles/testfile.pdf`)
        .expect(200);
      fileId = response.body.id;
      expect(uploadFile).toHaveBeenCalled();
      expect(mockAddToScanQueue).toHaveBeenCalled();
      let file;

      await waitFor(async () => {
        file = await File.findOne({ where: { id: fileId } });
        expect(file).not.toBeNull();
      });

      const uuid = file.dataValues.key.slice(0, -3);
      expect(file.dataValues.id).toBe(fileId);
      expect(file.dataValues.status).not.toBe(null);
      expect(file.dataValues.originalFileName).toBe('testfile.pdf');
      const of = await ObjectiveFile.findOne({ where: { fileId } });
      expect(of.objectiveId).toBe(objective.dataValues.id);
      expect(validate(uuid)).toBe(true);
    });

    it('deletes a objective file', async () => {
      ObjectivePolicy.mockImplementation(() => ({
        canUpdate: () => true,
      }));
      const file = await File.create({
        objectiveId: objective.dataValues.id,
        originalFileName: 'name',
        key: 'key',
        status: 'UPLOADING',
        fileSize: 0,
      });
      await request(app)
        .delete(`/api/files/o/${objective.dataValues.id}/${file.id}`)
>>>>>>> e2dfae09
        .expect(204);
      expect(deleteFileFromS3).toHaveBeenCalledWith(file.dataValues.key);
      const noFile = await File.findOne({ where: { id: file.id } });
      expect(noFile).toBe(null);
    });

    it('tests an unauthorized objective file delete', async () => {
      ObjectivePolicy.mockImplementation(() => ({
        canUpdate: () => false,
      }));
      await request(app)
        .delete(`/api/files/o/${objective.dataValues.id}/1`)
        .expect(403)
        .then(() => expect(deleteFileFromS3).not.toHaveBeenCalled());
    });
  });

  describe('File Upload Handlers error handling', () => {
    // eslint-disable-next-line jest/no-disabled-tests
    it.skip('tests a file upload without a report id', async () => {
      ActivityReportPolicy.mockImplementation(() => ({
        canUpdate: () => true,
      }));
      await request(app)
        .post('/api/files')
        .attach('file', `${__dirname}/testfiles/testfile.pdf`)
        .expect(400, { error: 'an id of either reportId, reportObjectiveId, objectiveId, or objectiveTempleteId is required' });
      await expect(uploadFile).not.toHaveBeenCalled();
    });
    it('tests a file upload without a file', async () => {
      ActivityReportPolicy.mockImplementation(() => ({
        canUpdate: () => true,
      }));
      await request(app)
        .post('/api/files')
        .field('reportId', report.dataValues.id)
        .expect(400, { error: 'file required' });
      await expect(uploadFile).not.toHaveBeenCalled();
    });
    it('tests an unauthorized upload', async () => {
      validateUserAuthForAdmin.mockResolvedValue(false);
      ActivityReportPolicy.mockImplementation(() => ({
        canUpdate: () => false,
      }));
      await request(app)
        .post('/api/files')
        .field('reportId', report.dataValues.id)
        .attach('file', `${__dirname}/testfiles/testfile.pdf`)
        .expect(403)
        .then(() => expect(uploadFile).not.toHaveBeenCalled());
    });
    it('tests an incorrect file type', async () => {
      ActivityReportPolicy.mockImplementation(() => ({
        canUpdate: () => true,
      }));
      uploadFile.mockResolvedValue({ key: 'key' });
      await request(app)
        .post('/api/files')
        .field('reportId', report.dataValues.id)
        .attach('file', `${__dirname}/testfiles/test.log`)
        .expect(400)
        .then((res) => {
          expect(res.text).toBe('Could not determine file type');
        });
    });
    it('tests a queuing failure', async () => {
      const updateStatus = jest.spyOn(Files, 'updateStatus');
      mockAddToScanQueue.mockImplementationOnce(() => Promise.reject());
      ActivityReportPolicy.mockImplementation(() => ({
        canUpdate: () => true,
      }));
      uploadFile.mockResolvedValue({ key: 'key' });
      await request(app)
        .post('/api/files')
        .field('reportId', report.dataValues.id)
        .attach('file', `${__dirname}/testfiles/testfile.pdf`)
        .expect(200)
        .then(() => {
          expect(uploadFile).toHaveBeenCalled();
          expect(mockAddToScanQueue).toHaveBeenCalled();
          expect(updateStatus)
            .toHaveBeenCalledWith(expect.any(Number), FILE_STATUSES.QUEUEING_FAILED);
        });
    });
    it('tests an upload failure', async () => {
      const updateStatus = jest.spyOn(Files, 'updateStatus');
      uploadFile.mockImplementationOnce(() => Promise.reject());
      ActivityReportPolicy.mockImplementation(() => ({
        canUpdate: () => true,
      }));
      await request(app)
        .post('/api/files')
        .field('reportId', report.dataValues.id)
        .attach('file', `${__dirname}/testfiles/testfile.pdf`)
        .expect(500)
        .then(async () => {
          expect(uploadFile).toHaveBeenCalled();
          expect(updateStatus)
            .toHaveBeenCalledWith(expect.any(Number), FILE_STATUSES.UPLOAD_FAILED);
        });
    });
  });
});<|MERGE_RESOLUTION|>--- conflicted
+++ resolved
@@ -4,10 +4,7 @@
   File,
   ActivityReport,
   ActivityReportFile,
-<<<<<<< HEAD
-=======
   ObjectiveFile,
->>>>>>> e2dfae09
   User,
   Grant,
   Goal,
@@ -110,8 +107,6 @@
         },
       ],
     });
-<<<<<<< HEAD
-=======
 
     const objectiveFiles = await File.findAll({
       include: [
@@ -124,20 +119,16 @@
       ],
     });
 
->>>>>>> e2dfae09
     await Promise.all(files.map(async (file) => {
       ActivityReportFile.destroy({ where: { fileId: file.id } });
       File.destroy({ where: { id: file.id } });
     }));
-<<<<<<< HEAD
-=======
 
     await Promise.all(objectiveFiles.map(async (objFile) => {
       ObjectiveFile.destroy({ where: { fileId: objFile.id } });
       File.destroy({ where: { id: objFile.id } });
     }));
 
->>>>>>> e2dfae09
     await ActivityReport.destroy({ where: { id: report.dataValues.id } });
     await Objective.destroy({ where: { id: objective.dataValues.id } });
     await Goal.destroy({ where: { id: goal.id } });
@@ -243,8 +234,6 @@
       });
       await request(app)
         .delete(`/api/files/r/${report.dataValues.id}/${file.id}`)
-<<<<<<< HEAD
-=======
         .expect(204);
       expect(deleteFileFromS3).toHaveBeenCalledWith(file.dataValues.key);
       const noFile = await File.findOne({ where: { id: file.id } });
@@ -321,7 +310,6 @@
       });
       await request(app)
         .delete(`/api/files/o/${objective.dataValues.id}/${file.id}`)
->>>>>>> e2dfae09
         .expect(204);
       expect(deleteFileFromS3).toHaveBeenCalledWith(file.dataValues.key);
       const noFile = await File.findOne({ where: { id: file.id } });
