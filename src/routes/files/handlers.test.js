import { validate } from 'uuid';
import waitFor from 'wait-for-expect';
import db, {
  File,
  ActivityReport,
  ActivityReportFile,
  User,
} from '../../models';
import app from '../../app';
import { uploadFile, deleteFileFromS3, getPresignedURL } from '../../lib/s3';
import * as queue from '../../services/scanQueue';
import { REPORT_STATUSES, FILE_STATUSES } from '../../constants';
import ActivityReportPolicy from '../../policies/activityReport';
import * as Files from '../../services/files';
import { validateUserAuthForAdmin } from '../../services/accessValidation';

jest.mock('../../policies/activityReport');
jest.mock('../../services/accessValidation', () => ({
  validateUserAuthForAdmin: jest.fn().mockResolvedValue(false),
  validateUserAuthForAccess: jest.fn().mockResolvedValue(true),
}));

const request = require('supertest');

const ORIGINAL_ENV = process.env;

jest.mock('../../lib/s3');

const mockUser = {
  id: 2046,
  hsesUserId: '2046',
  hsesUsername: '2046',
  homeRegionId: 1,
};

const mockSession = jest.fn();
mockSession.userId = mockUser.id;
const mockAddToScanQueue = jest.spyOn(queue, 'default').mockImplementation(() => jest.fn());

const reportObject = {
  activityRecipientType: 'recipient',
  submissionStatus: REPORT_STATUSES.DRAFT,
  userId: mockUser.id,
  lastUpdatedById: mockUser.id,
  resourcesUsed: 'test',
  regionId: 1,
};

describe('File Upload', () => {
  let user;
  let report;
  let fileId;
  beforeAll(async () => {
    user = await User.create(mockUser);
    report = await ActivityReport.create(reportObject);
    process.env.NODE_ENV = 'test';
    process.env.BYPASS_AUTH = 'true';
    process.env.CURRENT_USER_ID = '2046';
  });
  afterAll(async () => {
<<<<<<< HEAD
    await File.destroy({
=======
    const files = await File.findAll({
>>>>>>> 2ae089be
      include: [
        {
          model: ActivityReportFile,
          as: 'reportFiles',
          required: true,
          where: { activityReportId: report.dataValues.id },
        },
      ],
    });
<<<<<<< HEAD
=======
    await Promise.all(files.map(async (file) => {
      ActivityReportFile.destroy({ where: { fileId: file.id } });
      File.destroy({ where: { id: file.id } });
    }));
>>>>>>> 2ae089be
    await ActivityReport.destroy({ where: { id: report.dataValues.id } });
    await User.destroy({ where: { id: user.id } });
    process.env = ORIGINAL_ENV; // restore original env
    await db.sequelize.close();
  });
  beforeEach(() => {
    jest.clearAllMocks();
  });

  describe('File Upload Handlers happy path', () => {
    beforeEach(() => {
      uploadFile.mockReset();
      getPresignedURL.mockReset();
    });
    it('tests a file upload', async () => {
      ActivityReportPolicy.mockImplementation(() => ({
        canUpdate: () => true,
      }));
      uploadFile.mockResolvedValue({ key: 'key' });
      const response = await request(app)
        .post('/api/files')
        .field('reportId', report.dataValues.id)
        .attach('file', `${__dirname}/testfiles/testfile.pdf`)
        .expect(200);
      fileId = response.body.id;
      expect(uploadFile).toHaveBeenCalled();
      expect(mockAddToScanQueue).toHaveBeenCalled();
      let file;

      await waitFor(async () => {
        file = await File.findOne({ where: { id: fileId } });
        expect(file).not.toBeNull();
      });

      const uuid = file.dataValues.key.slice(0, -4);
      expect(file.dataValues.id).toBe(fileId);
      expect(file.dataValues.status).not.toBe(null);
      expect(file.dataValues.originalFileName).toBe('testfile.pdf');
      const arf = await ActivityReportFile.findOne({ where: { fileId } });
      expect(arf.activityReportId).toBe(report.dataValues.id);
      expect(validate(uuid)).toBe(true);
    });
    it('allows an admin to upload a file', async () => {
      ActivityReportPolicy.mockImplementation(() => ({
        canUpdate: () => false,
      }));
      validateUserAuthForAdmin.mockResolvedValue(true);
      uploadFile.mockResolvedValue({ key: 'key' });
      const response = await request(app)
        .post('/api/files')
        .field('reportId', report.dataValues.id)
        .attach('file', `${__dirname}/testfiles/testfile.pdf`)
        .expect(200);
      fileId = response.body.id;
      expect(uploadFile).toHaveBeenCalled();
      expect(mockAddToScanQueue).toHaveBeenCalled();
      let file;

      await waitFor(async () => {
        file = await File.findOne({ where: { id: fileId } });
        expect(file).not.toBeNull();
      });

      const uuid = file.dataValues.key.slice(0, -4);
      expect(file.dataValues.id).toBe(fileId);
      expect(file.dataValues.status).not.toBe(null);
      expect(file.dataValues.originalFileName).toBe('testfile.pdf');
      const arf = await ActivityReportFile.findOne({ where: { fileId } });
      expect(arf.activityReportId).toBe(report.dataValues.id);
      expect(validate(uuid)).toBe(true);
    });
    it('tests an unauthorized delete', async () => {
      ActivityReportPolicy.mockImplementation(() => ({
        canUpdate: () => false,
      }));
      await request(app)
        .delete(`/api/files/r/${report.dataValues.id}/1`)
        .expect(403)
        .then(() => expect(deleteFileFromS3).not.toHaveBeenCalled());
    });
    it('tests an improper delete', async () => {
      ActivityReportPolicy.mockImplementation(() => ({
        canUpdate: () => true,
      }));
      await request(app)
        .delete(`/api/files/r/${report.dataValues.id}/`)
        .expect(400)
        .then(() => expect(deleteFileFromS3).not.toHaveBeenCalled());
    });
    it('deletes a file', async () => {
      ActivityReportPolicy.mockImplementation(() => ({
        canUpdate: () => true,
      }));
      const file = await File.create({
        activityReportId: report.dataValues.id,
        originalFileName: 'name',
        key: 'key',
        status: 'UPLOADING',
        fileSize: 0,
      });
      await request(app)
        .delete(`/api/files/r/${report.dataValues.id}/${file.id}`)
        .expect(204);
      expect(deleteFileFromS3).toHaveBeenCalledWith(file.dataValues.key);
      const noFile = await File.findOne({ where: { id: file.id } });
      expect(noFile).toBe(null);
    });
  });

  describe('File Upload Handlers error handling', () => {
    // eslint-disable-next-line jest/no-disabled-tests
    it.skip('tests a file upload without a report id', async () => {
      ActivityReportPolicy.mockImplementation(() => ({
        canUpdate: () => true,
      }));
      await request(app)
        .post('/api/files')
        .attach('file', `${__dirname}/testfiles/testfile.pdf`)
        .expect(400, { error: 'an id of either reportId, reportObjectiveId, objectiveId, or objectiveTempleteId is required' });
      await expect(uploadFile).not.toHaveBeenCalled();
    });
    it('tests a file upload without a file', async () => {
      ActivityReportPolicy.mockImplementation(() => ({
        canUpdate: () => true,
      }));
      await request(app)
        .post('/api/files')
        .field('reportId', report.dataValues.id)
        .expect(400, { error: 'file required' });
      await expect(uploadFile).not.toHaveBeenCalled();
    });
    it('tests an unauthorized upload', async () => {
      validateUserAuthForAdmin.mockResolvedValue(false);
      ActivityReportPolicy.mockImplementation(() => ({
        canUpdate: () => false,
      }));
      await request(app)
        .post('/api/files')
        .field('reportId', report.dataValues.id)
        .attach('file', `${__dirname}/testfiles/testfile.pdf`)
        .expect(403)
        .then(() => expect(uploadFile).not.toHaveBeenCalled());
    });
    it('tests an incorrect file type', async () => {
      ActivityReportPolicy.mockImplementation(() => ({
        canUpdate: () => true,
      }));
      uploadFile.mockResolvedValue({ key: 'key' });
      await request(app)
        .post('/api/files')
        .field('reportId', report.dataValues.id)
        .attach('file', `${__dirname}/testfiles/test.log`)
        .expect(400)
        .then((res) => {
          expect(res.text).toBe('Could not determine file type');
        });
    });
    it('tests a queuing failure', async () => {
      const updateStatus = jest.spyOn(Files, 'updateStatus');
      mockAddToScanQueue.mockImplementationOnce(() => Promise.reject());
      ActivityReportPolicy.mockImplementation(() => ({
        canUpdate: () => true,
      }));
      uploadFile.mockResolvedValue({ key: 'key' });
      await request(app)
        .post('/api/files')
        .field('reportId', report.dataValues.id)
        .attach('file', `${__dirname}/testfiles/testfile.pdf`)
        .expect(200)
        .then(() => {
          expect(uploadFile).toHaveBeenCalled();
          expect(mockAddToScanQueue).toHaveBeenCalled();
          expect(updateStatus)
            .toHaveBeenCalledWith(expect.any(Number), FILE_STATUSES.QUEUEING_FAILED);
        });
    });
    it('tests an upload failure', async () => {
      const updateStatus = jest.spyOn(Files, 'updateStatus');
      uploadFile.mockImplementationOnce(() => Promise.reject());
      ActivityReportPolicy.mockImplementation(() => ({
        canUpdate: () => true,
      }));
      await request(app)
        .post('/api/files')
        .field('reportId', report.dataValues.id)
        .attach('file', `${__dirname}/testfiles/testfile.pdf`)
        .expect(500)
        .then(async () => {
          expect(uploadFile).toHaveBeenCalled();
          expect(updateStatus)
            .toHaveBeenCalledWith(expect.any(Number), FILE_STATUSES.UPLOAD_FAILED);
        });
    });
  });
});<|MERGE_RESOLUTION|>--- conflicted
+++ resolved
@@ -58,11 +58,7 @@
     process.env.CURRENT_USER_ID = '2046';
   });
   afterAll(async () => {
-<<<<<<< HEAD
-    await File.destroy({
-=======
     const files = await File.findAll({
->>>>>>> 2ae089be
       include: [
         {
           model: ActivityReportFile,
@@ -72,13 +68,10 @@
         },
       ],
     });
-<<<<<<< HEAD
-=======
     await Promise.all(files.map(async (file) => {
       ActivityReportFile.destroy({ where: { fileId: file.id } });
       File.destroy({ where: { id: file.id } });
     }));
->>>>>>> 2ae089be
     await ActivityReport.destroy({ where: { id: report.dataValues.id } });
     await User.destroy({ where: { id: user.id } });
     process.env = ORIGINAL_ENV; // restore original env
