import { validate } from 'uuid';
import db, {
  File,
  ActivityReport,
  User,
  Permission,
} from '../../models';
import app from '../../app';
<<<<<<< HEAD
import { uploadFile, getPresignedURL } from '../../lib/s3';
=======
import { uploadFile, deleteFileFromS3 } from '../../lib/s3';
>>>>>>> d0f5a952
import * as queue from '../../services/scanQueue';
import SCOPES from '../../middleware/scopeConstants';
import { REPORT_STATUSES } from '../../constants';
import ActivityReportPolicy from '../../policies/activityReport';

jest.mock('../../policies/activityReport');

const request = require('supertest');

const ORIGINAL_ENV = process.env;

jest.mock('../../lib/s3');

const mockUser = {
  id: 100,
  homeRegionId: 1,
  permissions: [
    {
      userId: 100,
      regionId: 5,
      scopeId: SCOPES.READ_WRITE_REPORTS,
    },
    {
      userId: 100,
      regionId: 6,
      scopeId: SCOPES.READ_WRITE_REPORTS,
    },
    {
      userId: 100,
      regionId: 14,
      scopeId: SCOPES.SITE_ACCESS,
    },
  ],
};

const mockSession = jest.fn();
mockSession.userId = mockUser.id;
const mockAddToScanQueue = jest.spyOn(queue, 'default').mockImplementation(() => jest.fn());

const reportObject = {
  activityRecipientType: 'grantee',
  status: REPORT_STATUSES.DRAFT,
  userId: mockUser.id,
  lastUpdatedById: mockUser.id,
  resourcesUsed: 'test',
  regionId: 1,
};

describe('File Upload', () => {
  let user;
  let report;
  let fileId;
  beforeAll(async () => {
    user = await User.create(mockUser, { include: [{ model: Permission, as: 'permissions' }] });
    report = await ActivityReport.create(reportObject);
    process.env.NODE_ENV = 'test';
    process.env.BYPASS_AUTH = 'true';
    process.env.CURRENT_USER_ID = 100;
  });
  afterAll(async () => {
    await File.destroy({ where: {} });
    await ActivityReport.destroy({ where: { } });
    await User.destroy({ where: { id: user.id } });
    process.env = ORIGINAL_ENV; // restore original env
    await db.sequelize.close();
  });
  afterEach(() => {
    jest.clearAllMocks();
  });

  describe('File Upload Handlers happy path', () => {
    beforeEach(() => {
      uploadFile.mockReset();
      getPresignedURL.mockReset();
    });
    it('tests a file upload', async () => {
      ActivityReportPolicy.mockImplementation(() => ({
        canUpdate: () => true,
      }));
      uploadFile.mockResolvedValue({ key: 'key' });
      await request(app)
        .post('/api/files')
        .field('reportId', report.dataValues.id)
        .field('attachmentType', 'ATTACHMENT')
        .attach('file', `${__dirname}/testfiles/testfile.pdf`)
        .expect(200)
        .then((res) => {
          fileId = res.body.id;
          expect(uploadFile).toHaveBeenCalled();
        });
      expect(mockAddToScanQueue).toHaveBeenCalled();
    });
    it('checks the metadata was uploaded to the database', async () => {
      ActivityReportPolicy.mockImplementation(() => ({
        canUpdate: () => true,
      }));
      const file = await File.findOne({ where: { id: fileId } });
      const uuid = file.dataValues.key.slice(0, -4);
      expect(file.dataValues.id).toBe(fileId);
      expect(file.dataValues.status).not.toBe(null);
      expect(file.dataValues.originalFileName).toBe('testfile.pdf');
      expect(file.dataValues.activityReportId).toBe(report.dataValues.id);
      expect(validate(uuid)).toBe(true);
    });
    it('tests an unauthorized delete', async () => {
      ActivityReportPolicy.mockImplementation(() => ({
        canUpdate: () => false,
      }));
      await request(app)
        .delete(`/api/files/${report.dataValues.id}/${fileId}`)
        .expect(403)
        .then(() => expect(deleteFileFromS3).not.toHaveBeenCalled());
    });
    it('deletes a file', async () => {
      ActivityReportPolicy.mockImplementation(() => ({
        canUpdate: () => true,
      }));
      const file = await File.findOne({ where: { id: fileId } });
      await request(app)
        .delete(`/api/files/${report.dataValues.id}/${fileId}`)
        .expect(204);
      expect(deleteFileFromS3).toHaveBeenCalledWith(file.dataValues.key);
      const noFile = await File.findOne({ where: { id: fileId } });
      expect(noFile).toBe(null);
    });
  });

  describe('File Upload Handlers error handling', () => {
    it('tests a file upload without a report id', async () => {
      ActivityReportPolicy.mockImplementation(() => ({
        canUpdate: () => true,
      }));
      await request(app)
        .post('/api/files')
        .field('attachmentType', 'ATTACHMENT')
        .attach('file', `${__dirname}/testfiles/testfile.pdf`)
        .expect(400, { error: 'reportId required' })
        .then(() => expect(uploadFile).not.toHaveBeenCalled());
    });
    it('tests a file upload without a file', async () => {
      ActivityReportPolicy.mockImplementation(() => ({
        canUpdate: () => true,
      }));
      await request(app)
        .post('/api/files')
        .field('reportId', report.dataValues.id)
        .field('attachmentType', 'ATTACHMENT')
        .expect(400, { error: 'file required' })
        .then(() => expect(uploadFile).not.toHaveBeenCalled());
    });
    it('tests a file upload without a attachment', async () => {
      ActivityReportPolicy.mockImplementation(() => ({
        canUpdate: () => true,
      }));
      await request(app)
        .post('/api/files')
        .field('reportId', report.dataValues.id)
        .attach('file', `${__dirname}/testfiles/testfile.pdf`)
        .expect(400, { error: 'attachmentType required' })
        .then(() => expect(uploadFile).not.toHaveBeenCalled());
    });
    it('tests a file upload with an incorrect attachment value', async () => {
      ActivityReportPolicy.mockImplementation(() => ({
        canUpdate: () => true,
      }));
      await request(app)
        .post('/api/files')
        .field('reportId', report.dataValues.id)
        .field('attachmentType', 'FAKE')
        .attach('file', `${__dirname}/testfiles/testfile.pdf`)
        .expect(400, { error: 'incorrect attachmentType. Wanted: ATTACHMENT or RESOURCE. Got: FAKE' })
        .then(() => expect(uploadFile).not.toHaveBeenCalled());
    });
    it('tests an unauthorized upload', async () => {
      jest.clearAllMocks();
      ActivityReportPolicy.mockImplementation(() => ({
        canUpdate: () => false,
      }));
      await request(app)
        .post('/api/files')
        .field('reportId', report.dataValues.id)
        .field('attachmentType', 'ATTACHMENT')
        .attach('file', `${__dirname}/testfiles/testfile.pdf`)
        .expect(403)
        .then(() => expect(uploadFile).not.toHaveBeenCalled());
    });
  });
});<|MERGE_RESOLUTION|>--- conflicted
+++ resolved
@@ -6,11 +6,7 @@
   Permission,
 } from '../../models';
 import app from '../../app';
-<<<<<<< HEAD
-import { uploadFile, getPresignedURL } from '../../lib/s3';
-=======
-import { uploadFile, deleteFileFromS3 } from '../../lib/s3';
->>>>>>> d0f5a952
+import { uploadFile, deleteFileFromS3, getPresignedURL } from '../../lib/s3';
 import * as queue from '../../services/scanQueue';
 import SCOPES from '../../middleware/scopeConstants';
 import { REPORT_STATUSES } from '../../constants';
