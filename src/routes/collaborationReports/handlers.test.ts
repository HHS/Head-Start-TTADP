import { Request, Response } from 'express';
import { getReports, getReport } from './handlers';
<<<<<<< HEAD
import * as CRServices from '../../services/collabReports';
import { currentUserId } from '../../services/currentUser';
import { userById } from '../../services/users';
import { setReadRegions } from '../../services/accessValidation';
import handleErrors from '../../lib/apiErrorHandler';
import CollabReportPolicy from '../../policies/collabReport';

jest.mock('../../services/collabReports');
jest.mock('../../services/currentUser');
jest.mock('../../services/users');
jest.mock('../../services/accessValidation');
jest.mock('../../lib/apiErrorHandler');
jest.mock('../../policies/collabReport');
=======
import * as mailer from '../../lib/mailer';
import * as CRServices from '../../services/collabReports';

jest.mock('../../services/collabReports');
>>>>>>> d3cba5bc

describe('Collaboration Reports Handlers', () => {
  let mockRequest: Partial<Request>;
  let mockResponse: Partial<Response>;
  let mockJson: jest.Mock;
  let mockSendStatus: jest.Mock;
  let mockMailer: jest.Mock;

  beforeEach(() => {
    mockJson = jest.fn();
    mockSendStatus = jest.fn();

    mockRequest = {};
    mockResponse = {
      json: mockJson,
      sendStatus: mockSendStatus,
    };

    jest.clearAllMocks();
  });

  describe('getReport', () => {
<<<<<<< HEAD
    beforeEach(() => {
      mockRequest.params = { collabReportId: '1' };
      (currentUserId as jest.Mock).mockResolvedValue(123);
      (userById as jest.Mock).mockResolvedValue({ id: 123, name: 'Test User' });
      (CollabReportPolicy as jest.MockedClass<typeof CollabReportPolicy>)
        .mockImplementation(() => ({
          canGet: jest.fn().mockReturnValue(true),
        }) as unknown as jest.Mocked<CollabReportPolicy>);
    });

    it('should return HTTP 200 and payload when report is found by ID', async () => {
      const mockReport = {
        id: '1',
        name: 'Report 1',
        dataValues: { id: '1', name: 'Report 1' },
        displayId: 'COLLAB-001',
      };

      (CRServices.collabReportById as jest.Mock).mockResolvedValue(mockReport);

      await getReport(mockRequest as Request, mockResponse as Response);

      expect(CRServices.collabReportById).toHaveBeenCalledWith('1');
      expect(mockJson).toHaveBeenCalledWith({ id: '1', name: 'Report 1', displayId: 'COLLAB-001' });
      expect(mockSendStatus).not.toHaveBeenCalled();
    });

    it('should return HTTP 404 when report with specified ID is not found', async () => {
      (CRServices.collabReportById as jest.Mock).mockResolvedValue(null);

      await getReport(mockRequest as Request, mockResponse as Response);

      expect(CRServices.collabReportById).toHaveBeenCalledWith('1');
      expect(mockSendStatus).toHaveBeenCalledWith(404);
      expect(mockJson).not.toHaveBeenCalled();
      expect(currentUserId).not.toHaveBeenCalled();
    });

    it('should return HTTP 403 when user is not authorized', async () => {
      const mockReport = {
        id: '1',
        name: 'Report 1',
        dataValues: { id: '1', name: 'Report 1' },
        displayId: 'COLLAB-001',
      };

      (CRServices.collabReportById as jest.Mock).mockResolvedValue(mockReport);
      (CollabReportPolicy as jest.MockedClass<typeof CollabReportPolicy>)
        .mockImplementation(() => ({
          canGet: jest.fn().mockReturnValue(false),
        }) as unknown as jest.Mocked<CollabReportPolicy>);

      await getReport(mockRequest as Request, mockResponse as Response);

      expect(CRServices.collabReportById).toHaveBeenCalledWith('1');
      expect(mockSendStatus).toHaveBeenCalledWith(403);
      expect(mockJson).not.toHaveBeenCalled();
    });

    it('should return HTTP 404 when service returns null', async () => {
      (CRServices.collabReportById as jest.Mock).mockResolvedValue(null);

      await getReport(mockRequest as Request, mockResponse as Response);

      expect(CRServices.collabReportById).toHaveBeenCalledWith('1');
      expect(mockSendStatus).toHaveBeenCalledWith(404);
      expect(mockJson).not.toHaveBeenCalled();
    });

    it('should handle missing request params gracefully', async () => {
      mockRequest.params = {};
      (CRServices.collabReportById as jest.Mock).mockResolvedValue(null);

      await getReport(mockRequest as Request, mockResponse as Response);

      expect(CRServices.collabReportById).toHaveBeenCalledWith(undefined);
      expect(mockSendStatus).toHaveBeenCalledWith(404);
      expect(mockJson).not.toHaveBeenCalled();
    });
  });

  describe('getReports', () => {
=======
>>>>>>> d3cba5bc
    beforeEach(() => {
      mockRequest.query = {};
      (currentUserId as jest.Mock).mockResolvedValue(123);
      (setReadRegions as jest.Mock).mockResolvedValue({});
    });

    it('should return payload when reports are found', async () => {
      const mockReports = {
        count: 2,
        rows: [
          { id: '1', name: 'Report 1' },
          { id: '2', name: 'Report 2' },
        ],
      };

<<<<<<< HEAD
      (CRServices.getReports as jest.Mock).mockResolvedValue(mockReports);
      await getReports(mockRequest as Request, mockResponse as Response);

      expect(currentUserId).toHaveBeenCalledWith(mockRequest, mockResponse);
      expect(setReadRegions).toHaveBeenCalledWith({}, 123);
      expect(CRServices.getReports).toHaveBeenCalledWith({});
      expect(mockJson).toHaveBeenCalledWith(mockReports);
=======
      (getReports as jest.Mock).mockResolvedValue(mockReports);

      await getReport(mockRequest as Request, mockResponse as Response);

      expect(getReports).toHaveBeenCalledTimes(1);
      expect(mockJson).toHaveBeenCalledWith({ id: '1', name: 'Report 1' });
>>>>>>> d3cba5bc
      expect(mockSendStatus).not.toHaveBeenCalled();
    });

    it('should return empty results when no reports are found', async () => {
      const mockReports = {
        count: 0,
        rows: [],
      };

<<<<<<< HEAD
      (CRServices.getReports as jest.Mock).mockResolvedValue(mockReports);
      await getReports(mockRequest as Request, mockResponse as Response);

      expect(mockJson).toHaveBeenCalledWith(mockReports);
      expect(mockSendStatus).not.toHaveBeenCalled();
=======
      (getReports as jest.Mock).mockResolvedValue(mockReports);

      await getReport(mockRequest as Request, mockResponse as Response);

      expect(getReports).toHaveBeenCalledTimes(1);
      expect(mockSendStatus).toHaveBeenCalledWith(404);
      expect(mockJson).not.toHaveBeenCalled();
>>>>>>> d3cba5bc
    });

    it('should pass query parameters through setReadRegions', async () => {
      mockRequest.query = {
        sortBy: 'createdAt',
        sortDir: 'asc',
        status: 'draft',
      };

<<<<<<< HEAD
      const filteredQuery = {
        sortBy: 'createdAt',
        sortDir: 'asc',
        status: 'draft',
        'region.in': [1, 2],
      };

      (setReadRegions as jest.Mock).mockResolvedValue(filteredQuery);
      (CRServices.getReports as jest.Mock).mockResolvedValue({ count: 0, rows: [] });

      await getReports(mockRequest as Request, mockResponse as Response);

      expect(setReadRegions).toHaveBeenCalledWith(mockRequest.query, 123);
      expect(CRServices.getReports).toHaveBeenCalledWith(filteredQuery);
    });

    it('should handle currentUserId errors', async () => {
      const error = new Error('Authentication failed');
      (currentUserId as jest.Mock).mockRejectedValue(error);

      await getReports(mockRequest as Request, mockResponse as Response);

      expect(handleErrors).toHaveBeenCalledWith(
        mockRequest,
        mockResponse,
        error,
        { namespace: 'SERVICE:COLLAB_REPORTS' },
      );
      expect(mockJson).not.toHaveBeenCalled();
    });

    it('should handle setReadRegions errors', async () => {
      const error = new Error('Access validation failed');
      (setReadRegions as jest.Mock).mockRejectedValue(error);

      await getReports(mockRequest as Request, mockResponse as Response);

      expect(handleErrors).toHaveBeenCalledWith(
        mockRequest,
        mockResponse,
        error,
        { namespace: 'SERVICE:COLLAB_REPORTS' },
      );
=======
      (getReports as jest.Mock).mockResolvedValue(mockReports);

      await getReport(mockRequest as Request, mockResponse as Response);

      expect(getReports).toHaveBeenCalledTimes(1);
      expect(mockSendStatus).toHaveBeenCalledWith(404);
      expect(mockJson).not.toHaveBeenCalled();
    });

    it('should return HTTP 404 when service returns null', async () => {
      (getReports as jest.Mock).mockResolvedValue(null);

      await getReport(mockRequest as Request, mockResponse as Response);

      expect(getReports).toHaveBeenCalledTimes(1);
      expect(mockSendStatus).toHaveBeenCalledWith(404);
>>>>>>> d3cba5bc
      expect(mockJson).not.toHaveBeenCalled();
    });

    it('should handle service errors', async () => {
      const error = new Error('Database connection failed');
      (CRServices.getReports as jest.Mock).mockRejectedValue(error);

      await getReports(mockRequest as Request, mockResponse as Response);

      expect(handleErrors).toHaveBeenCalledWith(
        mockRequest,
        mockResponse,
        error,
        { namespace: 'SERVICE:COLLAB_REPORTS' },
      );
      expect(mockJson).not.toHaveBeenCalled();
    });

    it('should handle all steps successfully with complex query', async () => {
      mockRequest.query = {
        offset: '10',
        limit: '25',
        sortBy: 'title',
        sortDir: 'desc',
        status: 'approved',
      };

      const userId = 456;
      const filteredQuery = {
        offset: '10',
        limit: '25',
        sortBy: 'title',
        sortDir: 'desc',
        status: 'approved',
        'region.in': [3, 4, 5],
      };

      const mockReports = {
        count: 50,
        rows: Array.from({ length: 25 }, (_, i) => ({
          id: i + 11,
          title: `Report ${i + 11}`,
          status: 'approved',
        })),
      };

<<<<<<< HEAD
      (currentUserId as jest.Mock).mockResolvedValue(userId);
      (setReadRegions as jest.Mock).mockResolvedValue(filteredQuery);
      (CRServices.getReports as jest.Mock).mockResolvedValue(mockReports);

      await getReports(mockRequest as Request, mockResponse as Response);

      expect(currentUserId).toHaveBeenCalledWith(mockRequest, mockResponse);
      expect(setReadRegions).toHaveBeenCalledWith(mockRequest.query, userId);
      expect(CRServices.getReports).toHaveBeenCalledWith(filteredQuery);
      expect(mockJson).toHaveBeenCalledWith(mockReports);
      expect(handleErrors).not.toHaveBeenCalled();
=======
      (getReports as jest.Mock).mockResolvedValue(mockReports);

      await getReport(mockRequest as Request, mockResponse as Response);

      expect(getReports).toHaveBeenCalledTimes(1);
      expect(mockSendStatus).toHaveBeenCalledWith(404);
      expect(mockJson).not.toHaveBeenCalled();
    });
  });

  describe('getReports', () => {
    it('should return payload when reports are found', async () => {
      const mockReports = {
        count: 2,
        rows: [
          { id: '1', name: 'Report 1' },
          { id: '2', name: 'Report 2' },
        ],
      };

      (getReports as jest.Mock).mockReturnValue(mockReports);
      await getReports(mockRequest as Request, mockResponse as Response);

      expect(getReports).toHaveBeenCalledTimes(1);
      expect(mockJson).toHaveBeenCalledWith(mockReports);
      expect(mockSendStatus).not.toHaveBeenCalled();
    });

    it('Should return HTTP 404 when no reports are found', async () => {
      (getReports as jest.Mock).mockResolvedValue(null);

      await getReports(mockRequest as Request, mockResponse as Response);

      expect(getReports).toHaveBeenCalledTimes(1);
      expect(mockSendStatus).toHaveBeenCalledWith(404);
      expect(mockJson).not.toHaveBeenCalled();
    });

    it('Should return HTTP 404 when service returns undefined', async () => {
      (getReports as jest.Mock).mockResolvedValue(undefined);

      await getReports(mockRequest as Request, mockResponse as Response);

      expect(getReports).toHaveBeenCalledTimes(1);
      expect(mockSendStatus).toHaveBeenCalledWith(404);
      expect(mockJson).not.toHaveBeenCalled();
>>>>>>> d3cba5bc
    });
  });
});<|MERGE_RESOLUTION|>--- conflicted
+++ resolved
@@ -1,6 +1,6 @@
 import { Request, Response } from 'express';
 import { getReports, getReport } from './handlers';
-<<<<<<< HEAD
+import * as mailer from '../../lib/mailer';
 import * as CRServices from '../../services/collabReports';
 import { currentUserId } from '../../services/currentUser';
 import { userById } from '../../services/users';
@@ -9,17 +9,6 @@
 import CollabReportPolicy from '../../policies/collabReport';
 
 jest.mock('../../services/collabReports');
-jest.mock('../../services/currentUser');
-jest.mock('../../services/users');
-jest.mock('../../services/accessValidation');
-jest.mock('../../lib/apiErrorHandler');
-jest.mock('../../policies/collabReport');
-=======
-import * as mailer from '../../lib/mailer';
-import * as CRServices from '../../services/collabReports';
-
-jest.mock('../../services/collabReports');
->>>>>>> d3cba5bc
 
 describe('Collaboration Reports Handlers', () => {
   let mockRequest: Partial<Request>;
@@ -42,7 +31,6 @@
   });
 
   describe('getReport', () => {
-<<<<<<< HEAD
     beforeEach(() => {
       mockRequest.params = { collabReportId: '1' };
       (currentUserId as jest.Mock).mockResolvedValue(123);
@@ -125,8 +113,6 @@
   });
 
   describe('getReports', () => {
-=======
->>>>>>> d3cba5bc
     beforeEach(() => {
       mockRequest.query = {};
       (currentUserId as jest.Mock).mockResolvedValue(123);
@@ -142,7 +128,6 @@
         ],
       };
 
-<<<<<<< HEAD
       (CRServices.getReports as jest.Mock).mockResolvedValue(mockReports);
       await getReports(mockRequest as Request, mockResponse as Response);
 
@@ -150,14 +135,6 @@
       expect(setReadRegions).toHaveBeenCalledWith({}, 123);
       expect(CRServices.getReports).toHaveBeenCalledWith({});
       expect(mockJson).toHaveBeenCalledWith(mockReports);
-=======
-      (getReports as jest.Mock).mockResolvedValue(mockReports);
-
-      await getReport(mockRequest as Request, mockResponse as Response);
-
-      expect(getReports).toHaveBeenCalledTimes(1);
-      expect(mockJson).toHaveBeenCalledWith({ id: '1', name: 'Report 1' });
->>>>>>> d3cba5bc
       expect(mockSendStatus).not.toHaveBeenCalled();
     });
 
@@ -167,21 +144,11 @@
         rows: [],
       };
 
-<<<<<<< HEAD
       (CRServices.getReports as jest.Mock).mockResolvedValue(mockReports);
       await getReports(mockRequest as Request, mockResponse as Response);
 
       expect(mockJson).toHaveBeenCalledWith(mockReports);
       expect(mockSendStatus).not.toHaveBeenCalled();
-=======
-      (getReports as jest.Mock).mockResolvedValue(mockReports);
-
-      await getReport(mockRequest as Request, mockResponse as Response);
-
-      expect(getReports).toHaveBeenCalledTimes(1);
-      expect(mockSendStatus).toHaveBeenCalledWith(404);
-      expect(mockJson).not.toHaveBeenCalled();
->>>>>>> d3cba5bc
     });
 
     it('should pass query parameters through setReadRegions', async () => {
@@ -191,7 +158,6 @@
         status: 'draft',
       };
 
-<<<<<<< HEAD
       const filteredQuery = {
         sortBy: 'createdAt',
         sortDir: 'asc',
@@ -235,24 +201,6 @@
         error,
         { namespace: 'SERVICE:COLLAB_REPORTS' },
       );
-=======
-      (getReports as jest.Mock).mockResolvedValue(mockReports);
-
-      await getReport(mockRequest as Request, mockResponse as Response);
-
-      expect(getReports).toHaveBeenCalledTimes(1);
-      expect(mockSendStatus).toHaveBeenCalledWith(404);
-      expect(mockJson).not.toHaveBeenCalled();
-    });
-
-    it('should return HTTP 404 when service returns null', async () => {
-      (getReports as jest.Mock).mockResolvedValue(null);
-
-      await getReport(mockRequest as Request, mockResponse as Response);
-
-      expect(getReports).toHaveBeenCalledTimes(1);
-      expect(mockSendStatus).toHaveBeenCalledWith(404);
->>>>>>> d3cba5bc
       expect(mockJson).not.toHaveBeenCalled();
     });
 
@@ -299,7 +247,6 @@
         })),
       };
 
-<<<<<<< HEAD
       (currentUserId as jest.Mock).mockResolvedValue(userId);
       (setReadRegions as jest.Mock).mockResolvedValue(filteredQuery);
       (CRServices.getReports as jest.Mock).mockResolvedValue(mockReports);
@@ -311,54 +258,6 @@
       expect(CRServices.getReports).toHaveBeenCalledWith(filteredQuery);
       expect(mockJson).toHaveBeenCalledWith(mockReports);
       expect(handleErrors).not.toHaveBeenCalled();
-=======
-      (getReports as jest.Mock).mockResolvedValue(mockReports);
-
-      await getReport(mockRequest as Request, mockResponse as Response);
-
-      expect(getReports).toHaveBeenCalledTimes(1);
-      expect(mockSendStatus).toHaveBeenCalledWith(404);
-      expect(mockJson).not.toHaveBeenCalled();
-    });
-  });
-
-  describe('getReports', () => {
-    it('should return payload when reports are found', async () => {
-      const mockReports = {
-        count: 2,
-        rows: [
-          { id: '1', name: 'Report 1' },
-          { id: '2', name: 'Report 2' },
-        ],
-      };
-
-      (getReports as jest.Mock).mockReturnValue(mockReports);
-      await getReports(mockRequest as Request, mockResponse as Response);
-
-      expect(getReports).toHaveBeenCalledTimes(1);
-      expect(mockJson).toHaveBeenCalledWith(mockReports);
-      expect(mockSendStatus).not.toHaveBeenCalled();
-    });
-
-    it('Should return HTTP 404 when no reports are found', async () => {
-      (getReports as jest.Mock).mockResolvedValue(null);
-
-      await getReports(mockRequest as Request, mockResponse as Response);
-
-      expect(getReports).toHaveBeenCalledTimes(1);
-      expect(mockSendStatus).toHaveBeenCalledWith(404);
-      expect(mockJson).not.toHaveBeenCalled();
-    });
-
-    it('Should return HTTP 404 when service returns undefined', async () => {
-      (getReports as jest.Mock).mockResolvedValue(undefined);
-
-      await getReports(mockRequest as Request, mockResponse as Response);
-
-      expect(getReports).toHaveBeenCalledTimes(1);
-      expect(mockSendStatus).toHaveBeenCalledWith(404);
-      expect(mockJson).not.toHaveBeenCalled();
->>>>>>> d3cba5bc
     });
   });
 });