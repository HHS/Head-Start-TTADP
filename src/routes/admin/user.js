--- conflicted
+++ resolved
@@ -116,14 +116,6 @@
     await sequelize.transaction(async (transaction) => {
       const result = await User.destroy({ where: { id: userId }, transaction });
 
-<<<<<<< HEAD
-      // Remove any settings related to this user.
-      await UserSetting.destroy({ where: { userId }, transaction });
-
-      // TODO: Should this user's validation statuses be removed from `UserValidationStatus`,
-      // or should we preserve it?
-=======
->>>>>>> 5fbf6458
       res.json(result);
     });
   } catch (error) {
