--- conflicted
+++ resolved
@@ -151,16 +151,11 @@
   auditLogger.info(`User ${req.session.userId} deleting User: ${userId}`);
   try {
     await sequelize.transaction(async (transaction) => {
-<<<<<<< HEAD
       const result = await User.destroy({
         where: { id: userId },
         transaction,
         individualHooks: true,
       });
-=======
-      const result = await User.destroy({ where: { id: userId }, transaction });
-
->>>>>>> 0f881a6c
       res.json(result);
     });
   } catch (error) {
