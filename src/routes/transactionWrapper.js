--- conflicted
+++ resolved
@@ -1,5 +1,4 @@
 import { sequelize } from '../models';
-<<<<<<< HEAD
 import handleErrors from '../lib/apiErrorHandler';
 
 const namespace = 'SERVICE:WRAPPER';
@@ -7,26 +6,16 @@
 const logContext = {
   namespace,
 };
-=======
-import audit from '../models/auditModelGenerator';
->>>>>>> 45ec8a0a
 
 export default function transactionWrapper(originalFunction) {
   return async function wrapper(req, res, next) {
     return sequelize.transaction(async () => {
-<<<<<<< HEAD
       let result;
       try {
         result = await originalFunction(req, res, next);
       } catch (err) {
         await handleErrors(req, res, err, logContext);
-        throw err;
       }
-=======
-      await audit.addAuditTransactionSettings(sequelize, null, null, 'transaction', originalFunction.name);
-      const result = await originalFunction(req, res, next);
-      audit.removeFromAuditedTransactions();
->>>>>>> 45ec8a0a
       return result;
     });
   };
