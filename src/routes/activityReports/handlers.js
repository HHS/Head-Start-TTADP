--- conflicted
+++ resolved
@@ -508,13 +508,6 @@
     return;
   }
 
-<<<<<<< HEAD
-  res.json({
-    ...report.dataValues,
-    displayId: report.displayId,
-    activityRecipients,
-    goalsAndObjectives,
-=======
   const { objectivesWithoutGoals, ...data } = report.dataValues;
 
   res.json({
@@ -523,7 +516,6 @@
     activityRecipients,
     goalsAndObjectives,
     objectivesWithoutGoals: deduplicateObjectivesWithoutGoals(objectivesWithoutGoals),
->>>>>>> b6a45c52
   });
 }
 
