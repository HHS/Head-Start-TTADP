--- conflicted
+++ resolved
@@ -18,11 +18,8 @@
 import { userById, usersWithPermissions } from '../../services/users';
 import { REPORT_STATUSES, DECIMAL_BASE } from '../../constants';
 import { getUserReadRegions } from '../../services/accessValidation';
-<<<<<<< HEAD
 import { activityReportToCsvRecord } from '../../lib/transform';
-=======
 import { logger } from '../../logger';
->>>>>>> b5298a22
 
 const { APPROVE_REPORTS } = SCOPES;
 
