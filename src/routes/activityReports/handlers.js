--- conflicted
+++ resolved
@@ -182,7 +182,6 @@
           header: 'Recipient name - Grant number - Recipient ID',
         },
         {
-<<<<<<< HEAD
           key: 'topics',
           header: 'Legacy Topics covered',
         },
@@ -197,10 +196,10 @@
         {
           key: 'files',
           header: 'Legacy Attachments',
-=======
+        },
+        {
           key: 'stateCode',
           header: 'State code',
->>>>>>> 611def93
         },
       ],
     };
