import handleErrors from '../../lib/apiErrorHandler';
import SCOPES from '../../middleware/scopeConstants';
import ActivityReport from '../../policies/activityReport';
import User from '../../policies/user';
import {
  possibleRecipients, activityReportById, createOrUpdate, review,
} from '../../services/activityReports';
import { goalsForGrants } from '../../services/goals';
import { userById, usersWithPermissions } from '../../services/users';
<<<<<<< HEAD
import { REPORT_STATUSES } from '../../constants';
=======
import { DECIMAL_BASE } from '../../constants';
>>>>>>> 70644cc4

const { APPROVE_REPORTS } = SCOPES;

const namespace = 'SERVICE:ACTIVITY_REPORTS';

const logContext = {
  namespace,
};

/**
 * Gets all goals for any number of grants for use in an activity report
 *
 * @param {*} req - request
 * @param {*} res - response
 */
export async function getGoals(req, res) {
  try {
    const { grantIds } = req.query;
    const goals = await goalsForGrants(grantIds);
    res.json(goals);
  } catch (error) {
    await handleErrors(req, res, error, logContext);
  }
}

/**
 * Gets all users that have approve permissions for the current user's
 * regions.
 *
 * @param {*} req - request
 * @param {*} res - response
 */
export async function getApprovers(req, res) {
  const { region } = req.query;
  const user = await userById(req.session.userId);
  const authorization = new User(user);

  if (!authorization.canViewUsersInRegion(parseInt(region, DECIMAL_BASE))) {
    res.sendStatus(403);
    return;
  }

  try {
    const users = await usersWithPermissions([region], [APPROVE_REPORTS]);
    res.json(users);
  } catch (error) {
    await handleErrors(req, res, error, logContext);
  }
}

/**
 * Review a report setting it's status to approved or needs action
 *
 * @param {*} req - request
 * @param {*} res - response
 */
export async function reviewReport(req, res) {
  try {
    const { activityReportId } = req.params;
    const { status, managerNotes } = req.body;

    const user = await userById(req.session.userId);
    const report = await activityReportById(activityReportId);
    const authorization = new ActivityReport(user, report);

    if (!authorization.canReview()) {
      res.sendStatus(403);
      return;
    }

    const savedReport = await review(report, status, managerNotes);
    res.json(savedReport);
  } catch (error) {
    await handleErrors(req, res, error, logContext);
  }
}

/**
 * Flags a report as submitted for approval
 *
 * @param {*} req - request
 * @param {*} res - response
 */
export async function submitReport(req, res) {
  try {
    const { activityReportId } = req.params;
    const { approvingManagerId, additionalNotes } = req.body;
    const newReport = { approvingManagerId, additionalNotes };
    newReport.status = REPORT_STATUSES.SUBMITTED;

    const user = await userById(req.session.userId);
    const report = await activityReportById(activityReportId);
    const authorization = new ActivityReport(user, report);

    if (!authorization.canUpdate()) {
      res.sendStatus(403);
      return;
    }

    const savedReport = await createOrUpdate(newReport, report);
    res.json(savedReport);
  } catch (error) {
    await handleErrors(req, res, error, logContext);
  }
}

export async function getActivityRecipients(req, res) {
  const activityRecipients = await possibleRecipients();
  res.json(activityRecipients);
}

/**
 * Retrieve an activity report
 *
 * @param {*} req - request
 * @param {*} res - response
 */
export async function getReport(req, res) {
  const { activityReportId } = req.params;
  const report = await activityReportById(activityReportId);
  if (!report) {
    res.sendStatus(404);
    return;
  }
  const user = await userById(req.session.userId);
  const authorization = new ActivityReport(user, report);

  if (!authorization.canGet()) {
    res.sendStatus(403);
    return;
  }

  res.json(report);
}

/**
 * save an activity report
 *
 * @param {*} req - request
 * @param {*} res - response
 */
export async function saveReport(req, res) {
  try {
    const newReport = req.body;
    if (!newReport) {
      res.sendStatus(400);
      return;
    }
    const userId = parseInt(req.session.userId, 10);
    const { activityReportId } = req.params;
    const report = await activityReportById(activityReportId);
    if (!report) {
      res.sendStatus(404);
      return;
    }

    const user = await userById(req.session.userId);
    const authorization = new ActivityReport(user, report);
    if (!authorization.canUpdate()) {
      res.sendStatus(403);
      return;
    }

    newReport.lastUpdatedById = userId;

    const savedReport = await createOrUpdate(newReport, report);
    res.json(savedReport);
  } catch (error) {
    await handleErrors(req, res, error, logContext);
  }
}

/**
 * create an activity report
 *
 * @param {*} req - request
 * @param {*} res - response
 */
export async function createReport(req, res) {
  try {
    const newReport = req.body;
    if (!newReport) {
      res.sendStatus(400);
      return;
    }
    const userId = parseInt(req.session.userId, 10);
    newReport.status = REPORT_STATUSES.DRAFT;
    newReport.userId = userId;
    newReport.lastUpdatedById = userId;
    const user = await userById(req.session.userId);
    const authorization = new ActivityReport(user, newReport);
    if (!authorization.canCreate()) {
      res.sendStatus(403);
      return;
    }

    const report = await createOrUpdate(newReport);
    res.json(report);
  } catch (error) {
    await handleErrors(req, res, error, logContext);
  }
}<|MERGE_RESOLUTION|>--- conflicted
+++ resolved
@@ -7,11 +7,7 @@
 } from '../../services/activityReports';
 import { goalsForGrants } from '../../services/goals';
 import { userById, usersWithPermissions } from '../../services/users';
-<<<<<<< HEAD
-import { REPORT_STATUSES } from '../../constants';
-=======
-import { DECIMAL_BASE } from '../../constants';
->>>>>>> 70644cc4
+import { REPORT_STATUSES, DECIMAL_BASE } from '../../constants';
 
 const { APPROVE_REPORTS } = SCOPES;
 
