--- conflicted
+++ resolved
@@ -33,14 +33,11 @@
 import { goalsForGrants } from '../../services/goals';
 import { userById, usersWithPermissions } from '../../services/users';
 import {
-<<<<<<< HEAD
   APPROVER_STATUSES,
   REPORT_STATUSES,
   DECIMAL_BASE,
+  USER_SETTINGS,
   ENTITY_TYPES,
-=======
-  APPROVER_STATUSES, REPORT_STATUSES, DECIMAL_BASE, USER_SETTINGS,
->>>>>>> 0f881a6c
 } from '../../constants';
 import { getUserReadRegions, setReadRegions } from '../../services/accessValidation';
 
@@ -405,15 +402,7 @@
 
     const [reviewedReport] = await activityReportAndRecipientsById(activityReportId);
 
-<<<<<<< HEAD
     if (reviewedReport.approval.calculatedStatus === REPORT_STATUSES.APPROVED) {
-      reportApprovedNotification(reviewedReport);
-    }
-
-    if (reviewedReport.approval.calculatedStatus === REPORT_STATUSES.NEEDS_ACTION) {
-      changesRequestedNotification(reviewedReport, savedApprover);
-=======
-    if (reviewedReport.calculatedStatus === REPORT_STATUSES.APPROVED) {
       const [authorWithSetting, collabsWithSettings] = await checkEmailSettings(
         reviewedReport,
         USER_SETTINGS.EMAIL.KEYS.APPROVAL,
@@ -421,7 +410,7 @@
       reportApprovedNotification(reviewedReport, authorWithSetting, collabsWithSettings);
     }
 
-    if (reviewedReport.calculatedStatus === REPORT_STATUSES.NEEDS_ACTION) {
+    if (reviewedReport.approval.calculatedStatus === REPORT_STATUSES.NEEDS_ACTION) {
       const [authorWithSetting, collabsWithSettings] = await checkEmailSettings(
         reviewedReport,
         USER_SETTINGS.EMAIL.KEYS.CHANGE_REQUESTED,
@@ -432,7 +421,6 @@
         authorWithSetting,
         collabsWithSettings,
       );
->>>>>>> 0f881a6c
     }
 
     res.json(savedApprover);
@@ -557,9 +545,6 @@
     // Create, restore or destroy this report's approvers
     const currentApprovers = await syncRatifiers(ENTITY_TYPES.REPORT, activityReportId, approvers);
 
-<<<<<<< HEAD
-    // TODO: This should come after setting the status to null.
-=======
     const settingsForAllCurrentApprovers = await Promise.all(currentApprovers.map(
       (a) => userSettingOverridesById(
         a.userId,
@@ -572,7 +557,6 @@
       }
       return settingsForAllCurrentApprovers[index].value === USER_SETTINGS.EMAIL.VALUES.IMMEDIATELY;
     });
->>>>>>> 0f881a6c
     // This will send notification to everyone marked as an approver.
     // This may need to be adjusted in future to only send notification to
     // approvers who are not in approved status.
@@ -809,12 +793,9 @@
     }
     // updateCollaboratorRoles(newReport);
     const report = await createOrUpdate(newReport);
-<<<<<<< HEAD
+
     if (report.collaborators) {
-      collaboratorAssignedNotification(report, report.collaborators);
-=======
-    if (report.activityReportCollaborators) {
-      const collabs = report.activityReportCollaborators;
+      const collabs = report.collaborators;
 
       const settingsForAllCollabs = await Promise.all(collabs.map(
         (c) => userSettingOverridesById(
@@ -830,7 +811,6 @@
         return settingsForAllCollabs[index].value === USER_SETTINGS.EMAIL.VALUES.IMMEDIATELY;
       });
       collaboratorAssignedNotification(report, collabsWithSettings);
->>>>>>> 0f881a6c
     }
     res.json(report);
   } catch (error) {
