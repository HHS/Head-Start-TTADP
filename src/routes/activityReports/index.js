import express from 'express';
import {
<<<<<<< HEAD
  getApprovers, submitReport, saveReport, createReport, getReport, getActivityRecipients, getGoals,
=======
  getApprovers,
  submitReport,
  saveReport,
  createReport,
  getReport,
  getActivityRecipients,
  reviewReport,
>>>>>>> 44eeeb8e
} from './handlers';

const router = express.Router();

/**
 * API for activity reports
 */

router.post('/', createReport);
router.get('/approvers', getApprovers);
router.get('/activity-recipients', getActivityRecipients);
router.get('/goals', getGoals);
router.get('/:activityReportId', getReport);
router.put('/:activityReportId', saveReport);
router.put('/:activityReportId/review', reviewReport);
router.post('/:activityReportId/submit', submitReport);

export default router;<|MERGE_RESOLUTION|>--- conflicted
+++ resolved
@@ -1,16 +1,13 @@
 import express from 'express';
 import {
-<<<<<<< HEAD
-  getApprovers, submitReport, saveReport, createReport, getReport, getActivityRecipients, getGoals,
-=======
   getApprovers,
   submitReport,
   saveReport,
   createReport,
   getReport,
   getActivityRecipients,
+  getGoals,
   reviewReport,
->>>>>>> 44eeeb8e
 } from './handlers';
 
 const router = express.Router();
