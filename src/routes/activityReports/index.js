--- conflicted
+++ resolved
@@ -5,13 +5,9 @@
   saveReport,
   createReport,
   getReport,
-<<<<<<< HEAD
   getReports,
   getActivityRecipients,
-=======
-  getActivityRecipients,
   reviewReport,
->>>>>>> 5a31b943
 } from './handlers';
 
 const router = express.Router();
