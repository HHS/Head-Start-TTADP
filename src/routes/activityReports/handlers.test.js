--- conflicted
+++ resolved
@@ -45,11 +45,7 @@
   Collaborator, ActivityReport as ActivityReportModel, Permission, User as UserModel,
 } from '../../models';
 import * as mailer from '../../lib/mailer';
-<<<<<<< HEAD
-import { APPROVER_STATUSES, REPORT_STATUSES, ENTITY_TYPES } from '../../constants';
-=======
-import { APPROVER_STATUSES, REPORT_STATUSES, USER_SETTINGS } from '../../constants';
->>>>>>> 0f881a6c
+import { APPROVER_STATUSES, REPORT_STATUSES, USER_SETTINGS, ENTITY_TYPES } from '../../constants';
 import SCOPES from '../../middleware/scopeConstants';
 
 jest.mock('../../services/activityReports', () => ({
