import {
  getReport,
  saveReport,
  createReport,
  getActivityRecipients,
  getApprovers,
  submitReport,
  reviewReport,
<<<<<<< HEAD
  getReports,
  getReportAlerts,
} from './handlers';
import {
  activityReportById,
  createOrUpdate,
  possibleRecipients,
  review,
  activityReports,
  activityReportAlerts,
=======
  resetToDraft,
} from './handlers';
import {
  activityReportById, createOrUpdate, possibleRecipients, review, setStatus,
>>>>>>> 90a72119
} from '../../services/activityReports';
import { userById, usersWithPermissions } from '../../services/users';
import ActivityReport from '../../policies/activityReport';
import User from '../../policies/user';

jest.mock('../../services/activityReports', () => ({
  activityReportById: jest.fn(),
  createOrUpdate: jest.fn(),
  possibleRecipients: jest.fn(),
  review: jest.fn(),
<<<<<<< HEAD
  activityReports: jest.fn(),
  activityReportAlerts: jest.fn(),
=======
  setStatus: jest.fn(),
>>>>>>> 90a72119
}));

jest.mock('../../services/users', () => ({
  userById: jest.fn(),
  usersWithPermissions: jest.fn(),
}));

jest.mock('../../policies/user');
jest.mock('../../policies/activityReport');

const mockResponse = {
  json: jest.fn(),
  sendStatus: jest.fn(),
  status: jest.fn(() => ({
    end: jest.fn(),
  })),
};

const mockRequest = {
  session: {
    userId: 1,
  },
};

const report = {
  id: 1,
  resourcesUsed: 'resources',
  userId: 1,
};

describe('Activity Report handlers', () => {
  afterEach(() => {
    jest.clearAllMocks();
  });

  describe('reviewReport', () => {
    const request = {
      ...mockRequest,
      params: { activityReportId: 1 },
      body: { status: 'Approved', managerNotes: 'notes' },
    };

    it('returns the new status', async () => {
      ActivityReport.mockImplementationOnce(() => ({
        canReview: () => true,
      }));
      activityReportById.mockResolvedValue({ status: 'Approved' });
      review.mockResolvedValue({ status: 'Approved' });
      userById.mockResolvedValue({
        id: 1,
      });
      await reviewReport(request, mockResponse);
      expect(mockResponse.json).toHaveBeenCalledWith({ status: 'Approved' });
    });

    it('handles unauthorizedRequests', async () => {
      ActivityReport.mockImplementationOnce(() => ({
        canReview: () => false,
      }));
      activityReportById.mockResolvedValue({ status: 'Approved' });
      await reviewReport(request, mockResponse);
      expect(mockResponse.sendStatus).toHaveBeenCalledWith(403);
    });
  });

  describe('submitReport', () => {
    const request = {
      ...mockRequest,
      params: { activityReportId: 1 },
      body: { approvingManagerId: 1, additionalNotes: 'notes' },
    };

    it('returns the report', async () => {
      ActivityReport.mockImplementationOnce(() => ({
        canUpdate: () => true,
      }));
      createOrUpdate.mockResolvedValue(report);
      userById.mockResolvedValue({
        id: 1,
      });
      await submitReport(request, mockResponse);
      expect(mockResponse.json).toHaveBeenCalledWith(report);
    });

    it('handles unauthorizedRequests', async () => {
      ActivityReport.mockImplementationOnce(() => ({
        canUpdate: () => false,
      }));
      activityReportById.mockResolvedValue(report);
      userById.mockResolvedValue({
        id: 1,
      });
      await submitReport(request, mockResponse);
      expect(mockResponse.sendStatus).toHaveBeenCalledWith(403);
    });
  });

  describe('createReport', () => {
    const request = {
      ...mockRequest,
      params: { activityReportId: 1 },
      body: { resourcesUsed: 'test' },
    };

    it('returns the created report', async () => {
      ActivityReport.mockImplementationOnce(() => ({
        canCreate: () => true,
      }));
      createOrUpdate.mockResolvedValue(report);
      userById.mockResolvedValue({
        id: 1,
      });
      await createReport(request, mockResponse);
      expect(mockResponse.json).toHaveBeenCalledWith(report);
    });

    it('handles empty requests', async () => {
      const { body, ...withoutBody } = request;
      await createReport(withoutBody, mockResponse);
      expect(mockResponse.sendStatus).toHaveBeenCalledWith(400);
    });

    it('handles unauthorized requests', async () => {
      ActivityReport.mockImplementationOnce(() => ({
        canCreate: () => false,
      }));
      userById.mockResolvedValue({
        id: 1,
      });
      await createReport(request, mockResponse);
      expect(mockResponse.sendStatus).toHaveBeenCalledWith(403);
    });
  });

  describe('saveReport', () => {
    const request = {
      ...mockRequest,
      params: { activityReportId: 1 },
      body: { resourcesUsed: 'test' },
    };

    it('returns the updated report', async () => {
      ActivityReport.mockImplementationOnce(() => ({
        canUpdate: () => true,
      }));
      activityReportById.mockResolvedValue(report);
      createOrUpdate.mockResolvedValue(report);
      userById.mockResolvedValue({
        id: 1,
      });
      await saveReport(request, mockResponse);
      expect(mockResponse.json).toHaveBeenCalledWith(report);
    });

    it('handles unauthorized requests', async () => {
      activityReportById.mockResolvedValue(report);
      ActivityReport.mockImplementationOnce(() => ({
        canUpdate: () => false,
      }));
      userById.mockResolvedValue({
        id: 1,
      });
      await saveReport(request, mockResponse);
      expect(mockResponse.sendStatus).toHaveBeenCalledWith(403);
    });

    it('handles reports that are not found', async () => {
      activityReportById.mockResolvedValue(null);
      await saveReport(request, mockResponse);
      expect(mockResponse.sendStatus).toHaveBeenCalledWith(404);
    });

    it('handles empty requests', async () => {
      const { body, ...withoutBody } = request;
      await saveReport(withoutBody, mockResponse);
      expect(mockResponse.sendStatus).toHaveBeenCalledWith(400);
    });
  });

  describe('getReport', () => {
    const request = {
      ...mockRequest,
      params: { activityReportId: 1 },
    };

    it('returns the report', async () => {
      ActivityReport.mockImplementationOnce(() => ({
        canGet: () => true,
      }));
      activityReportById.mockResolvedValue(report);
      userById.mockResolvedValue({
        id: 1,
      });

      await getReport(request, mockResponse);
      expect(mockResponse.json).toHaveBeenCalledWith(report);
    });

    it('handles reports that are not found', async () => {
      activityReportById.mockResolvedValue(null);
      await getReport(request, mockResponse);
      expect(mockResponse.sendStatus).toHaveBeenCalledWith(404);
    });

    it('handles unauthorized requests', async () => {
      activityReportById.mockResolvedValue(report);
      ActivityReport.mockImplementationOnce(() => ({
        canGet: () => false,
      }));
      await getReport(request, mockResponse);
      expect(mockResponse.sendStatus).toHaveBeenCalledWith(403);
    });
  });

  describe('getReports', () => {
    const request = {
      ...mockRequest,
      // params: { activityReportId: 1 },
      query: { },
    };

    it('returns the reports', async () => {
      ActivityReport.mockImplementationOnce(() => ({
        canGet: () => true,
      }));
      activityReports.mockResolvedValue({ count: 1, rows: [report] });
      userById.mockResolvedValue({
        id: 1,
      });

      await getReports(request, mockResponse);
      expect(mockResponse.json).toHaveBeenCalledWith({ count: 1, rows: [report] });
    });

    it('handles a list of reports that are not found', async () => {
      activityReports.mockResolvedValue(null);
      await getReports(request, mockResponse);
      expect(mockResponse.sendStatus).toHaveBeenCalledWith(404);
    });
  });

  describe('getReportAlerts', () => {
    const request = {
      ...mockRequest,
      query: { },
    };

    it('returns my alerts', async () => {
      ActivityReport.mockImplementationOnce(() => ({
        canGet: () => true,
      }));
      activityReportAlerts.mockResolvedValue([report]);
      userById.mockResolvedValue({
        id: 1,
      });

      await getReportAlerts(request, mockResponse);
      expect(mockResponse.json).toHaveBeenCalledWith([report]);
    });

    it('handles a list of alerts that are not found', async () => {
      activityReportAlerts.mockResolvedValue(null);
      await getReportAlerts(request, mockResponse);
      expect(mockResponse.sendStatus).toHaveBeenCalledWith(404);
    });
  });

  describe('getActivityRecipients', () => {
    it('returns recipients when region query param is passed', async () => {
      const response = [{ test: 'test' }];
      possibleRecipients.mockResolvedValue(response);

      const mockRequestWithRegion = { ...mockRequest, query: { region: 14 } };
      await getActivityRecipients(mockRequestWithRegion, mockResponse);
      expect(mockResponse.json).toHaveBeenCalledWith(response);
    });

    it('returns recipients when regions query param is not passed', async () => {
      const response = [{ test: 'test' }];
      possibleRecipients.mockResolvedValue(response);

      const mockRequestWithNoRegion = { ...mockRequest, query: {} };
      await getActivityRecipients(mockRequestWithNoRegion, mockResponse);
      expect(mockResponse.json).toHaveBeenCalledWith(response);
    });
  });

  describe('getApprovers', () => {
    it('returns a list of approvers', async () => {
      User.mockImplementation(() => ({
        canViewUsersInRegion: () => true,
      }));
      const response = [{ name: 'name', id: 1 }];
      usersWithPermissions.mockResolvedValue(response);
      await getApprovers({ ...mockRequest, query: { region: 1 } }, mockResponse);
      expect(mockResponse.json).toHaveBeenCalledWith(response);
    });

    it('handles unauthorized', async () => {
      User.mockImplementation(() => ({
        canViewUsersInRegion: () => false,
      }));
      const response = [{ name: 'name', id: 1 }];
      usersWithPermissions.mockResolvedValue(response);
      await getApprovers({ ...mockRequest, query: { region: 1 } }, mockResponse);
      expect(mockResponse.sendStatus).toHaveBeenCalledWith(403);
    });
  });

  describe('resetToDraft', () => {
    const request = {
      ...mockRequest,
      params: { activityReportId: 1 },
    };

    it('returns the updated report', async () => {
      const result = { status: 'draft' };
      ActivityReport.mockImplementation(() => ({
        canReset: () => true,
      }));
      setStatus.mockResolvedValue(result);
      await resetToDraft(request, mockResponse);
      expect(mockResponse.json).toHaveBeenCalledWith(result);
    });

    it('handles unauthorized', async () => {
      ActivityReport.mockImplementation(() => ({
        canReset: () => false,
      }));
      await resetToDraft(request, mockResponse);
      expect(mockResponse.sendStatus).toHaveBeenCalledWith(403);
    });
  });
});<|MERGE_RESOLUTION|>--- conflicted
+++ resolved
@@ -6,7 +6,7 @@
   getApprovers,
   submitReport,
   reviewReport,
-<<<<<<< HEAD
+  resetToDraft,
   getReports,
   getReportAlerts,
 } from './handlers';
@@ -15,14 +15,9 @@
   createOrUpdate,
   possibleRecipients,
   review,
+  setStatus,
   activityReports,
   activityReportAlerts,
-=======
-  resetToDraft,
-} from './handlers';
-import {
-  activityReportById, createOrUpdate, possibleRecipients, review, setStatus,
->>>>>>> 90a72119
 } from '../../services/activityReports';
 import { userById, usersWithPermissions } from '../../services/users';
 import ActivityReport from '../../policies/activityReport';
@@ -33,12 +28,9 @@
   createOrUpdate: jest.fn(),
   possibleRecipients: jest.fn(),
   review: jest.fn(),
-<<<<<<< HEAD
+  setStatus: jest.fn(),
   activityReports: jest.fn(),
   activityReportAlerts: jest.fn(),
-=======
-  setStatus: jest.fn(),
->>>>>>> 90a72119
 }));
 
 jest.mock('../../services/users', () => ({
