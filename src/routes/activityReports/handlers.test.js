--- conflicted
+++ resolved
@@ -10,11 +10,8 @@
   getReports,
   getReportAlerts,
   getLegacyReport,
-<<<<<<< HEAD
   downloadReports,
-=======
   updateLegacyFields,
->>>>>>> b5298a22
 } from './handlers';
 import {
   activityReportById,
