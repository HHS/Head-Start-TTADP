--- conflicted
+++ resolved
@@ -31,12 +31,7 @@
 
   const mockResponse = {
     attachment: jest.fn(),
-<<<<<<< HEAD
-    // eslint-disable-next-line no-console
-    json: jest.fn((x) => console.log(x)),
-=======
     json: jest.fn(),
->>>>>>> 1df55b13
     send: jest.fn(),
     sendStatus: jest.fn(),
     status: jest.fn(() => ({
