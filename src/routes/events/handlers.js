--- conflicted
+++ resolved
@@ -19,7 +19,12 @@
 
 const logContext = { namespace };
 
-<<<<<<< HEAD
+export const getEventAuthorization = async (req, res, report) => {
+  const userId = await currentUserId(req, res);
+  const user = await userById(userId);
+  return new EventReport(user, report);
+};
+
 export const getByStatus = async (req, res) => {
   try {
     const { status } = req.params;
@@ -29,12 +34,6 @@
   } catch (error) {
     return handleErrors(req, res, error, logContext);
   }
-=======
-export const getEventAuthorization = async (req, res, report) => {
-  const userId = await currentUserId(req, res);
-  const user = await userById(userId);
-  return new EventReport(user, report);
->>>>>>> bb76397f
 };
 
 export const getHandler = async (req, res) => {
