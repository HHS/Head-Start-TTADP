--- conflicted
+++ resolved
@@ -32,21 +32,17 @@
   try {
     const { status: statusParam } = req.params;
     const auth = await getEventAuthorization(req, res, {});
-<<<<<<< HEAD
 
     const status = TRAINING_REPORT_STATUSES_URL_PARAMS[statusParam];
     if (!status) {
       return res.status(httpCodes.BAD_REQUEST).send({ message: 'Invalid status' });
     }
 
-    const events = await findEventsByStatus(status, auth.readableRegions);
-=======
     const userId = await currentUserId(req, res);
 
     const updatedFilters = await setReadRegions(req.query, userId);
     const { trainingReport: scopes } = await filtersToScopes(updatedFilters, { userId });
     const events = await findEventsByStatus(status, auth.readableRegions, null, false, scopes);
->>>>>>> 30903527
 
     return res.status(httpCodes.OK).send(events);
   } catch (error) {
