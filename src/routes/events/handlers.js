import { Op } from 'sequelize';
import httpCodes from 'http-codes';
import { TRAINING_REPORT_STATUSES_URL_PARAMS, TRAINING_REPORT_STATUSES } from '@ttahub/common';
import handleErrors from '../../lib/apiErrorHandler';
import EventReport from '../../policies/event';
import { currentUserId } from '../../services/currentUser';
import {
  createEvent,
  findEventsByCollaboratorId,
  findEventBySmartsheetIdSuffix,
  findEventsByOwnerId,
  findEventsByPocId,
  findEventsByRegionId,
  updateEvent,
  destroyEvent,
  findEventsByStatus,
<<<<<<< HEAD
  getTrainingReportAlerts,
=======
  getTrainingReportAlertsForUser,
>>>>>>> f6e356c1
} from '../../services/event';
import { userById } from '../../services/users';
import { setTrainingAndActivityReportReadRegions, userIsPocRegionalCollaborator } from '../../services/accessValidation';
import filtersToScopes from '../../scopes';
import { auditLogger } from '../../logger';

const namespace = 'SERVICE:EVENTS';

const logContext = { namespace };

export const getEventAuthorization = async (req, res, report) => {
  const userId = await currentUserId(req, res);
  const user = await userById(userId);
  return new EventReport(user, report);
};

export const getByStatus = async (req, res) => {
  try {
    const { status: statusParam } = req.params;
    const auth = await getEventAuthorization(req, res, {});
    const userId = await currentUserId(req, res);
    const status = TRAINING_REPORT_STATUSES_URL_PARAMS[statusParam];
    const updatedFilters = await setTrainingAndActivityReportReadRegions(req.query, userId);
    const { trainingReport: scopes } = await filtersToScopes(updatedFilters, { userId });

    const events = await findEventsByStatus(
      status,
      auth.readableRegions,
      userId,
      null,
      false,
      scopes,
      auth.isAdmin(),
    );

    return res.status(httpCodes.OK).send(events);
  } catch (error) {
    return handleErrors(req, res, error, logContext);
  }
};

export const getHandler = async (req, res) => {
  try {
    let event;
    const {
      eventId,
      regionId,
      ownerId,
      pocIds,
      collaboratorId,
    } = req.params;

    const params = [eventId, regionId, ownerId, pocIds, collaboratorId];

    if (params.every((param) => typeof param === 'undefined')) {
      return res.status(httpCodes.BAD_REQUEST).send({ message: 'Must provide a qualifier' });
    }

    const { readOnly } = req.query;

    // Check if user is a collaborator.
    const userId = await currentUserId(req, res);
    const scopes = [];
    if (!readOnly && await userIsPocRegionalCollaborator(userId)) {
      scopes.push({ pocIds: { [Op.contains]: [userId] } });
    }

    if (eventId) {
      event = await findEventBySmartsheetIdSuffix(eventId, scopes);
    } else if (regionId) {
      event = await findEventsByRegionId(regionId);
    } else if (ownerId) {
      event = await findEventsByOwnerId(ownerId);
    } else if (pocIds) {
      event = await findEventsByPocId(pocIds);
    } else if (collaboratorId) {
      event = await findEventsByCollaboratorId(collaboratorId);
    }

    if (!event) {
      return res.status(httpCodes.NOT_FOUND).send({ message: 'Event not found' });
    }

    const auth = await getEventAuthorization(req, res, event);

    if (!auth.canRead() && !auth.isPoc()) {
      return res.sendStatus(httpCodes.FORBIDDEN);
    }

    return res.status(httpCodes.OK).send(event);
  } catch (error) {
    return handleErrors(req, res, error, logContext);
  }
};

export const createHandler = async (req, res) => {
  try {
    if (!req.body) {
      return res.status(httpCodes.BAD_REQUEST).send({ message: 'Request body is empty' });
    }

    const { regionId } = req.body;
    const auth = await getEventAuthorization(req, res, { regionId });
    if (!auth.canWriteInRegion()) { return res.sendStatus(403); }

    const event = await createEvent(req.body);
    return res.status(httpCodes.CREATED).send(event);
  } catch (error) {
    return handleErrors(req, res, error, logContext);
  }
};

export const updateHandler = async (req, res) => {
  try {
    const { eventId } = req.params;

    if (!req.body) {
      return res.status(httpCodes.BAD_REQUEST).send({ message: 'Request body is empty' });
    }

    // Get event to update.
    const eventToUpdate = await findEventBySmartsheetIdSuffix(eventId);

    if (!eventToUpdate) {
      return res.status(httpCodes.NOT_FOUND).send({ message: 'Event not found' });
    }

    const auth = await getEventAuthorization(req, res, eventToUpdate);
    if (!auth.canEditEvent()) { return res.status(403).send({ message: 'User is not authorized to update event' }); }

    // check to see if req.body.data contains status and if
    // the status is TRAINING_REPORT_STATUSES.COMPLETED or
    // TRAINING_REPORT_STATUSES.SUSPENDED,
    // we need to confirm the owner of the event is the user

    if (req.body.data && req.body.data.status) {
      const { status } = req.body.data;
      if (status === TRAINING_REPORT_STATUSES.COMPLETE
        || status === TRAINING_REPORT_STATUSES.SUSPENDED
      ) {
        if (!auth.canSuspendOrCompleteEvent()) {
          return res.status(403).send({ message: 'User is not authorized to complete or suspend event' });
        }
      }
    }

    const event = await updateEvent(eventToUpdate.id, req.body);

    return res.status(httpCodes.CREATED).send(event);
  } catch (error) {
    return handleErrors(req, res, error, logContext);
  }
};

export const deleteHandler = async (req, res) => {
  try {
    const { eventId } = req.params;

    const event = await findEventBySmartsheetIdSuffix(eventId);
    if (!event) {
      return res.status(httpCodes.NOT_FOUND).send({ message: 'Event not found' });
    }

    const auth = await getEventAuthorization(req, res, event);
    if (!auth.canDelete()) { return res.sendStatus(403); }

    await destroyEvent(event.id);
    return res.status(httpCodes.OK).send({ message: 'Event deleted' });
  } catch (error) {
    return handleErrors(req, res, error, logContext);
  }
};

export const getTrainingReportAlertsHandler = async (req, res) => {
  try {
    const auth = await getEventAuthorization(req, res);

    if (!auth.canSeeAlerts()) {
      return res.sendStatus(httpCodes.FORBIDDEN);
    }

    const userId = auth.user.id;

    auditLogger.info(userId, auth.readableRegions);
<<<<<<< HEAD
    const alerts = await getTrainingReportAlerts(userId, auth.readableRegions);
=======
    const alerts = await getTrainingReportAlertsForUser(userId, auth.readableRegions);
>>>>>>> f6e356c1
    return res.status(httpCodes.OK).send(alerts);
  } catch (error) {
    return handleErrors(req, res, error, logContext);
  }
};<|MERGE_RESOLUTION|>--- conflicted
+++ resolved
@@ -14,11 +14,7 @@
   updateEvent,
   destroyEvent,
   findEventsByStatus,
-<<<<<<< HEAD
-  getTrainingReportAlerts,
-=======
   getTrainingReportAlertsForUser,
->>>>>>> f6e356c1
 } from '../../services/event';
 import { userById } from '../../services/users';
 import { setTrainingAndActivityReportReadRegions, userIsPocRegionalCollaborator } from '../../services/accessValidation';
@@ -203,11 +199,7 @@
     const userId = auth.user.id;
 
     auditLogger.info(userId, auth.readableRegions);
-<<<<<<< HEAD
-    const alerts = await getTrainingReportAlerts(userId, auth.readableRegions);
-=======
     const alerts = await getTrainingReportAlertsForUser(userId, auth.readableRegions);
->>>>>>> f6e356c1
     return res.status(httpCodes.OK).send(alerts);
   } catch (error) {
     return handleErrors(req, res, error, logContext);
