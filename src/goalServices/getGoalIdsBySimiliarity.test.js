import faker from '@faker-js/faker';
import {
  ActivityReportGoal,
  Grant,
  Recipient,
  Goal,
  GoalTemplate,
  GoalFieldResponse,
  GoalTemplateFieldPrompt,
  GoalSimilarityGroup,
  GoalSimilarityGroupGoal,
  sequelize,
} from '../models';
import {
  createGoal,
  createGoalTemplate,
  createRecipient,
  createGrant,
  createReport,
  destroyReport,
} from '../testUtils';
import { CREATION_METHOD, GOAL_STATUS } from '../constants';
import {
  getGoalIdsBySimilarity,
  getReportCountForGoals,
  hasMultipleGoalsOnSameActivityReport,
} from './goals';
import { similarGoalsForRecipient } from '../services/similarity';

<<<<<<< HEAD
describe('getReportCountForGoals', () => {
  it('tallies the goals/report count, inluding goals without reports', () => {
    const goals = [
      {
        grantId: 1,
        activityReportGoals: [
          {
            id: 1,
            activityReportId: 1,
            goalId: 1,
          },
          {
            id: 2,
            activityReportId: 2,
            goalId: 1,
          },
        ],
      },
      {
        grantId: 1,
        activityReportGoals: [
          {
            id: 3,
            activityReportId: 1,
            goalId: 2,
          },
          {
            id: 4,
            activityReportId: 3,
            goalId: 2,
          },
        ],
      },
      {},
    ];

    const counts = getReportCountForGoals(goals);

    expect(counts).toEqual({
      1: { 1: 2 },
      2: { 1: 1 },
      3: { 1: 1 },
    });

    expect(hasMultipleGoalsOnSameActivityReport(counts)).toBe(true);

    expect(hasMultipleGoalsOnSameActivityReport(getReportCountForGoals([{
      activityReportGoals: [
        {
          id: 3,
          activityReportId: 1,
          goalId: 2,
        },
        {
          id: 4,
          activityReportId: 3,
          goalId: 2,
        },
      ],
    }, {
      activityReportGoals: [
        {
          id: 5,
          activityReportId: 4,
          goalId: 3,
        },
        {
          id: 6,
          activityReportId: 5,
          goalId: 3,
        },
      ],
    }]))).toBe(false);
  });
});
=======
jest.mock('../services/similarity');
>>>>>>> a61c6074

describe('getGoalIdsBySimilarity', () => {
  let goalGroupOne = [];
  let goalGroupTwo = [];
  let goalGroupThree = [];

  const goalTitleOne = faker.lorem.sentence();
  const goalTitleTwo = faker.lorem.sentence();
  const goalTitleThree = faker.lorem.sentence();
  const goalTitleFour = faker.lorem.sentence();
  const goalTitleFive = faker.lorem.sentence();

  let groupIneligibleForSimilarityForReportCount = [];
  let groupIneligibleForSimilarityViaResponse = [];

  let recipient;
  let recipientTwo;
  let activeGrant;
  let inactiveGrantWithReplacement;
  let inactiveGrantWithoutReplacement;
  let replacementGrant;

  let template;
  let report;

  beforeAll(async () => {
    recipient = await createRecipient();
    recipientTwo = await createRecipient();

    activeGrant = await createGrant({
      recipientId: recipient.id,
      status: 'Active',
    });

    inactiveGrantWithReplacement = await createGrant({
      recipientId: recipient.id,
      status: 'Inactive',
    });

    inactiveGrantWithoutReplacement = await createGrant({
      recipientId: recipient.id,
      status: 'Inactive',
    });

    replacementGrant = await createGrant({
      recipientId: recipient.id,
      status: 'Active',
      oldGrantId: inactiveGrantWithReplacement.id,
    });

    goalGroupOne = await Promise.all([
      createGoal({
        status: GOAL_STATUS.IN_PROGRESS,
        name: goalTitleOne,
        grantId: activeGrant.id,
      }),
      createGoal({
        status: GOAL_STATUS.IN_PROGRESS,
        name: goalTitleOne,
        grantId: replacementGrant.id,
      }),
      createGoal({
        status: GOAL_STATUS.IN_PROGRESS,
        name: goalTitleOne,
        grantId: inactiveGrantWithoutReplacement.id,
      }),
      createGoal({
        status: GOAL_STATUS.NOT_STARTED,
        name: goalTitleOne,
        grantId: activeGrant.id,
      }),
      createGoal({
        status: GOAL_STATUS.NOT_STARTED,
        name: goalTitleOne,
        grantId: inactiveGrantWithReplacement.id,
      }),
    ]);

    template = await createGoalTemplate({
      name: goalTitleTwo,
      creationMethod: CREATION_METHOD.CURATED,
    });

    goalGroupTwo = await Promise.all([
      createGoal({
        status: GOAL_STATUS.IN_PROGRESS,
        name: goalTitleTwo,
        grantId: activeGrant.id,
      }),
      createGoal({
        status: GOAL_STATUS.DRAFT,
        name: goalTitleTwo,
        grantId: activeGrant.id,
      }),
      createGoal({
        status: GOAL_STATUS.CLOSED,
        name: goalTitleTwo,
        grantId: activeGrant.id,
      }),
      createGoal({
        status: GOAL_STATUS.NOT_STARTED,
        name: goalTitleTwo,
        goalTemplateId: template.id,
        grantId: activeGrant.id,
      }),
      createGoal({
        status: GOAL_STATUS.CLOSED,
        name: goalTitleTwo,
        goalTemplateId: template.id,
        grantId: activeGrant.id,
      }),
    ]);

    goalGroupThree = await Promise.all([
      createGoal({
        status: GOAL_STATUS.IN_PROGRESS,
        name: goalTitleThree,
        grantId: activeGrant.id,
      }),
      createGoal({
        status: GOAL_STATUS.IN_PROGRESS,
        name: goalTitleThree,
        grantId: activeGrant.id,
      }),
    ]);

    report = await createReport({
      regionId: activeGrant.regionId,
      activityRecipients: [{
        grantId: activeGrant.id,
      }],
    });

    const ineligibleReportGoalOne = await createGoal({
      status: GOAL_STATUS.IN_PROGRESS,
      name: goalTitleFour,
      grantId: activeGrant.id,
    });

    const ineligibleReportGoalTwo = await createGoal({
      status: GOAL_STATUS.IN_PROGRESS,
      name: goalTitleFour,
      grantId: activeGrant.id,
    });

    await ActivityReportGoal.bulkCreate([{
      activityReportId: report.id,
      goalId: ineligibleReportGoalOne.id,
    }, {
      activityReportId: report.id,
      goalId: ineligibleReportGoalTwo.id,
    }]);

    groupIneligibleForSimilarityForReportCount = [
      ineligibleReportGoalOne,
      ineligibleReportGoalTwo,
    ];

    const ineligibleResponseGoalOne = await createGoal({
      status: GOAL_STATUS.IN_PROGRESS,
      name: goalTitleFive,
      grantId: activeGrant.id,
    });

    const ineligibleResponseGoalTwo = await createGoal({
      status: GOAL_STATUS.IN_PROGRESS,
      name: goalTitleFive,
      grantId: activeGrant.id,
    });

    const prompt = await GoalTemplateFieldPrompt.create({
      goalTemplateId: template.id,
      ordinal: 1,
      title: faker.lorem.sentence(),
      prompt: faker.lorem.sentence(),
      type: 'text',
      hint: faker.lorem.sentence(),
      caution: faker.lorem.sentence(),
      options: [],
    });

    await GoalFieldResponse.bulkCreate([{
      goalTemplateFieldPromptId: prompt.id,
      goalId: ineligibleResponseGoalOne.id,
      response: [faker.datatype.string(100), faker.datatype.string(100)],
      onAR: false,
      onApprovedAR: false,
    }, {
      goalTemplateFieldPromptId: prompt.id,
      goalId: ineligibleResponseGoalTwo.id,
      response: [faker.datatype.string(100), faker.datatype.string(100)],
      onAR: false,
      onApprovedAR: false,
    }]);

    groupIneligibleForSimilarityViaResponse = [
      ineligibleResponseGoalOne,
      ineligibleResponseGoalTwo,
    ];
  });

  afterAll(async () => {
    const goals = [
      ...goalGroupOne,
      ...goalGroupTwo,
      ...goalGroupThree,
      ...groupIneligibleForSimilarityForReportCount,
      ...groupIneligibleForSimilarityViaResponse,
    ];
    const grants = await Grant.findAll({
      attributes: ['id', 'recipientId'],
      where: {
        id: goals.map((g) => g.grantId),
      },
    });

    const recipients = await Recipient.findAll({
      attributes: ['id'],
      where: {
        id: grants.map((g) => g.recipientId),
      },
    });

    await ActivityReportGoal.destroy({
      where: {
        goalId: goals.map((g) => g.id),
      },
      force: true,
    });

    await GoalFieldResponse.destroy({
      where: {
        goalId: goals.map((g) => g.id),
      },
      force: true,
    });

    await GoalSimilarityGroupGoal.destroy({
      where: {
        goalId: goals.map((g) => g.id),
      },
    });

    await Goal.destroy({
      where: {
        id: goals.map((g) => g.id),
      },
      force: true,
    });

    await GoalTemplateFieldPrompt.destroy({
      where: {
        goalTemplateId: template.id,
      },
      force: true,
    });

    await GoalTemplate.destroy({
      where: {
        id: template.id,
      },
      force: true,
    });

    await destroyReport(report);

    await Grant.destroy({
      where: {
        id: grants.map((g) => g.id),
      },
      force: true,
    });

    await GoalSimilarityGroup.destroy({
      where: {
        recipientId: [recipient.id, recipientTwo.id],
      },
    });

    await Recipient.destroy({
      where: {
        id: [...recipients.map((r) => r.id), recipientTwo.id],
      },
      force: true,
    });

    await sequelize.close();
  });

  afterEach(async () => {
    similarGoalsForRecipient.mockClear();

    const goals = [
      ...goalGroupOne,
      ...goalGroupTwo,
      ...goalGroupThree,
      ...groupIneligibleForSimilarityForReportCount,
      ...groupIneligibleForSimilarityViaResponse,
    ];

    await GoalSimilarityGroupGoal.destroy({
      where: {
        goalId: goals.map((g) => g.id),
      },
    });

    await GoalSimilarityGroup.destroy({
      where: {
        recipientId: [recipient.id, recipientTwo.id],
      },
    });
  });

  it('handles undefined response', async () => {
    similarGoalsForRecipient.mockResolvedValue(null);
    const idsSets = await getGoalIdsBySimilarity(recipientTwo.id);
    expect(idsSets).toHaveLength(1);
    expect(idsSets[0].goals).toHaveLength(0);
  });

  it('shapes the similarity response when the user does not have permission to merge closed curated goals', async () => {
    const similarityResponse = [
      goalGroupOne,
      goalGroupTwo,
      goalGroupThree,
      groupIneligibleForSimilarityForReportCount,
      groupIneligibleForSimilarityViaResponse,
    ].map((group) => ({
      id: group[0].id,
      name: group[0].name,
      matches: group.map((g) => ({
        id: g.id,
        name: g.name,
      })),
    }));

    similarGoalsForRecipient.mockResolvedValue({ result: similarityResponse });

    const idsSets = await getGoalIdsBySimilarity(recipient.id);

    // we expect goal group three to be eliminated, so we should have two sets + an empty
    expect(idsSets).toHaveLength(3);

    // we expect one empty set, removing it leaves two
    const filteredSet = idsSets.filter((set) => set.goals.length);
    expect(filteredSet).toHaveLength(2);

    // sort set by goals length descending
    filteredSet.sort((a, b) => b.goals.length - a.goals.length);

    const [setOne, setTwo] = filteredSet;

    expect(setOne.goals.length).toBe(4);
    expect(setTwo.goals.length).toBe(4);

    const goalIds = [...setOne.goals, ...setTwo.goals];

    const closedCuratedGoalsWithinSet = await Goal.findAll({
      where: {
        id: goalIds,
        status: GOAL_STATUS.CLOSED,
      },
      attributes: ['id', 'name', 'status', 'goalTemplateId'],
      include: [{
        model: GoalTemplate,
        as: 'goalTemplate',
        attributes: ['id', 'creationMethod'],
        where: {
          creationMethod: CREATION_METHOD.CURATED,
        },
      }],
    });

    expect(closedCuratedGoalsWithinSet).toHaveLength(0);

    // test to make sure that we don't double tap the similarity API
    expect(similarGoalsForRecipient).toHaveBeenCalledTimes(1);

    const theSetsAgain = await getGoalIdsBySimilarity(recipient.id);
    expect(similarGoalsForRecipient).toHaveBeenCalledTimes(1);

    expect(theSetsAgain).toEqual(idsSets);
  });

  it('shapes the similarity response when a user has the power to merge the closed', async () => {
    const similarityResponse = [
      goalGroupOne,
      goalGroupTwo,
      goalGroupThree,
      groupIneligibleForSimilarityForReportCount,
      groupIneligibleForSimilarityViaResponse,
    ].map((group) => ({
      id: group[0].id,
      name: group[0].name,
      matches: group.map((g) => ({
        id: g.id,
        name: g.name,
      })),
    }));

    similarGoalsForRecipient.mockResolvedValue({ result: similarityResponse });

    const user = {
      permissions: [],
      flags: ['closed_goal_merge_override'],
    };

    const idsSets = await getGoalIdsBySimilarity(recipient.id, user);

    // we expect goal group three to be eliminated, so we should have two sets + an empty
    expect(idsSets).toHaveLength(3);

    // we expect one empty set, removing it leaves two
    const filteredSet = idsSets.filter((set) => set.goals.length);
    expect(filteredSet).toHaveLength(2);

    // sort set by goals length descending
    filteredSet.sort((a, b) => b.goals.length - a.goals.length);

    const [setOne, setTwo] = filteredSet;

    expect(setOne.goals.length).toBe(5);
    expect(setTwo.goals.length).toBe(4);
  });

  describe('getReportCountForGoals', () => {
    it('tallies the goals/report count, inluding goals without reports', () => {
      const goals = [
        {
          activityReportGoals: [
            {
              id: 1,
              activityReportId: 1,
              goalId: 1,
            },
            {
              id: 2,
              activityReportId: 2,
              goalId: 1,
            },
          ],
        },
        {
          activityReportGoals: [
            {
              id: 3,
              activityReportId: 1,
              goalId: 2,
            },
            {
              id: 4,
              activityReportId: 3,
              goalId: 2,
            },
          ],
        },
        {},
      ];

      const counts = getReportCountForGoals(goals);

      expect(counts).toEqual({
        1: 2,
        2: 1,
        3: 1,
      });

      expect(hasMultipleGoalsOnSameActivityReport(counts)).toBe(true);

      expect(hasMultipleGoalsOnSameActivityReport(getReportCountForGoals([{
        activityReportGoals: [
          {
            id: 3,
            activityReportId: 1,
            goalId: 2,
          },
          {
            id: 4,
            activityReportId: 3,
            goalId: 2,
          },
        ],
      }, {
        activityReportGoals: [
          {
            id: 5,
            activityReportId: 4,
            goalId: 3,
          },
          {
            id: 6,
            activityReportId: 5,
            goalId: 3,
          },
        ],
      }]))).toBe(false);
    });
  });
});<|MERGE_RESOLUTION|>--- conflicted
+++ resolved
@@ -27,85 +27,7 @@
 } from './goals';
 import { similarGoalsForRecipient } from '../services/similarity';
 
-<<<<<<< HEAD
-describe('getReportCountForGoals', () => {
-  it('tallies the goals/report count, inluding goals without reports', () => {
-    const goals = [
-      {
-        grantId: 1,
-        activityReportGoals: [
-          {
-            id: 1,
-            activityReportId: 1,
-            goalId: 1,
-          },
-          {
-            id: 2,
-            activityReportId: 2,
-            goalId: 1,
-          },
-        ],
-      },
-      {
-        grantId: 1,
-        activityReportGoals: [
-          {
-            id: 3,
-            activityReportId: 1,
-            goalId: 2,
-          },
-          {
-            id: 4,
-            activityReportId: 3,
-            goalId: 2,
-          },
-        ],
-      },
-      {},
-    ];
-
-    const counts = getReportCountForGoals(goals);
-
-    expect(counts).toEqual({
-      1: { 1: 2 },
-      2: { 1: 1 },
-      3: { 1: 1 },
-    });
-
-    expect(hasMultipleGoalsOnSameActivityReport(counts)).toBe(true);
-
-    expect(hasMultipleGoalsOnSameActivityReport(getReportCountForGoals([{
-      activityReportGoals: [
-        {
-          id: 3,
-          activityReportId: 1,
-          goalId: 2,
-        },
-        {
-          id: 4,
-          activityReportId: 3,
-          goalId: 2,
-        },
-      ],
-    }, {
-      activityReportGoals: [
-        {
-          id: 5,
-          activityReportId: 4,
-          goalId: 3,
-        },
-        {
-          id: 6,
-          activityReportId: 5,
-          goalId: 3,
-        },
-      ],
-    }]))).toBe(false);
-  });
-});
-=======
 jest.mock('../services/similarity');
->>>>>>> a61c6074
 
 describe('getGoalIdsBySimilarity', () => {
   let goalGroupOne = [];
