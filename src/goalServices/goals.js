--- conflicted
+++ resolved
@@ -2394,8 +2394,6 @@
 }
 
 /**
-<<<<<<< HEAD
-=======
  * @param {goals[]} include .activityReportGoals
  * @returns {
 *  reportId: countOfGoalsOnReport,
@@ -2580,37 +2578,6 @@
 }
 
 /**
- * Given a list of goal statuses, determine the final status
- * based on the criteria provided by OHS. Intended only
- * to be used for merge goals
- *
- * Note that this should be kept in sync with the status predicted by
- * the React component the user sees (FinalGoalCard)
- *
- * @param {string[]} statuses
- * @returns string one of Object.values(GOAL_STATUS)
- */
-export function determineMergeGoalStatus(statuses) {
-  if (statuses.includes(GOAL_STATUS.IN_PROGRESS)) {
-    return GOAL_STATUS.IN_PROGRESS;
-  }
-
-  if (statuses.includes(GOAL_STATUS.CLOSED)) {
-    return GOAL_STATUS.CLOSED;
-  }
-
-  if (statuses.includes(GOAL_STATUS.SUSPENDED)) {
-    return GOAL_STATUS.SUSPENDED;
-  }
-
-  if (statuses.includes(GOAL_STATUS.NOT_STARTED)) {
-    return GOAL_STATUS.NOT_STARTED;
-  }
-  return GOAL_STATUS.DRAFT;
-}
-
-/**
->>>>>>> 75e46262
  *
  * @param {*} objective
  * @param {*} parentGoalId
