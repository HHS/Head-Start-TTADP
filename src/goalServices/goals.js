--- conflicted
+++ resolved
@@ -2,13 +2,9 @@
 import moment from 'moment';
 import { uniqBy, uniq } from 'lodash';
 import {
-<<<<<<< HEAD
   DECIMAL_BASE,
   REPORT_STATUSES,
   determineMergeGoalStatus,
-=======
-  DECIMAL_BASE, REPORT_STATUSES, determineMergeGoalStatus,
->>>>>>> bc226acf
 } from '@ttahub/common';
 import { processObjectiveForResourcesById } from '../services/resource';
 import {
