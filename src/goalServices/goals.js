--- conflicted
+++ resolved
@@ -1933,11 +1933,8 @@
       resources,
       topics,
       files,
-<<<<<<< HEAD
       supportType,
-=======
       courses,
->>>>>>> 334082fe
       closeSuspendReason,
       closeSuspendContext,
       ...updatedFields
