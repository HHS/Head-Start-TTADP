import { Op } from 'sequelize';
import moment from 'moment';
import { uniqBy, uniq } from 'lodash';
import { DECIMAL_BASE, REPORT_STATUSES, determineMergeGoalStatus } from '@ttahub/common';
import { processObjectiveForResourcesById } from '../services/resource';
import {
  Goal,
  GoalCollaborator,
  GoalFieldResponse,
  GoalTemplate,
  GoalResource,
  GoalTemplateFieldPrompt,
  Grant,
  Objective,
  ObjectiveCollaborator,
  ObjectiveResource,
  ObjectiveFile,
  ObjectiveTopic,
  ActivityReportObjective,
  ActivityReportObjectiveTopic,
  ActivityReportObjectiveFile,
  ActivityReportObjectiveResource,
  sequelize,
  Recipient,
  Resource,
  ActivityReport,
  ActivityReportGoal,
  ActivityRecipient,
  ActivityReportGoalFieldResponse,
  Topic,
  Program,
  File,
  CollaboratorType,
} from '../models';
import {
  OBJECTIVE_STATUS,
  GOAL_STATUS,
  SOURCE_FIELD,
  CREATION_METHOD,
} from '../constants';
import {
  cacheObjectiveMetadata,
  cacheGoalMetadata,
  destroyActivityReportObjectiveMetadata,
} from '../services/reportCache';
import { setFieldPromptsForCuratedTemplate } from '../services/goalTemplates';
import { auditLogger } from '../logger';
<<<<<<< HEAD
import {
  mergeCollaborators,
} from '../models/helpers/genericCollaborator';
=======
import { findOrFailExistingGoal, responsesForComparison } from './helpers';
>>>>>>> 7727e80e

const namespace = 'SERVICE:GOALS';

const logContext = {
  namespace,
};

const OPTIONS_FOR_GOAL_FORM_QUERY = (id, recipientId) => ({
  attributes: [
    'id',
    'endDate',
    'name',
    'status',
    [sequelize.col('grant.regionId'), 'regionId'],
    [sequelize.col('grant.recipient.id'), 'recipientId'],
    'goalNumber',
    'createdVia',
    'goalTemplateId',
    'source',
    [
      'onAR',
      'onAnyReport',
    ],
    'onApprovedAR',
    [sequelize.literal(`"goalTemplate"."creationMethod" = '${CREATION_METHOD.CURATED}'`), 'isCurated'],
    'rtrOrder',
  ],
  order: [['rtrOrder', 'asc']],
  where: {
    id,
  },
  include: [
    {
      attributes: [
        'title',
        'id',
        'status',
        'onApprovedAR',
        'rtrOrder',
        [
          'onAR',
          'onAnyReport',
        ],
        'suspendReason',
        'suspendContext',
      ],
      model: Objective,
      as: 'objectives',
      order: [['rtrOrder', 'ASC']],
      include: [
        {
          model: ObjectiveResource,
          as: 'objectiveResources',
          attributes: [
            [
              'onAR',
              'onAnyReport',
            ],
            [
              'onApprovedAR',
              'isOnApprovedReport',
            ],
          ],
          include: [
            {
              model: Resource,
              as: 'resource',
              attributes: [
                ['url', 'value'],
                ['id', 'key'],
              ],
            },
          ],
          where: { sourceFields: { [Op.contains]: [SOURCE_FIELD.REPORTOBJECTIVE.RESOURCE] } },
          required: false,
        },
        {
          model: ObjectiveTopic,
          as: 'objectiveTopics',
          attributes: [
            [
              'onAR',
              'onAnyReport',
            ],
            [
              'onApprovedAR',
              'isOnApprovedReport',
            ],
          ],
          include: [
            {
              model: Topic,
              as: 'topic',
              attributes: ['id', 'name'],
            },
          ],
        },
        {
          model: ObjectiveFile,
          as: 'objectiveFiles',
          attributes: [
            [
              'onAR',
              'onAnyReport',
            ],
            [
              'onApprovedAR',
              'isOnApprovedReport',
            ],
          ],
          include: [
            {
              model: File,
              as: 'file',
            },
          ],
        },
        {
          model: ActivityReport,
          as: 'activityReports',
          where: {
            calculatedStatus: {
              [Op.not]: REPORT_STATUSES.DELETED,
            },
          },
          required: false,
        },
      ],
    },
    {
      model: Grant,
      as: 'grant',
      attributes: [
        'id',
        'number',
        'regionId',
        'recipientId',
        'numberWithProgramTypes',
      ],
      include: [
        {
          attributes: ['programType'],
          model: Program,
          as: 'programs',
        },
        {
          attributes: ['id'],
          model: Recipient,
          as: 'recipient',
          where: {
            id: recipientId,
          },
          required: true,
        },
      ],
    },
    {
      model: GoalTemplate,
      as: 'goalTemplate',
      attributes: [],
      required: false,
    },
    {
      model: GoalTemplateFieldPrompt,
      as: 'prompts',
      attributes: [
        ['id', 'promptId'],
        'ordinal',
        'title',
        'prompt',
        'hint',
        'fieldType',
        'options',
        'validations',
      ],
      required: false,
      include: [
        {
          model: GoalFieldResponse,
          as: 'responses',
          attributes: ['response'],
          required: false,
          where: { goalId: id },
        },
        {
          model: ActivityReportGoalFieldResponse,
          as: 'reportResponses',
          attributes: ['response'],
          required: false,
          include: [{
            model: ActivityReportGoal,
            as: 'activityReportGoal',
            attributes: ['activityReportId', ['id', 'activityReportGoalId']],
            required: true,
            where: { goalId: id },
          }],
        },
      ],
    },
  ],
});

export async function saveObjectiveAssociations(
  objective,
  resources = [],
  topics = [],
  files = [],
  deleteUnusedAssociations = false,
) {
  // We need to know if the objectiveTemplateId is populated to know if we
  // can disable the hooks on the ObjectiveTopic
  const o = await Objective.findOne({
    attributes: ['objectiveTemplateId'],
    where: { id: objective.id },
    raw: true,
  });

  // topics
  const objectiveTopics = await Promise.all(
    (topics.map(async (topic) => {
      let otopic = await ObjectiveTopic.findOne({
        where: {
          objectiveId: objective.id,
          topicId: topic.id,
        },
      });
      if (!otopic) {
        otopic = await ObjectiveTopic.create({
          objectiveId: objective.id,
          topicId: topic.id,
        }, {
          ...(!!o.objectiveTemplateId && { ignoreHooks: { name: 'ToTemplate', suffix: true } }),
        });
      }
      return otopic;
    })),
  );

  if (deleteUnusedAssociations) {
    // cleanup objective topics
    await ObjectiveTopic.destroy({
      where: {
        id: {
          [Op.notIn]: objectiveTopics.length ? objectiveTopics.map((ot) => ot.id) : [],
        },
        objectiveId: objective.id,
      },
      individualHooks: true,
    });
  }

  // resources
  let objectiveResources = await processObjectiveForResourcesById(
    objective.id,
    resources
      .filter(({ value }) => value)
      .map(({ value }) => value),
    [],
    !deleteUnusedAssociations,
  );

  // filter the returned resources to only those passed to not falsely include prior resources.
  if (!deleteUnusedAssociations) {
    objectiveResources = objectiveResources
      ?.filter((oR) => resources.map((r) => r.value).includes(oR.resource.dataValues.url));
  }

  const objectiveFiles = await Promise.all(
    files.map(
      async (file) => {
        let ofile = await ObjectiveFile.findOne({
          where: {
            fileId: file.id,
            objectiveId: objective.id,
          },
        });
        if (!ofile) {
          ofile = await ObjectiveFile.create({
            fileId: file.id,
            objectiveId: objective.id,
          }, {
            ...(!!o.objectiveTemplateId && { ignoreHooks: { name: 'ToTemplate', suffix: true } }),
          });
        }
        return ofile;
      },
    ),
  );

  if (deleteUnusedAssociations) {
    // cleanup objective files
    await ObjectiveFile.destroy({
      where: {
        id: {
          [Op.notIn]: objectiveFiles.length
            ? objectiveFiles.map((or) => or.id) : [],
        },
        objectiveId: objective.id,
      },
      individualHooks: true,
    });
  }

  return {
    topics: objectiveTopics,
    resources: objectiveResources,
    files: objectiveFiles,
  };
}

// this is the reducer called when not getting objectives for a report, IE, the RTR table
export function reduceObjectives(newObjectives, currentObjectives = []) {
  // objectives = accumulator
  // we pass in the existing objectives as the accumulator
  const objectivesToSort = newObjectives.reduce((objectives, objective) => {
    const exists = objectives.find((o) => (
      o.title.trim() === objective.title.trim() && o.status === objective.status
    ));
    // eslint-disable-next-line no-nested-ternary
    const id = objective.getDataValue
      ? objective.getDataValue('id')
        ? objective.getDataValue('id')
        : objective.getDataValue('value')
      : objective.id;
    const otherEntityId = objective.getDataValue
      ? objective.getDataValue('otherEntityId')
      : objective.otherEntityId;

    if (exists) {
      exists.ids = [...exists.ids, id];
      // Make sure we pass back a list of recipient ids for subsequent saves.
      exists.recipientIds = otherEntityId
        ? [...exists.recipientIds, otherEntityId]
        : [...exists.recipientIds];
      exists.activityReports = [
        ...(exists.activityReports || []),
        ...(objective.activityReports || []),
      ];
      return objectives;
    }

    return [...objectives, {
      ...(objective.dataValues
        ? objective.dataValues
        : objective),
      title: objective.title.trim(),
      value: id,
      ids: [id],
      // Make sure we pass back a list of recipient ids for subsequent saves.
      recipientIds: otherEntityId
        ? [otherEntityId]
        : [],
      isNew: false,
    }];
  }, currentObjectives);

  objectivesToSort.sort((o1, o2) => {
    if (o1.rtrOrder < o2.rtrOrder) {
      return -1;
    }
    return 1;
  });

  return objectivesToSort;
}

export function reduceObjectivesForActivityReport(newObjectives, currentObjectives = []) {
  const objectivesToSort = newObjectives.reduce((objectives, objective) => {
    // check the activity report objective status
    const objectiveStatus = objective.activityReportObjectives
      && objective.activityReportObjectives[0]
      && objective.activityReportObjectives[0].status
      ? objective.activityReportObjectives[0].status : objective.status;

    // objectives represent the accumulator in the find below
    // objective is the objective as it is returned from the API
    const exists = objectives.find((o) => (
      o.title.trim() === objective.title.trim() && o.status === objectiveStatus
    ));

    if (exists) {
      const { id } = objective;
      exists.ids = [...exists.ids, id];

      // we can dedupe these using lodash
      exists.resources = uniqBy([
        ...exists.resources,
        ...(objective.activityReportObjectives
          && objective.activityReportObjectives.length > 0
          ? objective.activityReportObjectives[0].activityReportObjectiveResources
            .map((r) => r.resource.dataValues)
          : []),
      ], (e) => e.value);

      exists.topics = uniqBy([
        ...exists.topics,
        ...(objective.activityReportObjectives
          && objective.activityReportObjectives.length > 0
          ? objective.activityReportObjectives[0].activityReportObjectiveTopics
            .map((t) => t.topic.dataValues)
          : []),
      ], (e) => e.id);

      exists.files = uniqBy([
        ...exists.files,
        ...(objective.activityReportObjectives
          && objective.activityReportObjectives.length > 0
          ? objective.activityReportObjectives[0].activityReportObjectiveFiles
            .map((f) => ({ ...f.file.dataValues, url: f.file.url }))
          : []),
      ], (e) => e.key);

      return objectives;
    }

    // since this method is used to rollup both objectives on and off activity reports
    // we need to handle the case where there is TTA provided and TTA not provided
    // NOTE: there will only be one activity report objective, it is queried by activity report id
    const ttaProvided = objective.activityReportObjectives
        && objective.activityReportObjectives[0]
        && objective.activityReportObjectives[0].ttaProvided
      ? objective.activityReportObjectives[0].ttaProvided : null;
    const arOrder = objective.activityReportObjectives
      && objective.activityReportObjectives[0]
      && objective.activityReportObjectives[0].arOrder
      ? objective.activityReportObjectives[0].arOrder : null;
    const suspendContext = objective.activityReportObjectives
      && objective.activityReportObjectives[0]
      && objective.activityReportObjectives[0].suspendContext
      ? objective.activityReportObjectives[0].suspendContext : null;
    const suspendReason = objective.activityReportObjectives
      && objective.activityReportObjectives[0]
      && objective.activityReportObjectives[0].suspendReason
      ? objective.activityReportObjectives[0].suspendReason : null;

    const { id } = objective;

    return [...objectives, {
      ...objective.dataValues,
      title: objective.title.trim(),
      value: id,
      ids: [id],
      ttaProvided,
      status: objectiveStatus, // the status from above, derived from the activity report objective
      isNew: false,
      arOrder,
      suspendContext,
      suspendReason,

      // for the associated models, we need to return not the direct associations
      // but those associated through an activity report since those reflect the state
      // of the activity report not the state of the objective, which is what
      // we are getting at with this method (getGoalsForReport)

      topics: objective.activityReportObjectives
        && objective.activityReportObjectives.length > 0
        ? objective.activityReportObjectives[0].activityReportObjectiveTopics
          .map((t) => (t.topic ? t.topic.dataValues : null))
          .filter((t) => t)
        : [],
      resources: objective.activityReportObjectives
        && objective.activityReportObjectives.length > 0
        ? objective.activityReportObjectives[0].activityReportObjectiveResources
          .map((r) => r.resource.dataValues)
        : [],
      files: objective.activityReportObjectives
        && objective.activityReportObjectives.length > 0
        ? objective.activityReportObjectives[0].activityReportObjectiveFiles
          .map((f) => ({ ...f.file.dataValues, url: f.file.url }))
        : [],
    }];
  }, currentObjectives);

  // Sort by AR Order in place.
  objectivesToSort.sort((o1, o2) => {
    if (o1.arOrder < o2.arOrder) {
      return -1;
    }
    return 1;
  });
  return objectivesToSort;
}

/**
 *
 * @param {Boolean} forReport
 * @param {Array} newPrompts
 * @param {Array} promptsToReduce
 * @returns Array of reduced prompts
 */
function reducePrompts(forReport, newPrompts = [], promptsToReduce = []) {
  return newPrompts
    ?.reduce((previousPrompts, currentPrompt) => {
      const promptId = currentPrompt.promptId
        ? currentPrompt.promptId : currentPrompt.dataValues.promptId;

      const existingPrompt = previousPrompts.find((pp) => pp.promptId === currentPrompt.promptId);
      if (existingPrompt) {
        if (!forReport) {
          existingPrompt.response = uniq(
            [...existingPrompt.response, ...currentPrompt.responses.flatMap((r) => r.response)],
          );
        }

        if (forReport) {
          existingPrompt.response = uniq(
            [
              ...existingPrompt.response,
              ...(currentPrompt.response || []),
              ...(currentPrompt.reportResponse || []),
            ],
          );
          existingPrompt.reportResponse = uniq(
            [
              ...(existingPrompt.reportResponse || []),
              ...(currentPrompt.reportResponse || []),
            ],
          );

          if (
            existingPrompt.allGoalsHavePromptResponse
            && (
              (currentPrompt.response || []).length || (currentPrompt.reportResponse || []).length
            )
          ) {
            existingPrompt.allGoalsHavePromptResponse = true;
          } else {
            existingPrompt.allGoalsHavePromptResponse = false;
          }
        }

        return previousPrompts;
      }

      const newPrompt = {
        promptId,
        ordinal: currentPrompt.ordinal,
        title: currentPrompt.title,
        prompt: currentPrompt.prompt,
        hint: currentPrompt.hint,
        fieldType: currentPrompt.fieldType,
        options: currentPrompt.options,
        validations: currentPrompt.validations,
        allGoalsHavePromptResponse: false,
      };

      if (forReport) {
        newPrompt.response = uniq(
          [
            ...(currentPrompt.response || []),
            ...(currentPrompt.reportResponse || []),
          ],
        );
        newPrompt.reportResponse = (currentPrompt.reportResponse || []);

        if (newPrompt.response.length || newPrompt.reportResponse.length) {
          newPrompt.allGoalsHavePromptResponse = true;
        }
      }

      if (!forReport) {
        newPrompt.response = uniq(currentPrompt.responses.flatMap((r) => r.response));
      }

      return [
        ...previousPrompts,
        newPrompt,
      ];
    }, promptsToReduce);
}

/**
 * Dedupes goals by name + status, as well as objectives by title + status
 * @param {Object[]} goals
 * @returns {Object[]} array of deduped goals
 */
function reduceGoals(goals, forReport = false) {
  const objectivesReducer = forReport ? reduceObjectivesForActivityReport : reduceObjectives;

  const where = (g, currentValue) => (forReport
    ? g.name === currentValue.dataValues.name
      && g.status === currentValue.dataValues.status
    : g.name === currentValue.dataValues.name
      && g.status === currentValue.dataValues.status);

  const r = goals.reduce((previousValues, currentValue) => {
    try {
      const existingGoal = previousValues.find((g) => where(g, currentValue));
      if (existingGoal) {
        existingGoal.goalNumbers = [...existingGoal.goalNumbers, currentValue.goalNumber || `G-${currentValue.dataValues.id}`];
        existingGoal.goalIds = [...existingGoal.goalIds, currentValue.dataValues.id];
        existingGoal.grants = [
          ...existingGoal.grants,
          {
            ...currentValue.grant.dataValues,
            recipient: currentValue.grant.recipient.dataValues,
            name: currentValue.grant.name,
            goalId: currentValue.dataValues.id,
            numberWithProgramTypes: currentValue.grant.numberWithProgramTypes,
          },
        ];
        existingGoal.grantIds = [...existingGoal.grantIds, currentValue.grant.id];
        existingGoal.objectives = objectivesReducer(
          currentValue.objectives,
          existingGoal.objectives,
        );
        existingGoal.prompts = reducePrompts(
          forReport,
          currentValue.dataValues.prompts || [],
          existingGoal.prompts || [],
        );
        return previousValues;
      }

      const endDate = (() => {
        const date = moment(currentValue.dataValues.endDate, 'YYYY-MM-DD').format('MM/DD/YYYY');

        if (date === 'Invalid date') {
          return '';
        }

        return date;
      })();

      const goal = {
        ...currentValue.dataValues,
        goalNumbers: [currentValue.goalNumber || `G-${currentValue.dataValues.id}`],
        goalIds: [currentValue.dataValues.id],
        grants: [
          {
            ...currentValue.grant.dataValues,
            numberWithProgramTypes: currentValue.grant.numberWithProgramTypes,
            recipient: currentValue.grant.recipient.dataValues,
            name: currentValue.grant.name,
            goalId: currentValue.dataValues.id,
          },
        ],
        grantIds: [currentValue.grant.id],
        objectives: objectivesReducer(
          currentValue.objectives,
        ),
        prompts: reducePrompts(
          forReport,
          currentValue.dataValues.prompts || [],
          [],
        ),
        isNew: false,
        endDate,
        source: currentValue.dataValues.source,
      };

      return [...previousValues, goal];
    } catch (err) {
      auditLogger.error('Error reducing goal in services/goals reduceGoals, exiting reducer early', err);
      return previousValues;
    }
  }, []);

  return r;
}

/**
 *
 * @param {number} id
 * @returns {Promise{Object}}
 */
export async function goalsByIdsAndActivityReport(id, activityReportId) {
  const goals = await Goal.findAll({
    attributes: [
      'endDate',
      'status',
      ['id', 'value'],
      ['name', 'label'],
      'id',
      'name',
    ],
    where: {
      id,
    },
    include: [
      {
        model: Grant,
        as: 'grant',
      },
      {
        model: Objective,
        as: 'objectives',
        where: {
          [Op.and]: [
            {
              title: {
                [Op.ne]: '',
              },
            },
            {
              status: {
                [Op.notIn]: [OBJECTIVE_STATUS.COMPLETE, OBJECTIVE_STATUS.SUSPENDED],
              },
            },
          ],
        },
        attributes: [
          'id',
          ['title', 'label'],
          'title',
          'status',
          'goalId',
        ],
        required: false,
        include: [
          {
            model: Resource,
            as: 'resources',
            attributes: [
              ['url', 'value'],
              ['id', 'key'],
            ],
            required: false,
            through: {
              attributes: [],
              where: { sourceFields: { [Op.contains]: [SOURCE_FIELD.OBJECTIVE.RESOURCE] } },
              required: false,
            },
          },
          {
            model: ActivityReportObjective,
            as: 'activityReportObjectives',
            attributes: [
              'ttaProvided',
              'suspendReason',
              'suspendContext',
            ],
            required: false,
            where: {
              activityReportId,
            },
          },
          {
            model: File,
            as: 'files',
          },
          {
            model: Topic,
            as: 'topics',
            required: false,
          },
          {
            model: ActivityReport,
            as: 'activityReports',
            where: {
              calculatedStatus: {
                [Op.not]: REPORT_STATUSES.DELETED,
              },
            },
            required: false,
          },
        ],
      },
      {
        model: GoalTemplateFieldPrompt,
        as: 'prompts',
        attributes: [
          'id',
          'ordinal',
          'title',
          'prompt',
          'hint',
          'fieldType',
          'options',
          'validations',
        ],
        required: false,
        include: [
          {
            model: GoalFieldResponse,
            as: 'responses',
            attributes: [
              'response',
            ],
            required: false,
            where: { goalId: id },
          },
          {
            model: ActivityReportGoalFieldResponse,
            as: 'reportResponses',
            attributes: ['response'],
            required: false,
            include: [{
              model: ActivityReportGoal,
              as: 'activityReportGoal',
              attributes: ['activityReportId', ['id', 'activityReportGoalId']],
              required: true,
              where: { goalId: id, activityReportId },
            }],
          },
        ],
      },
    ],
  });

  const reducedGoals = reduceGoals(goals);

  // sort reduced goals by rtr order
  reducedGoals.sort((a, b) => {
    if (a.rtrOrder < b.rtrOrder) {
      return -1;
    }
    return 1;
  });

  return reducedGoals;
}

/**
 *
 * @param {*} goalId
 * @param {*} activityReportId
 * @returns {Promise<Object>}
 */
export function goalByIdAndActivityReport(goalId, activityReportId) {
  return Goal.findOne({
    attributes: [
      'endDate',
      'status',
      ['id', 'value'],
      ['name', 'label'],
      'id',
      'name',
    ],
    where: {
      id: goalId,
    },
    include: [
      {
        where: {
          [Op.and]: [
            {
              title: {
                [Op.ne]: '',
              },
            },
            {
              status: {
                [Op.notIn]: ['Complete'],
              },
            },
          ],
        },
        attributes: [
          'id',
          'title',
          'title',
          'status',
        ],
        model: Objective,
        as: 'objectives',
        required: false,
        include: [
          {
            model: Resource,
            as: 'resources',
            attributes: [
              ['url', 'value'],
              ['id', 'key'],
            ],
            required: false,
            through: {
              attributes: [],
              where: { sourceFields: { [Op.contains]: [SOURCE_FIELD.OBJECTIVE.RESOURCE] } },
              required: false,
            },
          },
          {
            model: ActivityReportObjective,
            as: 'activityReportObjectives',
            attributes: [
              'ttaProvided',
            ],
            required: true,
            where: {
              activityReportId,
            },
          },
          {
            model: Topic,
            as: 'topics',
            attributes: [
              ['id', 'value'],
              ['name', 'label'],
            ],
            required: false,
          },
          {
            model: File,
            as: 'files',
            required: false,
          },
        ],
      },
    ],
  });
}

export async function goalByIdAndRecipient(id, recipientId) {
  const goal = await Goal.findOne(OPTIONS_FOR_GOAL_FORM_QUERY(id, recipientId));
  goal.objectives = goal.objectives
    .map((objective) => ({
      ...objective.dataValues,
      topics: objective.objectiveTopics
        .map((objectiveTopic) => ({
          ...objectiveTopic.dataValues,
          ...(
            objectiveTopic.topic && objectiveTopic.topic.dataValues
              ? objectiveTopic.topic.dataValues
              : []
          ),
        }))
        .map((o) => ({ ...o, topic: undefined })),
      files: objective.objectiveFiles
        .map((objectiveFile) => ({
          ...objectiveFile.dataValues,
          ...objectiveFile.file.dataValues,
        }))
        .map((f) => ({ ...f, file: undefined })),
      resources: objective.objectiveResources
        .map((objectiveResource) => ({
          ...objectiveResource.dataValues,
          ...objectiveResource.resource.dataValues,
        }))
        .map((r) => ({ ...r, resource: undefined })),
    }))
    .map((objective) => ({ ...objective, objectiveTopics: undefined, objectiveFiles: undefined }));
  return goal;
}

export async function goalsByIdAndRecipient(ids, recipientId) {
  let goals = await Goal.findAll(OPTIONS_FOR_GOAL_FORM_QUERY(ids, recipientId));
  goals = goals.map((goal) => ({
    ...goal,
    objectives: goal.objectives
      .map((objective) => {
        const o = {
          ...objective.dataValues,
          topics: objective.objectiveTopics
            .map((objectiveTopic) => {
              const ot = {
                ...objectiveTopic.dataValues,
                ...(
                  objectiveTopic.topic && objectiveTopic.topic.dataValues
                    ? objectiveTopic.topic.dataValues
                    : []
                ),
              };
              delete ot.topic;
              return ot;
            }),
          files: objective.objectiveFiles
            .map((objectiveFile) => {
              const of = {
                ...objectiveFile.dataValues,
                ...objectiveFile.file.dataValues,
                // url: objectiveFile.file.url,
              };
              delete of.file;
              return of;
            }),
          resources: objective.objectiveResources
            .map((objectiveResource) => {
              const oR = {
                ...objectiveResource.dataValues,
                ...objectiveResource.resource.dataValues,
              };
              delete oR.resource;
              return oR;
            }),
        };
        delete o.objectiveTopics;
        delete o.objectiveFiles;
        return o;
      }),
  }));

  return reduceGoals(goals);
}

export async function goalByIdWithActivityReportsAndRegions(goalId) {
  return Goal.findOne({
    attributes: [
      'name',
      'id',
      'status',
      'createdVia',
      'previousStatus',
    ],
    where: {
      id: goalId,
    },
    include: [
      {
        model: Grant,
        as: 'grant',
        attributes: ['regionId'],
      },
      {
        attributes: ['id'],
        model: Objective,
        as: 'objectives',
        required: false,
        include: [{
          attributes: ['id'],
          model: ActivityReport,
          as: 'activityReports',
          required: false,
        }],
      },
    ],
  });
}

async function cleanupObjectivesForGoal(goalId, currentObjectives) {
  // get all objectives not currently on a goal
  const orphanedObjectives = await Objective.findAll({
    attributes: ['id'],
    where: {
      goalId,
      id: {
        [Op.notIn]: currentObjectives.map((objective) => objective.id),
      },
    },
    include: [
      {
        model: ActivityReport,
        as: 'activityReports',
        required: false,
      },
    ],
  });

  const orphanedObjectiveIds = orphanedObjectives
    .filter((objective) => !objective.activityReports || !objective.activityReports.length)
    .map((objective) => objective.id);

  if (Array.isArray(orphanedObjectiveIds) && orphanedObjectiveIds.length > 0) {
    await Promise.all([
      ObjectiveFile.destroy({
        where: {
          objectiveId: orphanedObjectiveIds,
        },
        individualHooks: true,
      }),
      ObjectiveResource.destroy({
        where: {
          objectiveId: orphanedObjectiveIds,
        },
        individualHooks: true,
      }),
      ObjectiveTopic.destroy({
        where: {
          objectiveId: orphanedObjectiveIds,
        },
        individualHooks: true,
      }),
    ]);
  }

  return (Array.isArray(orphanedObjectiveIds) && orphanedObjectiveIds.length > 0)
    ? Objective.destroy({
      where: {
        id: orphanedObjectiveIds,
      },
      individualHooks: true,
    })
    : Promise.resolve();
}

/**
 * Goals is an array of an object with the following keys
    id,
    grants,
    name,
    status,
    endDate,
    regionId,
    recipientId,

  The goal model has the following columns
    id,
    name,
    status,
    timeframe,
    isFromSmartsheetTtaPlan
    endDate,

 * @param {Object} goals
 * @returns created or updated goal with grant goals
 */
export async function createOrUpdateGoals(goals) {
  // there can only be one on the goal form (multiple grants maybe, but one recipient)
  let recipient;
  // eslint-disable-next-line max-len
  const goalIds = await Promise.all(goals.map(async (goalData, rtrOrder) => {
    const {
      ids,
      grantId,
      recipientId,
      regionId,
      objectives,
      createdVia,
      endDate,
      status,
      prompts,
      isCurated,
      source,
      ...options
    } = goalData;

    // there can only be one on the goal form (multiple grants maybe, but one recipient)
    recipient = recipientId;
    let newGoal;
    // we first need to see if the goal exists given what ids we have
    if (ids && ids.length) {
      newGoal = await Goal.findOne({
        where: {
          grantId,
          status: { [Op.not]: 'Closed' },
          id: ids,
        },
      });
    }

    if (!newGoal) {
      newGoal = await Goal.findOne({
        where: {
          grantId,
          status: {
            [Op.not]: 'Closed',
          },
          name: options.name.trim(),
        },
      });
      if (!newGoal) {
        newGoal = await Goal.create({
          grantId,
          name: options.name.trim(),
          status: 'Draft', // if we are creating a goal for the first time, it should be set to 'Draft'
          isFromSmartsheetTtaPlan: false,
          rtrOrder: rtrOrder + 1,
        });
      }
    }

    if (isCurated) {
      await setFieldPromptsForCuratedTemplate([newGoal.id], prompts);
    }

    // we can't update this stuff if the goal is on an approved AR
    if (newGoal && !newGoal.onApprovedAR) {
      newGoal.set({
        ...(options && options.name && { name: options.name.trim() }),
      });

      if (newGoal.status !== status) {
        newGoal.set({ status });
      }

      if (!newGoal.createdVia || newGoal.createdVia !== createdVia) {
        newGoal.set({ createdVia: createdVia || (newGoal.isFromSmartsheetTtaPlan ? 'imported' : 'rtr') });
      }
    }

    // end date and source can be updated if the goal is not closed
    // which it won't be at this point (refer to above where we check for closed goals)
    if (endDate && newGoal.endDate !== endDate) {
      newGoal.set({ endDate });
    }

    if (source && newGoal.source !== source) {
      newGoal.set({ source });
    }

    await newGoal.save({ individualHooks: true });

    const newObjectives = await Promise.all(
      objectives.map(async (o, index) => {
        const {
          resources,
          topics,
          title,
          files,
          status: objectiveStatus,
          id: objectiveIdsMayContainStrings,
          suspendContext,
          suspendReason,
        } = o;

        const objectiveIds = [objectiveIdsMayContainStrings]
          .flat()
          .filter((id) => parseInt(id, DECIMAL_BASE));

        let objective;

        // if the objective is complete on both the front and back end
        // we need to handle things a little differently
        if (objectiveStatus === OBJECTIVE_STATUS.COMPLETE && objectiveIds && objectiveIds.length) {
          objective = await Objective.findOne({
            where: {
              id: objectiveIds,
              status: OBJECTIVE_STATUS.COMPLETE,
              goalId: newGoal.id,
            },
          });

          if (objective) {
            return {
              ...objective.dataValues,
              topics,
              resources,
              files,
            };
          }
        }

        if (objectiveIds && objectiveIds.length) {
          // this needs to find "complete" objectives as well
          // since we could be moving the status back from the RTR
          objective = await Objective.findOne({
            where: {
              id: objectiveIds,
              goalId: newGoal.id,
            },
          });
        }

        // if there isn't an objective for that goal/objective id
        if (!objective) {
          // first we check to see if there is an objective with the same title
          // so we can reuse it (given it is not complete)
          objective = await Objective.findOne({
            where: {
              status: { [Op.not]: OBJECTIVE_STATUS.COMPLETE },
              title,
              goalId: newGoal.id,
            },
          });
          // and if there isn't, we create a new one
          if (!objective) {
            objective = await Objective.create({
              status: objectiveStatus,
              title,
              goalId: newGoal.id,
              createdVia: 'rtr',
            });
          }
        }

        // here we update the objective, checking to see if the objective is on an approved AR
        // and if the title has changed before we update the title specifically...
        // otherwise, we only update the status and rtrOrder
        objective.set({
          ...(!objective.dataValues.onApprovedAR
            && title.trim() !== objective.dataValues.title.trim()
            && { title }),
          status: objectiveStatus,
          rtrOrder: index + 1,
        });

        // if the objective has been suspended, a reason and context should have been collected
        if (objectiveStatus === OBJECTIVE_STATUS.SUSPENDED) {
          objective.set({
            suspendContext,
            suspendReason,
          });
        }

        // save the objective to the database
        await objective.save({ individualHooks: true });

        // save all our objective join tables (ObjectiveResource, ObjectiveTopic, ObjectiveFile)
        const deleteUnusedAssociations = true;
        await saveObjectiveAssociations(
          objective,
          resources,
          topics,
          files,
          deleteUnusedAssociations,
        );

        return {
          ...objective.dataValues,
          topics,
          resources,
          files,
        };
      }),
    );

    // this function deletes unused objectives
    await cleanupObjectivesForGoal(newGoal.id, newObjectives);

    return newGoal.id;
  }));

  // we have to do this outside of the transaction otherwise
  // we get the old values
  return goalsByIdAndRecipient(goalIds, recipient);
}

export async function goalsForGrants(grantIds) {
  /**
   * get all the matching grants
   */
  const grants = await Grant.findAll({
    attributes: ['id', 'oldGrantId'],
    where: {
      id: grantIds,
    },
  });

  /**
   * we need one big array that includes the old recipient id as well,
   * removing all the nulls along the way
   */
  const ids = grants
    .reduce((previous, current) => [...previous, current.id, current.oldGrantId], [])
    .filter((g) => g);

  /*
  * finally, return all matching goals
  */

  return Goal.findAll({
    attributes: [
      [sequelize.fn(
        'ARRAY_AGG',
        sequelize.fn(
          'DISTINCT',
          sequelize.col('grant.id'),
        ),
      ), 'grantIds'],
      [sequelize.fn(
        'ARRAY_AGG',
        sequelize.fn(
          'DISTINCT',
          sequelize.col('"Goal"."id"'),
        ),
      ), 'goalIds'],
      [sequelize.fn(
        'ARRAY_AGG',
        sequelize.fn(
          'DISTINCT',
          sequelize.col('grant.oldGrantId'),
        ),
      ), 'oldGrantIds'],
      [sequelize.fn(
        'MAX',
        sequelize.fn(
          'DISTINCT',
          sequelize.col('"Goal"."createdAt"'),
        ),
      ), 'created'],
      [sequelize.fn(
        'MAX',
        sequelize.fn(
          'DISTINCT',
          sequelize.col('"Goal"."goalTemplateId"'),
        ),
      ), 'goalTemplateId'],
      'name',
      'status',
      'onApprovedAR',
      'endDate',
      'source',
      [sequelize.fn('BOOL_OR', sequelize.literal(`"goalTemplate"."creationMethod" = '${CREATION_METHOD.CURATED}'`)), 'isCurated'],
    ],
    group: ['"Goal"."name"', '"Goal"."status"', '"Goal"."endDate"', '"Goal"."onApprovedAR"', '"Goal"."source"'],
    where: {
      '$grant.id$': ids,
      status: {
        [Op.or]: [
          { [Op.notIn]: ['Closed', 'Suspended'] },
          { [Op.is]: null },
        ],
      },
    },
    include: [
      {
        model: Grant.unscoped(),
        as: 'grant',
        attributes: [],
      },
      {
        model: GoalTemplate,
        as: 'goalTemplate',
        attributes: [],
        required: false,
      },
    ],
    order: [[sequelize.fn(
      'MAX',
      sequelize.fn(
        'DISTINCT',
        sequelize.col('"Goal"."createdAt"'),
      ),
    ), 'desc']],
  });
}

async function removeActivityReportObjectivesFromReport(reportId, objectiveIdsToRemove) {
  const activityReportObjectivesToDestroy = Array.isArray(objectiveIdsToRemove)
  && objectiveIdsToRemove.length > 0
    ? await ActivityReportObjective.findAll({
      attributes: ['id'],
      where: {
        activityReportId: reportId,
        objectiveId: objectiveIdsToRemove,
      },
    })
    : [];

  const idsToDestroy = activityReportObjectivesToDestroy.map((arObjective) => arObjective.id);

  // Delete ARO Topics, Files, etc.
  await destroyActivityReportObjectiveMetadata(idsToDestroy, objectiveIdsToRemove);

  // Delete ARO's.
  return Array.isArray(idsToDestroy) && idsToDestroy.length > 0
    ? ActivityReportObjective.destroy({
      where: {
        id: idsToDestroy,
      },
      individualHooks: true,
    })
    : Promise.resolve();
}

async function removeActivityReportGoalsFromReport(reportId, currentGoalIds) {
  return ActivityReportGoal.destroy({
    where: {
      activityReportId: reportId,
      goalId: {
        [Op.notIn]: currentGoalIds,
      },
    },
    individualHooks: true,
  });
}

export async function setActivityReportGoalAsActivelyEdited(goalIdsAsString, reportId, pageState) {
  const GOALS_AND_OBJECTIVES_PAGE = '2';
  const IN_PROGRESS = 'In progress';

  try {
    // because of the way express works, goalIdsAsString is a string or an array of strings
    // so we flatmap it here to handle both cases
    const goalIds = [goalIdsAsString].flatMap((id) => parseInt(id, DECIMAL_BASE));

    // set all other goals back to actively edited: false
    await ActivityReportGoal.update({
      isActivelyEdited: false,
    }, {
      where: {
        activityReportId: reportId,
        goalId: {
          [Op.notIn]: goalIds,
        },
      },
    });

    // we also need to update the activity report page state
    await ActivityReport.update({
      pageState: {
        ...pageState,
        [GOALS_AND_OBJECTIVES_PAGE]: IN_PROGRESS,
      },
    }, {
      where: {
        id: reportId,
      },
    });

    // finally, set the goals that are actively edited to true
    return ActivityReportGoal.update({
      isActivelyEdited: true,
    }, {
      where: {
        activityReportId: reportId,
        goalId: goalIds,
      },
      returning: true,
    });
  } catch (error) {
    auditLogger.error(
      ` SERVICE:GOALS:setActivityReportGoalsAsActivelyEdited\nunable to update ActivityReportGoals table \n${error}`,
    );

    return [];
  }
}

async function removeUnusedGoalsCreatedViaAr(goalsToRemove, reportId) {
  // If we don't have goals return.
  if (!goalsToRemove.length) {
    return Promise.resolve();
  }

  // Find all goals.
  const goals = await Goal.findAll({
    where: {
      createdVia: 'activityReport',
      id: goalsToRemove,
      onApprovedAR: false,
    },
    include: [
      {
        model: ActivityReport,
        as: 'activityReports',
        required: false,
        where: {
          id: {
            [Op.not]: reportId,
          },
        },
      },
      {
        attributes: ['id', 'goalId', 'title'],
        model: Objective,
        as: 'objectives',
        required: false,
      },
    ],
  });

  // Get goals without Activity Reports.
  let unusedGoals = goals.filter((g) => !g.activityReports.length);

  // Get Goals without Objectives.
  unusedGoals = unusedGoals.filter((g) => !g.objectives.length);

  // If we have activity report goals without activity reports delete.
  if (unusedGoals.length) {
    // Delete goals.
    return Goal.destroy({
      where: {
        id: unusedGoals.map((g) => g.id),
      },
    });
  }

  // else do nothing.
  return Promise.resolve();
}

async function removeObjectives(objectivesToRemove, reportId) {
  if (!objectivesToRemove.length) {
    return Promise.resolve();
  }

  // TODO - when we have an "onAnyReport" flag, we can use that here instead of two SQL statements
  const objectivesToPossiblyDestroy = await Objective.findAll({
    where: {
      createdVia: 'activityReport',
      id: objectivesToRemove,
      onApprovedAR: false,
    },
    include: [
      {
        model: ActivityReport,
        as: 'activityReports',
        required: false,
        where: {
          id: {
            [Op.not]: reportId,
          },
        },
      },
    ],
  });

  // see TODO above, but this can be removed when we have an "onAnyReport" flag
  const objectivesToDefinitelyDestroy = objectivesToPossiblyDestroy
    .filter((o) => !o.activityReports.length);

  if (!objectivesToDefinitelyDestroy.length) {
    return Promise.resolve();
  }

  // Objectives to destroy.
  const objectivesIdsToDestroy = objectivesToDefinitelyDestroy.map((o) => o.id);

  // cleanup any ObjectiveFiles that are no longer needed
  await ObjectiveFile.destroy({
    where: {
      objectiveId: objectivesIdsToDestroy,
    },
    individualHooks: true,
  });

  // cleanup any ObjectiveResources that are no longer needed
  await ObjectiveResource.destroy({
    where: {
      objectiveId: objectivesIdsToDestroy,
    },
    individualHooks: true,
  });

  // Delete objective.
  return Objective.destroy({
    where: {
      id: objectivesToDefinitelyDestroy.map((o) => o.id),
    },
  });
}

export async function removeRemovedRecipientsGoals(removedRecipientIds, report) {
  if (!removedRecipientIds
    || !(Array.isArray(removedRecipientIds) && removedRecipientIds.length > 0)) {
    return null;
  }

  const reportId = parseInt(sequelize.escape(report.id), DECIMAL_BASE);

  const goals = await Goal.findAll({
    attributes: [
      'id',
      [
        sequelize.literal(`
        ((select count(*)
        from "ActivityReportGoals"
        where "ActivityReportGoals"."goalId" = "Goal"."id"
        and "ActivityReportGoals"."activityReportId" not in (${reportId}))::int > 0)`),
        'onOtherAr',
      ],
    ],
    where: {
      grantId: removedRecipientIds,
    },
    include: [
      {
        model: ActivityReport,
        as: 'activityReports',
        required: true,
        where: {
          id: reportId,
        },
      },
    ],
  });

  const goalIds = goals.map((goal) => goal.id);
  const goalsToDelete = goals.filter((goal) => !goal.get('onOtherAr')).map((goal) => goal.id);

  if (Array.isArray(goalIds) && goalIds.length > 0) {
    await ActivityReportGoal.destroy({
      where: {
        goalId: goalIds,
        activityReportId: reportId,
      },
      individualHooks: true,
    });
  }

  const objectives = await Objective.findAll({
    attributes: [
      'id',
      [
        sequelize.literal(`
        ((select count(*)
        from "ActivityReportObjectives"
        where "ActivityReportObjectives"."objectiveId" = "Objective"."id"
        and "ActivityReportObjectives"."activityReportId" not in (${reportId}))::int > 0)`),
        'onOtherAr',
      ],
    ],
    where: {
      goalId: goalIds,
    },
    include: [
      {
        model: ActivityReport,
        as: 'activityReports',
        required: true,
        where: {
          id: reportId,
        },
      },
    ],
  });

  const objectiveIds = objectives.map((objective) => objective.id);
  const objectivesToDelete = objectives.filter(
    (objective) => !objective.get('onOtherAr'),
  ).map((objective) => objective.id);

  if (Array.isArray(objectiveIds) && objectiveIds.length > 0) {
    await ActivityReportObjective.destroy({
      where: {
        objectiveId: objectiveIds,
        activityReportId: reportId,
      },
      individualHooks: true,
    });
  }

  if (Array.isArray(objectivesToDelete) && objectivesToDelete.length > 0) {
    const objectivesToDefinitelyDestroy = await Objective.findAll({
      attributes: [
        'id',
        'onApprovedAR',
      ],
      where: {
        id: objectivesToDelete,
        onApprovedAR: false,
      },
    });

    if (Array.isArray(objectivesToDefinitelyDestroy) && objectivesToDefinitelyDestroy.length > 0) {
      const objectiveIdsToDestroy = objectivesToDefinitelyDestroy.map((o) => o.id);

      await ObjectiveFile.destroy({
        where: {
          objectiveId: objectiveIdsToDestroy,
        },
        individualHooks: true,
      });

      await Objective.destroy({
        where: {
          id: objectiveIdsToDestroy,
          onApprovedAR: false,
        },
        individualHooks: true,
      });
    }
  }

  return Goal.destroy({
    where: {
      id: goalsToDelete,
      onApprovedAR: false,
      createdVia: 'activityReport',
    },
    individualHooks: true,
  });
}

export async function removeUnusedGoalsObjectivesFromReport(reportId, currentObjectives) {
  const previousActivityReportObjectives = await ActivityReportObjective.findAll({
    where: {
      activityReportId: reportId,
    },
  });

  const currentObjectiveIds = currentObjectives.map((o) => o.id);

  const activityReportObjectivesToRemove = previousActivityReportObjectives.filter(
    (aro) => !currentObjectiveIds.includes(aro.objectiveId),
  );

  const objectiveIdsToRemove = activityReportObjectivesToRemove.map((aro) => aro.objectiveId);

  // Delete ARO and Topics, Resources, etc.
  await removeActivityReportObjectivesFromReport(reportId, objectiveIdsToRemove);

  // attempt to remove objectives that are no longer associated with any ARs
  // and weren't created on the RTR as a planning exercise
  await removeObjectives(objectiveIdsToRemove, reportId);
}

async function createObjectivesForGoal(goal, objectives, report) {
  /*
     Note: Objective Status
     We only want to set Objective status from here on initial Objective creation.
     All subsequent Objective status updates should come from the AR Hook using end date.
  */

  if (!objectives) {
    return [];
  }

  return Promise.all(objectives.filter((o) => o.title
    || o.ttaProvided
    || o.topics.length
    || o.resources.length
    || o.files.length).map(async (objective, index) => {
    const {
      id,
      isNew,
      ttaProvided,
      ActivityReportObjective: aro,
      title,
      status,
      resources,
      topics,
      files,
      suspendReason,
      suspendContext,
      ...updatedFields
    } = objective;

    // If the goal set on the objective does not match
    // the goals passed we need to save the objectives.
    const createNewObjectives = objective.goalId !== goal.id;
    const updatedObjective = {
      ...updatedFields, title, goalId: goal.id,
    };

    // Check if objective exists.
    let savedObjective;
    if (!isNew && id && !createNewObjectives) {
      savedObjective = await Objective.findByPk(id);
    }

    if (savedObjective) {
      // We should only allow the title to change if we are not on a approved AR.
      if (!savedObjective.onApprovedAR) {
        await savedObjective.update({
          title,
        }, { individualHooks: true });
        await savedObjective.save({ individualHooks: true });
      }
    } else {
      const objectiveTitle = updatedObjective.title ? updatedObjective.title.trim() : '';

      // Reuse an existing Objective:
      // - It is on the same goal.
      // - Has the same title.
      // - And status is not completed.
      // Note: Values like 'Topics' will be pulled in from the existing objective.
      const existingObjective = await Objective.findOne({
        where: {
          goalId: updatedObjective.goalId,
          title: objectiveTitle,
          status: { [Op.not]: OBJECTIVE_STATUS.COMPLETE },
        },
      });
      if (!existingObjective) {
        savedObjective = await Objective.create({
          ...updatedObjective,
          title: objectiveTitle,
          status: OBJECTIVE_STATUS.NOT_STARTED, // Only the hook should set status.
          createdVia: 'activityReport',
        });
      } else {
        savedObjective = existingObjective;
      }
    }

    // this will save all our objective join table data
    // however, in the case of the Activity Report, we can't really delete
    // unused join table data, so we'll just create any missing links
    // so that the metadata is saved properly

    const deleteUnusedAssociations = false;
    const metadata = await saveObjectiveAssociations(
      savedObjective,
      resources,
      topics,
      files,
      deleteUnusedAssociations,
    );

    // this will link our objective to the activity report through
    // activity report objective and then link all associated objective data
    // to the activity report objective to capture this moment in time
    await cacheObjectiveMetadata(
      savedObjective,
      report.id,
      {
        ...metadata,
        status,
        suspendContext,
        suspendReason,
        ttaProvided: objective.ttaProvided,
        order: index,
      },
    );
    return savedObjective;
  }));
}

export async function saveGoalsForReport(goals, report) {
  // this will be all the currently used objectives
  // so we can remove any objectives that are no longer being used
  let currentObjectives = [];

  // let's get all the existing goals that are not closed
  // we'll use this to determine if we need to create or update
  // we're doing it here so we don't have to query for each goal
  const existingGoals = await Goal.findAll({
    where: {
      id: goals.map((goal) => goal.goalIds).flat(),
      grantId: goals.map((goal) => goal.grantIds).flat(),
      status: { [Op.not]: GOAL_STATUS.CLOSED },
    },
  });

  const currentGoals = await Promise.all(goals.map(async (goal) => {
    const status = goal.status ? goal.status : GOAL_STATUS.DRAFT;
    const endDate = goal.endDate && goal.endDate.toLowerCase() !== 'invalid date' ? goal.endDate : null;
    const isActivelyBeingEditing = goal.isActivelyBeingEditing
      ? goal.isActivelyBeingEditing : false;

    return Promise.all(goal.grantIds.map(async (grantId) => {
      let newOrUpdatedGoal;

      // first pull out all the crufty fields
      const {
        isNew: isGoalNew,
        goalIds,
        objectives,
        grantIds,
        status: discardedStatus,
        onApprovedAR,
        createdVia,
        prompts,
        source,
        grant,
        grantId: discardedGrantId,
        id, // we can't be trying to set this
        endDate: discardedEndDate, // get this outta here
        ...fields
      } = goal;

      // does a goal exist for this ID & grantId combination?
      newOrUpdatedGoal = existingGoals.find((extantGoal) => (
        (goalIds || []).includes(extantGoal.id) && extantGoal.grantId === grantId
      ));

      // if not, does it exist for this name and grantId combination
      if (!newOrUpdatedGoal) {
        newOrUpdatedGoal = await Goal.findOne({
          where: {
            name: goal.name ? goal.name.trim() : '',
            grantId,
            status: { [Op.not]: GOAL_STATUS.CLOSED },
          },
        });
      }

      // if not, we create it
      if (!newOrUpdatedGoal) {
        newOrUpdatedGoal = await Goal.create({
          createdVia: 'activityReport',
          name: goal.name ? goal.name.trim() : '',
          grantId,
          ...fields,
          status,
        }, { individualHooks: true });
      }

      if (!newOrUpdatedGoal.onApprovedAR) {
        if (source && newOrUpdatedGoal.source !== source) {
          newOrUpdatedGoal.set({ source });
        }

        if (fields.name !== newOrUpdatedGoal.name && fields.name) {
          newOrUpdatedGoal.set({ name: fields.name.trim() });
        }

        if (endDate && endDate !== 'Invalid date' && endDate !== newOrUpdatedGoal.endDate) {
          newOrUpdatedGoal.set({ endDate });
        }
      }

      if (status && status !== newOrUpdatedGoal.status) {
        newOrUpdatedGoal.set({ status });
      }

      if (prompts) {
        await setFieldPromptsForCuratedTemplate([newOrUpdatedGoal.id], prompts);
      }

      // here we save the goal where the status (and collorary fields) have been set
      // as well as possibly the name and end date
      await newOrUpdatedGoal.save({ individualHooks: true });

      // then we save the goal metadata (to the activity report goal table)
      await cacheGoalMetadata(
        newOrUpdatedGoal,
        report.id,
        isActivelyBeingEditing,
        prompts || null,
      );

      // and pass the goal to the objective creation function
      const newGoalObjectives = await createObjectivesForGoal(newOrUpdatedGoal, objectives, report);
      currentObjectives = [...currentObjectives, ...newGoalObjectives];

      return newOrUpdatedGoal;
    }));
  }));

  const currentGoalIds = currentGoals.flat().map((g) => g.id);

  // Get previous DB ARG's.
  const previousActivityReportGoals = await ActivityReportGoal.findAll({
    where: {
      activityReportId: report.id,
    },
  });

  const goalsToRemove = previousActivityReportGoals.filter(
    (arg) => !currentGoalIds.includes(arg.goalId),
  ).map((r) => r.goalId);

  // Remove ARGs.
  await removeActivityReportGoalsFromReport(report.id, currentGoalIds);

  // Delete Objective ARO and associated tables.
  await removeUnusedGoalsObjectivesFromReport(
    report.id,
    currentObjectives.filter((o) => currentGoalIds.includes(o.goalId)),
  );

  // Delete Goals if not being used and created from AR.
  await removeUnusedGoalsCreatedViaAr(goalsToRemove, report.id);
}

/**
 * Verifies if the goal status transition is allowed
 * @param {string} oldStatus
 * @param {string} newStatus
 * @param {number[]} goalIds
 * @param {string[]} previousStatus
 * @returns {boolean} whether or not the transition is allowed
 */
export function verifyAllowedGoalStatusTransition(oldStatus, newStatus, previousStatus) {
  // here is a little matrix of all the allowed status transitions
  // you can see most are disallowed, but there are a few allowed
  const ALLOWED_TRANSITIONS = {
    [GOAL_STATUS.DRAFT]: [],
    [GOAL_STATUS.NOT_STARTED]: [GOAL_STATUS.CLOSED, GOAL_STATUS.SUSPENDED],
    [GOAL_STATUS.IN_PROGRESS]: [GOAL_STATUS.CLOSED, GOAL_STATUS.SUSPENDED],
    [GOAL_STATUS.SUSPENDED]: [GOAL_STATUS.CLOSED],
    [GOAL_STATUS.CLOSED]: [],
  };

  // here we handle a weird status and create the array of allowed statuses
  let allowed = ALLOWED_TRANSITIONS[oldStatus] ? [...ALLOWED_TRANSITIONS[oldStatus]] : [];
  // if the goal is suspended, we allow both closing it and transitioning to the previous status
  if (oldStatus === GOAL_STATUS.SUSPENDED) {
    allowed = [...allowed, ...previousStatus];
  }

  return allowed.includes(newStatus);
}

/**
 * Updates a goal status by id
 * @param {number[]} goalIds
 * @param {string} oldStatus
 * @param {string} newStatus
 * @param {string} closeSuspendReason
 * @param {string} closeSuspendContext
 * @param {string[]} previousStatus
 * @returns {Promise<Model|boolean>} updated goal
 */
export async function updateGoalStatusById(
  goalIds,
  oldStatus,
  newStatus,
  closeSuspendReason,
  closeSuspendContext,
  previousStatus,
) {
  // first, we verify that the transition is allowed
  const allowed = verifyAllowedGoalStatusTransition(
    oldStatus,
    newStatus,
    previousStatus,
  );

  if (!allowed) {
    auditLogger.error(`UPDATEGOALSTATUSBYID: Goal status transition from ${oldStatus} to ${newStatus} not allowed for goal ${goalIds}`);
    return false;
  }

  // finally, if everything is golden, we update the goal
  const g = await Goal.update({
    status: newStatus,
    closeSuspendReason,
    closeSuspendContext,
    previousStatus: oldStatus,
  }, {
    where: {
      id: goalIds,
    },
    returning: true,
    individualHooks: true,
  });

  const [, updated] = g;
  return updated;
}

export async function getGoalsForReport(reportId) {
  const goals = await Goal.findAll({
    attributes: {
      include: [
        [sequelize.literal(`"goalTemplate"."creationMethod" = '${CREATION_METHOD.CURATED}'`), 'isCurated'],
        [sequelize.literal(`(
          SELECT
            jsonb_agg( DISTINCT jsonb_build_object(
              'promptId', gtfp.id ,
              'ordinal', gtfp.ordinal,
              'title', gtfp.title,
              'prompt', gtfp.prompt,
              'hint', gtfp.hint,
              'caution', gtfp.caution,
              'fieldType', gtfp."fieldType",
              'options', gtfp.options,
              'validations', gtfp.validations,
              'response', gfr.response,
              'reportResponse', argfr.response
            ))
          FROM "GoalTemplateFieldPrompts" gtfp
          LEFT JOIN "GoalFieldResponses" gfr
          ON gtfp.id = gfr."goalTemplateFieldPromptId"
          AND gfr."goalId" = "Goal".id
          LEFT JOIN "ActivityReportGoalFieldResponses" argfr
          ON gtfp.id = argfr."goalTemplateFieldPromptId"
          AND argfr."activityReportGoalId" = "activityReportGoals".id
          WHERE "goalTemplate".id = gtfp."goalTemplateId"
          GROUP BY TRUE
        )`), 'prompts'],
      ],
    },
    include: [
      {
        model: GoalTemplate,
        as: 'goalTemplate',
        attributes: [],
        required: false,
      },
      {
        model: ActivityReportGoal,
        as: 'activityReportGoals',
        where: {
          activityReportId: reportId,
        },
        required: true,
      },
      {
        model: Grant,
        as: 'grant',
        required: true,
      },
      {
        separate: true,
        model: Objective,
        as: 'objectives',
        include: [
          {
            required: true,
            model: ActivityReportObjective,
            as: 'activityReportObjectives',
            where: {
              activityReportId: reportId,
            },
            include: [
              {
                separate: true,
                model: ActivityReportObjectiveTopic,
                as: 'activityReportObjectiveTopics',
                required: false,
                include: [
                  {
                    model: Topic,
                    as: 'topic',
                  },
                ],
              },
              {
                separate: true,
                model: ActivityReportObjectiveFile,
                as: 'activityReportObjectiveFiles',
                required: false,
                include: [
                  {
                    model: File,
                    as: 'file',
                  },
                ],
              },
              {
                separate: true,
                model: ActivityReportObjectiveResource,
                as: 'activityReportObjectiveResources',
                required: false,
                attributes: [['id', 'key']],
                include: [
                  {
                    model: Resource,
                    as: 'resource',
                    attributes: [['url', 'value']],
                  },
                ],
                where: { sourceFields: { [Op.contains]: [SOURCE_FIELD.REPORTOBJECTIVE.RESOURCE] } },
              },
            ],
          },
          {
            model: Topic,
            as: 'topics',
          },
          {
            model: Resource,
            as: 'resources',
            attributes: [['url', 'value']],
            through: {
              attributes: [],
              where: { sourceFields: { [Op.contains]: [SOURCE_FIELD.OBJECTIVE.RESOURCE] } },
              required: false,
            },
            required: false,
          },
          {
            model: File,
            as: 'files',
          },
        ],
      },
    ],
    order: [
      [[sequelize.col('activityReportGoals.createdAt'), 'asc']],
    ],
  });

  // dedupe the goals & objectives
  const forReport = true;
  return reduceGoals(goals, forReport);
}

export async function createOrUpdateGoalsForActivityReport(goals, reportId) {
  const activityReportId = parseInt(reportId, DECIMAL_BASE);
  const report = await ActivityReport.findByPk(activityReportId);
  await saveGoalsForReport(goals, report);
  // updating the goals is updating the report, sorry everyone
  await sequelize.query(`UPDATE "ActivityReports" SET "updatedAt" = '${new Date().toISOString()}' WHERE id = ${activityReportId}`);
  // note that for some reason (probably sequelize automagic)
  // both model.update() and model.set() + model.save() do NOT update the updatedAt field
  // even if you explicitly set it in the update or save to the current new Date()
  // hence the raw query above
  //
  // note also that if we are able to spend some time refactoring
  // the usage of react-hook-form on the frontend AR report, we'd likely
  // not have to worry about this, it's just a little bit disjointed right now
  return getGoalsForReport(activityReportId);
}

export async function destroyGoal(goalIds) {
  try {
    if (typeof goalIds === 'number') {
      goalIds = [goalIds]; // eslint-disable-line no-param-reassign
    } else if (!(Array.isArray(goalIds) && goalIds.map((i) => typeof i).every((i) => i === 'number'))) {
      throw new Error('goalIds is not a number or and array of numbers');
    }
    const reportsWithGoal = (Array.isArray(goalIds) && goalIds.length)
      ? await ActivityReport.findAll({
        attributes: ['id'],
        include: [
          {
            attributes: ['id'],
            model: Goal,
            required: true,
            where: {
              id: goalIds,
            },
            as: 'goals',
          },
        ],
      })
      : [];

    const isOnReport = reportsWithGoal.length;
    if (isOnReport) {
      throw new Error('Goal is on an activity report and can\'t be deleted');
    }

    const objectives = (Array.isArray(goalIds) && goalIds.length)
      ? await Objective.findAll({
        attributes: ['id'],
        where: {
          goalId: { [Op.in]: goalIds },
        },
      })
      : [];

    const objectiveIds = objectives.map((o) => o.id);

    const objectiveTopicsDestroyed = (Array.isArray(objectiveIds) && objectiveIds.length)
      ? await ObjectiveTopic.destroy({
        where: {
          objectiveId: { [Op.in]: objectiveIds },
        },
        individualHooks: true,
      })
      : await Promise.resolve();

    const objectiveResourcesDestroyed = (Array.isArray(objectiveIds) && objectiveIds.length)
      ? await ObjectiveResource.destroy({
        where: {
          objectiveId: { [Op.in]: objectiveIds },
        },
        individualHooks: true,
      })
      : await Promise.resolve();

    const objectiveFilesDestroyed = (Array.isArray(objectiveIds) && objectiveIds.length)
      ? await ObjectiveFile.destroy({
        where: {
          objectiveId: { [Op.in]: objectiveIds },
        },
        individualHooks: true,
      })
      : await Promise.resolve();

    const objectivesDestroyed = (Array.isArray(objectiveIds) && objectiveIds.length)
      ? await Objective.destroy({
        where: {
          id: { [Op.in]: objectiveIds },
        },
        individualHooks: true,
      })
      : await Promise.resolve();

    const goalsDestroyed = (Array.isArray(goalIds) && goalIds.length)
      ? await Goal.destroy({
        where: {
          id: { [Op.in]: goalIds },
        },
        individualHooks: true,
      })
      : await Promise.resolve();

    return {
      goalsDestroyed,
      objectiveResourcesDestroyed,
      objectiveTopicsDestroyed,
      objectivesDestroyed,
      objectiveFilesDestroyed,
    };
  } catch (error) {
    auditLogger.error(
      `${logContext.namespace} - Sequelize error - unable to delete from db - ${error}`,
    );
    return 0;
  }
}

/**
 * @param {goals[]} include .activityReportGoals
 * @returns {
*  reportId: countOfGoalsOnReport,
* }
*/
export const getReportCountForGoals = (goals) => goals.reduce((acc, goal) => {
  (goal.activityReportGoals || []).forEach((arg) => {
    if (!acc[arg.activityReportId]) {
      acc[arg.activityReportId] = 0;
    }
    acc[arg.activityReportId] += 1;
  });

  return acc;
}, {});

const fieldMappingForDeduplication = {
  name: 'name',
  source: 'source',
  status: 'status',
  responsesForComparison: 'responsesForComparison',
};

/**
*
* key is activityReportid, value is count of goals on that report
* @param {{ number: number }} countObject
*/
// eslint-disable-next-line max-len
export const hasMultipleGoalsOnSameActivityReport = (countObject) => Object.values(countObject).some((c) => c > 1);

/**
*
* similarity response is an array of objects with the following structure:
* {
     "id": number,
     "name": string,
     "matches": [{
       "id": number,
       "name": string,
       "grantId": number,
       "similarity": float,
     }]
  }
*
* @param {[]} similarityResponse
* @returns {
*  goals: [{
*    name: string,
*    source: string,
*    status: string,
*    responsesForComparison: string,
*    ids: number[],
*  }],
*  ids: number[]
* }[]
*/
export async function getGoalIdsBySimilarity(similarityResponse = []) {
  // convert the response to a group of IDs
  const goalIdGroups = similarityResponse.map((matchedGoals) => {
    const { id, matches } = matchedGoals;
    return uniq([id, ...matches.map((match) => match.id)]);
  });

  // convert the ids to a big old database query
  const goalGroups = await Promise.all(goalIdGroups.map((group) => Goal.findAll({
    attributes: ['id', 'status', 'name', 'source', 'goalTemplateId', 'grantId'],
    where: {
      [Op.or]: [
        {
          id: group,
          '$"goalTemplate"."creationMethod"$': {
            [Op.ne]: CREATION_METHOD.CURATED,
          },
        },
        {
          id: group,
          '$"goalTemplate"."creationMethod"$': {
            [Op.eq]: CREATION_METHOD.CURATED,
          },
          status: {
            [Op.not]: GOAL_STATUS.CLOSED,
          },
        },
      ],
    },
    include: [
      {
        model: ActivityReportGoal,
        as: 'activityReportGoals',
        attributes: ['goalId', 'activityReportId'],
        required: false,
      },
      {
        model: Grant,
        as: 'grant',
        required: true,
        attributes: ['id', 'status'],
      },
      {
        model: GoalFieldResponse,
        as: 'responses',
        required: false,
        attributes: ['response', 'goalId'],
      },
      {
        model: GoalTemplate,
        as: 'goalTemplate',
        required: false,
        attributes: ['id', 'creationMethod'],
      },
    ],
  })));

  const uniqueGrantIds = uniq(goalGroups.map((group) => group.map((goal) => goal.grantId)).flat());

  const grants = await Grant.findAll({
    where: {
      [Op.or]: [
        { id: uniqueGrantIds },
        { oldGrantId: uniqueGrantIds },
      ],
      status: 'Active',
    },
    attributes: ['id', 'oldGrantId', 'status'],
  });

  const grantLookup = {};
  grants.forEach((grant) => {
    grantLookup[grant.id] = grant.id;
    if (grant.oldGrantId) {
      grantLookup[grant.oldGrantId] = grant.id;
    }
  });

  // filter out goal groups that include multiple goals on the same report
  const filteredGoalGroups = goalGroups.filter((group) => {
    // eslint-disable-next-line max-len
    const uniqueFieldResponses = uniq(group.map((goal) => goal.responses.map((response) => response.response)).flat(2));

    if (uniqueFieldResponses.length > 2) {
      return false;
    }
    const reportCount = getReportCountForGoals(group);

    return !hasMultipleGoalsOnSameActivityReport(reportCount);
  });

  const goalGroupsDeduplicated = filteredGoalGroups.map((group) => group
    .reduce((previous, current) => {
      if (!grantLookup[current.grantId]) {
        return previous;
      }

      // see if we can find an existing goal
      const existingGoal = findOrFailExistingGoal(current, previous, fieldMappingForDeduplication);
      // if we found an existing goal,
      // we'll add the current goal's ID to the existing goal's ID array
      if (existingGoal) {
        existingGoal.ids.push(current.id);
        return previous;
      }

      return [
        ...previous,
        {
          name: current.name,
          source: current.source,
          status: current.status,
          responsesForComparison: responsesForComparison(current),
          ids: [current.id],
        },
      ];
    }, []));

  const groupsWithMoreThanOneGoal = goalGroupsDeduplicated.filter((group) => group.length > 1);

  return groupsWithMoreThanOneGoal.map((gg) => ({
    ids: uniq(gg.map((g) => g.ids).flat()),
    goals: gg,
  }));
}

/**
 *
 * @param {*} objective
 * @param {*} parentGoalId
 */
export async function mergeObjectiveFromGoal(objective, parentGoalId) {
  const { dataValues } = objective;
  const { id, goalId, ...data } = dataValues;

  const newObjective = await Objective.create({
    ...data,
    goalId: parentGoalId,
  }, {
    ignoreHooks: { name: 'autoPopulateCreator' },
    individualHooks: true,
  });

  const updatesToRelatedModels = [];

  updatesToRelatedModels.push(mergeCollaborators(
    'objective',
    sequelize,
    null,
    id,
    [newObjective.id],
    newObjective.id,
  ));

  updatesToRelatedModels.push(Objective.update({
    mapsToParentObjectiveId: newObjective.id,
  }, {
    where: {
      id,
    },
    individualHooks: true,
  }));

  // for activity report objectives, simply update
  // existing objectives to point to the new objective
  objective.activityReportObjectives.forEach((aro) => {
    updatesToRelatedModels.push(
      ActivityReportObjective.update({
        originalObjectiveId: sequelize.fn('COALESCE', sequelize.col('originalObjectiveId'), aro.objectiveId),
        objectiveId: newObjective.id,
      }, {
        where: {
          id: aro.id,
        },
        individualHooks: true,
      }),
    );
  });

  // for topics, resources, and files, we need to create new ones
  // that copy the old
  objective.objectiveTopics.forEach((ot) => {
    updatesToRelatedModels.push(ObjectiveTopic.create({
      objectiveId: newObjective.id,
      topicId: ot.topicId,
    }, { individualHooks: true }));
  });

  objective.objectiveResources.forEach((or) => {
    updatesToRelatedModels.push(ObjectiveResource.create({
      objectiveId: newObjective.id,
      resourceId: or.resourceId,
    }, { individualHooks: true }));
  });

  objective.objectiveFiles.forEach((of) => {
    updatesToRelatedModels.push(ObjectiveFile.create({
      objectiveId: newObjective.id,
      fileId: of.fileId,
    }, { individualHooks: true }));
  });

  return Promise.all(updatesToRelatedModels);
}

/**
 *
 * @param {*} childGoalWithObjectivesAndRelated
 * @param {number} parentGoalId
 */
export async function mergeObjectivesFromGoal(
  childGoalWithObjectivesAndRelated,
  parentGoalId,
) {
  return Promise.all(
    childGoalWithObjectivesAndRelated.objectives
      .map((objective) => mergeObjectiveFromGoal(objective, parentGoalId)),
  );
}

export function determineFinalGoalValues(selectedGoals, finalGoal) {
  // determine the final value of these fields
  const statuses = selectedGoals.map((goal) => goal.status);
  const finalStatus = determineMergeGoalStatus(statuses);
  const createdAtDates = selectedGoals.map((goal) => goal.createdAt);
  const finalCreatedAt = new Date(Math.min(...createdAtDates));
  const onAR = selectedGoals.map((goal) => goal.onAR).includes(true);

  return {
    name: finalGoal.name,
    goalTemplateId: finalGoal.goalTemplateId,
    createdAt: finalCreatedAt,
    endDate: finalGoal.endDate,
    createdVia: 'merge',
    onAR,
    rtrOrder: finalGoal.rtrOrder,
    source: finalGoal.source,
    isFromSmartsheetTtaPlan: finalGoal.isFromSmartsheetTtaPlan,
    status: finalStatus,
    closeSuspendReason: finalGoal.closeSuspendReason,
    closeSuspendContext: finalGoal.closeSuspendContext,
  };
}

/**
 *
 * @param {number} finalGoalId
 * @param {number[]} selectedGoalIds
 */
export async function mergeGoals(finalGoalId, selectedGoalIds) {
  // first thing we do is test elibility
  // in case something weird got into a URL on the frontend
  const mockResponse = [{ id: finalGoalId, matches: selectedGoalIds.map((id) => ({ id })) }];
  const elibilityGroup = await getGoalIdsBySimilarity(mockResponse);
  if (!elibilityGroup.length) {
    throw new Error('Cannot merge: goals ineligible for merge');
  }

  // create a new goal from "finalGoalId"
  // - update selectedGoalIds to point to newGoalId
  // - i.e. { parentGoalId: newGoalId }
  // - update goal template id
  // createdAt should be min date of all goals
  // update all the other goals to point to the new goal
  // - derive status from chart in AC
  const selectedGoals = await Goal.findAll({
    where: {
      id: uniq([finalGoalId, ...selectedGoalIds]),
    },
    include: [
      {
        model: ActivityReportGoal,
        as: 'activityReportGoals',
        attributes: [
          'id',
          'goalId',
        ],
      },
      {
        model: GoalFieldResponse,
        as: 'responses',
        attributes: ['id', 'goalTemplateFieldPromptId', 'response'],
      },
      {
        model: GoalResource,
        as: 'goalResources',
        attributes: ['id', 'resourceId'],
      },
      {
        model: GoalCollaborator,
        as: 'goalCollaborators',
        required: false,
        include: [{
          model: CollaboratorType,
          as: 'collaboratorType',
          attributes: ['name'],
        }],
      },
      {
        model: Objective,
        as: 'objectives',
        include: [
          {
            model: ObjectiveCollaborator,
            as: 'objectiveCollaborators',
            required: false,
            include: [{
              model: CollaboratorType,
              as: 'collaboratorType',
              attributes: ['name'],
            }],
          },
          {
            model: ObjectiveFile,
            as: 'objectiveFiles',
            attributes: ['id', 'fileId', 'objectiveId'],
          },
          {
            model: ObjectiveResource,
            as: 'objectiveResources',
            attributes: ['id', 'resourceId', 'objectiveId'],
          },
          {
            model: ObjectiveTopic,
            as: 'objectiveTopics',
            attributes: ['id', 'topicId', 'objectiveId'],
          },
          {
            model: ActivityReportObjective,
            as: 'activityReportObjectives',
            attributes: ['id', 'objectiveId'],
          },
        ],
      },
    ],
  });

  const finalGoal = selectedGoals.find((goal) => goal.id === parseInt(finalGoalId, DECIMAL_BASE));

  if (!finalGoal) {
    throw new Error(`Goal with id ${finalGoalId} not found in merge goals`);
  }

  const finalGoalValues = determineFinalGoalValues(selectedGoals, finalGoal);

  /**
   * we will need to create a "new" final goal for each grant involved
   * in this sordid business
   */

  const uniqueGrantIds = uniq(selectedGoals.map((goal) => goal.grantId));

  const grantsWithReplacements = await Grant.findAll({
    attributes: ['id', 'status', 'oldGrantId'],
    where: {
      [Op.or]: [
        { id: uniqueGrantIds },
        { oldGrantId: uniqueGrantIds },
      ],
      status: 'Active',
    },
  });

  if (!grantsWithReplacements.length) {
    throw new Error('No active grants found to merge goals into');
  }

  const grantsWithReplacementsDictionary = {};

  grantsWithReplacements.forEach((grant) => {
    if (grant.oldGrantId) {
      grantsWithReplacementsDictionary[grant.oldGrantId] = grant.id;
    }

    grantsWithReplacementsDictionary[grant.id] = grant.id;
  });

  // unique list of grant IDs
  const grantIds = uniq(grantsWithReplacements.map((grant) => grant.id));

  const goalsToBulkCreate = grantIds.map((grantId) => ({
    ...finalGoalValues,
    grantId,
  }));

  const newGoals = await Goal.bulkCreate(
    goalsToBulkCreate,
    {
      ignoreHooks: { name: 'autoPopulateCreator' },
      individualHooks: true,
    },
  );

  // we will need these in a moment
  const grantToGoalDictionary = {};
  newGoals.forEach((goal) => {
    grantToGoalDictionary[goal.grantId] = goal.id;
  });

  // build goal sets for collaborator merge
  const goalSets = selectedGoals.reduce((acc, selectedGoal) => {
    const goalSet = acc.find(({ newGoalId }) => newGoalId === grantToGoalDictionary[
      grantsWithReplacementsDictionary[selectedGoal.grantId]
    ]);
    goalSet.sourceGoalIds.push(selectedGoal.id);
    if (finalGoal.name === selectedGoal.name) {
      goalSet.selectedGoalId = selectedGoal.grantId;
    }
    return acc;
  }, newGoals.map((newGoal) => ({
    newGoalId: newGoal.id,
    sourceGoalIds: [],
    selectedGoalId: null,
  })));

  // update associated models
  // - update AR goals with originalGoalId and goalId with the new goalId
  // - update goalId on objectives
  // - copy existing objective, set mapsTo on existingObjective with new objectiveId
  // - update ARO with originalObjectiveId and objectiveId with the new objectiveId
  // - goalResources, copy
  // - goalFieldResponses, copy
  // - objective files, ETC

  await Promise.all(selectedGoals.map((g) => (
    // comment block above explains what this is doing
    // will use the most up-to-date grant ID as well
    mergeObjectivesFromGoal(g, grantToGoalDictionary[
      grantsWithReplacementsDictionary[g.grantId]
    ]))));

  const updatesToRelatedModels = [];

  goalSets.forEach(({
    newGoalId,
    soureGoalIds,
    selectedGoalId,
  }) => {
    updatesToRelatedModels.push(mergeCollaborators(
      'goal',
      sequelize,
      null,
      newGoalId,
      soureGoalIds,
      selectedGoalId,
    ));
  });

  selectedGoals.forEach((g) => {
    // update the activity report goal
    if (g.activityReportGoals.length) {
      // originalGoalId: g.id,
      updatesToRelatedModels.push(ActivityReportGoal.update(
        {
          originalGoalId: sequelize.fn('COALESCE', sequelize.col('originalGoalId'), g.id),
          goalId: grantToGoalDictionary[
            grantsWithReplacementsDictionary[g.grantId]
          ],
        },
        {
          where: { id: g.activityReportGoals.map((arg) => arg.id) },
        },
      ));
    }

    // copy the goal resources
    g.goalResources.forEach(async (gr) => {
      updatesToRelatedModels.push(GoalResource.findOrCreate({
        where: {
          goalId: grantToGoalDictionary[
            grantsWithReplacementsDictionary[g.grantId]
          ],
          resourceId: gr.resourceId,
        },
        individualHooks: true,
      }));
    });

    // copy the goal field responses
    g.responses.forEach((gfr) => {
      updatesToRelatedModels.push(GoalFieldResponse.create({
        goalId: grantToGoalDictionary[
          grantsWithReplacementsDictionary[g.grantId]
        ],
        goalTemplateFieldPromptId: gfr.goalTemplateFieldPromptId,
        response: gfr.response,
      }, { individualHooks: true }));
    });
  });

  await Promise.all(updatesToRelatedModels);
  await Promise.all(selectedGoals.map((g) => g.update({
    mapsToParentGoalId: grantToGoalDictionary[
      grantsWithReplacementsDictionary[g.grantId]
    ],
  }, { individualHooks: true })));

  return newGoals;
}

export async function goalRegionsById(goalIds) {
  const grants = await Grant.findAll({
    attributes: ['regionId', 'id'],
    include: [{
      attributes: ['id', 'grantId'],
      model: Goal,
      as: 'goals',
      required: true,
      where: {
        id: goalIds,
      },
    }],
  });

  return uniq(grants.map((g) => g.regionId));
}
/**
 *
 * The shape of the data object is as follows:
 *
  // {
  //   region, // string
  //   group, // string, group ID
  //   createReport, // bool
  //   useCuratedGoal, // bool
  //   creator, // string, user ID
  //   templateId, // string, template ID
  //   goalPrompts, // array, as follows
  // [
  //   {
  //     promptId: 1,
  //     title: 'FEI root cause',
  //     fieldName: 'fei-root-cause'
  //   }
  // ],
  // 'fei-root-cause': [ 'Community Partnerships', 'Family Circumstances' ],
  // goalSource, // string
  // goalDate, // string
  // selectedGrants, // stringified JSON grant data
  // }
 * @param {FormData} data
 * @returns {
 *  goals: Goal[],
 *  data: FormData,
 *  activityReport: ActivityReport,
 *  isError: boolean,
 *  message: string,
 * }
 */
export async function createMultiRecipientGoalsFromAdmin(data) {
  const grantIds = JSON.parse(data.selectedGrants).map((g) => g.id);

  let templateId = null;
  let isError = false;
  let message = '';

  let grantsForWhomGoalAlreadyExists = [];
  if (data.useCuratedGoal && data.templateId) {
    templateId = Number(data.templateId);
  }

  let template;

  if (templateId) {
    template = await GoalTemplate.findByPk(templateId);
  }

  let name = data.goalText;

  if (template) {
    name = template.templateName;
  }

  if (!name) {
    isError = true;
    message = 'Goal name is required';
  }

  let goalsForNameCheck = [];

  if (!isError && grantIds.length > 0) {
    goalsForNameCheck = await Goal.findAll({
      attributes: ['id', 'grantId'],
      where: {
        grantId: grantIds,
        name,
      },
    });

    grantsForWhomGoalAlreadyExists = goalsForNameCheck.map((g) => g.grantId);
  }

  if (goalsForNameCheck.length) {
    isError = true;
    message = `Goal name already exists for grants ${goalsForNameCheck.map((g) => g.grantId).join(', ')}`;
  }

  if (isError) {
    return {
      isError,
      message,
      grantsForWhomGoalAlreadyExists,
    };
  }

  let endDate = null;

  if (data.goalDate) {
    endDate = data.goalDate;
  }

  const goals = await Goal.bulkCreate(grantIds.map((grantId) => ({
    name,
    grantId,
    source: data.goalSource || null,
    endDate,
    status: GOAL_STATUS.NOT_STARTED,
    createdVia: 'admin',
    goalTemplateId: template ? template.id : null,
  })), { individualHooks: true });

  const goalIds = goals.map((g) => g.id);

  const promptResponses = (data.goalPrompts || []).map((goalPrompt) => {
    const response = data[goalPrompt.fieldName];

    return {
      promptId: goalPrompt.promptId,
      response,
    };
  }).filter((pr) => pr.response);

  if (data.useCuratedGoal && promptResponses && promptResponses.length) {
    await setFieldPromptsForCuratedTemplate(goalIds, promptResponses);
  }

  let activityReport = null;

  if (data.createReport && data.creator) {
    const reportData = {
      activityType: [],
      additionalNotes: null,
      collaborators: [],
      context: '',
      deliveryMethod: null,
      endDate: null,
      recipients: [],
      numberOfParticipants: null,
      otherResources: [],
      participantCategory: '',
      participants: [],
      reason: [],
      requester: '',
      startDate: null,
      calculatedStatus: REPORT_STATUSES.DRAFT,
      submissionStatus: REPORT_STATUSES.DRAFT,
      targetPopulations: [],
      topics: [],
      regionId: Number(data.region),
      userId: Number(data.creator),
      activityRecipientType: 'recipient',
      pageState: {
        1: 'Not started',
        2: 'Not started',
        3: 'Not started',
        4: 'Not started',
      },
    };

    activityReport = await ActivityReport.create(reportData);

    await Promise.all([
      ActivityReportGoal.bulkCreate(goalIds.map((goalId) => ({
        activityReportId: activityReport.id,
        goalId,
        isActivelyEdited: true,
        status: GOAL_STATUS.NOT_STARTED,
        name,
        source: data.goalSource || null,
      })), { individualHooks: true }),
      ActivityRecipient.bulkCreate(grantIds.map((grantId) => ({
        activityReportId: activityReport.id,
        grantId,
      })), { individualHooks: true }),
    ]);
  }

  return {
    goals,
    data,
    activityReport,
    isError,
    message,
    grantsForWhomGoalAlreadyExists: [],
    grantsForWhichGoalWillBeCreated: [],
  };
}<|MERGE_RESOLUTION|>--- conflicted
+++ resolved
@@ -45,13 +45,10 @@
 } from '../services/reportCache';
 import { setFieldPromptsForCuratedTemplate } from '../services/goalTemplates';
 import { auditLogger } from '../logger';
-<<<<<<< HEAD
 import {
   mergeCollaborators,
 } from '../models/helpers/genericCollaborator';
-=======
 import { findOrFailExistingGoal, responsesForComparison } from './helpers';
->>>>>>> 7727e80e
 
 const namespace = 'SERVICE:GOALS';
 
