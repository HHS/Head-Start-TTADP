--- conflicted
+++ resolved
@@ -26,11 +26,8 @@
   ActivityRecipient,
   Topic,
   Course,
-<<<<<<< HEAD
   GoalTemplateFieldPrompt,
   ActivityReportGoalFieldResponse,
-=======
->>>>>>> 9e7c920e
   File,
 } from '../models';
 import {
@@ -61,14 +58,10 @@
 import goalsByIdAndRecipient, {
   OBJECTIVE_ATTRIBUTES_TO_QUERY_ON_RTR,
 } from './goalsByIdAndRecipient';
-<<<<<<< HEAD
 import getGoalsForReport from './getGoalsForReport';
 import { reduceGoals } from './reduceGoals';
 import extractObjectiveAssociationsFromActivityReportObjectives from './extractObjectiveAssociationsFromActivityReportObjectives';
 import wasGoalPreviouslyClosed from './wasGoalPreviouslyClosed';
-=======
-import { reduceGoals } from './reduceGoals';
->>>>>>> 9e7c920e
 
 const namespace = 'SERVICE:GOALS';
 const logContext = {
@@ -1632,160 +1625,6 @@
     context: closeSuspendContext,
   })));
 }
-
-<<<<<<< HEAD
-=======
-export async function getGoalsForReport(reportId) {
-  const goals = await Goal.findAll({
-    attributes: {
-      include: [
-        [sequelize.literal(`"goalTemplate"."creationMethod" = '${CREATION_METHOD.CURATED}'`), 'isCurated'],
-        [sequelize.literal(`(
-          SELECT
-            jsonb_agg( DISTINCT jsonb_build_object(
-              'promptId', gtfp.id ,
-              'ordinal', gtfp.ordinal,
-              'title', gtfp.title,
-              'prompt', gtfp.prompt,
-              'hint', gtfp.hint,
-              'caution', gtfp.caution,
-              'fieldType', gtfp."fieldType",
-              'options', gtfp.options,
-              'validations', gtfp.validations,
-              'response', gfr.response,
-              'reportResponse', argfr.response
-            ))
-          FROM "GoalTemplateFieldPrompts" gtfp
-          LEFT JOIN "GoalFieldResponses" gfr
-          ON gtfp.id = gfr."goalTemplateFieldPromptId"
-          AND gfr."goalId" = "Goal".id
-          LEFT JOIN "ActivityReportGoalFieldResponses" argfr
-          ON gtfp.id = argfr."goalTemplateFieldPromptId"
-          AND argfr."activityReportGoalId" = "activityReportGoals".id
-          WHERE "goalTemplate".id = gtfp."goalTemplateId"
-          GROUP BY 1=1
-        )`), 'prompts'],
-      ],
-    },
-    include: [
-      {
-        model: GoalTemplate,
-        as: 'goalTemplate',
-        attributes: [],
-        required: false,
-      },
-      {
-        model: ActivityReportGoal,
-        as: 'activityReportGoals',
-        where: {
-          activityReportId: reportId,
-        },
-        required: true,
-      },
-      {
-        model: Grant,
-        as: 'grant',
-        required: true,
-      },
-      {
-        separate: true,
-        model: Objective,
-        as: 'objectives',
-        include: [
-          {
-            required: true,
-            model: ActivityReportObjective,
-            as: 'activityReportObjectives',
-            where: {
-              activityReportId: reportId,
-            },
-            include: [
-              {
-                separate: true,
-                model: ActivityReportObjectiveTopic,
-                as: 'activityReportObjectiveTopics',
-                required: false,
-                include: [
-                  {
-                    model: Topic,
-                    as: 'topic',
-                  },
-                ],
-              },
-              {
-                separate: true,
-                model: ActivityReportObjectiveFile,
-                as: 'activityReportObjectiveFiles',
-                required: false,
-                include: [
-                  {
-                    model: File,
-                    as: 'file',
-                  },
-                ],
-              },
-              {
-                separate: true,
-                model: ActivityReportObjectiveCourse,
-                as: 'activityReportObjectiveCourses',
-                required: false,
-                include: [
-                  {
-                    model: Course,
-                    as: 'course',
-                  },
-                ],
-              },
-              {
-                separate: true,
-                model: ActivityReportObjectiveResource,
-                as: 'activityReportObjectiveResources',
-                required: false,
-                attributes: [['id', 'key']],
-                include: [
-                  {
-                    model: Resource,
-                    as: 'resource',
-                    attributes: [['url', 'value']],
-                  },
-                ],
-                where: { sourceFields: { [Op.contains]: [SOURCE_FIELD.REPORTOBJECTIVE.RESOURCE] } },
-              },
-            ],
-          },
-          {
-            model: Topic,
-            as: 'topics',
-          },
-          {
-            model: Resource,
-            as: 'resources',
-            attributes: [['url', 'value']],
-            through: {
-              attributes: [],
-              where: { sourceFields: { [Op.contains]: [SOURCE_FIELD.OBJECTIVE.RESOURCE] } },
-              required: false,
-            },
-            required: false,
-          },
-          {
-            model: File,
-            as: 'files',
-          },
-        ],
-      },
-    ],
-    order: [
-      [[sequelize.col('activityReportGoals.createdAt'), 'asc']],
-    ],
-  });
-
-  // dedupe the goals & objectives
-  const forReport = true;
-  return reduceGoals(goals, forReport);
-}
-
->>>>>>> 9e7c920e
 export async function createOrUpdateGoalsForActivityReport(goals, reportId) {
   const activityReportId = parseInt(reportId, DECIMAL_BASE);
   const report = await ActivityReport.findByPk(activityReportId);
