--- conflicted
+++ resolved
@@ -2120,35 +2120,12 @@
       topics,
       resources,
       files,
-<<<<<<< HEAD
       ttaProvided: objective.ttaProvided,
       closeSuspendReason,
       closeSuspendContext,
       index,
+      supportType,
     };
-=======
-      courses,
-      deleteUnusedAssociations,
-    );
-
-    // this will link our objective to the activity report through
-    // activity report objective and then link all associated objective data
-    // to the activity report objective to capture this moment in time
-    await cacheObjectiveMetadata(
-      savedObjective,
-      report.id,
-      {
-        ...metadata,
-        status,
-        closeSuspendContext,
-        closeSuspendReason,
-        ttaProvided: objective.ttaProvided,
-        order: index,
-        supportType,
-      },
-    );
-    return savedObjective;
->>>>>>> 9a74e31a
   }));
 }
 
@@ -2274,6 +2251,7 @@
       closeSuspendContext,
       closeSuspendReason,
       ttaProvided,
+      supportType,
     } = savedObjective;
 
     // this will save all our objective join table data
@@ -2302,6 +2280,7 @@
         closeSuspendReason,
         ttaProvided,
         order: index,
+        supportType,
       },
     );
   }));
