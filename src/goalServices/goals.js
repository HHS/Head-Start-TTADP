--- conflicted
+++ resolved
@@ -11,10 +11,7 @@
   GoalTemplateFieldPrompt,
   Grant,
   Objective,
-<<<<<<< HEAD
   ObjectiveCourse,
-=======
->>>>>>> a61c6074
   ObjectiveResource,
   ObjectiveFile,
   ObjectiveTopic,
