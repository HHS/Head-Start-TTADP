import { Op } from 'sequelize';
import moment from 'moment';
import { uniqBy, uniq } from 'lodash';
import {
  DECIMAL_BASE, REPORT_STATUSES, determineMergeGoalStatus,
} from '@ttahub/common';
import { processObjectiveForResourcesById } from '../services/resource';
import {
  CollaboratorType,
  Goal,
  GoalCollaborator,
  GoalFieldResponse,
  GoalTemplate,
  GoalResource,
  GoalTemplateFieldPrompt,
  Grant,
  Objective,
  ObjectiveCourse,
  ObjectiveResource,
  ObjectiveFile,
  ObjectiveTopic,
  ActivityReportObjective,
  ActivityReportObjectiveTopic,
  ActivityReportObjectiveFile,
  ActivityReportObjectiveResource,
  ActivityReportObjectiveCourse,
  sequelize,
  Recipient,
  Resource,
  ActivityReport,
  ActivityReportGoal,
  ActivityRecipient,
  ActivityReportGoalFieldResponse,
  Topic,
  Course,
  Program,
  File,
  User,
  UserRole,
  Role,
} from '../models';
import {
  OBJECTIVE_STATUS,
  GOAL_STATUS,
  SOURCE_FIELD,
  CREATION_METHOD,
} from '../constants';
import {
  cacheObjectiveMetadata,
  cacheGoalMetadata,
  destroyActivityReportObjectiveMetadata,
} from '../services/reportCache';
import { setFieldPromptsForCuratedTemplate } from '../services/goalTemplates';
import { auditLogger } from '../logger';
import {
  mergeCollaborators,
} from '../models/helpers/genericCollaborator';
import { findOrFailExistingGoal, responsesForComparison } from './helpers';
import { similarGoalsForRecipient } from '../services/similarity';
import {
  getSimilarityGroupsByRecipientId,
  createSimilarityGroup,
  setSimilarityGroupAsUserMerged,
} from '../services/goalSimilarityGroup';
import Users from '../policies/user';

const namespace = 'SERVICE:GOALS';

const logContext = {
  namespace,
};

const OPTIONS_FOR_GOAL_FORM_QUERY = (id, recipientId) => ({
  attributes: [
    'id',
    'endDate',
    'name',
    'status',
    [sequelize.col('grant.regionId'), 'regionId'],
    [sequelize.col('grant.recipient.id'), 'recipientId'],
    'goalNumber',
    'createdVia',
    'goalTemplateId',
    'source',
    [
      'onAR',
      'onAnyReport',
    ],
    'onApprovedAR',
    [sequelize.literal(`"goalTemplate"."creationMethod" = '${CREATION_METHOD.CURATED}'`), 'isCurated'],
    'rtrOrder',
  ],
  order: [['rtrOrder', 'asc']],
  where: {
    id,
  },
  include: [
    {
      model: GoalCollaborator,
      as: 'goalCollaborators',
      attributes: ['id'],
      required: false,
      include: [
        {
          model: CollaboratorType,
          as: 'collaboratorType',
          where: {
            name: 'Creator',
          },
          attributes: ['name'],
        },
        {
          model: User,
          as: 'user',
          attributes: ['name'],
          required: true,
          include: [
            {
              model: UserRole,
              as: 'userRoles',
              include: [
                {
                  model: Role,
                  as: 'role',
                  attributes: ['name'],
                },
              ],
              attributes: ['id'],
            },
          ],
        },
      ],
    },
    {
      attributes: [
        'title',
        'id',
        'status',
        'onApprovedAR',
        'rtrOrder',
        'supportType',
        [
          'onAR',
          'onAnyReport',
        ],
        'closeSuspendReason',
        'closeSuspendContext',
      ],
      model: Objective,
      as: 'objectives',
      order: [['rtrOrder', 'ASC']],
      include: [
        {
          model: ObjectiveResource,
          as: 'objectiveResources',
          attributes: [
            [
              'onAR',
              'onAnyReport',
            ],
            [
              'onApprovedAR',
              'isOnApprovedReport',
            ],
          ],
          include: [
            {
              model: Resource,
              as: 'resource',
              attributes: [
                ['url', 'value'],
                ['id', 'key'],
              ],
            },
          ],
          where: { sourceFields: { [Op.contains]: [SOURCE_FIELD.REPORTOBJECTIVE.RESOURCE] } },
          required: false,
        },
        {
          model: ObjectiveTopic,
          as: 'objectiveTopics',
          attributes: [
            [
              'onAR',
              'onAnyReport',
            ],
            [
              'onApprovedAR',
              'isOnApprovedReport',
            ],
          ],
          include: [
            {
              model: Topic,
              as: 'topic',
              attributes: ['id', 'name'],
            },
          ],
        },
        {
          model: ObjectiveFile,
          as: 'objectiveFiles',
          attributes: [
            [
              'onAR',
              'onAnyReport',
            ],
            [
              'onApprovedAR',
              'isOnApprovedReport',
            ],
          ],
          include: [
            {
              model: File,
              as: 'file',
            },
          ],
        },
        {
          model: ActivityReport,
          as: 'activityReports',
          where: {
            calculatedStatus: {
              [Op.not]: REPORT_STATUSES.DELETED,
            },
          },
          required: false,
        },
      ],
    },
    {
      model: Grant,
      as: 'grant',
      attributes: [
        'id',
        'number',
        'regionId',
        'recipientId',
        'numberWithProgramTypes',
      ],
      include: [
        {
          attributes: ['programType'],
          model: Program,
          as: 'programs',
        },
        {
          attributes: ['id'],
          model: Recipient,
          as: 'recipient',
          where: {
            id: recipientId,
          },
          required: true,
        },
      ],
    },
    {
      model: GoalTemplate,
      as: 'goalTemplate',
      attributes: [],
      required: false,
    },
    {
      model: GoalTemplateFieldPrompt,
      as: 'prompts',
      attributes: [
        ['id', 'promptId'],
        'ordinal',
        'title',
        'prompt',
        'hint',
        'fieldType',
        'options',
        'validations',
      ],
      required: false,
      include: [
        {
          model: GoalFieldResponse,
          as: 'responses',
          attributes: ['response'],
          required: false,
          where: { goalId: id },
        },
        {
          model: ActivityReportGoalFieldResponse,
          as: 'reportResponses',
          attributes: ['response'],
          required: false,
          include: [{
            model: ActivityReportGoal,
            as: 'activityReportGoal',
            attributes: ['activityReportId', ['id', 'activityReportGoalId']],
            required: true,
            where: { goalId: id },
          }],
        },
      ],
    },
  ],
});

export async function saveObjectiveAssociations(
  objective,
  resources = [],
  topics = [],
  files = [],
  courses = [],
  deleteUnusedAssociations = false,
) {
  // We need to know if the objectiveTemplateId is populated to know if we
  // can disable the hooks on the ObjectiveTopic
  const o = await Objective.findOne({
    attributes: ['objectiveTemplateId'],
    where: { id: objective.id },
    raw: true,
  });

  // topics
  const objectiveTopics = await Promise.all(
    (topics.map(async (topic) => {
      let otopic = await ObjectiveTopic.findOne({
        where: {
          objectiveId: objective.id,
          topicId: topic.id,
        },
      });
      if (!otopic) {
        otopic = await ObjectiveTopic.create({
          objectiveId: objective.id,
          topicId: topic.id,
        }, {
          ...(!!o.objectiveTemplateId && { ignoreHooks: { name: 'ToTemplate', suffix: true } }),
        });
      }
      return otopic;
    })),
  );

  if (deleteUnusedAssociations) {
    // cleanup objective topics
    await ObjectiveTopic.destroy({
      where: {
        id: {
          [Op.notIn]: objectiveTopics.length ? objectiveTopics.map((ot) => ot.id) : [],
        },
        objectiveId: objective.id,
      },
      individualHooks: true,
    });
  }

  // resources
  let objectiveResources = await processObjectiveForResourcesById(
    objective.id,
    resources
      .filter(({ value }) => value)
      .map(({ value }) => value),
    [],
    !deleteUnusedAssociations,
  );

  // filter the returned resources to only those passed to not falsely include prior resources.
  if (!deleteUnusedAssociations) {
    objectiveResources = objectiveResources
      ?.filter((oR) => resources.map((r) => r.value).includes(oR.resource.dataValues.url));
  }

  const objectiveFiles = await Promise.all(
    files.map(
      async (file) => {
        let ofile = await ObjectiveFile.findOne({
          where: {
            fileId: file.id,
            objectiveId: objective.id,
          },
        });
        if (!ofile) {
          ofile = await ObjectiveFile.create({
            fileId: file.id,
            objectiveId: objective.id,
          }, {
            ...(!!o.objectiveTemplateId && { ignoreHooks: { name: 'ToTemplate', suffix: true } }),
          });
        }
        return ofile;
      },
    ),
  );

  if (deleteUnusedAssociations) {
    // cleanup objective files
    await ObjectiveFile.destroy({
      where: {
        id: {
          [Op.notIn]: objectiveFiles.length
            ? objectiveFiles.map((or) => or.id) : [],
        },
        objectiveId: objective.id,
      },
      individualHooks: true,
    });
  }

  const objectiveCourses = await Promise.all(
    courses.map(
      async (course) => {
        let ocourse = await ObjectiveCourse.findOne({
          where: {
            courseId: course.id,
            objectiveId: objective.id,
          },
        });
        if (!ocourse) {
          ocourse = await ObjectiveCourse.create({
            courseId: course.id,
            objectiveId: objective.id,
          }, {
            // including this despite not really knowing why it's here
            ...(!!o.objectiveTemplateId && { ignoreHooks: { name: 'ToTemplate', suffix: true } }),
          });
        }
        return ocourse;
      },
    ),
  );

  if (deleteUnusedAssociations) {
    // cleanup objective courses
    await ObjectiveCourse.destroy({
      where: {
        id: {
          [Op.notIn]: objectiveCourses && objectiveCourses.length
            ? objectiveCourses.map((oc) => oc.id) : [],
        },
        objectiveId: objective.id,
      },
      individualHooks: true,
    });
  }

  return {
    topics: objectiveTopics,
    resources: objectiveResources,
    files: objectiveFiles,
    courses: objectiveCourses,
  };
}

// this is the reducer called when not getting objectives for a report, IE, the RTR table
export function reduceObjectives(newObjectives, currentObjectives = []) {
  // objectives = accumulator
  // we pass in the existing objectives as the accumulator
  const objectivesToSort = newObjectives.reduce((objectives, objective) => {
    const exists = objectives.find((o) => (
      o.title.trim() === objective.title.trim() && o.status === objective.status
    ));
    // eslint-disable-next-line no-nested-ternary
    const id = objective.getDataValue
      ? objective.getDataValue('id')
        ? objective.getDataValue('id')
        : objective.getDataValue('value')
      : objective.id;
    const otherEntityId = objective.getDataValue
      ? objective.getDataValue('otherEntityId')
      : objective.otherEntityId;

    if (exists) {
      exists.ids = [...exists.ids, id];
      // Make sure we pass back a list of recipient ids for subsequent saves.
      exists.recipientIds = otherEntityId
        ? [...exists.recipientIds, otherEntityId]
        : [...exists.recipientIds];
      exists.activityReports = [
        ...(exists.activityReports || []),
        ...(objective.activityReports || []),
      ];
      return objectives;
    }

    return [...objectives, {
      ...(objective.dataValues
        ? objective.dataValues
        : objective),
      title: objective.title.trim(),
      value: id,
      ids: [id],
      // Make sure we pass back a list of recipient ids for subsequent saves.
      recipientIds: otherEntityId
        ? [otherEntityId]
        : [],
      isNew: false,
    }];
  }, currentObjectives);

  objectivesToSort.sort((o1, o2) => {
    if (o1.rtrOrder < o2.rtrOrder) {
      return -1;
    }
    return 1;
  });

  return objectivesToSort;
}

/**
 * Reduces the relation through activity report objectives.
 *
 * @param {Object} objective - The objective object.
 * @param {string} join tablename that joins aro <> relation. e.g. activityReportObjectiveResources
 * @param {string} relation - The relation that will be returned. e.g. resource.
 * @param {Object} [exists={}] - The existing relation object.
 * @returns {Array} - The reduced relation array.
 */
const reduceRelationThroughActivityReportObjectives = (
  objective,
  join,
  relation,
  exists = {},
  uniqueBy = 'id',
) => {
  const existingRelation = exists[relation] || [];
  return uniqBy([
    ...existingRelation,
    ...(objective.activityReportObjectives
      && objective.activityReportObjectives.length > 0
      ? objective.activityReportObjectives[0][join]
        .map((t) => t[relation].dataValues)
        .filter((t) => t)
      : []),
  ], (e) => e[uniqueBy]);
};

export function reduceObjectivesForActivityReport(newObjectives, currentObjectives = []) {
  const objectivesToSort = newObjectives.reduce((objectives, objective) => {
    // check the activity report objective status
    const objectiveStatus = objective.activityReportObjectives
      && objective.activityReportObjectives[0]
      && objective.activityReportObjectives[0].status
      ? objective.activityReportObjectives[0].status : objective.status;

    const objectiveSupportType = objective.activityReportObjectives
      && objective.activityReportObjectives[0]
      && objective.activityReportObjectives[0].supportType
      ? objective.activityReportObjectives[0].supportType : objective.supportType;

    // objectives represent the accumulator in the find below
    // objective is the objective as it is returned from the API
    const exists = objectives.find((o) => (
      o.title.trim() === objective.title.trim() && o.status === objectiveStatus
    ));

    if (exists) {
      const { id } = objective;
      exists.ids = [...exists.ids, id];

      // we can dedupe these using lodash
      exists.resources = reduceRelationThroughActivityReportObjectives(
        objective,
        'activityReportObjectiveResources',
        'resource',
        exists,
        'value',
      );

      exists.topics = reduceRelationThroughActivityReportObjectives(
        objective,
        'activityReportObjectiveTopics',
        'topic',
        exists,
      );

      exists.courses = reduceRelationThroughActivityReportObjectives(
        objective,
        'activityReportObjectiveCourses',
        'course',
        exists,
      );

      exists.files = uniqBy([
        ...exists.files,
        ...(objective.activityReportObjectives
          && objective.activityReportObjectives.length > 0
          ? objective.activityReportObjectives[0].activityReportObjectiveFiles
            .map((f) => ({ ...f.file.dataValues, url: f.file.url }))
          : []),
      ], (e) => e.key);
      return objectives;
    }

    // since this method is used to rollup both objectives on and off activity reports
    // we need to handle the case where there is TTA provided and TTA not provided
    // NOTE: there will only be one activity report objective, it is queried by activity report id
    const ttaProvided = objective.activityReportObjectives
        && objective.activityReportObjectives[0]
        && objective.activityReportObjectives[0].ttaProvided
      ? objective.activityReportObjectives[0].ttaProvided : null;
    const arOrder = objective.activityReportObjectives
      && objective.activityReportObjectives[0]
      && objective.activityReportObjectives[0].arOrder
      ? objective.activityReportObjectives[0].arOrder : null;
    const closeSuspendContext = objective.activityReportObjectives
      && objective.activityReportObjectives[0]
      && objective.activityReportObjectives[0].closeSuspendContext
      ? objective.activityReportObjectives[0].closeSuspendContext : null;
    const closeSuspendReason = objective.activityReportObjectives
      && objective.activityReportObjectives[0]
      && objective.activityReportObjectives[0].closeSuspendReason
      ? objective.activityReportObjectives[0].closeSuspendReason : null;

    const { id } = objective;

    return [...objectives, {
      ...objective.dataValues,
      title: objective.title.trim(),
      value: id,
      ids: [id],
      ttaProvided,
      supportType: objectiveSupportType,
      status: objectiveStatus, // the status from above, derived from the activity report objective
      isNew: false,
      arOrder,
      closeSuspendContext,
      closeSuspendReason,

      // for the associated models, we need to return not the direct associations
      // but those associated through an activity report since those reflect the state
      // of the activity report not the state of the objective, which is what
      // we are getting at with this method (getGoalsForReport)

      topics: reduceRelationThroughActivityReportObjectives(
        objective,
        'activityReportObjectiveTopics',
        'topic',
      ),
      resources: reduceRelationThroughActivityReportObjectives(
        objective,
        'activityReportObjectiveResources',
        'resource',
        {},
        'value',
      ),
      files: objective.activityReportObjectives
      && objective.activityReportObjectives.length > 0
        ? objective.activityReportObjectives[0].activityReportObjectiveFiles
          .map((f) => ({ ...f.file.dataValues, url: f.file.url }))
        : [],
      courses: reduceRelationThroughActivityReportObjectives(
        objective,
        'activityReportObjectiveCourses',
        'course',
      ),
    }];
  }, currentObjectives);

  // Sort by AR Order in place.
  objectivesToSort.sort((o1, o2) => {
    if (o1.arOrder < o2.arOrder) {
      return -1;
    }
    return 1;
  });
  return objectivesToSort;
}

/**
 *
 * @param {Boolean} forReport
 * @param {Array} newPrompts
 * @param {Array} promptsToReduce
 * @returns Array of reduced prompts
 */
function reducePrompts(forReport, newPrompts = [], promptsToReduce = []) {
  return newPrompts
    ?.reduce((previousPrompts, currentPrompt) => {
      const promptId = currentPrompt.promptId
        ? currentPrompt.promptId : currentPrompt.dataValues.promptId;

      const existingPrompt = previousPrompts.find((pp) => pp.promptId === currentPrompt.promptId);
      if (existingPrompt) {
        if (!forReport) {
          existingPrompt.response = uniq(
            [...existingPrompt.response, ...currentPrompt.responses.flatMap((r) => r.response)],
          );
        }

        if (forReport) {
          existingPrompt.response = uniq(
            [
              ...existingPrompt.response,
              ...(currentPrompt.response || []),
              ...(currentPrompt.reportResponse || []),
            ],
          );
          existingPrompt.reportResponse = uniq(
            [
              ...(existingPrompt.reportResponse || []),
              ...(currentPrompt.reportResponse || []),
            ],
          );

          if (
            existingPrompt.allGoalsHavePromptResponse
            && (
              (currentPrompt.response || []).length || (currentPrompt.reportResponse || []).length
            )
          ) {
            existingPrompt.allGoalsHavePromptResponse = true;
          } else {
            existingPrompt.allGoalsHavePromptResponse = false;
          }
        }

        return previousPrompts;
      }

      const newPrompt = {
        promptId,
        ordinal: currentPrompt.ordinal,
        title: currentPrompt.title,
        prompt: currentPrompt.prompt,
        hint: currentPrompt.hint,
        fieldType: currentPrompt.fieldType,
        options: currentPrompt.options,
        validations: currentPrompt.validations,
        allGoalsHavePromptResponse: false,
      };

      if (forReport) {
        newPrompt.response = uniq(
          [
            ...(currentPrompt.response || []),
            ...(currentPrompt.reportResponse || []),
          ],
        );
        newPrompt.reportResponse = (currentPrompt.reportResponse || []);

        if (newPrompt.response.length || newPrompt.reportResponse.length) {
          newPrompt.allGoalsHavePromptResponse = true;
        }
      }

      if (!forReport) {
        newPrompt.response = uniq(currentPrompt.responses.flatMap((r) => r.response));
      }

      return [
        ...previousPrompts,
        newPrompt,
      ];
    }, promptsToReduce);
}

/**
 * Dedupes goals by name + status, as well as objectives by title + status
 * @param {Object[]} goals
 * @returns {Object[]} array of deduped goals
 */
function reduceGoals(goals, forReport = false) {
  const objectivesReducer = forReport ? reduceObjectivesForActivityReport : reduceObjectives;

  const where = (g, currentValue) => (forReport
    ? g.name === currentValue.dataValues.name
      && g.status === currentValue.dataValues.status
    : g.name === currentValue.dataValues.name
      && g.status === currentValue.dataValues.status);

  function getGoalCollaboratorDetails(collabType, dataValues) {
    // eslint-disable-next-line max-len
    const collaborator = dataValues.goalCollaborators?.find((gc) => gc.collaboratorType.name === collabType);
    return {
      [`goal${collabType}`]: collaborator,
      [`goal${collabType}Name`]: collaborator?.user?.name,
      [`goal${collabType}Roles`]: collaborator?.user?.userRoles?.map((ur) => ur.role.name).join(', '),
    };
  }

  const r = goals.reduce((previousValues, currentValue) => {
    try {
      const existingGoal = previousValues.find((g) => where(g, currentValue));
      if (existingGoal) {
        existingGoal.goalNumbers = [...existingGoal.goalNumbers, currentValue.goalNumber || `G-${currentValue.dataValues.id}`];
        existingGoal.goalIds = [...existingGoal.goalIds, currentValue.dataValues.id];
        existingGoal.grants = [
          ...existingGoal.grants,
          {
            ...currentValue.grant.dataValues,
            recipient: currentValue.grant.recipient.dataValues,
            name: currentValue.grant.name,
            goalId: currentValue.dataValues.id,
            numberWithProgramTypes: currentValue.grant.numberWithProgramTypes,
          },
        ];
        existingGoal.grantIds = [...existingGoal.grantIds, currentValue.grant.id];
        existingGoal.objectives = objectivesReducer(
          currentValue.objectives,
          existingGoal.objectives,
        );
<<<<<<< HEAD
        existingGoal.prompts = reducePrompts(
          forReport,
          currentValue.dataValues.prompts || [],
          existingGoal.prompts || [],
        );

        existingGoal.collaborators = existingGoal.collaborators || [];

        existingGoal.collaborators = [
          ...existingGoal.collaborators,
          {
            goalNumber: currentValue.goalNumber || `G-${currentValue.dataValues.id}`,
            ...getGoalCollaboratorDetails('Creator', currentValue.dataValues),
            ...getGoalCollaboratorDetails('Linker', currentValue.dataValues),
          },
        ];

=======
        if (forReport) {
          existingGoal.prompts = reducePrompts(
            forReport,
            currentValue.dataValues.prompts || [],
            existingGoal.prompts || [],
          );
        } else {
          existingGoal.prompts = {
            ...existingGoal.prompts,
            [currentValue.grant.numberWithProgramTypes]: reducePrompts(
              forReport,
              currentValue.dataValues.prompts || [],
              [], // we don't want to combine existing prompts if reducing for the RTR
            ),
          };
          existingGoal.source = {
            ...existingGoal.source,
            [currentValue.grant.numberWithProgramTypes]: currentValue.dataValues.source,
          };
        }
>>>>>>> 6f4b5758
        return previousValues;
      }

      const endDate = (() => {
        const date = moment(currentValue.dataValues.endDate, 'YYYY-MM-DD').format('MM/DD/YYYY');

        if (date === 'Invalid date') {
          return '';
        }

        return date;
      })();

      let { source } = currentValue.dataValues;
      let prompts = reducePrompts(
        forReport,
        currentValue.dataValues.prompts || [],
        [],
      );

      if (!forReport) {
        source = {
          [currentValue.grant.numberWithProgramTypes]: currentValue.dataValues.source,
        };
        prompts = {
          [currentValue.grant.numberWithProgramTypes]: prompts,
        };
      }

      const goal = {
        ...currentValue.dataValues,
        goalNumbers: [currentValue.goalNumber || `G-${currentValue.dataValues.id}`],
        goalIds: [currentValue.dataValues.id],
        grants: [
          {
            ...currentValue.grant.dataValues,
            numberWithProgramTypes: currentValue.grant.numberWithProgramTypes,
            recipient: currentValue.grant.recipient.dataValues,
            name: currentValue.grant.name,
            goalId: currentValue.dataValues.id,
          },
        ],
        grantIds: [currentValue.grant.id],
        objectives: objectivesReducer(
          currentValue.objectives,
        ),
        prompts,
        isNew: false,
        endDate,
        source,
      };

      goal.collaborators = [
        {
          goalNumber: currentValue.goalNumber || `G-${currentValue.dataValues.id}`,
          ...getGoalCollaboratorDetails('Creator', currentValue.dataValues),
          ...getGoalCollaboratorDetails('Linker', currentValue.dataValues),
        },
      ];

      goal.collaborators = goal.collaborators.filter(
        (c) => c.goalCreatorName !== null,
      );

      return [...previousValues, goal];
    } catch (err) {
      auditLogger.error('Error reducing goal in services/goals reduceGoals, exiting reducer early', err);
      return previousValues;
    }
  }, []);

  return r;
}

/**
 *
 * @param {number} id
 * @returns {Promise{Object}}
 */
export async function goalsByIdsAndActivityReport(id, activityReportId) {
  const goals = await Goal.findAll({
    attributes: [
      'endDate',
      'status',
      ['id', 'value'],
      ['name', 'label'],
      'id',
      'name',
    ],
    where: {
      id,
    },
    include: [
      {
        model: Grant,
        as: 'grant',
      },
      {
        model: Objective,
        as: 'objectives',
        where: {
          [Op.and]: [
            {
              title: {
                [Op.ne]: '',
              },
            },
            {
              status: {
                [Op.notIn]: [OBJECTIVE_STATUS.COMPLETE, OBJECTIVE_STATUS.SUSPENDED],
              },
            },
          ],
        },
        attributes: [
          'id',
          ['title', 'label'],
          'title',
          'status',
          'goalId',
          'supportType',
          'onApprovedAR',
          'onAR',
        ],
        required: false,
        include: [
          {
            model: Resource,
            as: 'resources',
            attributes: [
              ['url', 'value'],
              ['id', 'key'],
            ],
            required: false,
            through: {
              attributes: [],
              where: { sourceFields: { [Op.contains]: [SOURCE_FIELD.OBJECTIVE.RESOURCE] } },
              required: false,
            },
          },
          {
            model: ActivityReportObjective,
            as: 'activityReportObjectives',
            attributes: [
              'ttaProvided',
              'closeSuspendReason',
              'closeSuspendContext',
            ],
            required: false,
            where: {
              activityReportId,
            },
          },
          {
            model: File,
            as: 'files',
          },
          {
            model: Topic,
            as: 'topics',
            required: false,
          },
          {
            model: Course,
            as: 'courses',
            required: false,
          },
          {
            model: ActivityReport,
            as: 'activityReports',
            where: {
              calculatedStatus: {
                [Op.not]: REPORT_STATUSES.DELETED,
              },
            },
            required: false,
          },
        ],
      },
      {
        model: GoalTemplateFieldPrompt,
        as: 'prompts',
        attributes: [
          'id',
          'ordinal',
          'title',
          'prompt',
          'hint',
          'fieldType',
          'options',
          'validations',
        ],
        required: false,
        include: [
          {
            model: GoalFieldResponse,
            as: 'responses',
            attributes: [
              'response',
            ],
            required: false,
            where: { goalId: id },
          },
          {
            model: ActivityReportGoalFieldResponse,
            as: 'reportResponses',
            attributes: ['response'],
            required: false,
            include: [{
              model: ActivityReportGoal,
              as: 'activityReportGoal',
              attributes: ['activityReportId', ['id', 'activityReportGoalId']],
              required: true,
              where: { goalId: id, activityReportId },
            }],
          },
        ],
      },
    ],
  });

  const reducedGoals = reduceGoals(goals);

  // sort reduced goals by rtr order
  reducedGoals.sort((a, b) => {
    if (a.rtrOrder < b.rtrOrder) {
      return -1;
    }
    return 1;
  });

  return reducedGoals;
}

/**
 *
 * @param {*} goalId
 * @param {*} activityReportId
 * @returns {Promise<Object>}
 */
export function goalByIdAndActivityReport(goalId, activityReportId) {
  return Goal.findOne({
    attributes: [
      'endDate',
      'status',
      ['id', 'value'],
      ['name', 'label'],
      'id',
      'name',
    ],
    where: {
      id: goalId,
    },
    include: [
      {
        where: {
          [Op.and]: [
            {
              title: {
                [Op.ne]: '',
              },
            },
            {
              status: {
                [Op.notIn]: ['Complete'],
              },
            },
          ],
        },
        attributes: [
          'id',
          'title',
          'title',
          'status',
          'supportType',
        ],
        model: Objective,
        as: 'objectives',
        required: false,
        include: [
          {
            model: Resource,
            as: 'resources',
            attributes: [
              ['url', 'value'],
              ['id', 'key'],
            ],
            required: false,
            through: {
              attributes: [],
              where: { sourceFields: { [Op.contains]: [SOURCE_FIELD.OBJECTIVE.RESOURCE] } },
              required: false,
            },
          },
          {
            model: ActivityReportObjective,
            as: 'activityReportObjectives',
            attributes: [
              'ttaProvided',
            ],
            required: true,
            where: {
              activityReportId,
            },
          },
          {
            model: Topic,
            as: 'topics',
            attributes: [
              ['id', 'value'],
              ['name', 'label'],
            ],
            required: false,
          },
          {
            model: File,
            as: 'files',
            required: false,
          },
        ],
      },
    ],
  });
}

export async function goalByIdAndRecipient(id, recipientId) {
  const goal = await Goal.findOne(OPTIONS_FOR_GOAL_FORM_QUERY(id, recipientId));
  goal.objectives = goal.objectives
    .map((objective) => ({
      ...objective.dataValues,
      topics: objective.objectiveTopics
        .map((objectiveTopic) => ({
          ...objectiveTopic.dataValues,
          ...(
            objectiveTopic.topic && objectiveTopic.topic.dataValues
              ? objectiveTopic.topic.dataValues
              : []
          ),
        }))
        .map((o) => ({ ...o, topic: undefined })),
      files: objective.objectiveFiles
        .map((objectiveFile) => ({
          ...objectiveFile.dataValues,
          ...objectiveFile.file.dataValues,
        }))
        .map((f) => ({ ...f, file: undefined })),
      resources: objective.objectiveResources
        .map((objectiveResource) => ({
          ...objectiveResource.dataValues,
          ...objectiveResource.resource.dataValues,
        }))
        .map((r) => ({ ...r, resource: undefined })),
    }))
    .map((objective) => ({ ...objective, objectiveTopics: undefined, objectiveFiles: undefined }));
  return goal;
}

export async function goalsByIdAndRecipient(ids, recipientId) {
  let goals = await Goal.findAll(OPTIONS_FOR_GOAL_FORM_QUERY(ids, recipientId));
  goals = goals.map((goal) => ({
    ...goal,
    objectives: goal.objectives
      .map((objective) => {
        const o = {
          ...objective.dataValues,
          topics: objective.objectiveTopics
            .map((objectiveTopic) => {
              const ot = {
                ...objectiveTopic.dataValues,
                ...(
                  objectiveTopic.topic && objectiveTopic.topic.dataValues
                    ? objectiveTopic.topic.dataValues
                    : []
                ),
              };
              delete ot.topic;
              return ot;
            }),
          files: objective.objectiveFiles
            .map((objectiveFile) => {
              const of = {
                ...objectiveFile.dataValues,
                ...objectiveFile.file.dataValues,
                // url: objectiveFile.file.url,
              };
              delete of.file;
              return of;
            }),
          resources: objective.objectiveResources
            .map((objectiveResource) => {
              const oR = {
                ...objectiveResource.dataValues,
                ...objectiveResource.resource.dataValues,
              };
              delete oR.resource;
              return oR;
            }),
        };
        delete o.objectiveTopics;
        delete o.objectiveFiles;
        return o;
      }),
  }));

  return reduceGoals(goals);
}

export async function goalByIdWithActivityReportsAndRegions(goalId) {
  return Goal.findOne({
    attributes: [
      'name',
      'id',
      'status',
      'createdVia',
      'previousStatus',
    ],
    where: {
      id: goalId,
    },
    include: [
      {
        model: Grant,
        as: 'grant',
        attributes: ['regionId'],
      },
      {
        attributes: ['id'],
        model: Objective,
        as: 'objectives',
        required: false,
        include: [{
          attributes: ['id'],
          model: ActivityReport,
          as: 'activityReports',
          required: false,
        }],
      },
    ],
  });
}

async function cleanupObjectivesForGoal(goalId, currentObjectives) {
  // get all objectives not currently on a goal
  const orphanedObjectives = await Objective.findAll({
    attributes: ['id'],
    where: {
      goalId,
      id: {
        [Op.notIn]: currentObjectives.map((objective) => objective.id),
      },
    },
    include: [
      {
        model: ActivityReport,
        as: 'activityReports',
        required: false,
      },
    ],
  });

  const orphanedObjectiveIds = orphanedObjectives
    .filter((objective) => !objective.activityReports || !objective.activityReports.length)
    .map((objective) => objective.id);

  if (Array.isArray(orphanedObjectiveIds) && orphanedObjectiveIds.length > 0) {
    await Promise.all([
      ObjectiveFile.destroy({
        where: {
          objectiveId: orphanedObjectiveIds,
        },
        individualHooks: true,
      }),
      ObjectiveResource.destroy({
        where: {
          objectiveId: orphanedObjectiveIds,
        },
        individualHooks: true,
      }),
      ObjectiveTopic.destroy({
        where: {
          objectiveId: orphanedObjectiveIds,
        },
        individualHooks: true,
      }),
    ]);
  }

  return (Array.isArray(orphanedObjectiveIds) && orphanedObjectiveIds.length > 0)
    ? Objective.destroy({
      where: {
        id: orphanedObjectiveIds,
      },
      individualHooks: true,
    })
    : Promise.resolve();
}

/**
 * Goals is an array of an object with the following keys
    id,
    grants,
    name,
    status,
    endDate,
    regionId,
    recipientId,

  The goal model has the following columns
    id,
    name,
    status,
    timeframe,
    isFromSmartsheetTtaPlan
    endDate,

 * @param {Object} goals
 * @returns created or updated goal with grant goals
 */
export async function createOrUpdateGoals(goals) {
  // there can only be one on the goal form (multiple grants maybe, but one recipient)
  let recipient;
  // eslint-disable-next-line max-len
  const goalIds = await Promise.all(goals.map(async (goalData, rtrOrder) => {
    const {
      ids,
      grantId,
      recipientId,
      regionId,
      objectives,
      createdVia,
      endDate,
      status,
      prompts,
      isCurated,
      source,
      goalTemplateId,
      ...options
    } = goalData;

    // there can only be one on the goal form (multiple grants maybe, but one recipient)
    recipient = recipientId;
    let newGoal;
    // we first need to see if the goal exists given what ids we have
    if (ids && ids.length) {
      newGoal = await Goal.findOne({
        where: {
          grantId,
          status: { [Op.not]: 'Closed' },
          id: ids,
        },
      });
    }

    if (!newGoal) {
      newGoal = await Goal.create({
        grantId,
        name: options.name.trim(),
        status: 'Draft', // if we are creating a goal for the first time, it should be set to 'Draft'
        isFromSmartsheetTtaPlan: false,
        rtrOrder: rtrOrder + 1,
      });
    }

    if (isCurated && prompts) {
      await setFieldPromptsForCuratedTemplate([newGoal.id], prompts);
    }

    if (isCurated && !newGoal.goalTemplateId && goalTemplateId) {
      newGoal.set({ goalTemplateId });
    }

    // we can't update this stuff if the goal is on an approved AR
    if (newGoal && !newGoal.onApprovedAR) {
      newGoal.set({
        ...(options && options.name && { name: options.name.trim() }),
      });

      if (newGoal.status !== status) {
        newGoal.set({ status });
      }

      if (!newGoal.createdVia || newGoal.createdVia !== createdVia) {
        newGoal.set({ createdVia: createdVia || (newGoal.isFromSmartsheetTtaPlan ? 'imported' : 'rtr') });
      }
    }

    // end date and source can be updated if the goal is not closed
    // which it won't be at this point (refer to above where we check for closed goals)
    if (endDate && newGoal.endDate !== endDate) {
      newGoal.set({ endDate });
    }

    if (source && newGoal.source !== source) {
      newGoal.set({ source });
    }

    await newGoal.save({ individualHooks: true });

    const newObjectives = await Promise.all(
      objectives.map(async (o, index) => {
        const {
          resources,
          topics,
          title,
          files,
          status: objectiveStatus,
          id: objectiveIdsMayContainStrings,
          closeSuspendContext,
          closeSuspendReason,
          supportType,
        } = o;

        const objectiveIds = [objectiveIdsMayContainStrings]
          .flat()
          .filter((id) => parseInt(id, DECIMAL_BASE));

        let objective;

        // if the objective is complete on both the front and back end
        // we need to handle things a little differently
        if (objectiveStatus === OBJECTIVE_STATUS.COMPLETE && objectiveIds && objectiveIds.length) {
          objective = await Objective.findOne({
            where: {
              id: objectiveIds,
              status: OBJECTIVE_STATUS.COMPLETE,
              goalId: newGoal.id,
            },
          });

          if (objective) {
            return {
              ...objective.dataValues,
              topics,
              resources,
              files,
            };
          }
        }

        if (objectiveIds && objectiveIds.length) {
          // this needs to find "complete" objectives as well
          // since we could be moving the status back from the RTR
          objective = await Objective.findOne({
            where: {
              id: objectiveIds,
              goalId: newGoal.id,
            },
          });
        }

        // if there isn't an objective for that goal/objective id
        if (!objective) {
          // first we check to see if there is an objective with the same title
          // so we can reuse it (given it is not complete)
          objective = await Objective.findOne({
            where: {
              status: { [Op.not]: OBJECTIVE_STATUS.COMPLETE },
              title,
              goalId: newGoal.id,
            },
          });
          // and if there isn't, we create a new one
          if (!objective) {
            objective = await Objective.create({
              status: objectiveStatus,
              title,
              goalId: newGoal.id,
              createdVia: 'rtr',
              supportType,
            });
          }
        }

        // here we update the objective, checking to see if the objective is on an approved AR
        // and if the title has changed before we update the title specifically...
        // otherwise, we only update the status and rtrOrder
        objective.set({
          ...(!objective.dataValues.onApprovedAR
            && title.trim() !== objective.dataValues.title.trim()
            && { title }),
          status: objectiveStatus,
          rtrOrder: index + 1,
        });

        if (objective.supportType && objective.supportType !== supportType) {
          objective.set({ supportType });
        }

        // if the objective has been suspended, a reason and context should have been collected
        if (objectiveStatus === OBJECTIVE_STATUS.SUSPENDED) {
          objective.set({
            closeSuspendContext,
            closeSuspendReason,
          });
        }

        // save the objective to the database
        await objective.save({ individualHooks: true });

        // save all our objective join tables (ObjectiveResource, ObjectiveTopic, ObjectiveFile)
        const deleteUnusedAssociations = true;
        await saveObjectiveAssociations(
          objective,
          resources,
          topics,
          files,
          [],
          deleteUnusedAssociations,
        );

        return {
          ...objective.dataValues,
          topics,
          resources,
          files,
        };
      }),
    );

    // this function deletes unused objectives
    await cleanupObjectivesForGoal(newGoal.id, newObjectives);

    return newGoal.id;
  }));

  // we have to do this outside of the transaction otherwise
  // we get the old values
  return goalsByIdAndRecipient(goalIds, recipient);
}

export async function goalsForGrants(grantIds) {
  /**
   * get all the matching grants
   */
  const grants = await Grant.findAll({
    attributes: ['id', 'oldGrantId'],
    where: {
      id: grantIds,
    },
  });

  /**
   * we need one big array that includes the old recipient id as well,
   * removing all the nulls along the way
   */
  const ids = grants
    .reduce((previous, current) => [...previous, current.id, current.oldGrantId], [])
    .filter((g) => g);

  /*
  * finally, return all matching goals
  */

  return Goal.findAll({
    attributes: [
      [sequelize.fn(
        'ARRAY_AGG',
        sequelize.fn(
          'DISTINCT',
          sequelize.col('grant.id'),
        ),
      ), 'grantIds'],
      [sequelize.fn(
        'ARRAY_AGG',
        sequelize.fn(
          'DISTINCT',
          sequelize.col('"Goal"."id"'),
        ),
      ), 'goalIds'],
      [sequelize.fn(
        'ARRAY_AGG',
        sequelize.fn(
          'DISTINCT',
          sequelize.col('grant.oldGrantId'),
        ),
      ), 'oldGrantIds'],
      [sequelize.fn(
        'MAX',
        sequelize.fn(
          'DISTINCT',
          sequelize.col('"Goal"."createdAt"'),
        ),
      ), 'created'],
      [sequelize.fn(
        'MAX',
        sequelize.fn(
          'DISTINCT',
          sequelize.col('"Goal"."goalTemplateId"'),
        ),
      ), 'goalTemplateId'],
      'name',
      'status',
      'onApprovedAR',
      'endDate',
      'source',
      'createdVia',
      [sequelize.fn('BOOL_OR', sequelize.literal(`"goalTemplate"."creationMethod" = '${CREATION_METHOD.CURATED}'`)), 'isCurated'],
    ],
    group: ['"Goal"."name"', '"Goal"."status"', '"Goal"."endDate"', '"Goal"."onApprovedAR"', '"Goal"."source"', '"Goal"."createdVia"'],
    where: {
      name: {
        [Op.ne]: '', // exclude "blank" goals
      },
      '$grant.id$': ids,
      status: {
        [Op.notIn]: ['Closed', 'Suspended'],
      },
      [Op.or]: [
        {
          createdVia: {
            [Op.not]: 'tr',
          },
        },
        {
          createdVia: 'tr',
          status: {
            [Op.not]: 'Draft',
          },
        },
      ],
    },
    include: [
      {
        model: Grant.unscoped(),
        as: 'grant',
        attributes: [],
      },
      {
        model: GoalTemplate,
        as: 'goalTemplate',
        attributes: [],
        required: false,
      },
    ],
    order: [[sequelize.fn(
      'MAX',
      sequelize.fn(
        'DISTINCT',
        sequelize.col('"Goal"."createdAt"'),
      ),
    ), 'desc']],
  });
}

async function removeActivityReportObjectivesFromReport(reportId, objectiveIdsToRemove) {
  const activityReportObjectivesToDestroy = Array.isArray(objectiveIdsToRemove)
  && objectiveIdsToRemove.length > 0
    ? await ActivityReportObjective.findAll({
      attributes: ['id'],
      where: {
        activityReportId: reportId,
        objectiveId: objectiveIdsToRemove,
      },
    })
    : [];

  const idsToDestroy = activityReportObjectivesToDestroy.map((arObjective) => arObjective.id);

  // Delete ARO Topics, Files, etc.
  await destroyActivityReportObjectiveMetadata(idsToDestroy, objectiveIdsToRemove);

  // Delete ARO's.
  return Array.isArray(idsToDestroy) && idsToDestroy.length > 0
    ? ActivityReportObjective.destroy({
      where: {
        id: idsToDestroy,
      },
      individualHooks: true,
    })
    : Promise.resolve();
}

async function removeActivityReportGoalsFromReport(reportId, currentGoalIds) {
  return ActivityReportGoal.destroy({
    where: {
      activityReportId: reportId,
      goalId: {
        [Op.notIn]: currentGoalIds,
      },
    },
    individualHooks: true,
  });
}

export async function setActivityReportGoalAsActivelyEdited(goalIdsAsString, reportId, pageState) {
  const GOALS_AND_OBJECTIVES_PAGE = '2';
  const IN_PROGRESS = 'In progress';

  try {
    // because of the way express works, goalIdsAsString is a string or an array of strings
    // so we flatmap it here to handle both cases
    const goalIds = [goalIdsAsString].flatMap((id) => parseInt(id, DECIMAL_BASE));

    // set all other goals back to actively edited: false
    await ActivityReportGoal.update({
      isActivelyEdited: false,
    }, {
      where: {
        activityReportId: reportId,
        goalId: {
          [Op.notIn]: goalIds,
        },
      },
    });

    // we also need to update the activity report page state
    await ActivityReport.update({
      pageState: {
        ...pageState,
        [GOALS_AND_OBJECTIVES_PAGE]: IN_PROGRESS,
      },
    }, {
      where: {
        id: reportId,
      },
    });

    // finally, set the goals that are actively edited to true
    return ActivityReportGoal.update({
      isActivelyEdited: true,
    }, {
      where: {
        activityReportId: reportId,
        goalId: goalIds,
      },
      returning: true,
    });
  } catch (error) {
    auditLogger.error(
      ` SERVICE:GOALS:setActivityReportGoalsAsActivelyEdited\nunable to update ActivityReportGoals table \n${error}`,
    );

    return [];
  }
}

async function removeUnusedGoalsCreatedViaAr(goalsToRemove, reportId) {
  // If we don't have goals return.
  if (!goalsToRemove.length) {
    return Promise.resolve();
  }

  // Find all goals.
  const goals = await Goal.findAll({
    where: {
      createdVia: 'activityReport',
      id: goalsToRemove,
      onApprovedAR: false,
    },
    include: [
      {
        model: ActivityReport,
        as: 'activityReports',
        required: false,
        where: {
          id: {
            [Op.not]: reportId,
          },
        },
      },
      {
        attributes: ['id', 'goalId', 'title'],
        model: Objective,
        as: 'objectives',
        required: false,
      },
    ],
  });

  // Get goals without Activity Reports.
  let unusedGoals = goals.filter((g) => !g.activityReports.length);

  // Get Goals without Objectives.
  unusedGoals = unusedGoals.filter((g) => !g.objectives.length);

  // If we have activity report goals without activity reports delete.
  if (unusedGoals.length) {
    // Delete goals.
    return Goal.destroy({
      where: {
        id: unusedGoals.map((g) => g.id),
      },
    });
  }

  // else do nothing.
  return Promise.resolve();
}

async function removeObjectives(objectivesToRemove, reportId) {
  if (!objectivesToRemove.length) {
    return Promise.resolve();
  }

  // TODO - when we have an "onAnyReport" flag, we can use that here instead of two SQL statements
  const objectivesToPossiblyDestroy = await Objective.findAll({
    where: {
      createdVia: 'activityReport',
      id: objectivesToRemove,
      onApprovedAR: false,
    },
    include: [
      {
        model: ActivityReport,
        as: 'activityReports',
        required: false,
        where: {
          id: {
            [Op.not]: reportId,
          },
        },
      },
    ],
  });

  // see TODO above, but this can be removed when we have an "onAnyReport" flag
  const objectivesToDefinitelyDestroy = objectivesToPossiblyDestroy
    .filter((o) => !o.activityReports.length);

  if (!objectivesToDefinitelyDestroy.length) {
    return Promise.resolve();
  }

  // Objectives to destroy.
  const objectivesIdsToDestroy = objectivesToDefinitelyDestroy.map((o) => o.id);

  // cleanup any ObjectiveFiles that are no longer needed
  await ObjectiveFile.destroy({
    where: {
      objectiveId: objectivesIdsToDestroy,
    },
    individualHooks: true,
  });

  // cleanup any ObjectiveResources that are no longer needed
  await ObjectiveResource.destroy({
    where: {
      objectiveId: objectivesIdsToDestroy,
    },
    individualHooks: true,
  });

  // Delete objective.
  return Objective.destroy({
    where: {
      id: objectivesToDefinitelyDestroy.map((o) => o.id),
    },
  });
}

export async function removeRemovedRecipientsGoals(removedRecipientIds, report) {
  if (!removedRecipientIds
    || !(Array.isArray(removedRecipientIds) && removedRecipientIds.length > 0)) {
    return null;
  }

  const reportId = parseInt(sequelize.escape(report.id), DECIMAL_BASE);

  const goals = await Goal.findAll({
    attributes: [
      'id',
      [
        sequelize.literal(`
        ((select count(*)
        from "ActivityReportGoals"
        where "ActivityReportGoals"."goalId" = "Goal"."id"
        and "ActivityReportGoals"."activityReportId" not in (${reportId}))::int > 0)`),
        'onOtherAr',
      ],
    ],
    where: {
      grantId: removedRecipientIds,
    },
    include: [
      {
        model: ActivityReport,
        as: 'activityReports',
        required: true,
        where: {
          id: reportId,
        },
      },
    ],
  });

  const goalIds = goals.map((goal) => goal.id);
  const goalsToDelete = goals.filter((goal) => !goal.get('onOtherAr')).map((goal) => goal.id);

  if (Array.isArray(goalIds) && goalIds.length > 0) {
    await ActivityReportGoal.destroy({
      where: {
        goalId: goalIds,
        activityReportId: reportId,
      },
      individualHooks: true,
    });
  }

  const objectives = await Objective.findAll({
    attributes: [
      'id',
      [
        sequelize.literal(`
        ((select count(*)
        from "ActivityReportObjectives"
        where "ActivityReportObjectives"."objectiveId" = "Objective"."id"
        and "ActivityReportObjectives"."activityReportId" not in (${reportId}))::int > 0)`),
        'onOtherAr',
      ],
    ],
    where: {
      goalId: goalIds,
    },
    include: [
      {
        model: ActivityReport,
        as: 'activityReports',
        required: true,
        where: {
          id: reportId,
        },
      },
    ],
  });

  const objectiveIds = objectives.map((objective) => objective.id);
  const objectivesToDelete = objectives.filter(
    (objective) => !objective.get('onOtherAr'),
  ).map((objective) => objective.id);

  if (Array.isArray(objectiveIds) && objectiveIds.length > 0) {
    await ActivityReportObjective.destroy({
      where: {
        objectiveId: objectiveIds,
        activityReportId: reportId,
      },
      individualHooks: true,
    });
  }

  if (Array.isArray(objectivesToDelete) && objectivesToDelete.length > 0) {
    const objectivesToDefinitelyDestroy = await Objective.findAll({
      attributes: [
        'id',
        'onApprovedAR',
      ],
      where: {
        id: objectivesToDelete,
        onApprovedAR: false,
      },
    });

    if (Array.isArray(objectivesToDefinitelyDestroy) && objectivesToDefinitelyDestroy.length > 0) {
      const objectiveIdsToDestroy = objectivesToDefinitelyDestroy.map((o) => o.id);

      await ObjectiveFile.destroy({
        where: {
          objectiveId: objectiveIdsToDestroy,
        },
        individualHooks: true,
      });

      await Objective.destroy({
        where: {
          id: objectiveIdsToDestroy,
          onApprovedAR: false,
        },
        individualHooks: true,
      });
    }
  }

  return Goal.destroy({
    where: {
      id: goalsToDelete,
      onApprovedAR: false,
      createdVia: 'activityReport',
    },
    individualHooks: true,
  });
}

export async function removeUnusedGoalsObjectivesFromReport(reportId, currentObjectives) {
  const previousActivityReportObjectives = await ActivityReportObjective.findAll({
    where: {
      activityReportId: reportId,
    },
  });

  const currentObjectiveIds = currentObjectives.map((o) => o.id);

  const activityReportObjectivesToRemove = previousActivityReportObjectives.filter(
    (aro) => !currentObjectiveIds.includes(aro.objectiveId),
  );

  const objectiveIdsToRemove = activityReportObjectivesToRemove.map((aro) => aro.objectiveId);

  // Delete ARO and Topics, Resources, etc.
  await removeActivityReportObjectivesFromReport(reportId, objectiveIdsToRemove);

  // attempt to remove objectives that are no longer associated with any ARs
  // and weren't created on the RTR as a planning exercise
  await removeObjectives(objectiveIdsToRemove, reportId);
}

async function createObjectivesForGoal(goal, objectives, report) {
  /*
     Note: Objective Status
     We only want to set Objective status from here on initial Objective creation.
     All subsequent Objective status updates should come from the AR Hook using end date.
  */

  if (!objectives) {
    return [];
  }

  return Promise.all(objectives.filter((o) => o.title
    || o.ttaProvided
    || o.topics.length
    || o.resources.length
    || o.courses.length
    || o.files.length).map(async (objective, index) => {
    const {
      id,
      isNew,
      ttaProvided,
      ActivityReportObjective: aro,
      title,
      status,
      resources,
      topics,
      files,
      supportType,
      courses,
      closeSuspendReason,
      closeSuspendContext,
      ...updatedFields
    } = objective;

    // If the goal set on the objective does not match
    // the goals passed we need to save the objectives.
    const createNewObjectives = objective.goalId !== goal.id;
    const updatedObjective = {
      ...updatedFields, title, goalId: goal.id,
    };

    // Check if objective exists.
    let savedObjective;
    if (!isNew && id && !createNewObjectives) {
      savedObjective = await Objective.findByPk(id);
    }

    if (savedObjective) {
      // We should only allow the title to change if we are not on a approved AR.
      if (!savedObjective.onApprovedAR) {
        await savedObjective.update({
          title,
        }, { individualHooks: true });
        await savedObjective.save({ individualHooks: true });
      }
    } else {
      const objectiveTitle = updatedObjective.title ? updatedObjective.title.trim() : '';

      // Reuse an existing Objective:
      // - It is on the same goal.
      // - Has the same title.
      // - And status is not completed.
      // Note: Values like 'Topics' will be pulled in from the existing objective.
      const existingObjective = await Objective.findOne({
        where: {
          goalId: updatedObjective.goalId,
          title: objectiveTitle,
          status: { [Op.not]: OBJECTIVE_STATUS.COMPLETE },
        },
      });
      if (!existingObjective) {
        savedObjective = await Objective.create({
          ...updatedObjective,
          supportType,
          title: objectiveTitle,
          status: OBJECTIVE_STATUS.NOT_STARTED, // Only the hook should set status.
          createdVia: 'activityReport',
        });
      } else {
        savedObjective = existingObjective;
      }
    }

    // this will save all our objective join table data
    // however, in the case of the Activity Report, we can't really delete
    // unused join table data, so we'll just create any missing links
    // so that the metadata is saved properly

    const deleteUnusedAssociations = false;
    const metadata = await saveObjectiveAssociations(
      savedObjective,
      resources,
      topics,
      files,
      courses,
      deleteUnusedAssociations,
    );

    // this will link our objective to the activity report through
    // activity report objective and then link all associated objective data
    // to the activity report objective to capture this moment in time
    await cacheObjectiveMetadata(
      savedObjective,
      report.id,
      {
        ...metadata,
        status,
        closeSuspendContext,
        closeSuspendReason,
        ttaProvided: objective.ttaProvided,
        order: index,
        supportType,
      },
    );
    return savedObjective;
  }));
}

export async function saveGoalsForReport(goals, report) {
  // this will be all the currently used objectives
  // so we can remove any objectives that are no longer being used
  let currentObjectives = [];

  // let's get all the existing goals that are not closed
  // we'll use this to determine if we need to create or update
  // we're doing it here so we don't have to query for each goal
  const existingGoals = await Goal.findAll({
    where: {
      id: goals.map((goal) => goal.goalIds).flat(),
      grantId: goals.map((goal) => goal.grantIds).flat(),
      status: { [Op.not]: GOAL_STATUS.CLOSED },
    },
  });

  const currentGoals = await Promise.all(goals.map(async (goal) => {
    const status = goal.status ? goal.status : GOAL_STATUS.DRAFT;
    const endDate = goal.endDate && goal.endDate.toLowerCase() !== 'invalid date' ? goal.endDate : null;
    const isActivelyBeingEditing = goal.isActivelyBeingEditing
      ? goal.isActivelyBeingEditing : false;

    const isMultiRecipientReport = (goal.grantIds.length > 1);

    return Promise.all(goal.grantIds.map(async (grantId) => {
      let newOrUpdatedGoal;

      // first pull out all the crufty fields
      const {
        isNew: isGoalNew,
        goalIds,
        objectives,
        grantIds,
        status: discardedStatus,
        onApprovedAR,
        createdVia,
        prompts,
        source,
        grant,
        grantId: discardedGrantId,
        id, // we can't be trying to set this
        endDate: discardedEndDate, // get this outta here
        ...fields
      } = goal;

      // does a goal exist for this ID & grantId combination?
      newOrUpdatedGoal = existingGoals.find((extantGoal) => (
        (goalIds || []).includes(extantGoal.id) && extantGoal.grantId === grantId
      ));

      // if not, does it exist for this name and grantId combination
      if (!newOrUpdatedGoal) {
        newOrUpdatedGoal = await Goal.findOne({
          where: {
            name: goal.name ? goal.name.trim() : '',
            grantId,
            status: { [Op.not]: GOAL_STATUS.CLOSED },
          },
        });
      }

      // if not, we create it
      if (!newOrUpdatedGoal) {
        newOrUpdatedGoal = await Goal.create({
          createdVia: 'activityReport',
          name: goal.name ? goal.name.trim() : '',
          grantId,
          ...fields,
          status,
        }, { individualHooks: true });
      }

      if (source && newOrUpdatedGoal.source !== source) {
        newOrUpdatedGoal.set({ source });
      }

      if (!newOrUpdatedGoal.onApprovedAR) {
        if (fields.name !== newOrUpdatedGoal.name && fields.name) {
          newOrUpdatedGoal.set({ name: fields.name.trim() });
        }
      }

      if (endDate && endDate !== 'Invalid date' && endDate !== newOrUpdatedGoal.endDate) {
        newOrUpdatedGoal.set({ endDate });
      }

      if (status && status !== newOrUpdatedGoal.status) {
        newOrUpdatedGoal.set({ status });
      }

      if (prompts && !isMultiRecipientReport) {
        await setFieldPromptsForCuratedTemplate([newOrUpdatedGoal.id], prompts);
      }

      // here we save the goal where the status (and collorary fields) have been set
      // as well as possibly the name and end date
      await newOrUpdatedGoal.save({ individualHooks: true });

      // then we save the goal metadata (to the activity report goal table)
      await cacheGoalMetadata(
        newOrUpdatedGoal,
        report.id,
        isActivelyBeingEditing,
        prompts || null,
        isMultiRecipientReport,
      );

      // and pass the goal to the objective creation function
      const newGoalObjectives = await createObjectivesForGoal(newOrUpdatedGoal, objectives, report);
      currentObjectives = [...currentObjectives, ...newGoalObjectives];

      return newOrUpdatedGoal;
    }));
  }));

  const currentGoalIds = currentGoals.flat().map((g) => g.id);

  // Get previous DB ARG's.
  const previousActivityReportGoals = await ActivityReportGoal.findAll({
    where: {
      activityReportId: report.id,
    },
  });

  const goalsToRemove = previousActivityReportGoals.filter(
    (arg) => !currentGoalIds.includes(arg.goalId),
  ).map((r) => r.goalId);

  // Remove ARGs.
  await removeActivityReportGoalsFromReport(report.id, currentGoalIds);

  // Delete Objective ARO and associated tables.
  await removeUnusedGoalsObjectivesFromReport(
    report.id,
    currentObjectives.filter((o) => currentGoalIds.includes(o.goalId)),
  );

  // Delete Goals if not being used and created from AR.
  await removeUnusedGoalsCreatedViaAr(goalsToRemove, report.id);
}

/**
 * Verifies if the goal status transition is allowed
 * @param {string} oldStatus
 * @param {string} newStatus
 * @param {number[]} goalIds
 * @param {string[]} previousStatus
 * @returns {boolean} whether or not the transition is allowed
 */
export function verifyAllowedGoalStatusTransition(oldStatus, newStatus, previousStatus) {
  // here is a little matrix of all the allowed status transitions
  // you can see most are disallowed, but there are a few allowed
  const ALLOWED_TRANSITIONS = {
    [GOAL_STATUS.DRAFT]: [GOAL_STATUS.CLOSED],
    [GOAL_STATUS.NOT_STARTED]: [GOAL_STATUS.CLOSED, GOAL_STATUS.SUSPENDED],
    [GOAL_STATUS.IN_PROGRESS]: [GOAL_STATUS.CLOSED, GOAL_STATUS.SUSPENDED],
    [GOAL_STATUS.SUSPENDED]: [GOAL_STATUS.IN_PROGRESS, GOAL_STATUS.CLOSED],
    [GOAL_STATUS.CLOSED]: [],
  };

  // here we handle a weird status and create the array of allowed statuses
  let allowed = ALLOWED_TRANSITIONS[oldStatus] ? [...ALLOWED_TRANSITIONS[oldStatus]] : [];
  // if the goal is suspended, we allow both closing it and transitioning to the previous status
  if (oldStatus === GOAL_STATUS.SUSPENDED) {
    allowed = [...allowed, ...previousStatus];
  }

  return allowed.includes(newStatus);
}

/**
 * Updates a goal status by id
 * @param {number[]} goalIds
 * @param {string} oldStatus
 * @param {string} newStatus
 * @param {string} closeSuspendReason
 * @param {string} closeSuspendContext
 * @param {string[]} previousStatus
 * @returns {Promise<Model|boolean>} updated goal
 */
export async function updateGoalStatusById(
  goalIds,
  oldStatus,
  newStatus,
  closeSuspendReason,
  closeSuspendContext,
  previousStatus,
) {
  // first, we verify that the transition is allowed
  const allowed = verifyAllowedGoalStatusTransition(
    oldStatus,
    newStatus,
    previousStatus,
  );

  if (!allowed) {
    auditLogger.error(`UPDATEGOALSTATUSBYID: Goal status transition from ${oldStatus} to ${newStatus} not allowed for goal ${goalIds}`);
    return false;
  }

  // finally, if everything is golden, we update the goal
  const g = await Goal.update({
    status: newStatus,
    closeSuspendReason,
    closeSuspendContext,
    previousStatus: oldStatus,
  }, {
    where: {
      id: goalIds,
    },
    returning: true,
    individualHooks: true,
  });

  const [, updated] = g;
  return updated;
}

export async function getGoalsForReport(reportId) {
  const goals = await Goal.findAll({
    attributes: {
      include: [
        [sequelize.literal(`"goalTemplate"."creationMethod" = '${CREATION_METHOD.CURATED}'`), 'isCurated'],
        [sequelize.literal(`(
          SELECT
            jsonb_agg( DISTINCT jsonb_build_object(
              'promptId', gtfp.id ,
              'ordinal', gtfp.ordinal,
              'title', gtfp.title,
              'prompt', gtfp.prompt,
              'hint', gtfp.hint,
              'caution', gtfp.caution,
              'fieldType', gtfp."fieldType",
              'options', gtfp.options,
              'validations', gtfp.validations,
              'response', gfr.response,
              'reportResponse', argfr.response
            ))
          FROM "GoalTemplateFieldPrompts" gtfp
          LEFT JOIN "GoalFieldResponses" gfr
          ON gtfp.id = gfr."goalTemplateFieldPromptId"
          AND gfr."goalId" = "Goal".id
          LEFT JOIN "ActivityReportGoalFieldResponses" argfr
          ON gtfp.id = argfr."goalTemplateFieldPromptId"
          AND argfr."activityReportGoalId" = "activityReportGoals".id
          WHERE "goalTemplate".id = gtfp."goalTemplateId"
          GROUP BY TRUE
        )`), 'prompts'],
      ],
    },
    include: [
      {
        model: GoalTemplate,
        as: 'goalTemplate',
        attributes: [],
        required: false,
      },
      {
        model: ActivityReportGoal,
        as: 'activityReportGoals',
        where: {
          activityReportId: reportId,
        },
        required: true,
      },
      {
        model: Grant,
        as: 'grant',
        required: true,
      },
      {
        separate: true,
        model: Objective,
        as: 'objectives',
        include: [
          {
            required: true,
            model: ActivityReportObjective,
            as: 'activityReportObjectives',
            where: {
              activityReportId: reportId,
            },
            include: [
              {
                separate: true,
                model: ActivityReportObjectiveTopic,
                as: 'activityReportObjectiveTopics',
                required: false,
                include: [
                  {
                    model: Topic,
                    as: 'topic',
                  },
                ],
              },
              {
                separate: true,
                model: ActivityReportObjectiveFile,
                as: 'activityReportObjectiveFiles',
                required: false,
                include: [
                  {
                    model: File,
                    as: 'file',
                  },
                ],
              },
              {
                separate: true,
                model: ActivityReportObjectiveCourse,
                as: 'activityReportObjectiveCourses',
                required: false,
                include: [
                  {
                    model: Course,
                    as: 'course',
                  },
                ],
              },
              {
                separate: true,
                model: ActivityReportObjectiveResource,
                as: 'activityReportObjectiveResources',
                required: false,
                attributes: [['id', 'key']],
                include: [
                  {
                    model: Resource,
                    as: 'resource',
                    attributes: [['url', 'value']],
                  },
                ],
                where: { sourceFields: { [Op.contains]: [SOURCE_FIELD.REPORTOBJECTIVE.RESOURCE] } },
              },
            ],
          },
          {
            model: Topic,
            as: 'topics',
          },
          {
            model: Resource,
            as: 'resources',
            attributes: [['url', 'value']],
            through: {
              attributes: [],
              where: { sourceFields: { [Op.contains]: [SOURCE_FIELD.OBJECTIVE.RESOURCE] } },
              required: false,
            },
            required: false,
          },
          {
            model: File,
            as: 'files',
          },
        ],
      },
    ],
    order: [
      [[sequelize.col('activityReportGoals.createdAt'), 'asc']],
    ],
  });

  // dedupe the goals & objectives
  const forReport = true;
  return reduceGoals(goals, forReport);
}

export async function createOrUpdateGoalsForActivityReport(goals, reportId) {
  const activityReportId = parseInt(reportId, DECIMAL_BASE);
  const report = await ActivityReport.findByPk(activityReportId);
  await saveGoalsForReport(goals, report);
  // updating the goals is updating the report, sorry everyone
  await sequelize.query(`UPDATE "ActivityReports" SET "updatedAt" = '${new Date().toISOString()}' WHERE id = ${activityReportId}`);
  // note that for some reason (probably sequelize automagic)
  // both model.update() and model.set() + model.save() do NOT update the updatedAt field
  // even if you explicitly set it in the update or save to the current new Date()
  // hence the raw query above
  //
  // note also that if we are able to spend some time refactoring
  // the usage of react-hook-form on the frontend AR report, we'd likely
  // not have to worry about this, it's just a little bit disjointed right now
  return getGoalsForReport(activityReportId);
}

export async function destroyGoal(goalIds) {
  try {
    if (typeof goalIds === 'number') {
      goalIds = [goalIds]; // eslint-disable-line no-param-reassign
    } else if (!(Array.isArray(goalIds) && goalIds.map((i) => typeof i).every((i) => i === 'number'))) {
      throw new Error('goalIds is not a number or and array of numbers');
    }
    const reportsWithGoal = (Array.isArray(goalIds) && goalIds.length)
      ? await ActivityReport.findAll({
        attributes: ['id'],
        include: [
          {
            attributes: ['id'],
            model: Goal,
            required: true,
            where: {
              id: goalIds,
            },
            as: 'goals',
          },
        ],
      })
      : [];

    const isOnReport = reportsWithGoal.length;
    if (isOnReport) {
      throw new Error('Goal is on an activity report and can\'t be deleted');
    }

    const objectives = (Array.isArray(goalIds) && goalIds.length)
      ? await Objective.findAll({
        attributes: ['id'],
        where: {
          goalId: { [Op.in]: goalIds },
        },
      })
      : [];

    const objectiveIds = objectives.map((o) => o.id);

    const objectiveTopicsDestroyed = (Array.isArray(objectiveIds) && objectiveIds.length)
      ? await ObjectiveTopic.destroy({
        where: {
          objectiveId: { [Op.in]: objectiveIds },
        },
        individualHooks: true,
      })
      : await Promise.resolve();

    const objectiveResourcesDestroyed = (Array.isArray(objectiveIds) && objectiveIds.length)
      ? await ObjectiveResource.destroy({
        where: {
          objectiveId: { [Op.in]: objectiveIds },
        },
        individualHooks: true,
      })
      : await Promise.resolve();

    const objectiveFilesDestroyed = (Array.isArray(objectiveIds) && objectiveIds.length)
      ? await ObjectiveFile.destroy({
        where: {
          objectiveId: { [Op.in]: objectiveIds },
        },
        individualHooks: true,
      })
      : await Promise.resolve();

    const objectivesDestroyed = (Array.isArray(objectiveIds) && objectiveIds.length)
      ? await Objective.destroy({
        where: {
          id: { [Op.in]: objectiveIds },
        },
        individualHooks: true,
      })
      : await Promise.resolve();

    const goalsDestroyed = (Array.isArray(goalIds) && goalIds.length)
      ? await Goal.destroy({
        where: {
          id: { [Op.in]: goalIds },
        },
        individualHooks: true,
      })
      : await Promise.resolve();

    return {
      goalsDestroyed,
      objectiveResourcesDestroyed,
      objectiveTopicsDestroyed,
      objectivesDestroyed,
      objectiveFilesDestroyed,
    };
  } catch (error) {
    auditLogger.error(
      `${logContext.namespace} - Sequelize error - unable to delete from db - ${error}`,
    );
    return 0;
  }
}

/**
 * @param {goals[]} include .activityReportGoals
 * @returns {
*  reportId: { grantId: countOfGoalsOnReport },
* }
*/
export const getReportCountForGoals = (goals) => goals.reduce((acc, goal) => {
  (goal.activityReportGoals || []).forEach((arg) => {
    if (!acc[arg.activityReportId]) {
      acc[arg.activityReportId] = {};
    }
    if (!acc[arg.activityReportId][goal.grantId]) {
      acc[arg.activityReportId][goal.grantId] = 0;
    }
    acc[arg.activityReportId][goal.grantId] += 1;
  });

  return acc;
}, {});

const fieldMappingForDeduplication = {
  name: 'name',
  source: 'source',
  status: 'status',
  responsesForComparison: 'responsesForComparison',
};

/**
*
* key is activityReportid, value is count of goals on that report
* @param {{ number: { number: number } }} countObject
*/
// eslint-disable-next-line max-len
export const hasMultipleGoalsOnSameActivityReport = (countObject) => Object.values(countObject)
  .some((grants) => Object.values(grants).some((c) => c > 1));

/**
* @param {Number} recipientId
* @returns {
*  goals: [{
*    name: string,
*    source: string,
*    status: string,
*    responsesForComparison: string,
*    ids: number[],
*  }],
*  ids: number[]
* }[]
*/
export async function getGoalIdsBySimilarity(recipientId, user = null) {
  /**
   * if a user has the ability to merged closed curated goals, we will show them in the UI
   */
  const allowClosedCuratedGoal = !!(user && new Users(user).canSeeBehindFeatureFlag('closed_goal_merge_override'));

  const similiarityWhere = {
    userHasInvalidated: false,
    finalGoalId: null,
  };

  // then, we check for goal similarity groups that have already been created
  const existingRecipientGroups = await getSimilarityGroupsByRecipientId(
    recipientId,
    similiarityWhere,
    allowClosedCuratedGoal,
  );

  if (existingRecipientGroups.length) {
    return existingRecipientGroups;
  }

  // otherwise, we'll create the groups
  // with a little if just in case the similarity API craps out on us (technical term)
  const similarity = await similarGoalsForRecipient(recipientId, true);
  let result = [];
  if (similarity) {
    result = similarity.result;
  }

  // convert the response to a group of IDs
  const goalIdGroups = (result || []).map((matchedGoals) => {
    const { id, matches } = matchedGoals;
    return uniq([id, ...matches.map((match) => match.id)]);
  });

  // convert the ids to a big old database query
  const goalGroups = await Promise.all(goalIdGroups.map((group) => Goal.findAll({
    attributes: ['id', 'status', 'name', 'source', 'goalTemplateId', 'grantId'],
    where: {
      id: group,
    },
    include: [
      {
        model: ActivityReportGoal,
        as: 'activityReportGoals',
        attributes: ['goalId', 'activityReportId'],
        required: false,
      },
      {
        model: Grant,
        as: 'grant',
        required: true,
        attributes: ['id', 'status'],
      },
      {
        model: GoalFieldResponse,
        as: 'responses',
        required: false,
        attributes: ['response', 'goalId'],
      },
      {
        model: GoalTemplate,
        as: 'goalTemplate',
        required: false,
        attributes: ['id', 'creationMethod'],
      },
    ],
  })));

  const uniqueGrantIds = uniq(goalGroups.map((group) => group.map((goal) => goal.grantId)).flat());

  const grants = await Grant.findAll({
    where: {
      [Op.or]: [
        { id: uniqueGrantIds },
        { oldGrantId: uniqueGrantIds },
      ],
      status: 'Active',
    },
    attributes: ['id', 'oldGrantId', 'status'],
  });

  const grantLookup = {};
  grants.forEach((grant) => {
    grantLookup[grant.id] = grant.id;
    if (grant.oldGrantId) {
      grantLookup[grant.oldGrantId] = grant.id;
    }
  });

  // filter out goal groups that include multiple goals on the same report
  const filteredGoalGroups = goalGroups.filter((group) => {
    // eslint-disable-next-line max-len
    const uniqueFieldResponses = uniq(group.map((goal) => goal.responses.map((response) => response.response)).flat(2));

    if (uniqueFieldResponses.length > 2) {
      return false;
    }
    const reportCount = getReportCountForGoals(group);

    return !hasMultipleGoalsOnSameActivityReport(reportCount);
  });

  const goalGroupsDeduplicated = filteredGoalGroups.map((group) => group
    .reduce((previous, current) => {
      if (!grantLookup[current.grantId]) {
        return previous;
      }

      // see if we can find an existing goal
      const existingGoal = findOrFailExistingGoal(current, previous, fieldMappingForDeduplication);
      // if we found an existing goal,
      // we'll add the current goal's ID to the existing goal's ID array
      if (existingGoal) {
        existingGoal.ids.push(current.id);
        return previous;
      }

      return [
        ...previous,
        {
          name: current.name,
          source: current.source,
          status: current.status,
          responsesForComparison: responsesForComparison(current),
          ids: [current.id],
        },
      ];
    }, []));

  const groupsWithMoreThanOneGoal = goalGroupsDeduplicated.filter((group) => group.length > 1);

  // save the groups to the database
  // there should also always be an empty group
  // to signify that there are no similar goals
  // and that we've run these computations

  await Promise.all(
    [...groupsWithMoreThanOneGoal, []]
      .map((gg) => (
        createSimilarityGroup(
          recipientId,
          uniq(gg.map((g) => g.ids).flat()),
        ))),
  );

  return getSimilarityGroupsByRecipientId(recipientId, similiarityWhere, allowClosedCuratedGoal);
}

/**
 *
 * @param {*} objective
 * @param {*} parentGoalId
 */
export async function mergeObjectiveFromGoal(objective, parentGoalId) {
  const { dataValues } = objective;
  const { id, goalId, ...data } = dataValues;

  const newObjective = await Objective.create({
    ...data,
    goalId: parentGoalId,
  }, {
    ignoreHooks: { name: 'autoPopulateCreator' },
    individualHooks: true,
  });

  const updatesToRelatedModels = [];

  updatesToRelatedModels.push(mergeCollaborators(
    'objective',
    sequelize,
    null,
    newObjective.id,
    [id],
    id,
  ));

  updatesToRelatedModels.push(Objective.update({
    mapsToParentObjectiveId: newObjective.id,
  }, {
    where: {
      id,
    },
    individualHooks: true,
  }));

  // for activity report objectives, simply update
  // existing objectives to point to the new objective
  objective.activityReportObjectives.forEach((aro) => {
    updatesToRelatedModels.push(
      ActivityReportObjective.update({
        originalObjectiveId: sequelize.fn('COALESCE', sequelize.col('originalObjectiveId'), aro.objectiveId),
        objectiveId: newObjective.id,
      }, {
        where: {
          id: aro.id,
        },
        individualHooks: true,
      }),
    );
  });

  // for topics, resources, and files, we need to create new ones
  // that copy the old
  objective.objectiveTopics.forEach((ot) => {
    updatesToRelatedModels.push(ObjectiveTopic.create({
      objectiveId: newObjective.id,
      topicId: ot.topicId,
    }, { individualHooks: true }));
  });

  objective.objectiveResources.forEach((or) => {
    updatesToRelatedModels.push(ObjectiveResource.create({
      objectiveId: newObjective.id,
      resourceId: or.resourceId,
    }, { individualHooks: true }));
  });

  objective.objectiveFiles.forEach((of) => {
    updatesToRelatedModels.push(ObjectiveFile.create({
      objectiveId: newObjective.id,
      fileId: of.fileId,
    }, { individualHooks: true }));
  });

  return Promise.all(updatesToRelatedModels);
}

/**
 *
 * @param {*} childGoalWithObjectivesAndRelated
 * @param {number} parentGoalId
 */
export async function mergeObjectivesFromGoal(
  childGoalWithObjectivesAndRelated,
  parentGoalId,
) {
  return Promise.all(
    childGoalWithObjectivesAndRelated.objectives
      .map((objective) => mergeObjectiveFromGoal(objective, parentGoalId)),
  );
}

export function determineFinalGoalValues(selectedGoals, finalGoal) {
  // determine the final value of these fields
  const statuses = selectedGoals.map((goal) => goal.status);
  const finalStatus = determineMergeGoalStatus(statuses);
  const createdAtDates = selectedGoals.map((goal) => goal.createdAt);
  const finalCreatedAt = new Date(Math.min(...createdAtDates));
  const onAR = selectedGoals.map((goal) => goal.onAR).includes(true);

  return {
    name: finalGoal.name,
    goalTemplateId: finalGoal.goalTemplateId,
    createdAt: finalCreatedAt,
    endDate: finalGoal.endDate,
    createdVia: 'merge',
    onAR,
    rtrOrder: finalGoal.rtrOrder,
    source: finalGoal.source,
    isFromSmartsheetTtaPlan: finalGoal.isFromSmartsheetTtaPlan,
    status: finalStatus,
    closeSuspendReason: finalGoal.closeSuspendReason,
    closeSuspendContext: finalGoal.closeSuspendContext,
  };
}

/**
 *
 * @param {number} finalGoalId
 * @param {number[]} selectedGoalIds
 */

export async function mergeGoals(
  finalGoalId,
  selectedGoalIds,
  goalSimiliarityGroupId,
) {
  // create a new goal from "finalGoalId"
  // - update selectedGoalIds to point to newGoalId
  // - i.e. { parentGoalId: newGoalId }
  // - update goal template id
  // createdAt should be min date of all goals
  // update all the other goals to point to the new goal
  // - derive status from chart in AC
  const selectedGoals = await Goal.findAll({
    where: {
      id: uniq([finalGoalId, ...selectedGoalIds]),
    },
    include: [
      {
        model: ActivityReportGoal,
        as: 'activityReportGoals',
        attributes: [
          'id',
          'goalId',
        ],
      },
      {
        model: GoalFieldResponse,
        as: 'responses',
        attributes: ['id', 'goalTemplateFieldPromptId', 'response'],
      },
      {
        model: GoalResource,
        as: 'goalResources',
        attributes: ['id', 'resourceId'],
      },
      {
        model: Objective,
        as: 'objectives',
        include: [
          {
            model: ObjectiveFile,
            as: 'objectiveFiles',
            attributes: ['id', 'fileId', 'objectiveId'],
          },
          {
            model: ObjectiveResource,
            as: 'objectiveResources',
            attributes: ['id', 'resourceId', 'objectiveId'],
          },
          {
            model: ObjectiveTopic,
            as: 'objectiveTopics',
            attributes: ['id', 'topicId', 'objectiveId'],
          },
          {
            model: ActivityReportObjective,
            as: 'activityReportObjectives',
            attributes: ['id', 'objectiveId'],
          },
        ],
      },
    ],
  });

  const finalGoal = selectedGoals.find((goal) => goal.id === parseInt(finalGoalId, DECIMAL_BASE));

  if (!finalGoal) {
    throw new Error(`Goal with id ${finalGoalId} not found in merge goals`);
  }

  const finalGoalValues = determineFinalGoalValues(selectedGoals, finalGoal);

  /**
   * we will need to create a "new" final goal for each grant involved
   * in this sordid business
   */

  const uniqueGrantIds = uniq(selectedGoals.map((goal) => goal.grantId));

  const grantsWithReplacements = await Grant.findAll({
    attributes: ['id', 'status', 'oldGrantId'],
    where: {
      [Op.or]: [
        { id: uniqueGrantIds },
        { oldGrantId: uniqueGrantIds },
      ],
      status: 'Active',
    },
  });

  if (!grantsWithReplacements.length) {
    throw new Error('No active grants found to merge goals into');
  }

  const grantsWithReplacementsDictionary = {};

  grantsWithReplacements.forEach((grant) => {
    if (grant.oldGrantId) {
      grantsWithReplacementsDictionary[grant.oldGrantId] = grant.id;
    }

    grantsWithReplacementsDictionary[grant.id] = grant.id;
  });

  // unique list of grant IDs
  const grantIds = uniq(grantsWithReplacements.map((grant) => grant.id));

  const goalsToBulkCreate = grantIds.map((grantId) => ({
    ...finalGoalValues,
    grantId,
  }));

  const newGoals = await Goal.bulkCreate(
    goalsToBulkCreate,
    {
      ignoreHooks: { name: 'autoPopulateCreator' },
      individualHooks: true,
    },
  );

  // we will need these in a moment
  const grantToGoalDictionary = {};
  newGoals.forEach((goal) => {
    grantToGoalDictionary[goal.grantId] = goal.id;
  });

  /* build goal sets for collaborator merge
  {
    newGoalId: number,
    sourceGoalIds: number[],
    selectedGoalId: number | null,
  }[]
  an array of objects, one for each grant
  newGoalId - the new goal created for the grant
  sourceGoalIds - an array of existing goals to be merged into the new goal
  selectedGoalId - the goal from the sourceGoalIds list for the current grant with the chosen text
  */
  const goalSets = selectedGoals.reduce((acc, selectedGoal) => {
    const goalSet = acc.find(({ newGoalId }) => newGoalId === grantToGoalDictionary[
      grantsWithReplacementsDictionary[selectedGoal.grantId]
    ]);
    goalSet.sourceGoalIds.push(selectedGoal.id);
    if (finalGoal.name === selectedGoal.name) {
      goalSet.selectedGoalId = selectedGoal.id;
    }
    return acc;
  }, newGoals.map((newGoal) => ({
    newGoalId: newGoal.id,
    sourceGoalIds: [],
    selectedGoalId: null,
  })));

  // update associated models
  // - update AR goals with originalGoalId and goalId with the new goalId
  // - update goalId on objectives
  // - copy existing objective, set mapsTo on existingObjective with new objectiveId
  // - update ARO with originalObjectiveId and objectiveId with the new objectiveId
  // - goalResources, copy
  // - goalFieldResponses, copy
  // - objective files, ETC

  await Promise.all(selectedGoals.map((g) => (
    // comment block above explains what this is doing
    // will use the most up-to-date grant ID as well
    mergeObjectivesFromGoal(g, grantToGoalDictionary[
      grantsWithReplacementsDictionary[g.grantId]
    ]))));

  const updatesToRelatedModels = [];

  goalSets.forEach(({
    newGoalId,
    sourceGoalIds,
    selectedGoalId,
  }) => {
    updatesToRelatedModels.push(mergeCollaborators(
      'goal',
      sequelize,
      null,
      newGoalId,
      sourceGoalIds,
      selectedGoalId,
    ));
  });

  selectedGoals.forEach((g) => {
    // update the activity report goal
    if (g.activityReportGoals.length) {
      updatesToRelatedModels.push(ActivityReportGoal.update(
        {
          originalGoalId: sequelize.fn('COALESCE', sequelize.col('originalGoalId'), g.id),
          goalId: grantToGoalDictionary[
            grantsWithReplacementsDictionary[g.grantId]
          ],
        },
        {
          where: { id: g.activityReportGoals.map((arg) => arg.id) },
        },
      ));

      // TODO: if the report is not approved, the name, resources and responses should also
      // be updated
    }

    // copy the goal resources
    g.goalResources.forEach(async (gr) => {
      updatesToRelatedModels.push(GoalResource.findOrCreate({
        where: {
          goalId: grantToGoalDictionary[
            grantsWithReplacementsDictionary[g.grantId]
          ],
          resourceId: gr.resourceId,
        },
        individualHooks: true,
      }));
    });

    if (Number(g.id) === Number(finalGoalId)) {
      // copy the goal field responses
      g.responses.forEach((gfr) => {
        Object.values(grantToGoalDictionary).forEach((goalId) => {
          updatesToRelatedModels.push(GoalFieldResponse.create({
            goalId,
            goalTemplateFieldPromptId: gfr.goalTemplateFieldPromptId,
            response: gfr.response,
          }, { individualHooks: true }));
        });
      });
    }
  });

  await Promise.all(updatesToRelatedModels);
  await Promise.all(selectedGoals.map((g) => {
    const u = g.update({
      mapsToParentGoalId: grantToGoalDictionary[
        grantsWithReplacementsDictionary[g.grantId]
      ],
    }, { individualHooks: true });
    return u;
  }));

  // record the merge as complete
  await setSimilarityGroupAsUserMerged(
    goalSimiliarityGroupId,
    finalGoalId,
  );

  return newGoals;
}

export async function goalRegionsById(goalIds) {
  const grants = await Grant.findAll({
    attributes: ['regionId', 'id'],
    include: [{
      attributes: ['id', 'grantId'],
      model: Goal,
      as: 'goals',
      required: true,
      where: {
        id: goalIds,
      },
    }],
  });

  return uniq(grants.map((g) => g.regionId));
}
/**
 *
 * The shape of the data object is as follows:
 *
  // {
  //   region, // string
  //   group, // string, group ID
  //   createReport, // bool
  //   useCuratedGoal, // bool
  //   creator, // string, user ID
  //   templateId, // string, template ID
  //   goalPrompts, // array, as follows
  // [
  //   {
  //     promptId: 1,
  //     title: 'FEI root cause',
  //     fieldName: 'fei-root-cause'
  //   }
  // ],
  // 'fei-root-cause': [ 'Community Partnerships', 'Family Circumstances' ],
  // goalSource, // string
  // goalDate, // string
  // selectedGrants, // stringified JSON grant data
  // }
 * @param {FormData} data
 * @returns {
 *  goals: Goal[],
 *  data: FormData,
 *  activityReport: ActivityReport,
 *  isError: boolean,
 *  message: string,
 * }
 */
export async function createMultiRecipientGoalsFromAdmin(data) {
  const grantIds = JSON.parse(data.selectedGrants).map((g) => g.id);

  let templateId = null;
  let isError = false;
  let message = '';

  let grantsForWhomGoalAlreadyExists = [];
  if (data.useCuratedGoal && data.templateId) {
    templateId = Number(data.templateId);
  }

  let template;

  if (templateId) {
    template = await GoalTemplate.findByPk(templateId);
  }

  let name = data.goalText;

  if (template) {
    name = template.templateName;
  }

  if (!name) {
    isError = true;
    message = 'Goal name is required';
  }

  let goalsForNameCheck = [];

  if (!isError && grantIds.length > 0) {
    goalsForNameCheck = await Goal.findAll({
      attributes: [
        'id',
        'grantId',
      ],
      include: [
        {
          model: Grant,
          attributes: ['number'],
          as: 'grant',
        },
      ],
      where: {
        grantId: grantIds,
        name,
      },
    });

    grantsForWhomGoalAlreadyExists = goalsForNameCheck.map((g) => g.grantId);
  }

  if (goalsForNameCheck.length) {
    message = `A goal with that name already exists for grants ${goalsForNameCheck.map((g) => g.grant.number).join(', ')}`;
  }

  if (goalsForNameCheck.length && !data.createMissingGoals) {
    isError = true;
  }

  if (isError) {
    return {
      isError,
      message,
      grantsForWhomGoalAlreadyExists,
    };
  }

  let endDate = null;

  if (data.goalDate) {
    endDate = data.goalDate;
  }

  const grantsToCreateGoalsFor = grantIds.filter(
    (g) => !grantsForWhomGoalAlreadyExists.includes(g),
  );

  const goals = await Goal.bulkCreate(grantsToCreateGoalsFor.map((grantId) => ({
    name,
    grantId,
    source: data.goalSource || null,
    endDate,
    status: GOAL_STATUS.NOT_STARTED,
    createdVia: 'admin',
    goalTemplateId: template ? template.id : null,
  })), { individualHooks: true });

  const goalIds = goals.map((g) => g.id);

  const promptResponses = (data.goalPrompts || []).map((goalPrompt) => {
    const response = data[goalPrompt.fieldName];

    return {
      promptId: goalPrompt.promptId,
      response,
    };
  }).filter((pr) => pr.response);

  if (data.useCuratedGoal && promptResponses && promptResponses.length) {
    await setFieldPromptsForCuratedTemplate(goalIds, promptResponses);
  }

  let activityReport = null;

  if (data.createReport && data.creator) {
    const reportData = {
      activityType: [],
      additionalNotes: null,
      collaborators: [],
      context: '',
      deliveryMethod: null,
      endDate: null,
      recipients: [],
      numberOfParticipants: null,
      otherResources: [],
      participantCategory: '',
      participants: [],
      reason: [],
      requester: '',
      startDate: null,
      calculatedStatus: REPORT_STATUSES.DRAFT,
      submissionStatus: REPORT_STATUSES.DRAFT,
      targetPopulations: [],
      topics: [],
      regionId: Number(data.region),
      userId: Number(data.creator),
      activityRecipientType: 'recipient',
      pageState: {
        1: 'Not started',
        2: 'Not started',
        3: 'Not started',
        4: 'Not started',
      },
    };

    activityReport = await ActivityReport.create(reportData);

    await Promise.all([
      ActivityReportGoal.bulkCreate([
        ...goalIds,
        ...goalsForNameCheck.map((g) => g.id),
      ].map((goalId) => ({
        activityReportId: activityReport.id,
        goalId,
        isActivelyEdited: true,
        status: GOAL_STATUS.NOT_STARTED,
        name,
        source: data.goalSource || null,
      })), { individualHooks: true }),
      ActivityRecipient.bulkCreate(grantIds.map((grantId) => ({
        activityReportId: activityReport.id,
        grantId,
      })), { individualHooks: true }),
    ]);
  }

  return {
    goals,
    data,
    activityReport,
    isError,
    message,
    grantsForWhomGoalAlreadyExists,
  };
}

/*
Exampled request body, the data param:
 * {
  "closeSuspendReason": "Duplicate goal",
  "closeSuspendReasonContext": "sdf",
  "selectedGoal": {
    "endDate": "03/17/2023",
    "grantIds": [
      10839
    ],
    "goalIds": [
      47344
    ],
    "oldGrantIds": [
      7965
    ],
    "created": "2023-03-18T21:56:38.003Z",
    "goalTemplateId": null,
    "name": "The recipient will attend the Back to the Basics: Safety First Training. ",
    "status": "In Progress",
    "onApprovedAR": true,
    "source": null,
    "isCurated": null,
    "id": "goal_83"
  }
}
 */
export async function closeMultiRecipientGoalsFromAdmin(data) {
  const {
    selectedGoal,
    closeSuspendContext,
    closeSuspendReason,
  } = data;

  const { goalIds, status } = selectedGoal;

  /**
   * 1) Complete all objectives that have been
   * on an approved AR
   */

  await Objective.update({
    status: OBJECTIVE_STATUS.COMPLETE,
    closeSuspendReason,
    closeSuspendContext,
  }, {
    where: {
      goalId: goalIds,
      onApprovedAR: true,
    },
    individualHooks: true,
  });

  /**
   * 2) Close all goals with reason and context
   */

  return {
    isError: false,
    goals: await updateGoalStatusById(
      goalIds,
      status,
      GOAL_STATUS.CLOSED,
      closeSuspendReason,
      closeSuspendContext,
      GOAL_STATUS.CLOSED,
    ),
  };
}<|MERGE_RESOLUTION|>--- conflicted
+++ resolved
@@ -798,12 +798,6 @@
           currentValue.objectives,
           existingGoal.objectives,
         );
-<<<<<<< HEAD
-        existingGoal.prompts = reducePrompts(
-          forReport,
-          currentValue.dataValues.prompts || [],
-          existingGoal.prompts || [],
-        );
 
         existingGoal.collaborators = existingGoal.collaborators || [];
 
@@ -816,7 +810,6 @@
           },
         ];
 
-=======
         if (forReport) {
           existingGoal.prompts = reducePrompts(
             forReport,
@@ -837,7 +830,6 @@
             [currentValue.grant.numberWithProgramTypes]: currentValue.dataValues.source,
           };
         }
->>>>>>> 6f4b5758
         return previousValues;
       }
 
