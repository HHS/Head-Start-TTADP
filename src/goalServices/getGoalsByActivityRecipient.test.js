--- conflicted
+++ resolved
@@ -782,15 +782,8 @@
       const { count, goalRows } = await getGoalsByActivityRecipient(recipient3.id, 1, {
         sortBy: 'createdOn', sortDir: 'desc', offset: 0, limit: 20,
       });
-<<<<<<< HEAD
-      const countx = count;
-      const goalRowsx = goalRows;
-      expect(countx).toBe(3);
-      expect(goalRowsx.length).toBe(3);
-=======
       expect(count).toBe(3);
       expect(goalRows.length).toBe(3);
->>>>>>> 2bdee3c5
     });
 
     it('Retrieves Specified Goals for Recipient', async () => {
