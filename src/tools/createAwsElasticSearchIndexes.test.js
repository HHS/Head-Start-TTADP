/* eslint-disable dot-notation */
import db, {
  User,
  ActivityReport,
  NextStep,
  Recipient,
  Grant,
  Goal,
  ActivityRecipient,
  Objective,
  ActivityReportGoal,
  ActivityReportObjective,
  ActivityReportObjectiveResource,
} from '../models';
import createAwsElasticSearchIndexes from './createAwsElasticSearchIndexes';
import {
  search,
} from '../lib/awsElasticSearch/index';
import { AWS_ELASTIC_SEARCH_INDEXES, REPORT_STATUSES } from '../constants';
import { auditLogger } from '../logger';

const mockUser = {
  homeRegionId: 1,
  name: 'Tom Green',
  hsesUsername: 'tg234234',
  hsesUserId: 'tg234234',
  role: ['Grants Specialist', 'Health Specialist'],
};

const draft = {
  submissionStatus: REPORT_STATUSES.DRAFT,
  regionId: 1,
  numberOfParticipants: 1,
  deliveryMethod: 'method',
  duration: 0,
  endDate: '2000-01-01T12:00:00Z',
  startDate: '2000-01-01T12:00:00Z',
  requester: 'requester',
  targetPopulations: ['Children with Disabilities', 'Infants and Toddlers (ages birth to 3)'],
  reason: ['reason'],
  participants: ['participants'],
  topics: ['topics'],
  ttaType: ['type'],
  context: 'Lets give some context.',
  nonECLKCResourcesUsed: [],
  ECLKCResourcesUsed: [],
};

const approvedReport = {
  ...draft,
  submissionStatus: REPORT_STATUSES.SUBMITTED,
  calculatedStatus: REPORT_STATUSES.APPROVED,
};

jest.mock('bull');

describe('Create AWS Elastic Search Indexes', () => {
<<<<<<< HEAD
  let user;
  let recipient;
  let grant;
  let goal;
  let objective;

  let draftReport;
  let reportOne;
  let reportTwo;
  let reportThree;

  let activityReportObjective1;
  let activityReportObjective2;

  beforeAll(async () => {
    try {
      // User.
      user = await User.create({ ...mockUser });

      // Recipient.
      recipient = await Recipient.create({
        id: 651653,
        name: 'Sample Elasticsearch Recipient',
      });

      // Grant.
      grant = await Grant.create({
        id: 564987,
        number: 'ES234234',
        recipientId: recipient.id,
        regionId: 1,
      });

      // Draft Report (excluded).
      draftReport = await ActivityReport.create({ ...draft, userId: user.id });

      // Approved Reports.
      reportOne = await ActivityReport.create({
        ...approvedReport,
        context: 'Lets give some',
        userId: user.id,
        nonECLKCResourcesUsed: ['https://www.youtube.com'],
        ECLKCResourcesUsed: ['https://www.smartsheet.com'],
      });
      reportTwo = await ActivityReport.create(
        {
=======
  describe('successful index operations', () => {
    let user;
    let recipient;
    let grant;
    let goal;
    let objective;

    let draftReport;
    let reportOne;
    let reportTwo;
    let reportThree;

    beforeAll(async () => {
      try {
        // User.
        user = await User.create({ ...mockUser });

        // Recipient.
        recipient = await Recipient.create({
          id: 651653,
          name: 'Sample Elasticsearch Recipient',
        });

        // Grant.
        grant = await Grant.create({
          id: 564987,
          number: 'ES234234',
          recipientId: recipient.id,
          regionId: 1,
        });

        // Draft Report (excluded).
        draftReport = await ActivityReport.create({ ...draft, userId: user.id });

        // Approved Reports.
        reportOne = await ActivityReport.create({
>>>>>>> d88c9e26
          ...approvedReport,
          context: 'Lets give some',
          userId: user.id,
        });
        reportTwo = await ActivityReport.create(
          {
            ...approvedReport,
            context: 'New context to test',
            userId: user.id,
          },
        );
        reportThree = await ActivityReport.create(
          {
            ...approvedReport,
            context: 'If the search works',
            userId: user.id,
          },
        );

        // Recipient Next Steps.
        await NextStep.bulkCreate([{
          activityReportId: reportOne.id, noteType: 'RECIPIENT', note: 'The journey of a thousand miles begins with one step', completeDate: '2022-12-12T12:00:00Z',
        },
        {
          activityReportId: reportTwo.id, noteType: 'RECIPIENT', note: 'I think, therefore I am', completeDate: '2022-12-12T12:00:00Z',
        },
        {
          activityReportId: reportThree.id, noteType: 'RECIPIENT', note: 'Fortune favors the bold', completeDate: '2022-12-12T12:00:00Z',
        },
        {
          activityReportId: reportOne.id, noteType: 'SPECIALIST', note: 'Tough times never last but tough people do', completeDate: '2022-12-12T12:00:00Z',
        },
        {
          activityReportId: reportTwo.id, noteType: 'SPECIALIST', note: 'You must be the change you wish to see in the world', completeDate: '2022-12-12T12:00:00Z',
        },
        {
          activityReportId: reportThree.id, noteType: 'SPECIALIST', note: 'The journey of a thousand begins with one step', completeDate: '2022-12-12T12:00:00Z',
        },
        ], { updateOnDuplicate: ['note', 'completeDate', 'updatedAt'] });

        // Activity Recipients.
        await ActivityRecipient.create({
          activityReportId: reportOne.id,
          grantId: grant.id,
        });

        await ActivityRecipient.create({
          activityReportId: reportTwo.id,
          grantId: grant.id,
        });

        await ActivityRecipient.create({
          activityReportId: reportThree.id,
          grantId: grant.id,
        });

        // Create Goal.
        goal = await Goal.create({
          name: 'This is an Elasticsearch goal',
          status: 'In Progress',
          grantId: grant.id,
          previousStatus: 'Not Started',
        });

        // Create Objective.
        objective = await Objective.create(
          {
            title: 'Objective for Elasticsearch',
            goalId: goal.id,
            status: 'Not Started',
          },
        );

        // Create ARG's.
        await ActivityReportGoal.create({
          activityReportId: reportOne.id,
          goalId: goal.id,
          name: 'Read a book',
        });
        await ActivityReportGoal.create({
          activityReportId: reportTwo.id,
          goalId: goal.id,
          name: 'Learn to cook',
        });
        await ActivityReportGoal.create({
          activityReportId: reportThree.id,
          goalId: goal.id,
          name: 'Play a sport',
        });

        // Create ARO's.
        await ActivityReportObjective.create({
          activityReportId: reportOne.id,
          objectiveId: objective.id,
          title: 'Reading glasses',
          ttaProvided: 'Go to the library',
          status: 'Complete',
        });
        await ActivityReportObjective.create({
          activityReportId: reportTwo.id,
          objectiveId: objective.id,
          title: 'How to prepare your work space',
          ttaProvided: 'Buy a cook book',
          status: 'Complete',
        });
        await ActivityReportObjective.create({
          activityReportId: reportThree.id,
          objectiveId: objective.id,
          title: 'Get Involved',
          ttaProvided: 'Search for local activities',
          status: 'Complete',
        });
      } catch (e) {
        auditLogger.error(JSON.stringify(e));
        throw e;
      }
    });

    afterAll(async () => {
      try {
        // Delete Next Steps.
        await NextStep.destroy({
          where: {
            activityReportId: [reportOne.id, reportTwo.id, reportThree.id],
          },
        });

        // Delete ARO's.
        await ActivityReportObjective.destroy({
          where: { activityReportId: [reportOne.id, reportTwo.id, reportThree.id] },
        });

        // Delete ARG's.
        await ActivityReportGoal.destroy({
          where: { activityReportId: [reportOne.id, reportTwo.id, reportThree.id] },
        });

        // Delete activity recipient.
        await ActivityRecipient.destroy({ where: { activityReportId: reportOne.id } });
        await ActivityRecipient.destroy({ where: { activityReportId: reportTwo.id } });
        await ActivityRecipient.destroy({ where: { activityReportId: reportThree.id } });

        // Delete Objective.
        await Objective.destroy({
          where: {
            id: objective.id,
          },
        });
        // Delete Goal.
        await Goal.destroy({
          where: {
            grantId: grant.id,
          },
        });
        // Delete Report's.
        await ActivityReport.destroy({ where: { id: reportOne.id } });
        await ActivityReport.destroy({ where: { id: reportTwo.id } });
        await ActivityReport.destroy({ where: { id: reportThree.id } });
        await ActivityReport.destroy({ where: { id: draftReport.id } });
        // Delete Grant.
        await Grant.destroy({ where: { id: grant.id } });
        // Delete Recipient.
        await Recipient.destroy({ where: { id: recipient.id } });
        // Delete User.
        await User.destroy({ where: { id: user.id } });
        await db.sequelize.close();
      } catch (e) {
        auditLogger.error(JSON.stringify(e));
        throw e;
      }
    });

    it('should bulk create index and documents', async () => {
      // Create Indexes.
      await createAwsElasticSearchIndexes();

      // Context Search.
      let query = 'context to test';
      let searchResult = await search(
        AWS_ELASTIC_SEARCH_INDEXES.ACTIVITY_REPORTS,
        ['context'],
        query,
      );

      expect(searchResult.hits.length).toBe(1);
      expect(searchResult.hits[0]['_id']).toBe(reportTwo.id.toString());

      // Recipient Next Steps.
      query = 'bold';
      searchResult = await search(
        AWS_ELASTIC_SEARCH_INDEXES.ACTIVITY_REPORTS,
        ['recipientNextSteps'],
        query,
      );

      expect(searchResult.hits.length).toBe(1);
      expect(searchResult.hits[0]['_id']).toBe(reportThree.id.toString());

      // Specialist Next Steps (contains two matches).
      query = 'change';
      searchResult = await search(
        AWS_ELASTIC_SEARCH_INDEXES.ACTIVITY_REPORTS,
        ['specialistNextSteps'],
        query,
      );
      expect(searchResult.hits.length).toBe(1);
      expect(searchResult.hits[0]['_id']).toBe(reportTwo.id.toString());

      // ARG.
      query = 'book';
      searchResult = await search(
        AWS_ELASTIC_SEARCH_INDEXES.ACTIVITY_REPORTS,
        ['activityReportGoals'],
        query,
      );
      expect(searchResult.hits.length).toBe(1);
      expect(searchResult.hits[0]['_id']).toBe(reportOne.id.toString());

      // ARO.
      query = 'How to prepare';
      searchResult = await search(
        AWS_ELASTIC_SEARCH_INDEXES.ACTIVITY_REPORTS,
        ['activityReportObjectives'],
        query,
      );
      expect(searchResult.hits.length).toBe(1);
      expect(searchResult.hits[0]['_id']).toBe(reportTwo.id.toString());

      // ARO TTA.
      query = 'local activities';
      searchResult = await search(
        AWS_ELASTIC_SEARCH_INDEXES.ACTIVITY_REPORTS,
        ['activityReportObjectivesTTA'],
        query,
      );
      expect(searchResult.hits.length).toBe(1);
      expect(searchResult.hits[0]['_id']).toBe(reportThree.id.toString());

      // Search all indexes.
      query = 'thousand miles';
      searchResult = await search(
        AWS_ELASTIC_SEARCH_INDEXES.ACTIVITY_REPORTS,
        [],
        query,
      );
      expect(searchResult.hits.length).toBe(2);
      expect(searchResult.hits[0]['_id']).toBe(reportOne.id.toString());
      expect(searchResult.hits[1]['_id']).toBe(reportThree.id.toString());
    });
  });
});

<<<<<<< HEAD
      // Create ARG's.
      await ActivityReportGoal.create({
        activityReportId: reportOne.id,
        goalId: goal.id,
        name: 'Read a book',
      });
      await ActivityReportGoal.create({
        activityReportId: reportTwo.id,
        goalId: goal.id,
        name: 'Learn to cook',
      });
      await ActivityReportGoal.create({
        activityReportId: reportThree.id,
        goalId: goal.id,
        name: 'Play a sport',
      });

      // Create ARO's.
      activityReportObjective1 = await ActivityReportObjective.create({
        activityReportId: reportOne.id,
        objectiveId: objective.id,
        title: 'Reading glasses',
        ttaProvided: 'Go to the library',
        status: 'Complete',
      });
      activityReportObjective2 = await ActivityReportObjective.create({
        activityReportId: reportTwo.id,
        objectiveId: objective.id,
        title: 'How to prepare your work space',
        ttaProvided: 'Buy a cook book',
        status: 'Complete',
      });
      await ActivityReportObjective.create({
        activityReportId: reportThree.id,
        objectiveId: objective.id,
        title: 'Get Involved',
        ttaProvided: 'Search for local activities',
        status: 'Complete',
      });

      // Create ARO resources.
      await ActivityReportObjectiveResource.create({
        activityReportObjectiveId: activityReportObjective1.id,
        userProvidedUrl: 'http://google.com',
      });
      await ActivityReportObjectiveResource.create({
        activityReportObjectiveId: activityReportObjective1.id,
        userProvidedUrl: 'http://yahoo.com',
      });
      await ActivityReportObjectiveResource.create({
        activityReportObjectiveId: activityReportObjective2.id,
        userProvidedUrl: 'http://bing.com',
      });
      await ActivityReportObjectiveResource.create({
        activityReportObjectiveId: activityReportObjective2.id,
        userProvidedUrl: 'https://eclkc.ohs.acf.hhs.gov/',
      });
    } catch (e) {
      auditLogger.error(JSON.stringify(e));
      throw e;
    }
  });

  afterAll(async () => {
    try {
      // Delete objective resource.
      await ActivityReportObjectiveResource.destroy({
        where: {
          activityReportObjectiveId: [activityReportObjective1.id, activityReportObjective2.id],
        },
      });

      // Delete Next Steps.
      await NextStep.destroy({
        where: {
          activityReportId: [reportOne.id, reportTwo.id, reportThree.id],
        },
      });

      // Delete ARO's.
      await ActivityReportObjective.destroy({
        where: { activityReportId: [reportOne.id, reportTwo.id, reportThree.id] },
      });

      // Delete ARG's.
      await ActivityReportGoal.destroy({
        where: { activityReportId: [reportOne.id, reportTwo.id, reportThree.id] },
      });

      // Delete activity recipient.
      await ActivityRecipient.destroy({ where: { activityReportId: reportOne.id } });
      await ActivityRecipient.destroy({ where: { activityReportId: reportTwo.id } });
      await ActivityRecipient.destroy({ where: { activityReportId: reportThree.id } });

      // Delete Objective.
      await Objective.destroy({
        where: {
          id: objective.id,
        },
      });
      // Delete Goal.
      await Goal.destroy({
        where: {
          grantId: grant.id,
        },
      });
      // Delete Report's.
      await ActivityReport.destroy({ where: { id: reportOne.id } });
      await ActivityReport.destroy({ where: { id: reportTwo.id } });
      await ActivityReport.destroy({ where: { id: reportThree.id } });
      await ActivityReport.destroy({ where: { id: draftReport.id } });
      // Delete Grant.
      await Grant.destroy({ where: { id: grant.id } });
      // Delete Recipient.
      await Recipient.destroy({ where: { id: recipient.id } });
      // Delete User.
      await User.destroy({ where: { id: user.id } });
      await db.sequelize.close();
    } catch (e) {
      auditLogger.error(JSON.stringify(e));
      throw e;
    }
=======
describe('error states', () => {
  afterEach(() => {
    jest.clearAllMocks();
  });

  afterAll(async () => {
    await db.sequelize.close();
>>>>>>> d88c9e26
  });

  it('search index job error', async () => {
    ActivityReport.findAll = jest.fn().mockRejectedValueOnce(new Error('test error'));

    jest.spyOn(auditLogger, 'error');

    // Create Indexes.
    await createAwsElasticSearchIndexes();

<<<<<<< HEAD
    // Context Search.
    let query = 'context to test';
    let searchResult = await search(
      AWS_ELASTIC_SEARCH_INDEXES.ACTIVITY_REPORTS,
      ['context'],
      query,
    );

    expect(searchResult.hits.length).toBe(1);
    expect(searchResult.hits[0]['_id']).toBe(reportTwo.id.toString());

    // Recipient Next Steps.
    query = 'bold';
    searchResult = await search(
      AWS_ELASTIC_SEARCH_INDEXES.ACTIVITY_REPORTS,
      ['recipientNextSteps'],
      query,
    );

    expect(searchResult.hits.length).toBe(1);
    expect(searchResult.hits[0]['_id']).toBe(reportThree.id.toString());

    // Specialist Next Steps (contains two matches).
    query = 'change';
    searchResult = await search(
      AWS_ELASTIC_SEARCH_INDEXES.ACTIVITY_REPORTS,
      ['specialistNextSteps'],
      query,
    );
    expect(searchResult.hits.length).toBe(1);
    expect(searchResult.hits[0]['_id']).toBe(reportTwo.id.toString());

    // ARG.
    query = 'book';
    searchResult = await search(
      AWS_ELASTIC_SEARCH_INDEXES.ACTIVITY_REPORTS,
      ['activityReportGoals'],
      query,
    );
    expect(searchResult.hits.length).toBe(1);
    expect(searchResult.hits[0]['_id']).toBe(reportOne.id.toString());

    // ARO.
    query = 'How to prepare';
    searchResult = await search(
      AWS_ELASTIC_SEARCH_INDEXES.ACTIVITY_REPORTS,
      ['activityReportObjectives'],
      query,
    );
    expect(searchResult.hits.length).toBe(1);
    expect(searchResult.hits[0]['_id']).toBe(reportTwo.id.toString());

    // ARO TTA.
    query = 'local activities';
    searchResult = await search(
      AWS_ELASTIC_SEARCH_INDEXES.ACTIVITY_REPORTS,
      ['activityReportObjectivesTTA'],
      query,
    );
    expect(searchResult.hits.length).toBe(1);
    expect(searchResult.hits[0]['_id']).toBe(reportThree.id.toString());

    // ARO Resources.
    // query = 'https://eclkc.ohs.acf.hhs.gov/';
    query = 'eclkc';
    searchResult = await search(
      AWS_ELASTIC_SEARCH_INDEXES.ACTIVITY_REPORTS,
      ['activityReportObjectiveResources'],
      query,
    );
    expect(searchResult.hits.length).toBe(1);
    expect(searchResult.hits[0]['_id']).toBe(reportTwo.id.toString());

    // non ECLKC Resource.
    query = 'youtube';
    searchResult = await search(
      AWS_ELASTIC_SEARCH_INDEXES.ACTIVITY_REPORTS,
      ['nonECLKCResources'],
      query,
    );
    expect(searchResult.hits.length).toBe(1);
    expect(searchResult.hits[0]['_id']).toBe(reportOne.id.toString());

    // ECLKC Resource.
    query = 'smartsheet';
    searchResult = await search(
      AWS_ELASTIC_SEARCH_INDEXES.ACTIVITY_REPORTS,
      ['ECLKCResources'],
      query,
    );
    expect(searchResult.hits.length).toBe(1);
    expect(searchResult.hits[0]['_id']).toBe(reportOne.id.toString());

    // Search all indexes.
    query = 'thousand miles';
    searchResult = await search(
      AWS_ELASTIC_SEARCH_INDEXES.ACTIVITY_REPORTS,
      [],
      query,
    );
    expect(searchResult.hits.length).toBe(2);
    expect(searchResult.hits[0]['_id']).toBe(reportOne.id.toString());
    expect(searchResult.hits[1]['_id']).toBe(reportThree.id.toString());
=======
    expect(auditLogger.error).toHaveBeenCalled();
>>>>>>> d88c9e26
  });
});<|MERGE_RESOLUTION|>--- conflicted
+++ resolved
@@ -55,7 +55,6 @@
 jest.mock('bull');
 
 describe('Create AWS Elastic Search Indexes', () => {
-<<<<<<< HEAD
   let user;
   let recipient;
   let grant;
@@ -102,297 +101,73 @@
       });
       reportTwo = await ActivityReport.create(
         {
-=======
-  describe('successful index operations', () => {
-    let user;
-    let recipient;
-    let grant;
-    let goal;
-    let objective;
-
-    let draftReport;
-    let reportOne;
-    let reportTwo;
-    let reportThree;
-
-    beforeAll(async () => {
-      try {
-        // User.
-        user = await User.create({ ...mockUser });
-
-        // Recipient.
-        recipient = await Recipient.create({
-          id: 651653,
-          name: 'Sample Elasticsearch Recipient',
-        });
-
-        // Grant.
-        grant = await Grant.create({
-          id: 564987,
-          number: 'ES234234',
-          recipientId: recipient.id,
-          regionId: 1,
-        });
-
-        // Draft Report (excluded).
-        draftReport = await ActivityReport.create({ ...draft, userId: user.id });
-
-        // Approved Reports.
-        reportOne = await ActivityReport.create({
->>>>>>> d88c9e26
           ...approvedReport,
-          context: 'Lets give some',
+          context: 'New context to test',
           userId: user.id,
-        });
-        reportTwo = await ActivityReport.create(
-          {
-            ...approvedReport,
-            context: 'New context to test',
-            userId: user.id,
-          },
-        );
-        reportThree = await ActivityReport.create(
-          {
-            ...approvedReport,
-            context: 'If the search works',
-            userId: user.id,
-          },
-        );
-
-        // Recipient Next Steps.
-        await NextStep.bulkCreate([{
-          activityReportId: reportOne.id, noteType: 'RECIPIENT', note: 'The journey of a thousand miles begins with one step', completeDate: '2022-12-12T12:00:00Z',
-        },
+        },
+      );
+      reportThree = await ActivityReport.create(
         {
-          activityReportId: reportTwo.id, noteType: 'RECIPIENT', note: 'I think, therefore I am', completeDate: '2022-12-12T12:00:00Z',
-        },
+          ...approvedReport,
+          context: 'If the search works',
+          userId: user.id,
+        },
+      );
+
+      // Recipient Next Steps.
+      await NextStep.bulkCreate([{
+        activityReportId: reportOne.id, noteType: 'RECIPIENT', note: 'The journey of a thousand miles begins with one step', completeDate: '2022-12-12T12:00:00Z',
+      },
+      {
+        activityReportId: reportTwo.id, noteType: 'RECIPIENT', note: 'I think, therefore I am', completeDate: '2022-12-12T12:00:00Z',
+      },
+      {
+        activityReportId: reportThree.id, noteType: 'RECIPIENT', note: 'Fortune favors the bold', completeDate: '2022-12-12T12:00:00Z',
+      },
+      {
+        activityReportId: reportOne.id, noteType: 'SPECIALIST', note: 'Tough times never last but tough people do', completeDate: '2022-12-12T12:00:00Z',
+      },
+      {
+        activityReportId: reportTwo.id, noteType: 'SPECIALIST', note: 'You must be the change you wish to see in the world', completeDate: '2022-12-12T12:00:00Z',
+      },
+      {
+        activityReportId: reportThree.id, noteType: 'SPECIALIST', note: 'The journey of a thousand begins with one step', completeDate: '2022-12-12T12:00:00Z',
+      },
+      ], { updateOnDuplicate: ['note', 'completeDate', 'updatedAt'] });
+
+      // Activity Recipients.
+      await ActivityRecipient.create({
+        activityReportId: reportOne.id,
+        grantId: grant.id,
+      });
+
+      await ActivityRecipient.create({
+        activityReportId: reportTwo.id,
+        grantId: grant.id,
+      });
+
+      await ActivityRecipient.create({
+        activityReportId: reportThree.id,
+        grantId: grant.id,
+      });
+
+      // Create Goal.
+      goal = await Goal.create({
+        name: 'This is an Elasticsearch goal',
+        status: 'In Progress',
+        grantId: grant.id,
+        previousStatus: 'Not Started',
+      });
+
+      // Create Objective.
+      objective = await Objective.create(
         {
-          activityReportId: reportThree.id, noteType: 'RECIPIENT', note: 'Fortune favors the bold', completeDate: '2022-12-12T12:00:00Z',
-        },
-        {
-          activityReportId: reportOne.id, noteType: 'SPECIALIST', note: 'Tough times never last but tough people do', completeDate: '2022-12-12T12:00:00Z',
-        },
-        {
-          activityReportId: reportTwo.id, noteType: 'SPECIALIST', note: 'You must be the change you wish to see in the world', completeDate: '2022-12-12T12:00:00Z',
-        },
-        {
-          activityReportId: reportThree.id, noteType: 'SPECIALIST', note: 'The journey of a thousand begins with one step', completeDate: '2022-12-12T12:00:00Z',
-        },
-        ], { updateOnDuplicate: ['note', 'completeDate', 'updatedAt'] });
-
-        // Activity Recipients.
-        await ActivityRecipient.create({
-          activityReportId: reportOne.id,
-          grantId: grant.id,
-        });
-
-        await ActivityRecipient.create({
-          activityReportId: reportTwo.id,
-          grantId: grant.id,
-        });
-
-        await ActivityRecipient.create({
-          activityReportId: reportThree.id,
-          grantId: grant.id,
-        });
-
-        // Create Goal.
-        goal = await Goal.create({
-          name: 'This is an Elasticsearch goal',
-          status: 'In Progress',
-          grantId: grant.id,
-          previousStatus: 'Not Started',
-        });
-
-        // Create Objective.
-        objective = await Objective.create(
-          {
-            title: 'Objective for Elasticsearch',
-            goalId: goal.id,
-            status: 'Not Started',
-          },
-        );
-
-        // Create ARG's.
-        await ActivityReportGoal.create({
-          activityReportId: reportOne.id,
+          title: 'Objective for Elasticsearch',
           goalId: goal.id,
-          name: 'Read a book',
-        });
-        await ActivityReportGoal.create({
-          activityReportId: reportTwo.id,
-          goalId: goal.id,
-          name: 'Learn to cook',
-        });
-        await ActivityReportGoal.create({
-          activityReportId: reportThree.id,
-          goalId: goal.id,
-          name: 'Play a sport',
-        });
-
-        // Create ARO's.
-        await ActivityReportObjective.create({
-          activityReportId: reportOne.id,
-          objectiveId: objective.id,
-          title: 'Reading glasses',
-          ttaProvided: 'Go to the library',
-          status: 'Complete',
-        });
-        await ActivityReportObjective.create({
-          activityReportId: reportTwo.id,
-          objectiveId: objective.id,
-          title: 'How to prepare your work space',
-          ttaProvided: 'Buy a cook book',
-          status: 'Complete',
-        });
-        await ActivityReportObjective.create({
-          activityReportId: reportThree.id,
-          objectiveId: objective.id,
-          title: 'Get Involved',
-          ttaProvided: 'Search for local activities',
-          status: 'Complete',
-        });
-      } catch (e) {
-        auditLogger.error(JSON.stringify(e));
-        throw e;
-      }
-    });
-
-    afterAll(async () => {
-      try {
-        // Delete Next Steps.
-        await NextStep.destroy({
-          where: {
-            activityReportId: [reportOne.id, reportTwo.id, reportThree.id],
-          },
-        });
-
-        // Delete ARO's.
-        await ActivityReportObjective.destroy({
-          where: { activityReportId: [reportOne.id, reportTwo.id, reportThree.id] },
-        });
-
-        // Delete ARG's.
-        await ActivityReportGoal.destroy({
-          where: { activityReportId: [reportOne.id, reportTwo.id, reportThree.id] },
-        });
-
-        // Delete activity recipient.
-        await ActivityRecipient.destroy({ where: { activityReportId: reportOne.id } });
-        await ActivityRecipient.destroy({ where: { activityReportId: reportTwo.id } });
-        await ActivityRecipient.destroy({ where: { activityReportId: reportThree.id } });
-
-        // Delete Objective.
-        await Objective.destroy({
-          where: {
-            id: objective.id,
-          },
-        });
-        // Delete Goal.
-        await Goal.destroy({
-          where: {
-            grantId: grant.id,
-          },
-        });
-        // Delete Report's.
-        await ActivityReport.destroy({ where: { id: reportOne.id } });
-        await ActivityReport.destroy({ where: { id: reportTwo.id } });
-        await ActivityReport.destroy({ where: { id: reportThree.id } });
-        await ActivityReport.destroy({ where: { id: draftReport.id } });
-        // Delete Grant.
-        await Grant.destroy({ where: { id: grant.id } });
-        // Delete Recipient.
-        await Recipient.destroy({ where: { id: recipient.id } });
-        // Delete User.
-        await User.destroy({ where: { id: user.id } });
-        await db.sequelize.close();
-      } catch (e) {
-        auditLogger.error(JSON.stringify(e));
-        throw e;
-      }
-    });
-
-    it('should bulk create index and documents', async () => {
-      // Create Indexes.
-      await createAwsElasticSearchIndexes();
-
-      // Context Search.
-      let query = 'context to test';
-      let searchResult = await search(
-        AWS_ELASTIC_SEARCH_INDEXES.ACTIVITY_REPORTS,
-        ['context'],
-        query,
+          status: 'Not Started',
+        },
       );
 
-      expect(searchResult.hits.length).toBe(1);
-      expect(searchResult.hits[0]['_id']).toBe(reportTwo.id.toString());
-
-      // Recipient Next Steps.
-      query = 'bold';
-      searchResult = await search(
-        AWS_ELASTIC_SEARCH_INDEXES.ACTIVITY_REPORTS,
-        ['recipientNextSteps'],
-        query,
-      );
-
-      expect(searchResult.hits.length).toBe(1);
-      expect(searchResult.hits[0]['_id']).toBe(reportThree.id.toString());
-
-      // Specialist Next Steps (contains two matches).
-      query = 'change';
-      searchResult = await search(
-        AWS_ELASTIC_SEARCH_INDEXES.ACTIVITY_REPORTS,
-        ['specialistNextSteps'],
-        query,
-      );
-      expect(searchResult.hits.length).toBe(1);
-      expect(searchResult.hits[0]['_id']).toBe(reportTwo.id.toString());
-
-      // ARG.
-      query = 'book';
-      searchResult = await search(
-        AWS_ELASTIC_SEARCH_INDEXES.ACTIVITY_REPORTS,
-        ['activityReportGoals'],
-        query,
-      );
-      expect(searchResult.hits.length).toBe(1);
-      expect(searchResult.hits[0]['_id']).toBe(reportOne.id.toString());
-
-      // ARO.
-      query = 'How to prepare';
-      searchResult = await search(
-        AWS_ELASTIC_SEARCH_INDEXES.ACTIVITY_REPORTS,
-        ['activityReportObjectives'],
-        query,
-      );
-      expect(searchResult.hits.length).toBe(1);
-      expect(searchResult.hits[0]['_id']).toBe(reportTwo.id.toString());
-
-      // ARO TTA.
-      query = 'local activities';
-      searchResult = await search(
-        AWS_ELASTIC_SEARCH_INDEXES.ACTIVITY_REPORTS,
-        ['activityReportObjectivesTTA'],
-        query,
-      );
-      expect(searchResult.hits.length).toBe(1);
-      expect(searchResult.hits[0]['_id']).toBe(reportThree.id.toString());
-
-      // Search all indexes.
-      query = 'thousand miles';
-      searchResult = await search(
-        AWS_ELASTIC_SEARCH_INDEXES.ACTIVITY_REPORTS,
-        [],
-        query,
-      );
-      expect(searchResult.hits.length).toBe(2);
-      expect(searchResult.hits[0]['_id']).toBe(reportOne.id.toString());
-      expect(searchResult.hits[1]['_id']).toBe(reportThree.id.toString());
-    });
-  });
-});
-
-<<<<<<< HEAD
       // Create ARG's.
       await ActivityReportGoal.create({
         activityReportId: reportOne.id,
@@ -515,7 +290,118 @@
       auditLogger.error(JSON.stringify(e));
       throw e;
     }
-=======
+  });
+
+  it('should bulk create index and documents', async () => {
+    // Create Indexes.
+    await createAwsElasticSearchIndexes();
+
+    // Context Search.
+    let query = 'context to test';
+    let searchResult = await search(
+      AWS_ELASTIC_SEARCH_INDEXES.ACTIVITY_REPORTS,
+      ['context'],
+      query,
+    );
+
+    expect(searchResult.hits.length).toBe(1);
+    expect(searchResult.hits[0]['_id']).toBe(reportTwo.id.toString());
+
+    // Recipient Next Steps.
+    query = 'bold';
+    searchResult = await search(
+      AWS_ELASTIC_SEARCH_INDEXES.ACTIVITY_REPORTS,
+      ['recipientNextSteps'],
+      query,
+    );
+
+    expect(searchResult.hits.length).toBe(1);
+    expect(searchResult.hits[0]['_id']).toBe(reportThree.id.toString());
+
+    // Specialist Next Steps (contains two matches).
+    query = 'change';
+    searchResult = await search(
+      AWS_ELASTIC_SEARCH_INDEXES.ACTIVITY_REPORTS,
+      ['specialistNextSteps'],
+      query,
+    );
+    expect(searchResult.hits.length).toBe(1);
+    expect(searchResult.hits[0]['_id']).toBe(reportTwo.id.toString());
+
+    // ARG.
+    query = 'book';
+    searchResult = await search(
+      AWS_ELASTIC_SEARCH_INDEXES.ACTIVITY_REPORTS,
+      ['activityReportGoals'],
+      query,
+    );
+    expect(searchResult.hits.length).toBe(1);
+    expect(searchResult.hits[0]['_id']).toBe(reportOne.id.toString());
+
+    // ARO.
+    query = 'How to prepare';
+    searchResult = await search(
+      AWS_ELASTIC_SEARCH_INDEXES.ACTIVITY_REPORTS,
+      ['activityReportObjectives'],
+      query,
+    );
+    expect(searchResult.hits.length).toBe(1);
+    expect(searchResult.hits[0]['_id']).toBe(reportTwo.id.toString());
+
+    // ARO TTA.
+    query = 'local activities';
+    searchResult = await search(
+      AWS_ELASTIC_SEARCH_INDEXES.ACTIVITY_REPORTS,
+      ['activityReportObjectivesTTA'],
+      query,
+    );
+    expect(searchResult.hits.length).toBe(1);
+    expect(searchResult.hits[0]['_id']).toBe(reportThree.id.toString());
+
+    // ARO Resources.
+    // query = 'https://eclkc.ohs.acf.hhs.gov/';
+    query = 'eclkc';
+    searchResult = await search(
+      AWS_ELASTIC_SEARCH_INDEXES.ACTIVITY_REPORTS,
+      ['activityReportObjectiveResources'],
+      query,
+    );
+    expect(searchResult.hits.length).toBe(1);
+    expect(searchResult.hits[0]['_id']).toBe(reportTwo.id.toString());
+
+    // non ECLKC Resource.
+    query = 'youtube';
+    searchResult = await search(
+      AWS_ELASTIC_SEARCH_INDEXES.ACTIVITY_REPORTS,
+      ['nonECLKCResources'],
+      query,
+    );
+    expect(searchResult.hits.length).toBe(1);
+    expect(searchResult.hits[0]['_id']).toBe(reportOne.id.toString());
+
+    // ECLKC Resource.
+    query = 'smartsheet';
+    searchResult = await search(
+      AWS_ELASTIC_SEARCH_INDEXES.ACTIVITY_REPORTS,
+      ['ECLKCResources'],
+      query,
+    );
+    expect(searchResult.hits.length).toBe(1);
+    expect(searchResult.hits[0]['_id']).toBe(reportOne.id.toString());
+
+    // Search all indexes.
+    query = 'thousand miles';
+    searchResult = await search(
+      AWS_ELASTIC_SEARCH_INDEXES.ACTIVITY_REPORTS,
+      [],
+      query,
+    );
+    expect(searchResult.hits.length).toBe(2);
+    expect(searchResult.hits[0]['_id']).toBe(reportOne.id.toString());
+    expect(searchResult.hits[1]['_id']).toBe(reportThree.id.toString());
+  });
+});
+
 describe('error states', () => {
   afterEach(() => {
     jest.clearAllMocks();
@@ -523,7 +409,6 @@
 
   afterAll(async () => {
     await db.sequelize.close();
->>>>>>> d88c9e26
   });
 
   it('search index job error', async () => {
@@ -534,112 +419,6 @@
     // Create Indexes.
     await createAwsElasticSearchIndexes();
 
-<<<<<<< HEAD
-    // Context Search.
-    let query = 'context to test';
-    let searchResult = await search(
-      AWS_ELASTIC_SEARCH_INDEXES.ACTIVITY_REPORTS,
-      ['context'],
-      query,
-    );
-
-    expect(searchResult.hits.length).toBe(1);
-    expect(searchResult.hits[0]['_id']).toBe(reportTwo.id.toString());
-
-    // Recipient Next Steps.
-    query = 'bold';
-    searchResult = await search(
-      AWS_ELASTIC_SEARCH_INDEXES.ACTIVITY_REPORTS,
-      ['recipientNextSteps'],
-      query,
-    );
-
-    expect(searchResult.hits.length).toBe(1);
-    expect(searchResult.hits[0]['_id']).toBe(reportThree.id.toString());
-
-    // Specialist Next Steps (contains two matches).
-    query = 'change';
-    searchResult = await search(
-      AWS_ELASTIC_SEARCH_INDEXES.ACTIVITY_REPORTS,
-      ['specialistNextSteps'],
-      query,
-    );
-    expect(searchResult.hits.length).toBe(1);
-    expect(searchResult.hits[0]['_id']).toBe(reportTwo.id.toString());
-
-    // ARG.
-    query = 'book';
-    searchResult = await search(
-      AWS_ELASTIC_SEARCH_INDEXES.ACTIVITY_REPORTS,
-      ['activityReportGoals'],
-      query,
-    );
-    expect(searchResult.hits.length).toBe(1);
-    expect(searchResult.hits[0]['_id']).toBe(reportOne.id.toString());
-
-    // ARO.
-    query = 'How to prepare';
-    searchResult = await search(
-      AWS_ELASTIC_SEARCH_INDEXES.ACTIVITY_REPORTS,
-      ['activityReportObjectives'],
-      query,
-    );
-    expect(searchResult.hits.length).toBe(1);
-    expect(searchResult.hits[0]['_id']).toBe(reportTwo.id.toString());
-
-    // ARO TTA.
-    query = 'local activities';
-    searchResult = await search(
-      AWS_ELASTIC_SEARCH_INDEXES.ACTIVITY_REPORTS,
-      ['activityReportObjectivesTTA'],
-      query,
-    );
-    expect(searchResult.hits.length).toBe(1);
-    expect(searchResult.hits[0]['_id']).toBe(reportThree.id.toString());
-
-    // ARO Resources.
-    // query = 'https://eclkc.ohs.acf.hhs.gov/';
-    query = 'eclkc';
-    searchResult = await search(
-      AWS_ELASTIC_SEARCH_INDEXES.ACTIVITY_REPORTS,
-      ['activityReportObjectiveResources'],
-      query,
-    );
-    expect(searchResult.hits.length).toBe(1);
-    expect(searchResult.hits[0]['_id']).toBe(reportTwo.id.toString());
-
-    // non ECLKC Resource.
-    query = 'youtube';
-    searchResult = await search(
-      AWS_ELASTIC_SEARCH_INDEXES.ACTIVITY_REPORTS,
-      ['nonECLKCResources'],
-      query,
-    );
-    expect(searchResult.hits.length).toBe(1);
-    expect(searchResult.hits[0]['_id']).toBe(reportOne.id.toString());
-
-    // ECLKC Resource.
-    query = 'smartsheet';
-    searchResult = await search(
-      AWS_ELASTIC_SEARCH_INDEXES.ACTIVITY_REPORTS,
-      ['ECLKCResources'],
-      query,
-    );
-    expect(searchResult.hits.length).toBe(1);
-    expect(searchResult.hits[0]['_id']).toBe(reportOne.id.toString());
-
-    // Search all indexes.
-    query = 'thousand miles';
-    searchResult = await search(
-      AWS_ELASTIC_SEARCH_INDEXES.ACTIVITY_REPORTS,
-      [],
-      query,
-    );
-    expect(searchResult.hits.length).toBe(2);
-    expect(searchResult.hits[0]['_id']).toBe(reportOne.id.toString());
-    expect(searchResult.hits[1]['_id']).toBe(reportThree.id.toString());
-=======
     expect(auditLogger.error).toHaveBeenCalled();
->>>>>>> d88c9e26
   });
 });