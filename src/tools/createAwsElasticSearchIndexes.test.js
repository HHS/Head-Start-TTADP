--- conflicted
+++ resolved
@@ -1,5 +1,3 @@
-/* eslint-disable no-underscore-dangle */
-/* eslint-disable dot-notation */
 import db, {
   User,
   ActivityReport,
@@ -306,11 +304,7 @@
     );
 
     expect(searchResult.hits.length).toBe(1);
-<<<<<<< HEAD
-    expect(searchResult.hits[0]._id).toBe(reportTwo.id.toString());
-=======
     expect(searchResult.hits[0]['_id']).toBe(reportOne.id.toString());
->>>>>>> 6032c95e
 
     // Recipient Next Steps.
     query = 'bold';
@@ -401,14 +395,8 @@
       [],
       query,
     );
-<<<<<<< HEAD
-    expect(searchResult.hits.length).toBe(2);
-    expect(searchResult.hits[0]._id).toBe(reportOne.id.toString());
-    expect(searchResult.hits[1]._id).toBe(reportThree.id.toString());
-=======
     expect(searchResult.hits.length).toBe(1);
     expect(searchResult.hits[0]['_id']).toBe(reportOne.id.toString());
->>>>>>> 6032c95e
   });
 });
 
