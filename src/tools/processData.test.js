--- conflicted
+++ resolved
@@ -219,11 +219,7 @@
   it('transforms user emails, recipientName in the ActivityReports table (imported)', async () => {
     const report = await ActivityReport.create(reportObject);
     mockActivityReportFile.activityReportId = report.id;
-<<<<<<< HEAD
-    await ActivityReportFile.destroy(mockActivityReportFile);
-=======
     await ActivityReportFile.destroy({ where: { id: mockActivityReportFile.id } });
->>>>>>> 2ae089be
     const file = await File.create(mockFile);
     await processData(report);
     const transformedReport = await ActivityReport.findOne({ where: { id: report.id } });
