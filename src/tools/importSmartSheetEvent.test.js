--- conflicted
+++ resolved
@@ -1,134 +1,125 @@
-/* eslint-disable no-console */
-import { readFileSync } from 'fs';
-import faker from '@faker-js/faker';
-import { Op } from 'sequelize';
-import importSmartSheetEvent from './importSmartSheetEvent';
-import { downloadFile } from '../lib/s3';
-import db, {
-  EventReportPilot,
-  User,
-} from '../models';
-import { logger } from '../logger';
-
-jest.mock('../logger');
-jest.mock('../lib/s3');
-<<<<<<< HEAD
-jest.mock('bull');
-=======
->>>>>>> 5d58cb3b
-
-describe('Import Smart Sheet Events', () => {
-  let user;
-  beforeEach(async () => {
-  });
-  afterAll(async () => {
-    downloadFile.mockReset();
-    await db.sequelize.close();
-  });
-
-  describe('imports events correctly', () => {
-    let preExistingEventIds;
-    let ownerId;
-    beforeAll(async () => {
-      try {
-        user = await User.create({
-          id: faker.datatype.number(),
-          homeRegionId: 1,
-          hsesUsername: faker.datatype.string(),
-          hsesUserId: faker.datatype.string(),
-          email: 'smartsheetevents@ss.com',
-        });
-        ownerId = user.id;
-        const fileName = 'EventsTest.csv';
-        downloadFile.mockResolvedValue({ Body: readFileSync(fileName) });
-        const allEvents = await EventReportPilot.findAll();
-        preExistingEventIds = allEvents.map((event) => event.id);
-        await importSmartSheetEvent(fileName);
-      } catch (error) {
-        // eslint-disable-next-line no-console
-        logger.info(`Unable to setup Import Plan Events test ${error}`);
-      }
-    });
-
-    afterAll(async () => {
-      // clean up events.
-      await EventReportPilot.destroy({
-        where: {
-          id: {
-            [Op.notIn]: preExistingEventIds,
-          },
-        },
-      });
-
-      // Clean up user.
-      await User.destroy({
-        where: {
-          id: user.id,
-        },
-      });
-    });
-    it('should import and transform good events', async () => {
-      const createdEvents = await EventReportPilot.findAll({
-        where: {
-          id: {
-            [Op.notIn]: preExistingEventIds || [],
-          },
-        },
-      });
-      expect(createdEvents[0].ownerId).toEqual(ownerId);
-      expect(createdEvents.length).toBe(2);
-
-      // Assert event 1.
-      expect(createdEvents[0].ownerId).toEqual(ownerId);
-      expect(createdEvents[0].regionId).toEqual(1);
-      expect(createdEvents[0].data).toEqual({
-        'Sheet Name': 'PD23-24 b. Region 01 PD Plan WITH NCs',
-        eventId: 'R01-PD-23-1035',
-        'Full Event Title': 'R01 Reaching More Children and Families',
-        eventName: 'Reaching More Children and Families',
-        eventOrganizer: 'Regional PD Event (with National Centers)',
-        audience: 'Recipients',
-        'Event Duration/# NC Days of Support': 'Series',
-<<<<<<< HEAD
-        reasons: ['Full Enrollment'],
-        targetPopulations: ['Children/Families affected by traumatic events (select the other reasons for child welfare, disaster, substance use or homelessness)'],
-=======
-        reasons: ['Full Enrollment', 'Change in Scope'],
-        targetPopulations: [
-          'Children/Families affected by traumatic events (select the other reasons for child welfare, disaster, substance use or homelessness)',
-          'Pregnant Women',
-        ],
->>>>>>> 5d58cb3b
-        vision: 'Participants will explore strategies to reach full enrollment including areas of reaching families in greatest need (homelessness/foster care), right sizing-right programming and developing selection criteria',
-        creator: 'smartsheetevents@ss.com',
-      });
-
-      // Assert event 2.
-      expect(createdEvents[1].ownerId).toEqual(ownerId);
-      expect(createdEvents[1].regionId).toEqual(3);
-      expect(createdEvents[1].data).toEqual({
-        'Sheet Name': 'PD23-24 b. Region 01 PD Plan WITH NCs',
-        eventId: 'R03-PD-23-1037',
-        'Full Event Title': 'R03 Health Webinar Series: Oral Health and Dental Care from a Regional and State Perspective',
-        eventName: 'Health Webinar Series: Oral Health and Dental Care from a Regional and State Perspective',
-        eventOrganizer: 'Regional PD Event (with National Centers)',
-        audience: 'Recipients',
-        'Event Duration/# NC Days of Support': 'Series',
-        reasons: ['Ongoing Quality Improvement'],
-        targetPopulations: ['None'],
-        vision: 'Oral Health',
-        creator: 'smartsheetevents@ss.com',
-      });
-
-      // Skip unknown owner.
-      expect(logger.info).toHaveBeenCalledWith(
-        expect.stringContaining('Creator Not Found: \'missing@missing.com\''),
-      );
-
-      // Skip duplicate event.
-      expect(logger.info).toHaveBeenCalledWith(
-        expect.stringContaining('Event ID: \'R01-PD-23-1035\' already exists'),
-      );
-    });
-  });
-});
+/* eslint-disable no-console */
+import { readFileSync } from 'fs';
+import faker from '@faker-js/faker';
+import { Op } from 'sequelize';
+import importSmartSheetEvent from './importSmartSheetEvent';
+import { downloadFile } from '../lib/s3';
+import db, {
+  EventReportPilot,
+  User,
+} from '../models';
+import { logger } from '../logger';
+
+jest.mock('../logger');
+jest.mock('../lib/s3');
+
+describe('Import Smart Sheet Events', () => {
+  let user;
+  beforeEach(async () => {
+  });
+  afterAll(async () => {
+    downloadFile.mockReset();
+    await db.sequelize.close();
+  });
+
+  describe('imports events correctly', () => {
+    let preExistingEventIds;
+    let ownerId;
+    beforeAll(async () => {
+      try {
+        user = await User.create({
+          id: faker.datatype.number(),
+          homeRegionId: 1,
+          hsesUsername: faker.datatype.string(),
+          hsesUserId: faker.datatype.string(),
+          email: 'smartsheetevents@ss.com',
+        });
+        ownerId = user.id;
+        const fileName = 'EventsTest.csv';
+        downloadFile.mockResolvedValue({ Body: readFileSync(fileName) });
+        const allEvents = await EventReportPilot.findAll();
+        preExistingEventIds = allEvents.map((event) => event.id);
+        await importSmartSheetEvent(fileName);
+      } catch (error) {
+        // eslint-disable-next-line no-console
+        logger.info(`Unable to setup Import Plan Events test ${error}`);
+      }
+    });
+
+    afterAll(async () => {
+      // clean up events.
+      await EventReportPilot.destroy({
+        where: {
+          id: {
+            [Op.notIn]: preExistingEventIds,
+          },
+        },
+      });
+
+      // Clean up user.
+      await User.destroy({
+        where: {
+          id: user.id,
+        },
+      });
+    });
+    it('should import and transform good events', async () => {
+      const createdEvents = await EventReportPilot.findAll({
+        where: {
+          id: {
+            [Op.notIn]: preExistingEventIds || [],
+          },
+        },
+      });
+      expect(createdEvents[0].ownerId).toEqual(ownerId);
+      expect(createdEvents.length).toBe(2);
+
+      // Assert event 1.
+      expect(createdEvents[0].ownerId).toEqual(ownerId);
+      expect(createdEvents[0].regionId).toEqual(1);
+      expect(createdEvents[0].data).toEqual({
+        'Sheet Name': 'PD23-24 b. Region 01 PD Plan WITH NCs',
+        eventId: 'R01-PD-23-1035',
+        'Full Event Title': 'R01 Reaching More Children and Families',
+        eventName: 'Reaching More Children and Families',
+        eventOrganizer: 'Regional PD Event (with National Centers)',
+        audience: 'Recipients',
+        'Event Duration/# NC Days of Support': 'Series',
+        reasons: ['Full Enrollment', 'Change in Scope'],
+        targetPopulations: [
+          'Children/Families affected by traumatic events (select the other reasons for child welfare, disaster, substance use or homelessness)',
+          'Pregnant Women',
+        ],
+        vision: 'Participants will explore strategies to reach full enrollment including areas of reaching families in greatest need (homelessness/foster care), right sizing-right programming and developing selection criteria',
+        creator: 'smartsheetevents@ss.com',
+      });
+
+      // Assert event 2.
+      expect(createdEvents[1].ownerId).toEqual(ownerId);
+      expect(createdEvents[1].regionId).toEqual(3);
+      expect(createdEvents[1].data).toEqual({
+        'Sheet Name': 'PD23-24 b. Region 01 PD Plan WITH NCs',
+        eventId: 'R03-PD-23-1037',
+        'Full Event Title': 'R03 Health Webinar Series: Oral Health and Dental Care from a Regional and State Perspective',
+        eventName: 'Health Webinar Series: Oral Health and Dental Care from a Regional and State Perspective',
+        eventOrganizer: 'Regional PD Event (with National Centers)',
+        audience: 'Recipients',
+        'Event Duration/# NC Days of Support': 'Series',
+        reasons: ['Ongoing Quality Improvement'],
+        targetPopulations: ['None'],
+        vision: 'Oral Health',
+        creator: 'smartsheetevents@ss.com',
+      });
+
+      // Skip unknown owner.
+      expect(logger.info).toHaveBeenCalledWith(
+        expect.stringContaining('Creator Not Found: \'missing@missing.com\''),
+      );
+
+      // Skip duplicate event.
+      expect(logger.info).toHaveBeenCalledWith(
+        expect.stringContaining('Event ID: \'R01-PD-23-1035\' already exists'),
+      );
+    });
+  });
+});