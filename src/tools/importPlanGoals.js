--- conflicted
+++ resolved
@@ -7,13 +7,7 @@
   Topic,
   RoleTopic,
   Goal,
-<<<<<<< HEAD
-  // TopicGoal,
   Grant,
-  // GrantGoal,
-=======
-  Grant,
->>>>>>> 2ae089be
 } from '../models';
 
 async function parseCsv(fileKey) {
@@ -161,18 +155,6 @@
         ignoreDuplicates: true,
       },
     );
-<<<<<<< HEAD
-    // await TopicGoal.bulkCreate(cleanTopicGoals, {
-    //   ignoreDuplicates: true,
-    //   validate: true,
-    // await GrantGoal.bulkCreate(
-    //   cleanGrantGoals,
-    //   {
-    //     ignoreDuplicates: true,
-    //   },
-    // );
-=======
->>>>>>> 2ae089be
   } catch (err) {
     // eslint-disable-next-line no-console
     console.error(err);
