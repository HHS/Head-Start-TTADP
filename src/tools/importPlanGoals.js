/* eslint-disable no-restricted-syntax */
/* eslint-disable no-loop-func */
import parse from 'csv-parse/lib/sync';
import { GOAL_STATUS } from '../constants';
import { downloadFile } from '../lib/s3';
import {
  Goal,
  Grant,
} from '../models';
import { logger } from '../logger';

async function parseCsv(fileKey) {
  let recipients = {};
  const { Body: csv } = await downloadFile(fileKey);
  [...recipients] = parse(csv, {
    skipEmptyLines: true,
    columns: true,
  });
  return recipients;
}

const grantNumRE = /\s(?<grantNumber>[0-9]{2}[A-Z]{2}[0-9]+)(?:[,\s]|$)/g;
const parseGrantNumbers = (value) => {
  const matchIter = value.matchAll(grantNumRE);
  const results = [];
  for (const { groups: { grantNumber } } of matchIter) {
    if (grantNumber) {
      results.push(grantNumber);
    }
  }
  return results;
};

/**
 * Updates status of the existing goal based on whether the incoming
 * status is considered to be a step forward
 *
 * @param {Object} goal - goal being imported
 * @param {Object} dbgoal - existing goal
 */
export async function updateStatus(goal, dbgoal) {
  const dbGoalStatusIdx = Object.values(GOAL_STATUS).indexOf(dbgoal.status);
  const goalStatusIdx = Object.values(GOAL_STATUS).indexOf(goal.status);

  if (dbGoalStatusIdx < goalStatusIdx) {
    logger.info(`Updating goal ${dbgoal.id}: Changing status from ${dbgoal.status} to ${goal.status}`);
    await Goal.update(
      {
        status: goal.status,
      },
      {
        where: { id: dbgoal.id },
        individualHooks: true,
      },
    );
  } else {
    logger.info(`Skipping goal status update for ${dbgoal.id}: goal status ${dbgoal.status} is newer or equal to ${goal.status}`);
  }
}

/**
 * Processes data from .csv inserting the data during the processing as well as
 * creating data arrays for associations and then inserting them to the database
 *
 * The incomeing .csv data is a series of rows with relevant data in the following format
 *
 * Grantee (distinct by row number): 'Grantee Name | Grant1 [, Grant2]'
 * Goal 1: 'Name of the goal, e.g. Identify strategies...'
 * Goal 1 Status: 'Status, e.g. Not Started'
 * Goal 1 Topics: 'Behavioral /Mental Health | HS, FES'
 * Goal 1 Timeframe: '6 months'
 * Goal 2: 'Enhance reflective practice'
 * Goal 2 Status: 'Not Started'
 * Goal 2: Topics: 'Other'
 * Goal 2: Timeframe: '6 months'
 * ...
 * (Total 5 goals. Some of them could be empty)
 */
export default async function importGoals(fileKey, region) {
  const recipients = await parseCsv(fileKey);
  const regionId = region;
  try {
    for await (const el of recipients) {
      let currentGrants = [];
      const currentGoals = [];
      let currentGoalName = '';
      let currentGoalNum = 0;
      let currentLastEditedDate;

      for await (const key of Object.keys(el)) {
        if (key && (key.trim().startsWith('Grantee (distinct') || key.trim().startsWith('Grantee Name'))) {
          currentGrants = parseGrantNumbers(el[key]);
        } else if (key && key.startsWith('Last Edited (Date)')) {
          currentLastEditedDate = el[key].trim();
        } else if (key && key.startsWith('Goal')) {
          const goalColumn = key.split(' ');
          let column;
          if (goalColumn.length === 2) { // Column name is "Goal X" representing goal's name
            currentGoalName = el[key].trim();
            if (currentGoalName.match(/(no goals?|none)( identified)? at this time\.?/i)) {
              currentGoalName = '';
            }
            if (currentGoalName !== '') { // Ignore empty goals
              // eslint-disable-next-line prefer-destructuring
              currentGoalNum = goalColumn[1];
              currentGoals[currentGoalNum] = {
                ...currentGoals[currentGoalNum],
                name: currentGoalName,
              };
            }
          } else if (currentGoalName !== '') {
            // column will be either "topics", "timeframe" or "status"
            column = goalColumn[2].toLowerCase();
            if (column !== 'topics') { // ignore topics
              // it's either "timeframe" or "status"
              // both "timeframe" and "status" column names will be reused as goal's object keys
              currentGoals[currentGoalNum] = {
                ...currentGoals[currentGoalNum],
                [column]: el[key].trim(),
              };
            }
          }
        }
      }

      for await (const goal of currentGoals) {
        if (goal) { // ignore the dummy element at index 0
          for await (const grant of currentGrants) {
            const fullGrant = { number: grant.trim(), regionId };
            const dbGrant = await Grant.findOne({ where: { ...fullGrant }, attributes: ['id', 'recipientId'] });
            if (!dbGrant) {
              // eslint-disable-next-line no-console
              logger.error(`Couldn't find grant: ${fullGrant.number}. Exiting...`);
              throw new Error('error');
            }
            const grantId = dbGrant.id;
            const dbGoals = await Goal.findAll({
              where: { grantId, name: goal.name },
            });

            if (dbGoals.length > 1) {
              logger.info(`Found multiples of goal id: ${dbGoals[0].id}`);
              logger.info(`Incoming status: ${goal.status}`);
              logger.info(`Incoming last edited date: ${currentLastEditedDate}`);
              logger.info(`Incoming timeframe: ${goal.timeframe}`);
              for await (const dbgoal of dbGoals) {
                // Unable to determine a reliable update; Skipping
                logger.info(`Skipping updates for goal: ${dbgoal.id}`);
                logger.info(`db goal status: ${dbgoal.status}, createdAt: ${dbgoal.createdAt}`);
              }
            } else if (dbGoals.length === 1) {
              const dbGoal = dbGoals[0];
              // update timeframe
              await dbGoal.update(
                {
                  timeframe: goal.timeframe,
<<<<<<< HEAD
=======
                  isRttapa: 'Yes',
>>>>>>> ab63b211
                },
                {
                  // where: { id: dbgoal.id },
                  individualHooks: true,
                },
              );
              // determine if status needs to be updated
              await updateStatus(goal, dbGoal);
            } else {
<<<<<<< HEAD
              const newGoal = await Goal.create({ grantId, ...goal, isFromSmartsheetTtaPlan: true });
=======
              const newGoal = await Goal.create({
                grantId,
                ...goal,
                isFromSmartsheetTtaPlan: true,
                createdVia: 'imported',
                isRttapa: 'Yes',
              });
>>>>>>> ab63b211
              logger.info(`Creating goal: ${newGoal.id} with status: ${newGoal.status}`);
            }
          }
        }
      }
    }
  } catch (err) {
    // eslint-disable-next-line no-console
    console.error(err);
  }
}<|MERGE_RESOLUTION|>--- conflicted
+++ resolved
@@ -154,10 +154,7 @@
               await dbGoal.update(
                 {
                   timeframe: goal.timeframe,
-<<<<<<< HEAD
-=======
                   isRttapa: 'Yes',
->>>>>>> ab63b211
                 },
                 {
                   // where: { id: dbgoal.id },
@@ -167,9 +164,6 @@
               // determine if status needs to be updated
               await updateStatus(goal, dbGoal);
             } else {
-<<<<<<< HEAD
-              const newGoal = await Goal.create({ grantId, ...goal, isFromSmartsheetTtaPlan: true });
-=======
               const newGoal = await Goal.create({
                 grantId,
                 ...goal,
@@ -177,7 +171,6 @@
                 createdVia: 'imported',
                 isRttapa: 'Yes',
               });
->>>>>>> ab63b211
               logger.info(`Creating goal: ${newGoal.id} with status: ${newGoal.status}`);
             }
           }
