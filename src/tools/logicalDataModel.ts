--- conflicted
+++ resolved
@@ -163,7 +163,7 @@
     }
 
     if (issues.length > 0) {
-      uml += `${issues.join('\n')}\n`;
+      uml += `${issues.join('\n')}`;
     }
     uml += `${column}\n`;
   });
@@ -220,20 +220,19 @@
   associations.forEach((association) => {
     const source = schemas.find((s) => s.model?.name === association.source.name);
     const target = schemas.find((s) => s.model?.name === association.target.name);
-    if (source && target) {
-      let key = `${source.table}***${target.table}`;
-      if (association.associationType.toLowerCase().startsWith('belongstomany')) {
-        const associationTables = [source.table, target.table];
-        associationTables.sort();
-        key = `${associationTables[0]}***${associationTables[1]}`;
-      } else if (association.associationType.toLowerCase().startsWith('belongs')) {
-        key = `${target.table}***${source.table}`;
-      }
-      if (!sourceTarget[key]) {
-        sourceTarget[key] = [];
-      }
-      sourceTarget[key].push(association);
-    }
+
+    let key = `${source.table}***${target.table}`;
+    if (association.associationType.toLowerCase().startsWith('belongstomany')) {
+      const associationTables = [source.table, target.table];
+      associationTables.sort();
+      key = `${associationTables[0]}***${associationTables[1]}`;
+    } else if (association.associationType.toLowerCase().startsWith('belongs')) {
+      key = `${target.table}***${source.table}`;
+    }
+    if (!sourceTarget[key]) {
+      sourceTarget[key] = [];
+    }
+    sourceTarget[key].push(association);
   });
 
   Object.keys(sourceTarget).sort().forEach((key) => {
@@ -306,9 +305,7 @@
     if (sourceNumber === 1 && targetNumber === 1) {
       associationsByType['one-to-one']
         .push(`${leftResource} "1" --[${lineColor},plain,thickness=2]-- "1" ${rightResource} : ${relationKey}`);
-      if (relationKey.split(',').length <= 1) {
-        associationIssuesByType['one-to-one'].push(issues.map((i) => i));
-      }
+      associationIssuesByType['one-to-one'].push(issues.map((i) => i));
     } else if ((sourceNumber === 1 && targetNumber === 2)
       || (sourceNumber === 2 && targetNumber === 1)) {
       associationsByType['one-to-many']
@@ -354,7 +351,7 @@
   }
   if (associationsByType['missing-from-model'].length > 0) {
     uml += '\n';
-    uml += `!issue='association missing from models'\n`; //eslint-disable-line
+    uml += `!issue='association missing from models'`; //eslint-disable-line
     for (let i = 0; i < associationsByType['missing-from-model'].length; i++) { //eslint-disable-line
       if (associationIssuesByType['missing-from-model'][i]?.length > 0) {
         uml += `${associationIssuesByType['missing-from-model'][i].join('\n')}\n`;
@@ -390,8 +387,6 @@
 
 async function generateUML(schemas, tables, root) {
   let uml = `@startuml
-
-  left to right direction
   ' avoid problems with angled crows feet
   skinparam linetype ortho
   skinparam class {
@@ -419,49 +414,7 @@
 }
 
 export default async function generateUMLFromDB() {
-  let tableData;
   try {
-<<<<<<< HEAD
-    tableData = await db.sequelize.query(`
-    Select
-      table_schema,
-      table_name "table",
-      json_agg(
-        json_build_object(
-          'ordinal', ordinal_position,
-          'name', column_name,
-          'type', CASE
-                WHEN data_type = 'USER-DEFINED' THEN 'enum'
-                WHEN data_type = 'character varying' THEN 'varchar(255)'
-                WHEN data_type = 'ARRAY' THEN
-                  CASE
-                    WHEN SUBSTRING(udt_name FROM '^[_]([^_]+)[_]?') = 'varchar' THEN 'varchar(255)'
-                    WHEN SUBSTRING(udt_name FROM '^[_]([^_]+)[_]?') = 'int4' THEN 'integer'
-                    ELSE SUBSTRING(udt_name FROM '^[_]([^_]+)[_]?')
-                  END || '[]'
-                WHEN data_type = 'numeric' THEN 'decimal(3,1)'
-                WHEN data_type = 'int4' THEN 'integer'
-                ELSE data_type
-              END,
-          'subtype', SUBSTRING(udt_name FROM '^[_]([^_]+)[_]?'),
-          'default', CASE
-                WHEN column_default LIKE 'nextval%' THEN '<generated>'
-                ELSE column_default
-              END,
-          'allowNull', is_nullable = 'YES',
-          'reference', SUBSTRING(pg_get_constraintdef(oid) FROM 'REFERENCES ([^)]+[)])')
-        )
-        ORDER BY ordinal_position ASC
-      ) "fields"
-    FROM information_schema.columns col
-    LEFT JOIN pg_constraint con
-    ON col.table_name = regexp_replace(con.conrelid::regclass::TEXT,'"','','g')
-    AND pg_get_constraintdef(oid) LIKE 'FOREIGN KEY ("' || col.column_name || '") REFERENCES %'
-    WHERE table_schema = 'public'
-    AND table_name != 'SequelizeMeta'
-    --AND table_name NOT LIKE 'ZA%'
-    GROUP BY 1,2;
-=======
     const tableData = await db.sequelize.query(`
       SELECT
         table_schema,
@@ -514,29 +467,11 @@
       AND table_name != 'SequelizeMeta'
       --AND table_name NOT LIKE 'ZA%'
       GROUP BY 1,2
->>>>>>> f292fce8
     `, {
       type: QueryTypes.SELECT,
     });
 
     const tables = db.sequelize.models;
-<<<<<<< HEAD
-    const schemas = tableData
-      .map(({ table, fields }) => ({
-        table,
-        model: (db.sequelize.models[table]
-          || db.sequelize.models[table.slice(0, -1)]
-          || db.sequelize.models[table.replace('ies', 'y')]
-          || db.sequelize.models[table.slice(0, -2)]),
-        attributes: fields,
-        associations: (db.sequelize.models[table]
-          || db.sequelize.models[table.slice(0, -1)]
-          || db.sequelize.models[table.replace('ies', 'y')]
-          || db.sequelize.models[table.slice(0, -2)])
-          ?.associations,
-      }));
-
-=======
     const schemas = tableData.map((td) => {
       // eslint-disable-next-line @typescript-eslint/no-explicit-any
       const model:any = Object.values(db.sequelize.models)
@@ -549,10 +484,9 @@
         associations: model?.associations,
       });
     });
->>>>>>> f292fce8
     await generateUML(schemas, tables, 'docs');
   } catch (err) {
-    auditLogger.error(err, tableData, err.stack);
+    auditLogger.error(err);
     throw err;
   }
 }