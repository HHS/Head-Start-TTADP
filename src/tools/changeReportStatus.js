--- conflicted
+++ resolved
@@ -1,10 +1,5 @@
 /* eslint-disable no-restricted-syntax */
 import {
-<<<<<<< HEAD
-  // TODO: Commented to pass linter.
-  // sequelize,
-=======
->>>>>>> 04755bca
   ActivityReport,
 } from '../models';
 import { auditLogger } from '../logger';
