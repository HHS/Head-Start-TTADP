import { readFileSync } from 'fs';
import importGoals from './importPlanGoals';
import { downloadFile } from '../lib/s3';
import db, {
  Goal, Grant,
} from '../models';
import { logger } from '../logger';

jest.mock('../logger');

jest.mock('../lib/s3');

describe('Import TTA plan goals', () => {
  beforeEach(async () => {
    downloadFile.mockReset();
  });
  afterAll(async () => {
    await db.sequelize.close();
  });

  describe('for a single region', () => {
    const regionId = 14;

    beforeAll(async () => {
      try {
        const fileName = 'GranteeTTAPlanTest.csv';
        downloadFile.mockResolvedValue({ Body: readFileSync(fileName) });
<<<<<<< HEAD
        await Goal.destroy({ where: {}, individualHooks: true });
        await importGoals(fileName, 14);
=======
        const goals = await Goal.findAll({
          include: [
            {
              model: Grant,
              as: 'grant',
              where: {
                regionId,
              },
              required: true,
            },
          ],
        });
        await Goal.destroy({
          where: {
            id: goals.map((goal) => goal.id),
          },
        });
        await importGoals(fileName, regionId);
>>>>>>> 9f8e9e1f
      } catch (error) {
        // eslint-disable-next-line no-console
        console.log(`Unable to setup Import Plan Goals test ${error}`);
      }
    });

    it('should import Goals table', async () => {
      const allGoals = await Goal.findAll({
        include: [
          {
            model: Grant,
            as: 'grant',
            where: {
              regionId,
            },
            required: true,
          },
        ],
      });
      expect(allGoals).toBeDefined();
      expect(allGoals.length).toBe(16);

      // test eager loading
      const goal = await Goal.findOne({
        where: { name: 'Expand children\'s experiences with high quality early learning to prepare them for Kindergarten' },
        attributes: ['name', 'status', 'timeframe', 'isFromSmartsheetTtaPlan'],
        include: [{
          model: Grant,
          as: 'grant',
          attributes: ['id', 'number', 'regionId'],
          where: {
            number: '14CH00002',
            regionId,
          },
          required: true,
        }],
      });
      expect(goal.name).toBe('Expand children\'s experiences with high quality early learning to prepare them for Kindergarten');
      expect(goal.status).toBe('Not Started');
      expect(goal.timeframe).toBe('Dates to be determined by October 30, 2020');
      expect(goal.isFromSmartsheetTtaPlan).toBe(true);
      expect(goal.grant).toEqual(
        expect.objectContaining({
          id: expect.anything(), number: '14CH00002', recipient: expect.anything(), regionId,
        }),
      );
    });

    it('should update status if it is newer', async () => {
      const fileName = 'GranteeTTAPlanTest.csv';
      downloadFile.mockResolvedValue({ Body: readFileSync(fileName) });

      const goalInProgress = await Goal.findOne({
        where: { status: 'In Progress' },
        include: [{
          model: Grant,
          as: 'grant',
          where: {
            regionId,
          },
          required: true,
        }],
      });
      await goalInProgress.update({
        status: 'Not Started',
      });
      const goalNotStarted = await Goal.findOne({
        where: { id: goalInProgress.id },
        include: [{
          model: Grant,
          as: 'grant',
          where: {
            regionId,
          },
          required: true,
        }],
      });
      expect(goalNotStarted.status).toBe('Not Started');

      await importGoals(fileName, regionId);

      const updatedGoal = await Goal.findOne({
        where: { id: goalInProgress.id },
        include: [{
          model: Grant,
          as: 'grant',
          where: {
            regionId,
          },
          required: true,
        }],
      });
      expect(updatedGoal.status).toBe('In Progress');
      expect(logger.info).toHaveBeenCalledWith(
        expect.stringContaining(`Updating goal ${goalInProgress.id}: Changing status from Not Started to In Progress`),
      );
    });

    it('should not update status if it is older', async () => {
      const fileName = 'GranteeTTAPlanTest.csv';
      downloadFile.mockResolvedValue({ Body: readFileSync(fileName) });
      // Find a goal that was imported as 'Not Started', change to 'Suspended' and update
      const goalNotStarted = await Goal.findOne({
        where: { status: 'Not Started' },
        include: [{
          model: Grant,
          as: 'grant',
          where: {
            regionId,
          },
          required: true,
        }],
      });
      await goalNotStarted.update({
        status: 'Suspended',
      });
      const goalSuspended = await Goal.findOne({
        where: { id: goalNotStarted.id },
        include: [{
          model: Grant,
          as: 'grant',
          where: {
            regionId,
          },
          required: true,
        }],
      });
      expect(goalSuspended.status).toBe('Suspended');

      await importGoals(fileName, regionId);

      const updatedGoal = await Goal.findOne({
        where: { id: goalNotStarted.id },
      });
      expect(updatedGoal.status).toBe('Suspended');
      expect(logger.info).toHaveBeenCalledWith(
        expect.stringContaining(`Skipping goal status update for ${goalNotStarted.id}: goal status Suspended is newer or equal to Not Started`),
      );
    });

    it('should update timeframe', async () => {
      const fileName = 'GranteeTTAPlanTest.csv';
      downloadFile.mockResolvedValue({ Body: readFileSync(fileName) });
      // Find a goal that was imported, change the timeframe and update by running the import script
      const goalWithTimeframe = await Goal.findOne({
        where: { timeframe: '6 months' },
        include: [{
          model: Grant,
          as: 'grant',
          where: {
            regionId,
          },
          required: true,
        }],
      });
      expect(goalWithTimeframe.timeframe).toBe('6 months');

      await goalWithTimeframe.update({
        timeframe: '12 months',
      });
      const modifiedGoal = await Goal.findOne({
        where: { id: goalWithTimeframe.id },
        include: [{
          model: Grant,
          as: 'grant',
          where: {
            regionId,
          },
          required: true,
        }],
      });
      expect(modifiedGoal.timeframe).toBe('12 months');

      await importGoals(fileName, regionId);

      const updatedGoal = await Goal.findOne({
        where: { id: goalWithTimeframe.id },
      });
      expect(updatedGoal.timeframe).toBe('6 months');
    });

    it('should set createdVia when creating a new goal', async () => {
      const fileName = 'GranteeTTAPlanTest.csv';
      downloadFile.mockResolvedValue({ Body: readFileSync(fileName) });

      const aGoal = await Goal.findOne({
        where: { createdVia: 'imported' },
        include: [{
          model: Grant,
          as: 'grant',
          where: {
            regionId,
          },
          required: true,
        }],
      });

      await aGoal.update({
        createdVia: null,
      });

      const goalWithoutCreatedVia = await Goal.findOne({
        where: { createdVia: null },
        include: [{
          model: Grant,
          as: 'grant',
          where: {
            regionId,
          },
          required: true,
        }],
      });
      expect(goalWithoutCreatedVia.createdVia).toBeNull();
      // Delete a goal and re-import
      await Goal.destroy({
        where: {
          name: goalWithoutCreatedVia.name,
          grantId: goalWithoutCreatedVia.grantId,
        },
      });

      await importGoals(fileName, regionId);

      const importedGoal = await Goal.findOne({
        where: { name: goalWithoutCreatedVia.name, grantId: goalWithoutCreatedVia.grantId },
      });
      expect(importedGoal.createdVia).toBe('imported');
    });

    it('should not set createdVia when updating an existing goal', async () => {
      const fileName = 'GranteeTTAPlanTest.csv';
      downloadFile.mockResolvedValue({ Body: readFileSync(fileName) });

      const aGoal = await Goal.findOne({
        where: { createdVia: 'imported' },
        include: [{
          model: Grant,
          as: 'grant',
          where: {
            regionId,
          },
          required: true,
        }],
      });

      await aGoal.update({
        createdVia: 'rtr',
      });

      const goalWithRTRCreatedVia = await Goal.findOne({
        where: { name: aGoal.name, grantId: aGoal.grantId },
        include: [{
          model: Grant,
          as: 'grant',
          where: {
            regionId,
          },
          required: true,
        }],
      });
      expect(goalWithRTRCreatedVia.createdVia).toBe('rtr');

      await importGoals(fileName, regionId);

      const importedGoal = await Goal.findOne({
        where: { name: goalWithRTRCreatedVia.name, grantId: goalWithRTRCreatedVia.grantId },
        include: [{
          model: Grant,
          as: 'grant',
          where: {
            regionId,
          },
          required: true,
        }],
      });
      expect(importedGoal.createdVia).toBe('rtr');
    });

    it('should set isRttapa when creating a new goal', async () => {
      const fileName = 'GranteeTTAPlanTest.csv';
      downloadFile.mockResolvedValue({ Body: readFileSync(fileName) });

      const aGoal = await Goal.findOne({
        where: { isRttapa: 'Yes' },
        include: [{
          model: Grant,
          as: 'grant',
          where: {
            regionId,
          },
          required: true,
        }],
      });

      // Delete aGoal and re-import
      await Goal.destroy({
        where: {
          name: aGoal.name,
          grantId: aGoal.grantId,
        },
      });

      await importGoals(fileName, regionId);

      const importedGoal = await Goal.findOne({
        where: { name: aGoal.name, grantId: aGoal.grantId },
        include: [{
          model: Grant,
          as: 'grant',
          where: {
            regionId,
          },
          required: true,
        }],
      });
      expect(importedGoal.isRttapa).toBe('Yes');
    });

    it('should set isRttapa when updating goal', async () => {
      const fileName = 'GranteeTTAPlanTest.csv';
      downloadFile.mockResolvedValue({ Body: readFileSync(fileName) });

      const aGoal = await Goal.findOne({
        where: { isRttapa: 'Yes' },
        include: [{
          model: Grant,
          as: 'grant',
          where: {
            regionId,
          },
          required: true,
        }],
      });

      await aGoal.update({
        isRttapa: 'No',
      });

      const goalNotRttapa = await Goal.findOne({
        where: { isRttapa: 'No' },
        include: [{
          model: Grant,
          as: 'grant',
          where: {
            regionId,
          },
          required: true,
        }],
      });

      await importGoals(fileName, regionId);

      const importedGoal = await Goal.findOne({
        where: { name: goalNotRttapa.name, grantId: goalNotRttapa.grantId },
        include: [{
          model: Grant,
          as: 'grant',
          where: {
            regionId,
          },
          required: true,
        }],
      });
      expect(importedGoal.isRttapa).toBe('Yes');
    });

    it('is idempotent', async () => {
      const fileName = 'GranteeTTAPlanTest.csv';
      downloadFile.mockResolvedValue({ Body: readFileSync(fileName) });

      const allGoals = await Goal.findAll({
        include: [{
          model: Grant,
          as: 'grant',
          where: {
            regionId,
          },
          required: true,
        }],
      });
      expect(allGoals).toBeDefined();

      await importGoals(fileName, regionId);

      const allGoals2 = await Goal.findAll({
        include: [{
          model: Grant,
          as: 'grant',
          where: {
            regionId,
          },
          required: true,
        }],
      });
      expect(allGoals2).toBeDefined();
      expect(allGoals2.length).toBe(allGoals.length);
    });

    it('should import goals from another region', async () => {
      const fileName = 'R9GranteeTTAPlanTest.csv';
      downloadFile.mockResolvedValue({ Body: readFileSync(fileName) });

      await importGoals(fileName, 9);

      const allGoals = await Goal.findAll({
        include: [{
          model: Grant,
          as: 'grant',
          where: {
            regionId: 9,
          },
          required: true,
        }],
      });
      expect(allGoals).toBeDefined();
      expect(allGoals.length).toBe(1);

      // test eager loading
      const goal = await Goal.findOne({
        where: { name: 'Demonstrate an understanding of Fiscal requirements for non-federal share.' },
        attributes: ['name', 'status', 'timeframe', 'isFromSmartsheetTtaPlan'],
        include: [{
          model: Grant,
          as: 'grant',
          attributes: ['id', 'number', 'regionId'],
          where: {
            regionId: 9,
          },
        }],
      });
      expect(goal.name).toBe('Demonstrate an understanding of Fiscal requirements for non-federal share.');
      expect(goal.status).toBe('Not Started');
      expect(goal.timeframe).toBe('One month');
      expect(goal.isFromSmartsheetTtaPlan).toBe(true);

      expect(goal.grant.number).toBe('09HP044444');
      expect(goal.grant.regionId).toBe(9);
    });
  });
});<|MERGE_RESOLUTION|>--- conflicted
+++ resolved
@@ -25,10 +25,6 @@
       try {
         const fileName = 'GranteeTTAPlanTest.csv';
         downloadFile.mockResolvedValue({ Body: readFileSync(fileName) });
-<<<<<<< HEAD
-        await Goal.destroy({ where: {}, individualHooks: true });
-        await importGoals(fileName, 14);
-=======
         const goals = await Goal.findAll({
           include: [
             {
@@ -47,7 +43,6 @@
           },
         });
         await importGoals(fileName, regionId);
->>>>>>> 9f8e9e1f
       } catch (error) {
         // eslint-disable-next-line no-console
         console.log(`Unable to setup Import Plan Goals test ${error}`);
