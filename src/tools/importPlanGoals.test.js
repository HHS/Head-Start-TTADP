import { readFileSync } from 'fs';
import importGoals from './importPlanGoals';
import { downloadFile } from '../lib/s3';
import db, {
  Goal, Grant,
} from '../models';
import { logger } from '../logger';

jest.mock('../logger');

jest.mock('../lib/s3');

describe('Import TTA plan goals', () => {
  beforeEach(async () => {
    downloadFile.mockReset();
  });
  afterAll(async () => {
    await db.sequelize.close();
  });

  describe('for a single region', () => {
    beforeAll(async () => {
      try {
        const fileName = 'GranteeTTAPlanTest.csv';
        downloadFile.mockResolvedValue({ Body: readFileSync(fileName) });
        await Goal.destroy({ where: {} });
        await importGoals(fileName, 14);
      } catch (error) {
        // eslint-disable-next-line no-console
        console.log(`Unable to setup Import Plan Goals test ${error}`);
      }
    });

    it('should import Goals table', async () => {
      const allGoals = await Goal.findAll();
      expect(allGoals).toBeDefined();
      expect(allGoals.length).toBe(16);

      // test eager loading
      const goal = await Goal.findOne({
        where: { name: 'Expand children\'s experiences with high quality early learning to prepare them for Kindergarten' },
        attributes: ['name', 'status', 'timeframe', 'isFromSmartsheetTtaPlan'],
        include: [{
          model: Grant,
          as: 'grant',
          attributes: ['id', 'number', 'regionId'],
          where: {
            number: '14CH00002',
          },
        }],
      });
      expect(goal.name).toBe('Expand children\'s experiences with high quality early learning to prepare them for Kindergarten');
      expect(goal.status).toBe('Not Started');
      expect(goal.timeframe).toBe('Dates to be determined by October 30, 2020');
      expect(goal.isFromSmartsheetTtaPlan).toBe(true);
      expect(goal.grant).toEqual(
        expect.objectContaining({
          id: expect.anything(), number: '14CH00002', recipient: expect.anything(), regionId: 14,
        }),
      );
    });

    it('should update status if it is newer', async () => {
      const fileName = 'GranteeTTAPlanTest.csv';
      downloadFile.mockResolvedValue({ Body: readFileSync(fileName) });

      const goalInProgress = await Goal.findOne({
        where: { status: 'In Progress' },
      });
      await goalInProgress.update({
        status: 'Not Started',
      });
      const goalNotStarted = await Goal.findOne({
        where: { id: goalInProgress.id },
      });
      expect(goalNotStarted.status).toBe('Not Started');

      await importGoals(fileName, 14);

      const updatedGoal = await Goal.findOne({
        where: { id: goalInProgress.id },
      });
      expect(updatedGoal.status).toBe('In Progress');
      expect(logger.info).toHaveBeenCalledWith(
        expect.stringContaining(`Updating goal ${goalInProgress.id}: Changing status from Not Started to In Progress`),
      );
    });

    it('should not update status if it is older', async () => {
      const fileName = 'GranteeTTAPlanTest.csv';
      downloadFile.mockResolvedValue({ Body: readFileSync(fileName) });
      // Find a goal that was imported as 'Not Started', change to 'Suspended' and update
      const goalNotStarted = await Goal.findOne({
        where: { status: 'Not Started' },
      });
      await goalNotStarted.update({
        status: 'Suspended',
      });
      const goalSuspended = await Goal.findOne({
        where: { id: goalNotStarted.id },
      });
      expect(goalSuspended.status).toBe('Suspended');

      await importGoals(fileName, 14);

      const updatedGoal = await Goal.findOne({
        where: { id: goalNotStarted.id },
      });
      expect(updatedGoal.status).toBe('Suspended');
      expect(logger.info).toHaveBeenCalledWith(
        expect.stringContaining(`Skipping goal status update for ${goalNotStarted.id}: goal status Suspended is newer or equal to Not Started`),
      );
    });

    it('should update timeframe', async () => {
      const fileName = 'GranteeTTAPlanTest.csv';
      downloadFile.mockResolvedValue({ Body: readFileSync(fileName) });
      // Find a goal that was imported, change the timeframe and update by running the import script
      const goalWithTimeframe = await Goal.findOne({
        where: { timeframe: '6 months' },
      });
      expect(goalWithTimeframe.timeframe).toBe('6 months');

      await goalWithTimeframe.update({
        timeframe: '12 months',
      });
      const modifiedGoal = await Goal.findOne({
        where: { id: goalWithTimeframe.id },
      });
      expect(modifiedGoal.timeframe).toBe('12 months');

      await importGoals(fileName, 14);

      const updatedGoal = await Goal.findOne({
        where: { id: goalWithTimeframe.id },
      });
      expect(updatedGoal.timeframe).toBe('6 months');
<<<<<<< HEAD
=======
    });

    it('should set createdVia when creating a new goal', async () => {
      const fileName = 'GranteeTTAPlanTest.csv';
      downloadFile.mockResolvedValue({ Body: readFileSync(fileName) });

      const aGoal = await Goal.findOne({ where: { createdVia: 'imported' } });

      await aGoal.update({
        createdVia: null,
      });

      const goalWithoutCreatedVia = await Goal.findOne({
        where: { createdVia: null },
      });
      expect(goalWithoutCreatedVia.createdVia).toBeNull();
      // Delete a goal and re-import
      await Goal.destroy({
        where: {
          name: goalWithoutCreatedVia.name,
        },
      });

      await importGoals(fileName, 14);

      const importedGoal = await Goal.findOne({
        where: { name: goalWithoutCreatedVia.name },
      });
      expect(importedGoal.createdVia).toBe('imported');
    });

    it('should not set createdVia when updating an existing goal', async () => {
      const fileName = 'GranteeTTAPlanTest.csv';
      downloadFile.mockResolvedValue({ Body: readFileSync(fileName) });

      const aGoal = await Goal.findOne({ where: { createdVia: 'imported' } });

      await aGoal.update({
        createdVia: 'rtr',
      });

      const goalWithRTRCreatedVia = await Goal.findOne({
        where: { createdVia: 'rtr' },
      });
      expect(goalWithRTRCreatedVia.createdVia).toBe('rtr');

      await importGoals(fileName, 14);

      const importedGoal = await Goal.findOne({
        where: { name: goalWithRTRCreatedVia.name },
      });
      expect(importedGoal.createdVia).toBe('rtr');
    });

    it('should set isRttapa when creating a new goal', async () => {
      const fileName = 'GranteeTTAPlanTest.csv';
      downloadFile.mockResolvedValue({ Body: readFileSync(fileName) });

      const aGoal = await Goal.findOne({ where: { isRttapa: 'Yes' } });

      // Delete aGoal and re-import
      await Goal.destroy({
        where: {
          name: aGoal.name,
        },
      });

      await importGoals(fileName, 14);

      const importedGoal = await Goal.findOne({
        where: { name: aGoal.name },
      });
      expect(importedGoal.isRttapa).toBe('Yes');
    });

    it('should set isRttapa when updating goal', async () => {
      const fileName = 'GranteeTTAPlanTest.csv';
      downloadFile.mockResolvedValue({ Body: readFileSync(fileName) });

      const aGoal = await Goal.findOne({ where: { isRttapa: 'Yes' } });

      await aGoal.update({
        isRttapa: 'No',
      });

      const goalNotRttapa = await Goal.findOne({ where: { isRttapa: 'No' } });

      await importGoals(fileName, 14);

      const importedGoal = await Goal.findOne({
        where: { name: goalNotRttapa.name },
      });
      expect(importedGoal.isRttapa).toBe('Yes');
>>>>>>> ab63b211
    });

    it('is idempotent', async () => {
      const fileName = 'GranteeTTAPlanTest.csv';
      downloadFile.mockResolvedValue({ Body: readFileSync(fileName) });

      const allGoals = await Goal.findAll();
      expect(allGoals).toBeDefined();

      await importGoals(fileName, 14);

      const allGoals2 = await Goal.findAll();
      expect(allGoals2).toBeDefined();
      expect(allGoals2.length).toBe(allGoals.length);
    });

    it('should import goals from another region', async () => {
      const fileName = 'R9GranteeTTAPlanTest.csv';
      downloadFile.mockResolvedValue({ Body: readFileSync(fileName) });

      const goalsBefore = await Goal.findAll();

      expect(goalsBefore.length).toBe(16);
      await importGoals(fileName, 9);

      const allGoals = await Goal.findAll();
      expect(allGoals).toBeDefined();
      expect(allGoals.length).toBe(17);

      // test eager loading
      const goal = await Goal.findOne({
        where: { name: 'Demonstrate an understanding of Fiscal requirements for non-federal share.' },
        attributes: ['name', 'status', 'timeframe', 'isFromSmartsheetTtaPlan'],
        include: [{
          model: Grant,
          as: 'grant',
          attributes: ['id', 'number', 'regionId'],
        }],
      });
      expect(goal.name).toBe('Demonstrate an understanding of Fiscal requirements for non-federal share.');
      expect(goal.status).toBe('Not Started');
      expect(goal.timeframe).toBe('One month');
      expect(goal.isFromSmartsheetTtaPlan).toBe(true);

      expect(goal.grant.number).toBe('09HP044444');
      expect(goal.grant.regionId).toBe(9);
    });
  });
});<|MERGE_RESOLUTION|>--- conflicted
+++ resolved
@@ -135,8 +135,6 @@
         where: { id: goalWithTimeframe.id },
       });
       expect(updatedGoal.timeframe).toBe('6 months');
-<<<<<<< HEAD
-=======
     });
 
     it('should set createdVia when creating a new goal', async () => {
@@ -230,7 +228,6 @@
         where: { name: goalNotRttapa.name },
       });
       expect(importedGoal.isRttapa).toBe('Yes');
->>>>>>> ab63b211
     });
 
     it('is idempotent', async () => {
