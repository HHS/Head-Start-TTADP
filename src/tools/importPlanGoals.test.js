--- conflicted
+++ resolved
@@ -27,14 +27,11 @@
       try {
         const fileName = 'GranteeTTAPlanTest.csv';
         downloadFile.mockResolvedValue({ Body: readFileSync(fileName) });
-<<<<<<< HEAD
-=======
         roles = JSON.stringify(await Role.findAll({ raw: true }));
         goals = JSON.stringify(await Goal.findAll({ raw: true }));
         existingTopics = JSON.stringify(await Topic.findAll({ raw: true }));
         await Role.destroy({ where: {}, force: true });
         await Topic.destroy({ where: {}, force: true });
->>>>>>> d8c1a27b
         await Goal.destroy({ where: {} });
         await importGoals(fileName, 14);
       } catch (error) {
@@ -43,8 +40,6 @@
       }
     });
 
-<<<<<<< HEAD
-=======
     afterAll(async () => {
       await Role.destroy({ where: {}, force: true });
       await Topic.destroy({ where: {}, force: true });
@@ -95,7 +90,6 @@
       );
     });
 
->>>>>>> d8c1a27b
     it('should import Goals table', async () => {
       const allGoals = await Goal.findAll();
       expect(allGoals).toBeDefined();
