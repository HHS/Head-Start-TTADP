import SCOPES from '../middleware/scopeConstants';

export default class EventReport {
  constructor(user, eventReport) {
    this.user = user;
    this.eventReport = eventReport;
    this.permissions = user.permissions || [];
  }

  canCreate() {
    return this.canWriteInRegion();
  }

  canRead() {
    return this.canReadInRegion();
  }

  canReadInRegion() {
    if (this.isAdmin()) { return true; }

    return !!this.permissions.find((p) => [
      SCOPES.READ_TRAINING_REPORTS,
      SCOPES.READ_WRITE_TRAINING_REPORTS,
    ].includes(p.scopeId) && p.regionId === this.eventReport.regionId);
  }

  /**
   * Determines if the user has write access to the specified region
   * or to the region of their current event report.
   *
   * @param {string|null} regionId - The ID of the region to check access for.
   * If null, checks the region of the given event report.
   *
   * @returns {boolean} - Returns true if the user has write access to the region,
   * otherwise returns false.
   *
   * @throws {Error} When the regionId is not provided and there is no event report available.
   */
  canWriteInRegion(regionId = null) {
    if (this.isAdmin()) { return true; }

    if (regionId == null) {
      return !!this.permissions.find((p) => [
        SCOPES.READ_WRITE_TRAINING_REPORTS,
      ].includes(p.scopeId) && p.regionId === this.eventReport.regionId);
    }

    return !!this.permissions.find((p) => [
      SCOPES.READ_WRITE_TRAINING_REPORTS,
    ].includes(p.scopeId) && p.regionId === regionId);
  }

  /**
   * Returns an array of region IDs for which the user has read permission
   * on training reports.
   *
   * @returns {number[]} An array of readable region IDs.
   * @throws {Error} if permissions data is missing or invalid.
   */
  get readableRegions() {
    const viablePermissions = this.permissions.filter((p) => [
      SCOPES.READ_TRAINING_REPORTS,
      SCOPES.READ_WRITE_TRAINING_REPORTS,
    ].includes(p.scopeId));

    return viablePermissions.map((p) => Number(p.regionId));
  }

  /**
   * Returns an array of region IDs for which the user has write permission
   * on training reports.
   *
   * @returns {number[]} An array of writable region IDs.
   * @throws {Error} if permissions data is missing or invalid.
   */
  get writableRegions() {
    const viablePermissions = this.permissions.filter((p) => [
      SCOPES.READ_WRITE_TRAINING_REPORTS,
    ].includes(p.scopeId));

    return viablePermissions.map((p) => Number(p.regionId));
  }

  canDelete() {
    return this.isAdmin() || this.isAuthor();
  }

  // This should work without a event object.
  canGetTrainingReportUsersInRegion(regionId) {
    if (this.isAdmin()) { return true; }

    return !!this.permissions.find((p) => [
      SCOPES.READ_WRITE_TRAINING_REPORTS, SCOPES.COLLABORATOR_TRAINING_REPORTS,
    ].includes(p.scopeId) && p.regionId === regionId);
  }

  canUpdate() {
    if (this.isAdmin()) { return true; }
    if (this.isCollaborator()) { return true; }
    if (this.isPoc()) { return true; }
    if (this.isAuthor()) { return true; }

    return false;
  }

  isAdmin() {
    return !!this.permissions.find(
      (p) => p.scopeId === SCOPES.ADMIN,
    );
  }

  isAuthor() {
    return this.user.id === this.eventReport.ownerId;
  }

<<<<<<< HEAD
  isCollaborator() {
    return this.eventReport.pocIds.includes(this.user.id);
=======
  isPoc() {
    return this.eventReport.pocId.includes(this.user.id);
>>>>>>> 7f0d636e
  }

  isCollaborator() {
    return this.eventReport.collaboratorIds.includes(this.user.id);
  }
}<|MERGE_RESOLUTION|>--- conflicted
+++ resolved
@@ -113,13 +113,8 @@
     return this.user.id === this.eventReport.ownerId;
   }
 
-<<<<<<< HEAD
-  isCollaborator() {
+  isPoc() {
     return this.eventReport.pocIds.includes(this.user.id);
-=======
-  isPoc() {
-    return this.eventReport.pocId.includes(this.user.id);
->>>>>>> 7f0d636e
   }
 
   isCollaborator() {
