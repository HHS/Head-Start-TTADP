import db, {
<<<<<<< HEAD
  ActivityReport, ActivityRecipient, User, Grantee, NonGrantee, Grant, Region,
=======
  ActivityReport, ActivityRecipient, User, Grantee, NonGrantee, Grant, NextStep,
>>>>>>> 0ac850f3
} from '../models';
import {
  createOrUpdate, activityReportById, possibleRecipients,
} from './activityReports';
import { REPORT_STATUSES } from '../constants';

const RECIPIENT_ID = 15;

const mockUser = {
  id: 1000,
  homeRegionId: 1,
  name: 'user',
};

const reportObject = {
  activityRecipientType: 'grantee',
  status: REPORT_STATUSES.DRAFT,
  userId: mockUser.id,
  regionId: 1,
  lastUpdatedById: mockUser.id,
  resourcesUsed: 'test',
  activityRecipients: [{ activityRecipientId: RECIPIENT_ID }],
};

describe('Activity Reports DB service', () => {
  let grantee;

  beforeAll(async () => {
    await User.create(mockUser);
<<<<<<< HEAD
    await Region.create({ name: 'office 17', id: 17 });
    grantee = await Grantee.create({ id: 100, name: 'grantee', regionId: 17 });
    await Grant.create({
      id: 100, number: 1, granteeId: grantee.id, regionId: 17,
    });
    await NonGrantee.create({ id: 100, name: 'nonGrantee' });
=======
    grantee = await Grantee.create({ id: RECIPIENT_ID, name: 'grantee' });
    await Grant.create({ id: RECIPIENT_ID, number: 1, granteeId: grantee.id });
    await NonGrantee.create({ id: RECIPIENT_ID, name: 'nonGrantee' });
>>>>>>> 0ac850f3
  });

  afterAll(async () => {
    await ActivityRecipient.destroy({ where: {} });
    await ActivityReport.destroy({ where: {} });
    await User.destroy({ where: { id: mockUser.id } });
<<<<<<< HEAD
    await NonGrantee.destroy({ where: { id: 100 } });
    await Grant.destroy({ where: { id: 100 } });
    await Grantee.destroy({ where: { id: 100 } });
    await Region.destroy({ where: { id: 17 } });
=======
    await NonGrantee.destroy({ where: { id: RECIPIENT_ID } });
    await Grant.destroy({ where: { id: RECIPIENT_ID } });
    await Grantee.destroy({ where: { id: RECIPIENT_ID } });
    await NextStep.destroy({ where: {} });
>>>>>>> 0ac850f3
    db.sequelize.close();
  });

  afterEach(() => {
    jest.clearAllMocks();
  });

  describe('createOrUpdate', () => {
    it('updates an already saved report', async () => {
      const report = await ActivityReport.create(reportObject);
      const newReport = await createOrUpdate({ resourcesUsed: 'updated' }, report);
      expect(newReport.resourcesUsed).toBe('updated');
    });

    it('creates a new report', async () => {
      const beginningARCount = await ActivityReport.count();
      const report = await createOrUpdate(reportObject);
      const endARCount = await ActivityReport.count();
      expect(endARCount - beginningARCount).toBe(1);
      expect(report.activityRecipients[0].grant.id).toBe(RECIPIENT_ID);
    });

    it('creates a new report with non-grantee recipient', async () => {
      const report = await createOrUpdate({ ...reportObject, activityRecipientType: 'non-grantee' });
      expect(report.activityRecipients[0].nonGrantee.id).toBe(RECIPIENT_ID);
    });

    it('handles reports with collaborators', async () => {
      const report = await createOrUpdate({
        ...reportObject,
        collaborators: [{ id: mockUser.id }],
      });
      expect(report.collaborators.length).toBe(1);
      expect(report.collaborators[0].name).toBe('user');
    });

    it('handles notes being created', async () => {
      // Given an report with some notes
      const reportObjectWithNotes = {
        ...reportObject,
        specialistNextSteps: [{ note: 'i am groot' }, { note: 'harry' }],
        granteeNextSteps: [{ note: 'One Piece' }, { note: 'Toy Story' }],
      };
      // When that report is created
      const report = await createOrUpdate(reportObjectWithNotes);

      // Then we see that it was saved correctly
      expect(report.specialistNextSteps.length).toBe(2);
      expect(report.granteeNextSteps.length).toBe(2);
      expect(report.specialistNextSteps.map((n) => n.note)).toEqual(expect.arrayContaining(['i am groot', 'harry']));
      expect(report.granteeNextSteps.map((n) => n.note)).toEqual(expect.arrayContaining(['One Piece', 'Toy Story']));
    });

    it('handles specialist notes being created', async () => {
      // Given a report with specliasts notes
      // And no grantee notes
      const reportWithNotes = {
        ...reportObject,
        specialistNextSteps: [{ note: 'i am groot' }, { note: 'harry' }],
        granteeNextSteps: [],
      };

      // When that report is created
      const report = await createOrUpdate(reportWithNotes);

      // Then we see that it was saved correctly
      expect(report.granteeNextSteps.length).toBe(0);
      expect(report.specialistNextSteps.length).toBe(2);
      expect(report.specialistNextSteps.map((n) => n.note)).toEqual(expect.arrayContaining(['i am groot', 'harry']));
    });

    it('handles grantee notes being created', async () => {
      // Given a report with grantee notes
      // And not specialist notes
      const reportWithNotes = {
        ...reportObject,
        specialistNextSteps: [],
        granteeNextSteps: [{ note: 'One Piece' }, { note: 'Toy Story' }],
      };

      // When that report is created
      const report = await createOrUpdate(reportWithNotes);

      // Then we see that it was saved correctly
      expect(report.specialistNextSteps.length).toBe(0);
      expect(report.granteeNextSteps.length).toBe(2);
      expect(report.granteeNextSteps.map((n) => n.note)).toEqual(expect.arrayContaining(['One Piece', 'Toy Story']));
    });

    it('handles specialist notes being updated', async () => {
      // Given a report with some notes
      const reportWithNotes = {
        ...reportObject,
        specialistNextSteps: [{ note: 'i am groot' }, { note: 'harry' }],
        granteeNextSteps: [{ note: 'One Piece' }, { note: 'Toy Story' }],
      };
      const report = await ActivityReport.create(reportWithNotes);

      // When the report is updated with new set of specialist notes
      const notes = { specialistNextSteps: [{ note: 'harry' }, { note: 'spongebob' }] };
      const updatedReport = await createOrUpdate(notes, report);

      // Then we see it was updated correctly
      expect(updatedReport.id).toBe(report.id);
      expect(updatedReport.specialistNextSteps.map((n) => n.note))
        .toEqual(expect.arrayContaining(['harry', 'spongebob']));
    });

    it('handles grantee notes being updated', async () => {
      // Given a report with some notes
      const reportWithNotes = {
        ...reportObject,
        specialistNextSteps: [{ note: 'i am groot' }, { note: 'harry' }],
        granteeNextSteps: [{ note: 'One Piece' }, { note: 'Toy Story' }],
      };
      const report = await ActivityReport.create(reportWithNotes);

      // When the report is updated with new set of grantee notes
      const notes = { granteeNextSteps: [{ note: 'One Piece' }, { note: 'spongebob' }] };
      const updatedReport = await createOrUpdate(notes, report);

      // Then we see it was updated correctly
      expect(updatedReport.id).toBe(report.id);
      expect(updatedReport.granteeNextSteps.map((n) => n.note))
        .toEqual(expect.arrayContaining(['One Piece', 'spongebob']));
    });

    it('handles notes being updated to empty', async () => {
      // Given a report with some notes
      const reportWithNotes = {
        ...reportObject,
        specialistNextSteps: [{ note: 'i am groot' }, { note: 'harry' }],
        granteeNextSteps: [{ note: 'One Piece' }, { note: 'Toy Story' }],
      };
      const report = await ActivityReport.create(reportWithNotes);

      // When the report is updated with empty notes
      const notes = {
        granteeNextSteps: [],
        specialistNextSteps: [],
      };
      const updatedReport = await createOrUpdate(notes, report);

      // Then we see the report was updated correctly
      expect(updatedReport.id).toBe(report.id);
      expect(updatedReport.granteeNextSteps.length).toBe(0);
      expect(updatedReport.specialistNextSteps.length).toBe(0);
    });

    it('handles notes being the same', async () => {
      // Given a report with some notes
      const reportWithNotes = {
        ...reportObject,
        specialistNextSteps: [{ note: 'i am groot' }, { note: 'harry' }],
        granteeNextSteps: [{ note: 'One Piece' }, { note: 'Toy Story' }],
      };
      const report = await createOrUpdate(reportWithNotes);
      const granteeIds = report.granteeNextSteps.map((note) => note.id);
      const specialistsIds = report.specialistNextSteps.map((note) => note.id);

      // When the report is updated with same notes
      const notes = {
        specialistNextSteps: report.specialistNextSteps,
        granteeNextSteps: report.granteeNextSteps,
      };
      const updatedReport = await createOrUpdate(notes, report);

      // Then we see nothing changes
      // And we are re-using the same old ids
      expect(updatedReport.id).toBe(report.id);
      expect(updatedReport.granteeNextSteps.map((n) => n.note)).toEqual(expect.arrayContaining(['One Piece', 'Toy Story']));
      expect(updatedReport.granteeNextSteps.map((n) => n.id))
        .toEqual(expect.arrayContaining(granteeIds));

      expect(updatedReport.specialistNextSteps.map((n) => n.note)).toEqual(expect.arrayContaining(['i am groot', 'harry']));
      expect(updatedReport.specialistNextSteps.map((n) => n.id))
        .toEqual(expect.arrayContaining(specialistsIds));
    });
  });

  describe('activityReportById', () => {
    it('retrieves an activity report', async () => {
      const report = await ActivityReport.create(reportObject);

      const foundReport = await activityReportById(report.id);
      expect(foundReport.id).toBe(report.id);
      expect(foundReport.resourcesUsed).toBe('test');
    });
  });

  describe('possibleRecipients', () => {
    it('retrieves correct recipients in region', async () => {
      const regions = [17];
      const recipients = await possibleRecipients(regions);

      expect(recipients.grants.length).toBe(1);
    });

    it('retrieves no recipients in empty region ', async () => {
      const regions = [100];
      const recipients = await possibleRecipients(regions);

      expect(recipients.grants.length).toBe(0);
    });

    it('retrieves all recipients when not specifying region ', async () => {
      const recipients = await possibleRecipients();
      // 11 From db being seeded + 1 that we create for this test suite = 12
      expect(recipients.grants.length).toBe(12);
    });
  });
});<|MERGE_RESOLUTION|>--- conflicted
+++ resolved
@@ -1,9 +1,5 @@
 import db, {
-<<<<<<< HEAD
-  ActivityReport, ActivityRecipient, User, Grantee, NonGrantee, Grant, Region,
-=======
   ActivityReport, ActivityRecipient, User, Grantee, NonGrantee, Grant, NextStep,
->>>>>>> 0ac850f3
 } from '../models';
 import {
   createOrUpdate, activityReportById, possibleRecipients,
@@ -33,35 +29,19 @@
 
   beforeAll(async () => {
     await User.create(mockUser);
-<<<<<<< HEAD
-    await Region.create({ name: 'office 17', id: 17 });
-    grantee = await Grantee.create({ id: 100, name: 'grantee', regionId: 17 });
-    await Grant.create({
-      id: 100, number: 1, granteeId: grantee.id, regionId: 17,
-    });
-    await NonGrantee.create({ id: 100, name: 'nonGrantee' });
-=======
     grantee = await Grantee.create({ id: RECIPIENT_ID, name: 'grantee' });
     await Grant.create({ id: RECIPIENT_ID, number: 1, granteeId: grantee.id });
     await NonGrantee.create({ id: RECIPIENT_ID, name: 'nonGrantee' });
->>>>>>> 0ac850f3
   });
 
   afterAll(async () => {
     await ActivityRecipient.destroy({ where: {} });
     await ActivityReport.destroy({ where: {} });
     await User.destroy({ where: { id: mockUser.id } });
-<<<<<<< HEAD
-    await NonGrantee.destroy({ where: { id: 100 } });
-    await Grant.destroy({ where: { id: 100 } });
-    await Grantee.destroy({ where: { id: 100 } });
-    await Region.destroy({ where: { id: 17 } });
-=======
     await NonGrantee.destroy({ where: { id: RECIPIENT_ID } });
     await Grant.destroy({ where: { id: RECIPIENT_ID } });
     await Grantee.destroy({ where: { id: RECIPIENT_ID } });
     await NextStep.destroy({ where: {} });
->>>>>>> 0ac850f3
     db.sequelize.close();
   });
 
