import db, {
  ActivityReport, ActivityReportApprover, ActivityReportCollaborator, ActivityRecipient, User,
<<<<<<< HEAD
  Recipient, OtherEntity, Grant, NextStep, Region, Permission, Role, UserRole,
=======
  Recipient, OtherEntity, Grant, NextStep, Region, Permission, Program,
>>>>>>> 611def93
} from '../models';
import {
  createOrUpdate,
  activityReportAndRecipientsById,
  possibleRecipients,
  activityReports,
  activityReportAlerts,
  activityReportByLegacyId,
  getDownloadableActivityReportsByIds,
  getAllDownloadableActivityReports,
  getAllDownloadableActivityReportAlerts,
  setStatus,
  batchQuery,
  formatResources,
} from './activityReports';
import SCOPES from '../middleware/scopeConstants';
import { APPROVER_STATUSES, REPORT_STATUSES } from '../constants';

import { createReport, destroyReport } from '../testUtils';
import { auditLogger } from '../logger';

const RECIPIENT_ID = 30;
const RECIPIENT_ID_SORTING = 31;
const ALERT_RECIPIENT_ID = 345;

const RECIPIENT_WITH_PROGRAMS_ID = 425;
const DOWNLOAD_RECIPIENT_WITH_PROGRAMS_ID = 426;

const mockUser = {
  id: 1115665161,
  homeRegionId: 1,
  name: 'user1115665161',
  hsesUsername: 'user1115665161',
  hsesUserId: 'user1115665161',
};

const mockUserTwo = {
  id: 265157914,
  homeRegionId: 1,
  name: 'user265157914',
  hsesUserId: 'user265157914',
  hsesUsername: 'user265157914',
};

const mockUserThree = {
  id: 39861962,
  homeRegionId: 1,
  name: 'user39861962',
  hsesUserId: 'user39861962',
  hsesUsername: 'user39861962',
};

const mockUserFour = {
  id: 49861962,
  homeRegionId: 1,
  name: 'user49861962',
  hsesUserId: 'user49861962',
  hsesUsername: 'user49861962',
};

const mockUserFive = {
  id: 55861962,
  homeRegionId: 1,
  name: 'user55861962',
  hsesUserId: 'user55861962',
  hsesUsername: 'user55861962',

};

const alertsMockUserOne = {
  id: 16465416,
  homeRegionId: 1,
  name: 'a',
  hsesUserId: 'a',
  hsesUsername: 'a',
};

const alertsMockUserTwo = {
  id: 21161130,
  homeRegionId: 1,
  name: 'b',
  hsesUserId: 'b',
  hsesUsername: 'b',
  role: [],
};

const reportObject = {
  activityRecipientType: 'recipient',
  submissionStatus: REPORT_STATUSES.DRAFT,
  userId: mockUser.id,
  regionId: 1,
  lastUpdatedById: mockUser.id,
  ECLKCResourcesUsed: ['test'],
  activityRecipients: [{ activityRecipientId: RECIPIENT_ID }],
};

const submittedReport = {
  ...reportObject,
  activityRecipients: [{ grantId: 1 }],
  submissionStatus: REPORT_STATUSES.SUBMITTED,
  numberOfParticipants: 1,
  deliveryMethod: 'method',
  duration: 0,
  endDate: '2020-09-01T12:00:00Z',
  startDate: '2020-09-01T12:00:00Z',
  requester: 'requester',
  targetPopulations: ['pop'],
  reason: ['reason'],
  participants: ['participants'],
  topics: ['topics'],
  ttaType: ['type'],
};

describe('formatResources', () => {
  it('skips empties', () => {
    const resources = ['', 'a'];
    const result = formatResources(resources);

    expect(result).toStrictEqual(['a']);
  });

  it('handles objects with an empty value', () => {
    const resources = ['', 'a', { value: '' }];
    const result = formatResources(resources);
    expect(result).toStrictEqual(['a']);
  });

  it('handles multiple types of data thrown at it', () => {
    const resources = ['', 'a', { value: '' }, { value: 'c' }, 'b', null];
    const result = formatResources(resources);
    expect(result).toStrictEqual(['a', 'c', 'b']);
  });
});

describe('Activity report service', () => {
  afterAll(async () => {
    await db.sequelize.close();
  });

  describe('Retrieve Alerts', () => {
    beforeAll(async () => {
      await Promise.all([
        User.bulkCreate([
          mockUserFour,
          mockUserFive,
        ], { validate: true, individualHooks: true }),
        OtherEntity.create({ id: ALERT_RECIPIENT_ID, name: 'alert otherEntity' }),
        Recipient.create({ name: 'alert recipient', id: ALERT_RECIPIENT_ID, uei: 'NNA5N2KHMGN2' }),
        Region.create({ name: 'office 22', id: 22 }),
      ]);
      await Grant.create({
        id: ALERT_RECIPIENT_ID, number: 1, recipientId: ALERT_RECIPIENT_ID, regionId: 22, status: 'Active',
      });
    });

    afterAll(async () => {
      const userIds = [
        mockUserFour.id,
        mockUserFive.id];
      const reports = await ActivityReport.findAll({ where: { userId: userIds } });
      const ids = reports.map((report) => report.id);
      await NextStep.destroy({ where: { activityReportId: ids } });
      await ActivityRecipient.destroy({ where: { activityReportId: ids } });
      await ActivityReportApprover.destroy({ where: { activityReportId: ids }, force: true });
      await ActivityReportCollaborator.destroy({ where: { activityReportId: ids }, force: true });
      await ActivityReport.destroy({ where: { id: ids } });
      await User.destroy({ where: { id: userIds } });
      await Permission.destroy({ where: { userId: userIds } });
      await OtherEntity.destroy({ where: { id: ALERT_RECIPIENT_ID } });
      await Grant.destroy({ where: { recipientId: [ALERT_RECIPIENT_ID] } });
      await Recipient.destroy({ where: { id: [ALERT_RECIPIENT_ID] } });
      await Region.destroy({ where: { id: 22 } });
    });

    it('retrieves myalerts', async () => {
      // Add User Permissions.
      await Permission.create({
        userId: mockUserFour.id,
        regionId: 1,
        scopeId: SCOPES.READ_REPORTS,
      });

      await Permission.create({
        userId: mockUserFive.id,
        regionId: 1,
        scopeId: SCOPES.READ_WRITE_REPORTS,
      });

      // In Draft.
      await ActivityReport.create({
        ...reportObject,
        lastUpdatedById: mockUserFour.id,
        submissionStatus: REPORT_STATUSES.DRAFT,
        calculatedStatus: REPORT_STATUSES.DRAFT,
        userId: mockUserFour.id,
        activityRecipients: [{ activityRecipientId: ALERT_RECIPIENT_ID }],
      });

      // Submitted.
      await ActivityReport.create({
        ...submittedReport,
        userId: mockUserFour.id,
        lastUpdatedById: mockUserFour.id,
        submissionStatus: REPORT_STATUSES.SUBMITTED,
        calculatedStatus: REPORT_STATUSES.SUBMITTED,
        activityRecipients: [{ activityRecipientId: ALERT_RECIPIENT_ID }],
      });

      // Needs Action.
      await ActivityReport.create({
        ...submittedReport,
        userId: mockUserFour.id,
        lastUpdatedById: mockUserFour.id,
        submissionStatus: REPORT_STATUSES.SUBMITTED,
        calculatedStatus: REPORT_STATUSES.NEEDS_ACTION,
        activityRecipients: [{ activityRecipientId: ALERT_RECIPIENT_ID }],
      });

      // Approved (Should be missing).
      await ActivityReport.create({
        ...submittedReport,
        userId: mockUserFour.id,
        lastUpdatedById: mockUserFour.id,
        submissionStatus: REPORT_STATUSES.SUBMITTED,
        calculatedStatus: REPORT_STATUSES.APPROVED,
        activityRecipients: [{ activityRecipientId: ALERT_RECIPIENT_ID }],
      });

      // Is Only Approver.
      const isOnlyApproverReport = await ActivityReport.create({
        ...submittedReport,
        userId: mockUserFive.id,
        lastUpdatedById: mockUserFive.id,
        submissionStatus: REPORT_STATUSES.SUBMITTED,
        calculatedStatus: REPORT_STATUSES.SUBMITTED,
        activityRecipients: [{ activityRecipientId: ALERT_RECIPIENT_ID }],
      });

      // Add Approver.
      await ActivityReportApprover.create({
        activityReportId: isOnlyApproverReport.id,
        userId: mockUserFour.id,
        status: null,
      });

      // Is Only Collaborator.
      const isOnlyCollabReport = await ActivityReport.create({
        ...submittedReport,
        userId: mockUserFive.id,
        lastUpdatedById: mockUserFive.id,
        submissionStatus: REPORT_STATUSES.SUBMITTED,
        calculatedStatus: REPORT_STATUSES.SUBMITTED,
        activityRecipients: [{ activityRecipientId: ALERT_RECIPIENT_ID }],
      });

      // Add Collaborator.
      await ActivityReportCollaborator.create({
        activityReportId: isOnlyCollabReport.id,
        userId: mockUserFour.id,
      });

      const { count, rows } = await activityReportAlerts(mockUserFour.id, {});
      expect(count).toBe(5);

      const counter = rows.reduce((prev, curr) => {
        const val = prev[curr.userId];

        return {
          ...prev,
          [curr.userId]: val + 1,
        };
      }, {
        [mockUserFour.id]: 0,
        [mockUserFive.id]: 0,
      });

      expect(counter[mockUserFour.id]).toBe(3);
      expect(counter[mockUserFive.id]).toBe(2);
    });
  });

  const idsToExclude = [9999, 777, 778, 779];

  describe('Activity Reports DB service', () => {
    beforeAll(async () => {
      await Promise.all([
        User.bulkCreate([
          mockUser,
          mockUserTwo,
          mockUserThree,
          alertsMockUserOne,
          alertsMockUserTwo,
        ], { validate: true, individualHooks: true }),
        OtherEntity.create({ id: RECIPIENT_ID, name: 'otherEntity' }),
        Recipient.findOrCreate({ where: { name: 'recipient', id: RECIPIENT_ID, uei: 'NNA5N2KHMGA2' } }),
        Region.create({ name: 'office 19', id: 19 }),
      ]);

      const grantsSpecialist = await Role.findOne({ where: { fullName: 'Grants Specialist' } });
      const healthSpecialist = await Role.findOne({ where: { fullName: 'Health Specialist' } });
      const cor = await Role.findOne({ where: { fullName: 'COR' } });

      await UserRole.create({
        userId: mockUser.id,
        roleId: grantsSpecialist.id,
      });

      await UserRole.create({
        userId: mockUser.id,
        roleId: healthSpecialist.id,
      });

      await UserRole.create({
        userId: mockUserTwo.id,
        roleId: cor.id,
      });

      await Grant.create({
        id: RECIPIENT_ID, number: 1, recipientId: RECIPIENT_ID, regionId: 19, status: 'Active',
      });
    });

    afterAll(async () => {
      const userIds = [
        mockUser.id,
        mockUserTwo.id,
        mockUserThree.id,
        alertsMockUserOne.id,
        alertsMockUserTwo.id,
        mockUserFour.id,
        mockUserFive.id];
      const reports = await ActivityReport.findAll({ where: { userId: userIds } });
      const ids = reports.map((report) => report.id);
      await NextStep.destroy({ where: { activityReportId: ids } });
      await ActivityRecipient.destroy({ where: { activityReportId: ids } });
      await ActivityReportApprover.destroy({ where: { activityReportId: ids }, force: true });
      await ActivityReportCollaborator.destroy({ where: { activityReportId: ids }, force: true });
      await ActivityReport.destroy({ where: { id: ids } });
      await UserRole.destroy({ where: { userId: userIds } });
      await User.destroy({ where: { id: userIds } });
      await Permission.destroy({ where: { userId: userIds } });
      await OtherEntity.destroy({ where: { id: RECIPIENT_ID } });
      await Program.destroy({ where: { id: [585, 586, 587] } });
      await Grant.destroy({
        where: {
          id: [
            RECIPIENT_ID,
            RECIPIENT_ID_SORTING,
            RECIPIENT_WITH_PROGRAMS_ID,
            DOWNLOAD_RECIPIENT_WITH_PROGRAMS_ID,
          ],
        },
      });
      await Recipient.destroy({
        where: {
          id: [
            RECIPIENT_ID,
            RECIPIENT_ID_SORTING,
            RECIPIENT_WITH_PROGRAMS_ID,
            DOWNLOAD_RECIPIENT_WITH_PROGRAMS_ID,
          ],
        },
      });
      await Region.destroy({ where: { id: 19 } });
    });

    describe('createOrUpdate', () => {
      it('updates an already saved report', async () => {
        const report = await ActivityReport.create({ ...reportObject, id: 3334 });
        await createOrUpdate({ ...report, ECLKCResourcesUsed: [{ value: 'updated' }] }, report);
        expect(report.activityRecipientType).toEqual('recipient');
        expect(report.calculatedStatus).toEqual('draft');
        expect(report.ECLKCResourcesUsed).toEqual(['updated']);
        expect(report.id).toEqual(3334);
      });

      it('creates a report with no recipient type', async () => {
        const emptyReport = {
          ECLKCResourcesUsed: [{ value: '' }],
          activityRecipientType: null,
          activityRecipients: [],
          activityType: [],
          additionalNotes: null,
          approvingManagerId: null,
          attachments: [],
          activityReportCollaborators: [],
          context: '',
          deliveryMethod: null,
          duration: null,
          endDate: null,
          goals: [],
          recipientNextSteps: [],
          recipients: [],
          nonECLKCResourcesUsed: [{ value: '' }],
          numberOfParticipants: null,
          objectivesWithoutGoals: [],
          otherResources: [],
          participantCategory: '',
          participants: [],
          reason: [],
          requester: null,
          specialistNextSteps: [],
          startDate: null,
          submissionStatus: REPORT_STATUSES.DRAFT,
          targetPopulations: [],
          topics: [],
          pageState: {
            1: 'Not Started',
            2: 'Not Started',
            3: 'Not Started',
            4: 'Not Started',
          },
          userId: mockUser.id,
          regionId: 1,
          ttaType: [],
          lastUpdatedById: 1,
        };

        const report = await createOrUpdate(emptyReport);
        expect(report.submissionStatus).toEqual(REPORT_STATUSES.DRAFT);
      });

      it('creates a new report', async () => {
        const beginningARCount = await ActivityReport.findAll({ where: { userId: mockUser.id } });
        const report = await createOrUpdate(reportObject);
        const endARCount = await ActivityReport.findAll({ where: { userId: mockUser.id } });
        expect(endARCount.length - beginningARCount.length).toBe(1);
        expect(report.activityRecipients[0].id).toBe(RECIPIENT_ID);
        // Check afterCreate copySubmissionStatus hook
        expect(report.calculatedStatus).toEqual(REPORT_STATUSES.DRAFT);
      });

      it('creates a new report with other-entity recipient', async () => {
        const report = await createOrUpdate({ ...reportObject, activityRecipientType: 'other-entity' });
        expect(report.activityRecipients[0].id).toBe(RECIPIENT_ID);
      });

      it('handles reports with collaborators', async () => {
        const report = await createOrUpdate({
          ...reportObject,
          activityReportCollaborators: [{ user: { id: mockUser.id } }],
        });
        expect(report.activityReportCollaborators.length).toBe(1);
        expect(report.activityReportCollaborators[0].user.name).toBe(mockUser.name);
      });

      it('creates a new report and sets collaborator roles', async () => {
        const report = await createOrUpdate({
          ...reportObject,
          activityReportCollaborators: [
            { user: { id: mockUser.id } },
            { user: { id: mockUserTwo.id } },
            { user: { id: mockUserThree.id } },
          ],
        });

        expect(report.activityReportCollaborators.length).toBe(3);

        // Mock User 1.
        let activityReportCollaborator = report.activityReportCollaborators.filter(
          (u) => u.user.name === mockUser.name,
        );
        expect(activityReportCollaborator).not.toBe(null);
        expect(activityReportCollaborator.length).toBe(1);
        expect(activityReportCollaborator[0].collaboratorRoles.length).toBe(2);
        activityReportCollaborator[0].collaboratorRoles.sort(
          (a, b) => ((a.role > b.role) ? 1 : -1),
        );
        expect(activityReportCollaborator[0].fullName).toBe('user1115665161, GS, HS');
        expect(activityReportCollaborator[0].collaboratorRoles.map((r) => r.fullName)).toContain('Grants Specialist');
        expect(activityReportCollaborator[0].collaboratorRoles.map((r) => r.fullName)).toContain('Health Specialist');

        // Mock User 2.
        activityReportCollaborator = report.activityReportCollaborators.filter(
          (c) => c.user.name === mockUserTwo.name,
        );
        expect(activityReportCollaborator).not.toBe(null);
        expect(activityReportCollaborator.length).toBe(1);
        expect(activityReportCollaborator[0].fullName).toBe('user265157914, COR');
        expect(activityReportCollaborator[0].collaboratorRoles.length).toBe(1);
        expect(activityReportCollaborator[0].collaboratorRoles[0].fullName).toBe('COR');

        // Mock User 3.
        activityReportCollaborator = report.activityReportCollaborators.filter(
          (c) => c.user.name === mockUserThree.name,
        );
        expect(activityReportCollaborator).not.toBe(null);
        expect(activityReportCollaborator.length).toBe(1);
        expect(activityReportCollaborator[0].fullName).toBe('user39861962');
        expect(activityReportCollaborator[0].collaboratorRoles.length).toBe(0);
      });

      it('updates collaborator roles on a already saved report', async () => {
        const report = await ActivityReport.create({
          ...reportObject,
          id: 3438,
          activityReportCollaborators: [
            { user: { id: mockUserTwo.id } },
            { user: { id: mockUserThree.id } }, // Missing role.
          ],
        });

        const systemSpecialist = await Role.findOne({ where: { fullName: 'System Specialist' } });

        await UserRole.create({
          roleId: systemSpecialist.id,
          userId: mockUserThree.id,
        });

        const updatedReport = await createOrUpdate(
          {
            ...report,
            // Remove collaborator 2.
            activityReportCollaborators: [
              { user: { id: mockUser.id } },
              { user: { id: mockUserThree.id } },
            ],
          },
          report,
        );
        expect(updatedReport.activityReportCollaborators.length).toBe(2);

        // Mock User 1.
        let activityReportCollaborator = updatedReport.activityReportCollaborators.filter(
          (u) => u.user.name === mockUser.name,
        );
        expect(activityReportCollaborator).not.toBe(null);
        expect(activityReportCollaborator.length).toBe(1);
        expect(activityReportCollaborator[0].collaboratorRoles.length).toBe(2);
        activityReportCollaborator[0].collaboratorRoles.sort(
          (a, b) => ((a.role > b.role) ? 1 : -1),
        );
        expect(activityReportCollaborator[0].collaboratorRoles.map((r) => r.fullName)).toContain('Grants Specialist');
        expect(activityReportCollaborator[0].collaboratorRoles.map((r) => r.fullName)).toContain('Health Specialist');

        // Mock User 3.
        activityReportCollaborator = updatedReport.activityReportCollaborators.filter(
          (c) => c.user.name === mockUserThree.name,
        );
        expect(activityReportCollaborator).not.toBe(null);
        expect(activityReportCollaborator.length).toBe(1);
        expect(activityReportCollaborator[0].collaboratorRoles.length).toBe(1);
        expect(activityReportCollaborator[0].collaboratorRoles[0].fullName).toBe('System Specialist'); // Updated role.
      });

      it('handles notes being created', async () => {
        // Given an report with some notes
        const reportObjectWithNotes = {
          ...reportObject,
          specialistNextSteps: [{ note: 'i am groot', completeDate: '2022-05-31T12:00:00Z' }, { note: 'harry', completeDate: '2022-06-10T12:00:00Z' }],
          recipientNextSteps: [{ note: 'One Piece', completeDate: '2022-06-02T12:00:00Z' }, { note: 'Toy Story', completeDate: '2022-06-22T12:00:00Z' }],
        };
        // When that report is created
        let report;
        try {
          report = await createOrUpdate(reportObjectWithNotes);
        } catch (err) {
          auditLogger.error(err);
          throw err;
        }
        // Then we see that it was saved correctly
        expect(report.specialistNextSteps.length).toBe(2);
        expect(report.recipientNextSteps.length).toBe(2);
        expect(report.specialistNextSteps.map((n) => n.note)).toEqual(expect.arrayContaining(['i am groot', 'harry']));
        expect(report.specialistNextSteps.map((n) => n.completeDate)).toEqual(expect.arrayContaining(['05/31/2022', '06/10/2022']));
        expect(report.recipientNextSteps.map((n) => n.note)).toEqual(expect.arrayContaining(['One Piece', 'Toy Story']));
        expect(report.recipientNextSteps.map((n) => n.completeDate)).toEqual(expect.arrayContaining(['06/02/2022', '06/22/2022']));
      });

      it('handles specialist notes being created', async () => {
        // Given a report with specliasts notes
        // And no recipient notes
        const reportWithNotes = {
          ...reportObject,
          specialistNextSteps: [{ note: 'i am groot', completeDate: '2022-05-31T12:00:00Z' }, { note: 'harry', completeDate: '2022-06-10T12:00:00Z' }],
          recipientNextSteps: [],
        };

        // When that report is created
        let report;
        try {
          report = await createOrUpdate(reportWithNotes);
        } catch (err) {
          auditLogger.error(err);
          throw err;
        }

        // Then we see that it was saved correctly
        expect(report.recipientNextSteps.length).toBe(0);
        expect(report.specialistNextSteps.length).toBe(2);
        expect(report.specialistNextSteps.map((n) => n.note)).toEqual(expect.arrayContaining(['i am groot', 'harry']));
        expect(report.specialistNextSteps.map((n) => n.completeDate)).toEqual(expect.arrayContaining(['05/31/2022', '06/10/2022']));
      });

      it('handles recipient notes being created', async () => {
        // Given a report with recipient notes
        // And not specialist notes
        const reportWithNotes = {
          ...reportObject,
          specialistNextSteps: [],
          recipientNextSteps: [{ note: 'One Piece', completeDate: '2022-06-02T12:00:00Z' }, { note: 'Toy Story', completeDate: '2022-06-22T12:00:00Z' }],
        };

        // When that report is created
        let report;
        try {
          report = await createOrUpdate(reportWithNotes);
        } catch (err) {
          auditLogger.error(err);
          throw err;
        }

        // Then we see that it was saved correctly
        expect(report.specialistNextSteps.length).toBe(0);
        expect(report.recipientNextSteps.length).toBe(2);
        expect(report.recipientNextSteps.map((n) => n.note)).toEqual(expect.arrayContaining(['One Piece', 'Toy Story']));
        expect(report.recipientNextSteps.map((n) => n.completeDate)).toEqual(expect.arrayContaining(['06/02/2022', '06/22/2022']));
      });

      it('handles specialist notes being updated', async () => {
        // Given a report with some notes
        const reportWithNotes = {
          ...reportObject,
          specialistNextSteps: [{ note: 'i am groot', completeDate: '2022-06-01T12:00:00Z' }, { note: 'harry', completeDate: '2022-06-02T12:00:00Z' }],
          recipientNextSteps: [{ note: 'One Piece' }, { note: 'Toy Story' }],
        };
        const report = await ActivityReport.create(reportWithNotes);

        // When the report is updated with new set of specialist notes
        const notes = { specialistNextSteps: [{ note: 'harry', completeDate: '2022-06-04T12:00:00Z' }, { note: 'spongebob', completeDate: '2022-06-06T12:00:00Z' }] };
        const updatedReport = await createOrUpdate(notes, report);

        // Then we see it was updated correctly
        expect(updatedReport.id).toBe(report.id);
        expect(updatedReport.specialistNextSteps.map((n) => n.note))
          .toEqual(expect.arrayContaining(['harry', 'spongebob']));
        expect(updatedReport.specialistNextSteps.map((n) => n.completeDate))
          .toEqual(expect.arrayContaining(['06/04/2022', '06/06/2022']));
      });

      it('handles recipient notes being updated', async () => {
        // Given a report with some notes
        const reportWithNotes = {
          ...reportObject,
          specialistNextSteps: [{ note: 'i am groot' }, { note: 'harry' }],
          recipientNextSteps: [{ note: 'One Piece', completeDate: '2022-06-01T12:00:00Z' }, { note: 'Toy Story', completeDate: '2022-06-02T12:00:00Z' }],
        };
        const report = await ActivityReport.create(reportWithNotes);

        // When the report is updated with new set of recipient notes
        const notes = { recipientNextSteps: [{ note: 'One Piece', completeDate: '2022-06-04T12:00:00Z' }, { note: 'spongebob', completeDate: '2022-06-06T12:00:00Z' }] };
        const updatedReport = await createOrUpdate(notes, report);

        // Then we see it was updated correctly
        expect(updatedReport.id).toBe(report.id);
        expect(updatedReport.recipientNextSteps.map((n) => n.note))
          .toEqual(expect.arrayContaining(['One Piece', 'spongebob']));
        expect(updatedReport.recipientNextSteps.map((n) => n.completeDate))
          .toEqual(expect.arrayContaining(['06/04/2022', '06/06/2022']));
      });

      it('handles notes being updated to empty', async () => {
        // Given a report with some notes
        const reportWithNotes = {
          ...reportObject,
          specialistNextSteps: [{ note: 'i am groot', completeDate: '2022-06-01T12:00:00Z' }, { note: 'harry', completeDate: '2022-06-02T12:00:00Z' }],
          recipientNextSteps: [{ note: 'One Piece', completeDate: '2022-06-03T12:00:00Z' }, { note: 'Toy Story', completeDate: '2022-06-04T12:00:00Z' }],
        };
        const report = await ActivityReport.create(reportWithNotes);

        // When the report is updated with empty notes
        const notes = {
          recipientNextSteps: [],
          specialistNextSteps: [],
        };
        const updatedReport = await createOrUpdate(notes, report);

        // Then we see the report was updated correctly
        expect(updatedReport.id).toBe(report.id);
        expect(updatedReport.recipientNextSteps.length).toBe(0);
        expect(updatedReport.specialistNextSteps.length).toBe(0);
      });

      it('handles notes being the same', async () => {
        // Given a report with some notes
        const reportWithNotes = {
          ...reportObject,
          specialistNextSteps: [{ note: 'i am groot', completeDate: '2022-06-01T12:00:00Z' }, { note: 'harry', completeDate: '2022-06-02T12:00:00Z' }],
          recipientNextSteps: [{ note: 'One Piece', completeDate: '2022-06-03T12:00:00Z' }, { note: 'Toy Story', completeDate: '2022-06-04T12:00:00Z' }],
        };
        const report = await createOrUpdate(reportWithNotes);
        const recipientIds = report.recipientNextSteps.map((note) => note.id);
        const specialistsIds = report.specialistNextSteps.map((note) => note.id);

        const [freshlyUpdated] = await activityReportAndRecipientsById(report.id);

        // When the report is updated with same notes
        const notes = {
          specialistNextSteps: report.specialistNextSteps,
          recipientNextSteps: report.recipientNextSteps,
        };
        const updatedReport = await createOrUpdate(notes, freshlyUpdated);

        // Then we see nothing changes
        // And we are re-using the same old ids
        expect(updatedReport.id).toBe(report.id);
        expect(updatedReport.recipientNextSteps.map((n) => n.note)).toEqual(expect.arrayContaining(['One Piece', 'Toy Story']));
        expect(updatedReport.recipientNextSteps.map((n) => n.completeDate)).toEqual(expect.arrayContaining(['06/03/2022', '06/04/2022']));
        expect(updatedReport.recipientNextSteps.map((n) => n.id))
          .toEqual(expect.arrayContaining(recipientIds));

        expect(updatedReport.specialistNextSteps.map((n) => n.note)).toEqual(expect.arrayContaining(['i am groot', 'harry']));
        expect(updatedReport.specialistNextSteps.map((n) => n.completeDate)).toEqual(expect.arrayContaining(['06/01/2022', '06/02/2022']));
        expect(updatedReport.specialistNextSteps.map((n) => n.id))
          .toEqual(expect.arrayContaining(specialistsIds));
      });

      it('calls syncApprovers appropriately', async () => {
        const reportWithApprovers = {
          ...reportObject,
          approverUserIds: [mockUserTwo.id],
        };
        // Calls syncApprovers when approverUserIds is present
        const newReport = await createOrUpdate(reportWithApprovers);
        expect(newReport.approvers[0].User.id).toEqual(mockUserTwo.id);

        const [report] = await activityReportAndRecipientsById(newReport.id);

        // When syncApprovers is undefined, skip call, avoid removing approvers
        const reportTwo = await createOrUpdate({ ...reportObject, regionId: 3 }, report);
        expect(reportTwo.approvers[0].User.id).toEqual(mockUserTwo.id);
        expect(reportTwo.regionId).toEqual(3);
      });
    });

    describe('activityReportByLegacyId', () => {
      it('returns the report with the legacyId', async () => {
        const report = await ActivityReport.create({ ...reportObject, legacyId: 'legacy' });
        const found = await activityReportByLegacyId('legacy');
        expect(found.id).toBe(report.id);
      });
    });

    describe('activityReportAndRecipientsById', () => {
      it('retrieves an activity report', async () => {
        const report = await ActivityReport.create(reportObject);

        const [foundReport] = await activityReportAndRecipientsById(report.id);
        expect(foundReport.id).toBe(report.id);
        expect(foundReport.ECLKCResourcesUsed).toEqual(['test']);
      });
      it('includes approver with full name', async () => {
        const report = await ActivityReport.create({ ...submittedReport, regionId: 5 });
        await ActivityReportApprover.create({
          activityReportId: report.id,
          userId: mockUserTwo.id,
          status: APPROVER_STATUSES.APPROVED,
          note: 'great job from user 2',
        });
        const [foundReport] = await activityReportAndRecipientsById(report.id);
        expect(foundReport.approvers[0].User.get('fullName')).toEqual(`${mockUserTwo.name}, COR`);
      });
      it('includes recipient with programs', async () => {
        const recipientWithProgram = await Recipient.create({ id: RECIPIENT_WITH_PROGRAMS_ID, name: 'recipient with program', uei: 'NNA5N2KHMGM2' });
        const grantWithProgram = await Grant.create({ id: RECIPIENT_WITH_PROGRAMS_ID, number: 'recipgrantnumber695', recipientId: recipientWithProgram.id });

        const report = await ActivityReport.create(
          {
            ...submittedReport,
            regionId: 5,
            activityRecipients: [{ grantId: grantWithProgram.id }],
          },
        );

        await ActivityRecipient.create({
          activityReportId: report.id,
          grantId: grantWithProgram.id,
        });

        await Program.create({
          id: 585,
          grantId: grantWithProgram.id,
          name: 'type2',
          programType: 'EHS',
          startYear: 'Aeons ago',
          status: 'active',
          startDate: 'today',
          endDate: 'tomorrow',
        });

        await Program.create({
          id: 586,
          grantId: grantWithProgram.id,
          name: 'type',
          programType: 'HS',
          startYear: 'The murky depths of time',
          status: 'active',
          startDate: 'today',
          endDate: 'tomorrow',
        });

        const [foundReport, activityRecipients] = await activityReportAndRecipientsById(report.id);
        expect(foundReport).not.toBeNull();
        expect(activityRecipients.length).toBe(1);
        expect(activityRecipients[0].name).toBe('recipient with program - recipgrantnumber695  - EHS, HS');
      });
      it('excludes soft deleted approvers', async () => {
        // To include deleted approvers in future add paranoid: false
        // attribute to include object for ActivityReportApprover
        // https://sequelize.org/master/manual/paranoid.html#behavior-with-other-queries
        const report = await ActivityReport.create(submittedReport);
        // Create needs_action approver
        const toDeleteApproval = await ActivityReportApprover.create({
          activityReportId: report.id,
          userId: mockUserTwo.id,
          status: APPROVER_STATUSES.NEEDS_ACTION,
          note: 'change x, y, z',
        });
        // Create approved approver
        await ActivityReportApprover.create({
          activityReportId: report.id,
          userId: mockUserThree.id,
          status: APPROVER_STATUSES.APPROVED,
          note: 'great job',
        });
        // Soft delete needs_action approver
        await ActivityReportApprover.destroy({
          where: { id: toDeleteApproval.id },
          individualHooks: true,
        });
        const [foundReport] = await activityReportAndRecipientsById(report.id);
        // Show both approvers
        expect(foundReport.calculatedStatus).toEqual(REPORT_STATUSES.APPROVED);
        expect(foundReport.approvers.length).toEqual(1);
        expect(foundReport.approvers[0]).toEqual(expect.objectContaining({
          note: 'great job',
          status: APPROVER_STATUSES.APPROVED,
        }));
      });
    });

    describe('activityReports retrieval and sorting', () => {
      let latestReport;
      let firstGrant;

      beforeAll(async () => {
        const topicsOne = ['topic d', 'topic c'];
        const topicsTwo = ['topic b', 'topic a'];
        const firstRecipient = await Recipient.create({ id: RECIPIENT_ID_SORTING, name: 'aaaa', uei: 'NNA5N2KHMGM2' });
        firstGrant = await Grant.create({ id: RECIPIENT_ID_SORTING, number: 'anumber', recipientId: firstRecipient.id });

        await ActivityReport.create({
          ...submittedReport,
          calculatedStatus: REPORT_STATUSES.APPROVED,
          userId: mockUserTwo.id,
          topics: topicsOne,
        });
        await createOrUpdate({
          ...submittedReport,
          calculatedStatus: REPORT_STATUSES.APPROVED,
          activityReportCollaborators: [{ user: { id: mockUser.id } }],
        });
        await ActivityReport.create({
          ...submittedReport,
          calculatedStatus: REPORT_STATUSES.APPROVED,
          regionId: 2,
        });
        const report = await ActivityReport.create({
          ...submittedReport,
          activityRecipients: [{ grantId: firstGrant.id }],
          calculatedStatus: REPORT_STATUSES.APPROVED,
          topics: topicsTwo,
        });
        try {
          await ActivityRecipient.create({
            activityReportId: report.id,
            grantId: firstGrant.id,
          });
        } catch (error) {
          auditLogger.error(JSON.stringify(error));
          throw error;
        }
        latestReport = await ActivityReport.create({
          ...submittedReport,
          calculatedStatus: REPORT_STATUSES.APPROVED,
          updatedAt: '1900-01-01T12:00:00Z',
        });
        await ActivityReport.create({
          ...submittedReport,
          status: REPORT_STATUSES.APPROVED,
          startDate: '2020-08-31T12:00:00Z',
          endDate: '2020-08-31T12:00:00Z',
          topics: topicsTwo,
        });
      });

      it('retrieves reports with default sort by updatedAt', async () => {
        const { count, rows } = await activityReports({ 'region.in': ['1'], 'reportId.nctn': idsToExclude });
        expect(rows.length).toBe(5);
        expect(count).toBeDefined();
        expect(rows[0].id).toBe(latestReport.id);
      });

      it('retrieves reports sorted by author', async () => {
        reportObject.userId = mockUserTwo.id;

        const { rows } = await activityReports({
          sortBy: 'author', sortDir: 'asc', offset: 0, limit: 2, 'region.in': ['1'], 'reportId.nctn': idsToExclude,
        });
        expect(rows.length).toBe(2);
        expect(rows[0].author.name).toBe(mockUser.name);
      });

      it('retrieves reports sorted by collaborators', async () => {
        await ActivityReport.create(reportObject);

        const { rows } = await activityReports({
          sortBy: 'collaborators', sortDir: 'asc', offset: 0, limit: 12, 'region.in': ['1'], 'reportId.nctn': idsToExclude,
        });
        expect(rows.length).toBe(5);
        expect(rows[0].activityReportCollaborators[0].user.name).toBe(mockUser.name);
      });

      it('retrieves reports sorted by id', async () => {
        await ActivityReport.create({ ...reportObject, regionId: 1 });

        const { rows } = await activityReports({
          sortBy: 'regionId', sortDir: 'desc', offset: 0, limit: 12, 'region.in': ['1', '2'], 'reportId.nctn': idsToExclude,
        });
        expect(rows.length).toBe(6);
        expect(rows[0].regionId).toBe(2);
      });

      it('retrieves reports sorted by activity recipients', async () => {
        const { rows, recipients } = await activityReports({
          sortBy: 'activityRecipients', sortDir: 'asc', offset: 0, limit: 12, 'region.in': ['1', '2'], 'reportId.nctn': idsToExclude,
        });

        expect(rows.length).toBe(6);

        expect(rows[0].id).toBe(recipients[0].activityReportId);
      });

      it('retrieves reports sorted by sorted topics', async () => {
        await ActivityReport.create(reportObject);
        await ActivityReport.create(reportObject);

        const { rows } = await activityReports({
          sortBy: 'topics', sortDir: 'asc', offset: 0, limit: 12, 'region.in': ['1', '2'], 'reportId.nctn': idsToExclude,
        });
        expect(rows.length).toBe(6);
        expect(rows[0].sortedTopics[0]).toBe('topic a');
        expect(rows[0].sortedTopics[1]).toBe('topic b');
        expect(rows[1].sortedTopics[0]).toBe('topic c');
        expect(rows[0].topics[0]).toBe('topic a');
        expect(rows[0].topics[1]).toBe('topic b');
        expect(rows[1].topics[0]).toBe('topic c');
      });
    });

    describe('possibleRecipients', () => {
      it('retrieves correct recipients in region', async () => {
        const region = 19;
        const recipients = await possibleRecipients(region);

        expect(recipients.grants.length).toBe(1);
      });

      it('retrieves no recipients in empty region', async () => {
        const region = 100;
        const recipients = await possibleRecipients(region);

        expect(recipients.grants.length).toBe(0);
      });
    });

    describe('getAllDownloadableActivityReports', () => {
      let approvedReport;
      let legacyReport;
      let nonApprovedReport;

      beforeAll(async () => {
        const mockLegacyReport = {
          ...submittedReport,
          imported: { foo: 'bar' },
          legacyId: 'R14-AR-123456',
          regionId: 14,
          calculatedStatus: REPORT_STATUSES.APPROVED,
        };
        const mockReport = {
          ...submittedReport,
          regionId: 14,
          calculatedStatus: REPORT_STATUSES.APPROVED,
        };
        // Recipient and Grant.
        const downloadRecipient = await Recipient.create({ id: DOWNLOAD_RECIPIENT_WITH_PROGRAMS_ID, name: 'download recipient with program', uei: 'DNA5N2KHMGM2' });
        const downloadGrant = await Grant.create({ id: DOWNLOAD_RECIPIENT_WITH_PROGRAMS_ID, number: 'downloadgrantnumber695', recipientId: downloadRecipient.id });

        // create two approved
        approvedReport = await ActivityReport.create(
          {
            ...mockReport,
            activityRecipients: [{ grantId: downloadGrant.id }],
          },
        );
        await ActivityReportApprover.create({
          activityReportId: approvedReport.id,
          userId: mockUserTwo.id,
          status: APPROVER_STATUSES.APPROVED,
        });
        await ActivityReport.create(mockReport);

        await ActivityRecipient.create({
          activityReportId: approvedReport.id,
          grantId: downloadGrant.id,
        });

        await Program.create({
          id: 587,
          grantId: downloadGrant.id,
          name: 'type3',
          programType: 'DWN',
          startYear: 'Aeons ago',
          status: 'active',
          startDate: 'today',
          endDate: 'tomorrow',
        });

        // create one approved legacy
        legacyReport = await ActivityReport.create(mockLegacyReport);
        // create one submitted
        nonApprovedReport = await ActivityReport.create({
          ...mockReport, calculatedStatus: REPORT_STATUSES.SUBMITTED,
        });
      });

      it('returns all approved reports', async () => {
        const rows = await getAllDownloadableActivityReports([14]);
        const ids = rows.map((row) => row.id);
        expect(ids.length).toEqual(3);
        expect(ids).toContain(approvedReport.id);
        expect(ids).toContain(legacyReport.id);

        const foundApprovedReports = rows.filter(
          (r) => r.id === approvedReport.id,
        );
        expect(foundApprovedReports.length).toBe(1);
        expect(foundApprovedReports[0].activityRecipients[0].name).toBe('download recipient with program - downloadgrantnumber695  - DWN');
      });

      it('will return legacy reports', async () => {
        const rows = await getAllDownloadableActivityReports([14], {}, true);
        const ids = rows.map((row) => row.id);
        expect(ids).toContain(legacyReport.id);

        const secondResult = await getDownloadableActivityReportsByIds(
          [14],
          { report: [legacyReport.id] },
          true,
        );

        expect(secondResult.length).toEqual(1);
        expect(secondResult[0].id).toEqual(legacyReport.id);
      });

      it('excludes non-approved reports', async () => {
        const rows = await getAllDownloadableActivityReports([14]);
        const ids = rows.map((row) => row.id);
        expect(ids).not.toContain(nonApprovedReport.id);
      });
    });

    describe('getAllDownloadableActivityReportAlerts', () => {
      let report;

      beforeAll(async () => {
        const mockSubmittedReport = {
          ...submittedReport,
          regionId: 14,
          userId: alertsMockUserOne.id,
        };
        const mockNeedsActionReport = {
          ...submittedReport,
          calculatedStatus: REPORT_STATUSES.NEEDS_ACTION,
          regionId: 14,
          userId: alertsMockUserTwo.id,
        };
        await ActivityReport.create(mockSubmittedReport);
        report = await ActivityReport.create(mockNeedsActionReport);
      });

      // eslint-disable-next-line jest/no-disabled-tests
      it('do not alert for submitted reports', async () => {
        const rows = await getAllDownloadableActivityReportAlerts(alertsMockUserOne.id);
        expect(rows.length).toEqual(0); // fails, rcvd 13
      });
      // eslint-disable-next-line jest/no-disabled-tests
      it('returns all reports that need action', async () => {
        const rows = await getAllDownloadableActivityReportAlerts(alertsMockUserTwo.id);
        const ids = rows.map((row) => row.id);

        expect(ids.length).toEqual(1); // fails, rcvd 6
        expect(ids).toContain(report.id);
      });
    });

    describe('getDownloadableActivityReportsByIds', () => {
      it('returns report when passed a single report id', async () => {
        const mockReport = {
          ...submittedReport,
          calculatedStatus: REPORT_STATUSES.APPROVED,
        };
        const report = await ActivityReport.create(mockReport);
        const rows = await getDownloadableActivityReportsByIds([1], { report: report.id });

        expect(rows.length).toEqual(1);
        expect(rows[0].id).toEqual(report.id);
      });

      it('includes legacy reports', async () => {
        const mockLegacyReport = {
          ...reportObject,
          imported: { foo: 'bar' },
          legacyId: 'R14-AR-abc123',
          calculatedStatus: REPORT_STATUSES.APPROVED,
        };
        const legacyReport = await ActivityReport.create(mockLegacyReport);

        const mockReport = {
          ...submittedReport,
        };
        const report = await ActivityReport.create(mockReport);

        const rows = await getDownloadableActivityReportsByIds(
          [1],
          { report: [report.id, legacyReport.id] },
        );

        expect(rows.length).toEqual(2);
        expect(rows.map((row) => row.id)).toContain(legacyReport.id);
      });

      it('ignores invalid report ids', async () => {
        const mockReport = {
          ...submittedReport,
          calculatedStatus: REPORT_STATUSES.APPROVED,
        };
        const report = await ActivityReport.create(mockReport);

        const rows = await getDownloadableActivityReportsByIds(
          [1],
          { report: [report.id, 'invalidIdentifier'] },
        );

        expect(rows.length).toEqual(1);
        expect(rows[0].id).toEqual(report.id);
      });
    });
    describe('setStatus', () => {
      it('sets report to draft', async () => {
        const report = await ActivityReport.create(submittedReport);
        expect(report.submissionStatus).toEqual(REPORT_STATUSES.SUBMITTED);
        await setStatus(report, REPORT_STATUSES.DRAFT);
        // get report again so we're checking that the change is persisted to the database
        const updatedReport = await ActivityReport.findOne({ where: { id: report.id } });
        expect(updatedReport.submissionStatus).toEqual(REPORT_STATUSES.DRAFT);
        expect(updatedReport.calculatedStatus).toEqual(REPORT_STATUSES.DRAFT);
      });
    });
  });

  describe('batchQuery', () => {
    const reports = [];

    beforeAll(async () => {
      const activityRecipients = [{ grantId: 10000 }];
      reports.push(await createReport({ activityRecipients }));
      reports.push(await createReport({ activityRecipients }));
      reports.push(await createReport({ activityRecipients }));
    });

    afterAll(async () => {
      // eslint-disable-next-line no-restricted-syntax
      for (const r of reports) {
        // eslint-disable-next-line no-await-in-loop
        await destroyReport(r);
      }
    });

    it('handles results with less items then the limit', async () => {
      const ids = reports.map((r) => r.id);
      ids.sort();
      const where = {
        id: ids,
      };

      const res = await batchQuery({ where }, 100);
      const resIds = res.map((r) => r.id);
      resIds.sort();
      expect(resIds).toEqual(ids);
    });

    it('handles results with more items then the limit', async () => {
      const ids = reports.map((r) => r.id);
      ids.sort();
      const where = {
        id: ids,
      };

      const res = await batchQuery({ where }, 1);
      const resIds = res.map((r) => r.id);
      resIds.sort();
      expect(resIds).toEqual(ids);
    });
  });
});<|MERGE_RESOLUTION|>--- conflicted
+++ resolved
@@ -1,10 +1,18 @@
 import db, {
-  ActivityReport, ActivityReportApprover, ActivityReportCollaborator, ActivityRecipient, User,
-<<<<<<< HEAD
-  Recipient, OtherEntity, Grant, NextStep, Region, Permission, Role, UserRole,
-=======
-  Recipient, OtherEntity, Grant, NextStep, Region, Permission, Program,
->>>>>>> 611def93
+  ActivityReport,
+  ActivityReportApprover,
+  ActivityReportCollaborator,
+  ActivityRecipient,
+  User,
+  Recipient,
+  OtherEntity,
+  Grant,
+  NextStep,
+  Region,
+  Permission,
+  Role,
+  UserRole,
+  Program,
 } from '../models';
 import {
   createOrUpdate,
