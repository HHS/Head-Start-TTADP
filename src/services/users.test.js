--- conflicted
+++ resolved
@@ -1,14 +1,10 @@
 import faker from '@faker-js/faker';
 import db, {
-<<<<<<< HEAD
-  User, EventReportPilot, Permission, Role,
-=======
   User,
   EventReportPilot,
   Permission,
   Role,
   UserRole,
->>>>>>> 8ba1fb94
 } from '../models';
 
 import {
