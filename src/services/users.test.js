import db, {
  User, Permission,
} from '../models';

import {
  usersWithPermissions, userById, userByEmail,
} from './users';

import SCOPES from '../middleware/scopeConstants';

describe('Users DB service', () => {
  afterEach(() => {
    jest.clearAllMocks();
  });

  afterAll(async () => {
    await db.sequelize.close();
  });

  describe('userById', () => {
    beforeEach(async () => {
      await User.create({
<<<<<<< HEAD
        id: 54,
        name: 'user 1',
        hsesUsername: 'user.1',
        hsesUserId: '54',
      });
      await User.create({
        id: 55,
        name: 'user 2',
        hsesUsername: 'user.2',
        hsesUserId: '55',
=======
        id: 50,
        name: 'user 50',
        hsesUsername: 'user50',
        hsesUserId: '50',
      });
      await User.create({
        id: 51,
        name: 'user 51',
        hsesUsername: 'user51',
        hsesUserId: '51',
>>>>>>> af74b8eb
      });
    });

    afterEach(async () => {
      await User.destroy({ where: { id: [54, 55] } });
    });

    it('retrieves the correct user', async () => {
<<<<<<< HEAD
      const user = await userById(54);
      expect(user.id).toBe(54);
      expect(user.name).toBe('user 1');
=======
      const user = await userById(50);
      expect(user.id).toBe(50);
      expect(user.name).toBe('user 50');
>>>>>>> af74b8eb
    });
  });
  describe('userByEmail', () => {
    beforeEach(async () => {
      await User.create({
        id: 50,
        name: 'user 50',
        email: 'user50@test.gov',
        hsesUsername: 'user50',
        hsesUserId: '50',
      });
      await User.create({
        id: 51,
        name: 'user 51',
        email: 'user51@test.gov',
        hsesUsername: 'user51',
        hsesUserId: '51',
      });
    });

    afterEach(async () => {
      await User.destroy({ where: { id: [50, 51] } });
    });

    it('retrieves the correct user', async () => {
      const user = await userByEmail('user50@test.gov');
      expect(user.id).toBe(50);
    });
    it('retrieves the correct user if case differs', async () => {
      const user = await userByEmail('User51@Test.Gov');
      expect(user.id).toBe(51);
    });
  });

  describe('usersWithPermissions', () => {
    const users = [
      {
        id: 50,
        regionId: 5,
        scopeId: SCOPES.APPROVE_REPORTS,
      },
      {
        id: 51,
        regionId: 6,
        scopeId: SCOPES.APPROVE_REPORTS,
      },
      {
        id: 52,
        regionId: 7,
        scopeId: SCOPES.APPROVE_REPORTS,
      },
      {
        id: 53,
        regionId: 5,
        scopeId: SCOPES.READ_REPORTS,
      },
    ];

    beforeEach(async () => {
      await Promise.all(
        users.map((u) => User.create({
          id: u.id,
          name: u.id,
          hsesUsername: u.id,
          hsesUserId: u.id,
          permissions: [{
            userId: u.id,
            regionId: u.regionId,
            scopeId: u.scopeId,
          }],
        }, { include: [{ model: Permission, as: 'permissions' }] })),
      );
    });

    afterEach(async () => {
      await User.destroy({ where: { id: [50, 51, 52, 53] } });
    });

    it("returns a list of users that have permissions on the user's regions", async () => {
      const matchingUsers = await usersWithPermissions([5, 6], [SCOPES.APPROVE_REPORTS]);
      const foundIds = matchingUsers.map((u) => u.id);
      expect(foundIds.includes(50)).toBeTruthy();
      expect(foundIds.includes(51)).toBeTruthy();
      expect(foundIds.length).toBe(2);
    });
  });
});<|MERGE_RESOLUTION|>--- conflicted
+++ resolved
@@ -20,29 +20,16 @@
   describe('userById', () => {
     beforeEach(async () => {
       await User.create({
-<<<<<<< HEAD
         id: 54,
-        name: 'user 1',
-        hsesUsername: 'user.1',
+        name: 'user 54',
+        hsesUsername: 'user.54',
         hsesUserId: '54',
       });
       await User.create({
         id: 55,
-        name: 'user 2',
-        hsesUsername: 'user.2',
+        name: 'user 55',
+        hsesUsername: 'user.55',
         hsesUserId: '55',
-=======
-        id: 50,
-        name: 'user 50',
-        hsesUsername: 'user50',
-        hsesUserId: '50',
-      });
-      await User.create({
-        id: 51,
-        name: 'user 51',
-        hsesUsername: 'user51',
-        hsesUserId: '51',
->>>>>>> af74b8eb
       });
     });
 
@@ -51,15 +38,9 @@
     });
 
     it('retrieves the correct user', async () => {
-<<<<<<< HEAD
       const user = await userById(54);
       expect(user.id).toBe(54);
-      expect(user.name).toBe('user 1');
-=======
-      const user = await userById(50);
-      expect(user.id).toBe(50);
-      expect(user.name).toBe('user 50');
->>>>>>> af74b8eb
+      expect(user.name).toBe('user 54');
     });
   });
   describe('userByEmail', () => {
