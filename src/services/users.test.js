--- conflicted
+++ resolved
@@ -1,14 +1,10 @@
 import faker from '@faker-js/faker';
 import db, {
-<<<<<<< HEAD
-  User, EventReportPilot, Permission, Role,
-=======
   User,
   EventReportPilot,
   Permission,
   Role,
   UserRole,
->>>>>>> afb58db3
 } from '../models';
 
 import {
