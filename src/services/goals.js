import { Op } from 'sequelize';
import {
  Goal,
  Grant,
  Objective,
  ObjectiveResource,
  ObjectiveTopic,
  ActivityReportObjective,
  sequelize,
  Recipient,
  ActivityReport,
  ActivityReportGoal,
  Topic,
  Program,
<<<<<<< HEAD
=======
  File,
>>>>>>> e2dfae09
  ObjectiveRole,
  Role,
} from '../models';
import { DECIMAL_BASE, REPORT_STATUSES } from '../constants';

const OPTIONS_FOR_GOAL_FORM_QUERY = (id, recipientId) => ({
  attributes: [
    'id',
    'endDate',
    ['name', 'goalName'],
    'status',
    [sequelize.col('grant.regionId'), 'regionId'],
    [sequelize.col('grant.recipient.id'), 'recipientId'],
    'goalNumber',
  ],
  where: {
    id,
  },
  include: [
    {
      attributes: [
        'title',
        'id',
        'status',
      ],
      model: Objective,
      as: 'objectives',
      include: [
        {
          model: ObjectiveResource,
          as: 'resources',
          attributes: [
            ['userProvidedUrl', 'value'],
            ['id', 'key'],
          ],
        },
        {
          model: Topic,
          as: 'topics',
          attributes: [
            ['id', 'value'],
            ['name', 'label'],
          ],
        },
        {
          model: File,
          as: 'files',
        },
        {
          model: Role,
          as: 'roles',
        },
        {
          model: ActivityReport,
          as: 'activityReports',
          where: {
            calculatedStatus: {
              [Op.not]: REPORT_STATUSES.DELETED,
            },
          },
          required: false,
        },
      ],
    },
    {
      model: Grant,
      as: 'grant',
      attributes: [
        'id',
        'number',
        'regionId',
        'recipientId',
      ],
      include: [
        {
          attributes: ['programType'],
          model: Program,
          as: 'programs',
        },
        {
          attributes: ['id'],
          model: Recipient,
          as: 'recipient',
          where: {
            id: recipientId,
          },
          required: true,
        },
      ],
    },
  ],
});

<<<<<<< HEAD
=======
function reduceObjectives(newObjectives, currentObjectives = []) {
  return newObjectives.reduce((objectives, objective) => {
    const exists = objectives.find((o) => (
      o.title === objective.title && o.status === objective.status
    ));

    if (exists) {
      exists.ids = [...exists.ids, objective.id];
      return objectives;
    }

    // since this method is used to rollup both objectives on and off activity reports
    // we need to handle the case where there is TTA provided and TTA not provided
    // NOTE: there will only be one activity report objective, it is queried by activity report id
    const ttaProvided = objective.activityReportObjectives
      ? objective.activityReportObjectives[0].ttaProvided : null;

    const roles = objective.roles.map((role) => role.fullName);

    return [...objectives, {
      ...objective.dataValues,
      ids: [objective.id],
      ttaProvided,
      isNew: false,
      roles,
    }];
  }, currentObjectives);
}

/**
 * Dedupes goals by name + status, as well as objectives by title + status
 * @param {Object[]} goals
 * @returns {Object[]} array of deduped goals
 */
function reduceGoals(goals) {
  return goals.reduce((previousValue, currentValue) => {
    const existingGoal = previousValue.find((g) => g.name === currentValue.name);

    if (existingGoal) {
      existingGoal.goalNumbers = [...existingGoal.goalNumbers, currentValue.goalNumber];
      existingGoal.goalIds = [...existingGoal.goalIds, currentValue.id];
      existingGoal.grants = [
        ...existingGoal.grants,
        {
          ...currentValue.grant.dataValues,
          recipient: currentValue.grant.recipient.dataValues,
          name: currentValue.grant.name,
        },
      ];
      existingGoal.grantIds = [...existingGoal.grantIds, currentValue.grant.id];
      existingGoal.objectives = reduceObjectives(currentValue.objectives, existingGoal.objectives);
      return previousValue;
    }

    const goal = {
      ...currentValue.dataValues,
      goalNumbers: [currentValue.goalNumber],
      goalIds: [currentValue.id],
      grants: [
        {
          ...currentValue.grant.dataValues,
          recipient: currentValue.grant.recipient.dataValues,
          name: currentValue.grant.name,
        },
      ],
      grantIds: [currentValue.grant.id],
      objectives: reduceObjectives(currentValue.objectives),
      isNew: false,
    };

    return [...previousValue, goal];
  }, []);
}

/**
 *
 * @param {number} id
 * @returns {Promise{Object}}
 */
>>>>>>> e2dfae09
export function goalById(id) {
  return Goal.findOne({
    attributes: [
      'endDate',
      'status',
      ['id', 'value'],
      ['name', 'label'],
      'id',
      'name',
    ],
    where: {
      id,
    },
    include: [
      {
        where: {
          [Op.and]: [
            {
              title: {
                [Op.ne]: '',
              },
            },
            {
              status: {
                [Op.notIn]: ['Complete', 'Draft'],
              },
            },
          ],
        },
        attributes: [
          ['id', 'value'],
          ['title', 'label'],
          'title',
          'status',
        ],
        model: Objective,
        as: 'objectives',
        required: false,
        include: [
          {
            model: ObjectiveResource,
            as: 'resources',
            attributes: [
              ['userProvidedUrl', 'value'],
              ['id', 'key'],
            ],
            required: false,
          },
          {
            model: ActivityReportObjective,
            as: 'activityReportObjectives',
            attributes: [
              'ttaProvided',
            ],
            required: false,
          },
          {
            model: Topic,
            as: 'topics',
            attributes: [
              ['id', 'value'],
              ['name', 'label'],
            ],
            required: false,
          },
          {
            model: ActivityReport,
            as: 'activityReports',
            where: {
              calculatedStatus: {
                [Op.not]: REPORT_STATUSES.DELETED,
              },
            },
            required: false,
          },
        ],
      },
    ],
  });
}

<<<<<<< HEAD
=======
/**
 *
 * @param {*} goalId
 * @param {*} activityReportId
 * @returns {Promise<Object>}
 */
>>>>>>> e2dfae09
export function goalByIdAndActivityReport(goalId, activityReportId) {
  return Goal.findOne({
    attributes: [
      'endDate',
      'status',
      ['id', 'value'],
      ['name', 'label'],
      'id',
      'name',
    ],
    where: {
      id: goalId,
    },
    include: [
      {
        where: {
          [Op.and]: [
            {
              title: {
                [Op.ne]: '',
              },
            },
            {
              status: {
                [Op.notIn]: ['Complete'],
              },
            },
          ],
        },
        attributes: [
          'id',
          'title',
          'title',
          'status',
        ],
        model: Objective,
        as: 'objectives',
        required: false,
        include: [
          {
            model: ObjectiveResource,
            as: 'resources',
            attributes: [
              ['userProvidedUrl', 'value'],
              ['id', 'key'],
            ],
            required: false,
          },
          {
            model: ActivityReportObjective,
            as: 'activityReportObjectives',
            attributes: [
              'ttaProvided',
            ],
            required: true,
            where: {
              activityReportId,
            },
          },
          {
            model: Topic,
            as: 'topics',
            attributes: [
              ['id', 'value'],
              ['name', 'label'],
            ],
            required: false,
          },
        ],
      },
    ],
  });
}

export async function goalByIdAndRecipient(id, recipientId) {
  return Goal.findOne(OPTIONS_FOR_GOAL_FORM_QUERY(id, recipientId));
}

export async function goalsByIdAndRecipient(ids, recipientId) {
  const goals = await Goal.findAll(OPTIONS_FOR_GOAL_FORM_QUERY(ids, recipientId));
  // dedupe the goals & objectives with shared names + titles
  return reduceGoals(goals);
}

export async function goalByIdWithActivityReportsAndRegions(goalId) {
  return Goal.findOne({
    attributes: ['name', 'id', 'status'],
    where: {
      id: goalId,
    },
    include: [
      {
        model: Grant,
        as: 'grant',
        attributes: ['regionId'],
      },
      {
        attributes: ['id'],
        model: Objective,
        as: 'objectives',
        required: false,
        include: [{
          attributes: ['id'],
          model: ActivityReport,
          as: 'activityReports',
          required: false,
        }],
      },
    ],
  });
}

// eslint-disable-next-line no-empty-function
<<<<<<< HEAD
export async function copyGoalsToGrants(goals, grantIds) {}
=======
export async function copyGoalsToGrants() {}
>>>>>>> e2dfae09

async function cleanupObjectivesForGoal(goalId, currentObjectives) {
  // get all objectives not currently on a goal
  const orphanedObjectives = await Objective.findAll({
    attributes: ['id'],
    where: {
      goalId,
      id: {
        [Op.notIn]: currentObjectives.map((objective) => objective.id),
      },
    },
  });

  const orphanedObjectiveIds = orphanedObjectives.map((objective) => objective.id);

  await ObjectiveResource.destroy({
    where: {
      objectiveId: orphanedObjectiveIds,
    },
  });

  await ObjectiveTopic.destroy({
    where: {
      objectiveId: orphanedObjectiveIds,
    },
  });

  return Objective.destroy({
    where: {
      id: orphanedObjectiveIds,
    },
  });
}

export async function createOrUpdateGoalsForActivityReport(goal, reportId) {
  const activityReportId = parseInt(reportId, DECIMAL_BASE);

  const {
    grantIds,
    isNew,
    status: goalStatus,
    ...fields
  } = goal;

  const status = goalStatus || 'Not Started';

  const newGoals = await Promise.all(grantIds.map(async (grantId) => {
    let newGoal;
    if (isNew) {
      [newGoal] = await Goal.findOrCreate({
        where: {
          ...fields,
          grantId,
          status,
        },
      });
    }
    return newGoal;
  }));

  return newGoals;

  // return goalsByIdAndActivityReport(id, activityReportId);
}

/**
 * Goals is an array of an object with the following keys
    id,
    grants,
    name,
    status,
    endDate,
    regionId,
    recipientId,

  The goal model has the following columns
    id,
    name,
    status,
    timeframe,
    isFromSmartsheetTtaPlan
    endDate,

 * @param {Object} goals
 * @returns created or updated goal with grant goals
 */
export async function createOrUpdateGoals(goals) {
  // there can only be one on the goal form (multiple grants maybe, but one recipient)
<<<<<<< HEAD
  // we will need this after the transaction, as trying to do a find all within a transaction
  // yields the previous data values
  let recipient;

  // eslint-disable-next-line max-len
  const goalIds = await Promise.all(goals.map(async (goalData) => {
    const {
      id,
      grantId,
      recipientId,
      regionId,
      objectives,
      ...fields
    } = goalData;

    // there can only be one on the goal form (multiple grants maybe, but one recipient)
    recipient = recipientId; // TODO: this is wrong

    let options = {
      ...fields,
      isFromSmartsheetTtaPlan: false,
    };

    if ((id !== 'new' && id !== undefined)) {
      options = { ...options, id };
    }

    let newGoal;
    if (Number.isInteger(id)) {
      const res = await Goal.update({ grantId, ...options }, {
        where: { id },
        returning: true,
        individualHooks: true,
      });
      [, [newGoal]] = res;
    } else {
      delete fields.id;
      // In order to reuse goals with matching text we need to do the findOrCreate as the
      // upsert would not preform the extrea checks and logic now required.
      [newGoal] = await Goal.findOrCreate({
        where: {
          grantId,
          name: options.name,
          status: { [Op.not]: 'Closed' },
        },
        defaults: { grantId, ...options },
      });
    }

    const newObjectives = await Promise.all(
      objectives.map(async (o) => {
        const {
          id: objectiveId,
          resources,
          topics,
          ...objectiveFields
        } = o;

        const where = parseInt(objectiveId, DECIMAL_BASE) ? {
          id: objectiveId,
          goalId: newGoal.id,
          ...objectiveFields,
        } : {
          goalId: newGoal.id,
          title: o.title,
          status: 'Not Started',
        };

        const [objective] = await Objective.upsert(
          where,
        );
        // topics
        const objectiveTopics = await Promise.all(
          (topics.map((ot) => ObjectiveTopic.findOrCreate({
            where: {
              objectiveId: objective.id,
              topicId: ot.value,
            },
          }))),
        );

        // cleanup objective topics
        await ObjectiveTopic.destroy({
          where: {
            id: {
              [Op.notIn]: objectiveTopics.length ? objectiveTopics.map(([ot]) => ot.id) : [],
            },
            objectiveId: objective.id,
          },
        });

        // resources
        const objectiveResources = await Promise.all(
          resources.filter(({ value }) => value).map(
            ({ value }) => ObjectiveResource.findOrCreate({
              where: {
                userProvidedUrl: value,
                objectiveId: objective.id,
              },
            }),
          ),
        );

        // cleanup objective resources
        await ObjectiveResource.destroy({
          where: {
            id: {
              [Op.notIn]: objectiveResources.length
                ? objectiveResources.map(([or]) => or.id) : [],
            },
            objectiveId: objective.id,
          },
        });

        return {
          ...objective.dataValues,
          topics,
          resources,
        };
      }),
    );

    // this function deletes unused objectives
    await cleanupObjectivesForGoal(newGoal.id, newObjectives);

    return newGoal.id;
  }));
  // we have to do this outside of the transaction otherwise
  // we get the old values
=======
  let recipient;
  // eslint-disable-next-line max-len
  const goalIds = await Promise.all(goals.map(async (goalData) => {
    const {
      id,
      grantId,
      recipientId,
      regionId,
      objectives,
      status,
      ...fields
    } = goalData;

    // there can only be one on the goal form (multiple grants maybe, but one recipient)
    recipient = recipientId;

    const options = {
      ...fields,
      isFromSmartsheetTtaPlan: false,
    };

    // In order to reuse goals with matching text we need to do the findOrCreate as the
    // upsert would not preform the extra checks and logic now required.
    const [newGoal] = await Goal.findOrCreate({
      where: {
        grantId,
        name: options.name,
        status: { [Op.not]: 'Closed' },
      },
      defaults: { status },
    });

    await newGoal.update(options);

    // before we create objectives, we have to unpack them to make the creation a little cleaner
    // if an objective was new, then it will not have an id but "isNew" will be true
    // since the goals are packed up, the objectives are too and this may create a situation where
    // an objective belonging to one goal will be looped over as part of creating another goal
    // so we first unpack and then, if the objective already exists, it is safe to update all the
    // data except the goal ID, which we update only if "isNew" is true
    // we will have to be careful and watch for edge cases where isNew is a misrepresentative value

    const objectivesToCreateOrUpdate = objectives.reduce((arr, o) => {
      if (o.isNew) {
        return [...arr, o];
      }

      if (o.ids && o.ids.length) {
        return [...arr, ...o.ids.map((objectiveId) => ({ ...o, id: objectiveId }))];
      }

      return [...arr, o];
    }, []);

    const newObjectives = await Promise.all(
      objectivesToCreateOrUpdate.map(async (o) => {
        const {
          resources,
          topics,
          roles: roleNames,
          title,
          status: objectiveStatus,
          id: objectiveId,
          isNew,
        } = o;

        let objective;

        if (isNew) {
          [objective] = await Objective.findOrCreate({
            where: {
              goalId: newGoal.id,
              title,
            },
          });
        } else {
          objective = await Objective.findOne({
            where: {
              id: objectiveId,
              goalId: newGoal.id,
            },
          });

          if (!objective) {
            objective = await Objective.create({
              status: objectiveStatus,
              title,
              goalId: newGoal.id,
            });
          }
        }

        await objective.update({
          title,
          status: objectiveStatus,
        });

        // topics
        const objectiveTopics = await Promise.all(
          (topics.map((ot) => ObjectiveTopic.findOrCreate({
            where: {
              objectiveId: objective.id,
              topicId: ot.value,
            },
          }))),
        );

        // cleanup objective topics
        await ObjectiveTopic.destroy({
          where: {
            id: {
              [Op.notIn]: objectiveTopics.length ? objectiveTopics.map(([ot]) => ot.id) : [],
            },
            objectiveId: objective.id,
          },
        });

        // resources
        const objectiveResources = await Promise.all(
          resources.filter(({ value }) => value).map(
            ({ value }) => ObjectiveResource.findOrCreate({
              where: {
                userProvidedUrl: value,
                objectiveId: objective.id,
              },
            }),
          ),
        );

        // cleanup objective resources
        await ObjectiveResource.destroy({
          where: {
            id: {
              [Op.notIn]: objectiveResources.length
                ? objectiveResources.map(([or]) => or.id) : [],
            },
            objectiveId: objective.id,
          },
        });

        // objective roles
        const roles = await Role.findAll({
          where: {
            fullName: roleNames,
          },
        });

        const objectiveRoles = await Promise.all((roles.map(async (role) => {
          const [r] = await ObjectiveRole.findOrCreate({
            where: {
              roleId: role.id,
              objectiveId: objective.id,
            },
          });
          return r;
        })));

        // cleanup objective roles
        await ObjectiveRole.destroy({
          where: {
            id: {
              [Op.notIn]: objectiveRoles.length
                ? objectiveRoles.map((or) => or.id) : [],
            },
            objectiveId: objective.id,
          },
        });

        return {
          ...objective.dataValues,
          topics,
          resources,
        };
      }),
    );

    // this function deletes unused objectives
    await cleanupObjectivesForGoal(newGoal.id, newObjectives);

    return newGoal.id;
  }));
  // we have to do this outside of the transaction otherwise
  // we get the old values

>>>>>>> e2dfae09
  return goalsByIdAndRecipient(goalIds, recipient);
}

export async function goalsForGrants(grantIds) {
  /**
   * get all the matching grants
   */
  const grants = await Grant.findAll({
    attributes: ['id', 'oldGrantId'],
    where: {
      id: grantIds,
    },
  });

  /**
   * we need one big array that includes the old recipient id as well,
   * removing all the nulls along the way
   */
  const ids = grants
    .reduce((previous, current) => [...previous, current.id, current.oldGrantId], [])
    .filter((g) => g != null);

  /*
  * finally, return all matching goals
  */

  return Goal.findAll({
    attributes: [
      [sequelize.fn(
        'ARRAY_AGG',
        sequelize.fn(
          'DISTINCT',
          sequelize.col('grant.id'),
        ),
      ), 'grantIds'],
      [sequelize.fn(
        'ARRAY_AGG',
        sequelize.fn(
          'DISTINCT',
          sequelize.col('"Goal"."id"'),
        ),
      ), 'goalIds'],
      'name',
      'status',
      'onApprovedAR',
    ],
    group: ['"Goal"."name"', '"Goal"."status"', '"Goal"."onApprovedAR"'],
    where: {
      '$grant.id$': ids,
      [Op.or]: [
        {
          status: 'Not Started',
        },
        {
          status: 'In Progress',
        },
        {
          status: null,
        },
        {
          status: 'Draft',
        },
      ],
    },
    include: [
      {
        model: Grant.unscoped(),
        as: 'grant',
        attributes: [],
      },
    ],
    order: ['name'],
  });
}

async function removeActivityReportObjectivesFromReport(reportId, objectiveIdsToRemove) {
  return ActivityReportObjective.destroy({
    where: {
      activityReportId: reportId,
      objectiveId: objectiveIdsToRemove,
    },
  });
}

async function removeActivityReportGoalsFromReport(reportId, goalIdsToRemove) {
  return ActivityReportGoal.destroy({
    where: {
      activityReportId: reportId,
      goalId: {
        [Op.notIn]: goalIdsToRemove,
      },
    },
  });
}

<<<<<<< HEAD
// TODO: ask Josh what the intent of this is for
=======
>>>>>>> e2dfae09
export async function removeGoals(goalsToRemove) {
  const goalsWithGrants = await Goal.findAll({
    attributes: ['id'],
    where: {
      id: goalsToRemove,
    },
    include: {
      attributes: ['id'],
      model: Grant,
      as: 'grant',
      required: true,
    },
  });

  const goalIdsToKeep = goalsWithGrants.map((g) => g.id);
  const goalsWithoutGrants = goalsToRemove.filter((id) => !goalIdsToKeep.includes(id));

  return Goal.destroy({
    where: {
      id: goalsWithoutGrants,
    },
  });
}

async function removeObjectives(currentObjectiveIds) {
  return Objective.destroy({
    where: {
      id: currentObjectiveIds,
    },
  });
}

export async function removeRemovedRecipientsGoals(removedRecipientIds, report) {
  if (!removedRecipientIds) {
    return null;
  }

  const reportId = parseInt(sequelize.escape(report.id), DECIMAL_BASE);

  const goals = await Goal.findAll({
    attributes: [
      'id',
      [
        sequelize.literal(`((select count(*) from "ActivityReportGoals" where "ActivityReportGoals"."goalId" = "Goal"."id" and "ActivityReportGoals"."activityReportId" not in (${reportId}))::int > 0)`),
        'onOtherAr',
      ],
    ],
    where: {
      grantId: removedRecipientIds,
    },
    include: [
      {
        model: ActivityReport,
        as: 'activityReports',
        required: true,
        where: {
          id: reportId,
        },
      },
    ],
  });

  const goalIds = goals.map((goal) => goal.id);
  const goalsToDelete = goals.filter((goal) => !goal.get('onOtherAr')).map((goal) => goal.id);

  await ActivityReportGoal.destroy({
    where: {
      goalId: goalIds,
      activityReportId: reportId,
    },
  });

  const objectives = await Objective.findAll({
    attributes: [
      'id',
      [sequelize.literal(`((select count(*) from "ActivityReportObjectives" where "ActivityReportObjectives"."objectiveId" = "Objective"."id" and "ActivityReportObjectives"."activityReportId" not in (${reportId}))::int > 0)`), 'onOtherAr'],
    ],
    where: {
      goalId: goalIds,
    },
    include: [
      {
        model: ActivityReport,
        as: 'activityReports',
        required: true,
        where: {
          id: reportId,
        },
      },
    ],
  });

  const objectiveIds = objectives.map((objective) => objective.id);
  const objectivesToDelete = objectives.filter(
    (objective) => !objective.get('onOtherAr'),
  ).map((objective) => objective.id);

  await ActivityReportObjective.destroy({
    where: {
      objectiveId: objectiveIds,
      activityReportId: reportId,
    },
  });

  await Objective.destroy({
    where: {
      id: objectivesToDelete,
      onApprovedAR: false,
    },
  });

  return Goal.destroy({
    where: {
      id: goalsToDelete,
      onApprovedAR: false,
    },
  });
}

export async function removeUnusedGoalsObjectivesFromReport(reportId, currentObjectives) {
  const previousActivityReportObjectives = await ActivityReportObjective.findAll({
    where: {
      activityReportId: reportId,
    },
    include: {
      model: Objective,
      as: 'objective',
      include: {
        model: Goal,
        as: 'goal',
        include: {
          model: Objective,
          as: 'objectives',
        },
      },
    },
  });

  const currentObjectiveIds = currentObjectives.map((o) => o.id);

  const activityReportObjectivesToRemove = previousActivityReportObjectives.filter(
    (aro) => !currentObjectiveIds.includes(aro.objectiveId),
  );

  const objectiveIdsToRemove = activityReportObjectivesToRemove.map((aro) => aro.objectiveId);
  const goals = activityReportObjectivesToRemove.map((aro) => aro.objective.goal);

  const goalIdsToRemove = goals.filter((g) => g).filter((goal) => {
    const objectiveIds = goal.objectives.map((o) => o.id);
    return objectiveIds.every((oId) => objectiveIdsToRemove.includes(oId));
  }).map((g) => g.id);

  await removeActivityReportObjectivesFromReport(reportId, objectiveIdsToRemove);
  await removeObjectives(objectiveIdsToRemove);
  return removeGoals(goalIdsToRemove);
}

async function createObjectivesForGoal(goal, objectives, report) {
<<<<<<< HEAD
  return Promise.all(objectives.map(async (objective) => {
=======
  // we don't want to create objectives with blank titles
  return Promise.all(objectives.filter((o) => o.title).map(async (objective) => {
>>>>>>> e2dfae09
    const {
      id,
      isNew,
      ttaProvided,
      ActivityReportObjective: aro,
      title,
      status,
      ...updatedFields
    } = objective;

    const updatedObjective = {
      ...updatedFields, title, status, goalId: goal.id,
    };

    let savedObjective;

    if (!isNew && id) {
      savedObjective = await Objective.findByPk(id);
      await savedObjective.update({
        title,
        status,
      }, { individualHooks: true });
    } else {
      const objectiveTitle = updatedObjective.title ? updatedObjective.title.trim() : '';

      const existingObjective = await Objective.findOne({
        where: {
          goalId: updatedObjective.goalId,
          title: objectiveTitle,
          status: { [Op.not]: 'Completed' },
        },
      });

      if (existingObjective) {
        await existingObjective.update({ status }, { individualHooks: true });
        savedObjective = existingObjective;
      } else {
        savedObjective = await Objective.create({
          ...updatedObjective,
          title: objectiveTitle,
          status,
        });
      }
    }

    const [arObjective] = await ActivityReportObjective.findOrCreate({
      where: {
        objectiveId: savedObjective.id,
        activityReportId: report.id,
      },
    });

    await arObjective.update({ ttaProvided }, { individualHooks: true });
    if (objective.topics) {
      await Promise.all((objective.topics.map((ot) => ObjectiveTopic.findOrCreate({
        where: {
          objectiveId: savedObjective.id,
          topicId: ot.value,
        },
      }))));
    }

    if (objective.resources) {
      await Promise.all(
        objective.resources.filter(({ value }) => value).map(
          ({ value }) => ObjectiveResource.findOrCreate({
            where: {
              userProvidedUrl: value,
              objectiveId: savedObjective.id,
            },
          }),
        ),
      );
    }

    if (objective.roles) {
      const roles = await Role.findAll({
        where: {
          fullName: objective.roles,
        },
      });

      await Promise.all(roles.map((r) => ObjectiveRole.findOrCreate({
        where: {
          roleId: r.id,
          objectiveId: savedObjective.id,
        },
      })));
    }

    return savedObjective;
  }));
}

export async function saveGoalsForReport(goals, report) {
  let currentObjectives = [];
  const currentGoals = await Promise.all((goals.map(async (goal) => {
    let newGoals = [];
    const status = goal.status ? goal.status : 'Not Started';

    // we have a param to determine if goals are new
    if (goal.isNew) {
      const {
<<<<<<< HEAD
        isNew, objectives, id, grantIds, status: discardedStatus, ...fields
=======
        isNew, objectives, id, grantIds, status: discardedStatus, onApprovedAR, ...fields
>>>>>>> e2dfae09
      } = goal;

      newGoals = await Promise.all(goal.grantIds.map(async (grantId) => {
        const [newGoal] = await Goal.findOrCreate({
          where: {
            name: fields.name,
            grantId,
            status: { [Op.not]: 'Closed' },
          },
          defaults: { ...fields, status },
        });

        await ActivityReportGoal.findOrCreate({
          where: {
            goalId: newGoal.id,
            activityReportId: report.id,
          },
        });

        const newGoalObjectives = await createObjectivesForGoal(newGoal, objectives, report);
        currentObjectives = [...currentObjectives, ...newGoalObjectives];

        return newGoal;
      }));
    } else {
      const {
        objectives,
        grantIds,
        status: discardedStatus,
        grant,
        grantId,
<<<<<<< HEAD
        id: goalId,
        ...fields
      } = goal;

      const existingGoal = await Goal.findByPk(goalId);
      await existingGoal.update({ status, ...fields }, { individualHooks: true });
      // eslint-disable-next-line max-len
      const existingGoalObjectives = await createObjectivesForGoal(existingGoal, objectives, report);
      currentObjectives = [...currentObjectives, ...existingGoalObjectives];

      await ActivityReportGoal.findOrCreate({
        where: {
          goalId: existingGoal.id,
          activityReportId: report.id,
        },
      });

      newGoals = await Promise.all(grantIds.map(async (gId) => {
        if (gId === existingGoal.grantId) {
=======
        goalIds,
        id, // this is unique and we can't trying to set this
        onApprovedAR, // we don't want to set this manually
        ...fields
      } = goal;

      const existingGoals = await Goal.findAll({
        where: {
          id: goalIds,
        },
      });

      const { goalTemplateId } = existingGoals[0];

      await Promise.all(existingGoals.map(async (existingGoal) => {
        await existingGoal.update({ status, ...fields }, { individualHooks: true });
        // eslint-disable-next-line max-len
        const existingGoalObjectives = await createObjectivesForGoal(existingGoal, objectives, report);
        currentObjectives = [...currentObjectives, ...existingGoalObjectives];
        await ActivityReportGoal.findOrCreate({
          where: {
            goalId: existingGoal.id,
            activityReportId: report.id,
          },
        });
      }));

      newGoals = await Promise.all(grantIds.map(async (gId) => {
        const existingGoal = existingGoals.find((g) => g.grantId === gId);
        if (existingGoal) {
>>>>>>> e2dfae09
          return existingGoal;
        }

        const [newGoal] = await Goal.findOrCreate({
          where: {
<<<<<<< HEAD
            goalTemplateId: existingGoal.goalTemplateId,
=======
            goalTemplateId,
>>>>>>> e2dfae09
            grantId: gId,
            status: {
              [Op.not]: 'Closed',
            },
          },
          defaults: { ...fields, status },
        });

        await newGoal.update({ ...fields, status }, { individualHooks: true });

        await ActivityReportGoal.findOrCreate({
          where: {
            goalId: newGoal.id,
            activityReportId: report.id,
          },
        });

        const newGoalObjectives = await createObjectivesForGoal(newGoal, objectives, report);
        currentObjectives = [...currentObjectives, ...newGoalObjectives];

        return newGoal;
      }));
    }

    return newGoals;
  })));

  const currentGoalIds = currentGoals.flat().map((g) => g.id);
  await removeActivityReportGoalsFromReport(report.id, currentGoalIds);
  return removeUnusedGoalsObjectivesFromReport(report.id, currentObjectives);
}

export async function updateGoalStatusById(
  goalIds,
  oldStatus,
  newStatus,
  closeSuspendReason,
  closeSuspendContext,
) {
  const g = await Goal.update({
    status: newStatus,
    closeSuspendReason,
    closeSuspendContext,
    previousStatus: oldStatus,
  }, {
    where: {
      id: goalIds,
    },
    returning: true,
    individualHooks: true,
  });

  const [, updated] = g;

  return updated;
<<<<<<< HEAD
=======
}

export async function getGoalsForReport(reportId) {
  const goals = await Goal.findAll({
    include: [
      {
        model: Grant,
        as: 'grant',
        required: true,
      },
      {
        model: ActivityReport,
        as: 'activityReports',
        where: {
          id: reportId,
        },
        required: true,
        // get goals for a particular AR
      },
      {
        model: Objective,
        as: 'objectives',
        include: [
          {
            model: ActivityReportObjective,
            as: 'activityReportObjectives',
            where: {
              activityReportId: reportId,
            },
            required: true,
            // we need this in case an objective was used on one report but not on another
          },
          {
            model: Role,
            as: 'roles',
          },
          {
            model: Topic,
            as: 'topics',
            // these need to be renamed to match the frontend form names
            attributes: [['name', 'label'], ['id', 'value']],
          },
          {
            model: ObjectiveResource,
            as: 'resources',
            attributes: [['userProvidedUrl', 'value']],
          },
          {
            model: File,
            as: 'files',
          },
        ],
      },
    ],
  });

  // dedupe the goals & objectives
  return reduceGoals(goals);
}

export async function createOrUpdateGoalsForActivityReport(goals, reportId) {
  const activityReportId = parseInt(reportId, DECIMAL_BASE);
  const report = await ActivityReport.findByPk(activityReportId);
  await saveGoalsForReport(goals, report);
  return getGoalsForReport(activityReportId);
>>>>>>> e2dfae09
}

export async function destroyGoal(goalId) {
  return goalId;
  // return sequelize.transaction(async (transaction) => {
  //   try {
  //     const reportsWithGoal = await ActivityReport.findAll({
  //       attributes: ['id'],
  //       include: [
  //         {
  //           attributes: ['id'],
  //           model: Objective,
  //           required: true,
  //           as: 'objectivesWithGoals',
  //           include: [
  //             {
  //               attributes: ['id'],
  //               model: Goal,
  //               required: true,
  //               where: {
  //                 id: goalId,
  //               },
  //               as: 'goal',
  //             },
  //           ],
  //         },
  //       ],
  //       transaction,
  //       raw: true,
  //     });

  //     const isOnReport = reportsWithGoal.length;
  //     if (isOnReport) {
  //       throw new Error('Goal is on an activity report and can\'t be deleted');
  //     }

  //     const objectiveTopicsDestroyed = await ObjectiveTopic.destroy({
  //       where: {
  //         objectiveId: {
  //           [Op.in]: sequelize.literal(
  //             `(SELECT "id" FROM "Objectives" WHERE "goalId" = ${sequelize.escape(goalId)})`,
  //           ),
  //         },
  //       },
  //       transaction,
  //     });

  //     const objectiveResourcesDestroyed = await ObjectiveResource.destroy({
  //       where: {
  //         objectiveId: {
  //           [Op.in]: sequelize.literal(
  //             `(SELECT "id" FROM "Objectives" WHERE "goalId" = ${sequelize.escape(goalId)})`,
  //           ),
  //         },
  //       },
  //       transaction,
  //     });

  //     const objectivesDestroyed = await Objective.destroy({
  //       where: {
  //         goalId,
  //       },
  //       transaction,
  //     });

  //     const grantGoalsDestroyed = await GrantGoal.destroy({
  //       where: {
  //         goalId,
  //       },
  //       transaction,
  //     });

  //     const goalsDestroyed = await Goal.destroy({
  //       where: {
  //         id: goalId,
  //       },
  //       transaction,
  //     });

  //     return {
  //       goalsDestroyed,
  //       grantGoalsDestroyed,
  //       objectiveResourcesDestroyed,
  //       objectiveTopicsDestroyed,
  //       objectivesDestroyed,
  //     };
  //   } catch (error) {
  //     auditLogger.error(
  //  `${logContext.namespace} - Sequelize error - unable to delete from db - ${error}`
  //  );
  //     return 0;
  //   }
  // });
}<|MERGE_RESOLUTION|>--- conflicted
+++ resolved
@@ -12,10 +12,7 @@
   ActivityReportGoal,
   Topic,
   Program,
-<<<<<<< HEAD
-=======
   File,
->>>>>>> e2dfae09
   ObjectiveRole,
   Role,
 } from '../models';
@@ -109,8 +106,6 @@
   ],
 });
 
-<<<<<<< HEAD
-=======
 function reduceObjectives(newObjectives, currentObjectives = []) {
   return newObjectives.reduce((objectives, objective) => {
     const exists = objectives.find((o) => (
@@ -190,7 +185,6 @@
  * @param {number} id
  * @returns {Promise{Object}}
  */
->>>>>>> e2dfae09
 export function goalById(id) {
   return Goal.findOne({
     attributes: [
@@ -272,15 +266,12 @@
   });
 }
 
-<<<<<<< HEAD
-=======
 /**
  *
  * @param {*} goalId
  * @param {*} activityReportId
  * @returns {Promise<Object>}
  */
->>>>>>> e2dfae09
 export function goalByIdAndActivityReport(goalId, activityReportId) {
   return Goal.findOne({
     attributes: [
@@ -394,11 +385,7 @@
 }
 
 // eslint-disable-next-line no-empty-function
-<<<<<<< HEAD
-export async function copyGoalsToGrants(goals, grantIds) {}
-=======
 export async function copyGoalsToGrants() {}
->>>>>>> e2dfae09
 
 async function cleanupObjectivesForGoal(goalId, currentObjectives) {
   // get all objectives not currently on a goal
@@ -431,37 +418,6 @@
       id: orphanedObjectiveIds,
     },
   });
-}
-
-export async function createOrUpdateGoalsForActivityReport(goal, reportId) {
-  const activityReportId = parseInt(reportId, DECIMAL_BASE);
-
-  const {
-    grantIds,
-    isNew,
-    status: goalStatus,
-    ...fields
-  } = goal;
-
-  const status = goalStatus || 'Not Started';
-
-  const newGoals = await Promise.all(grantIds.map(async (grantId) => {
-    let newGoal;
-    if (isNew) {
-      [newGoal] = await Goal.findOrCreate({
-        where: {
-          ...fields,
-          grantId,
-          status,
-        },
-      });
-    }
-    return newGoal;
-  }));
-
-  return newGoals;
-
-  // return goalsByIdAndActivityReport(id, activityReportId);
 }
 
 /**
@@ -487,137 +443,6 @@
  */
 export async function createOrUpdateGoals(goals) {
   // there can only be one on the goal form (multiple grants maybe, but one recipient)
-<<<<<<< HEAD
-  // we will need this after the transaction, as trying to do a find all within a transaction
-  // yields the previous data values
-  let recipient;
-
-  // eslint-disable-next-line max-len
-  const goalIds = await Promise.all(goals.map(async (goalData) => {
-    const {
-      id,
-      grantId,
-      recipientId,
-      regionId,
-      objectives,
-      ...fields
-    } = goalData;
-
-    // there can only be one on the goal form (multiple grants maybe, but one recipient)
-    recipient = recipientId; // TODO: this is wrong
-
-    let options = {
-      ...fields,
-      isFromSmartsheetTtaPlan: false,
-    };
-
-    if ((id !== 'new' && id !== undefined)) {
-      options = { ...options, id };
-    }
-
-    let newGoal;
-    if (Number.isInteger(id)) {
-      const res = await Goal.update({ grantId, ...options }, {
-        where: { id },
-        returning: true,
-        individualHooks: true,
-      });
-      [, [newGoal]] = res;
-    } else {
-      delete fields.id;
-      // In order to reuse goals with matching text we need to do the findOrCreate as the
-      // upsert would not preform the extrea checks and logic now required.
-      [newGoal] = await Goal.findOrCreate({
-        where: {
-          grantId,
-          name: options.name,
-          status: { [Op.not]: 'Closed' },
-        },
-        defaults: { grantId, ...options },
-      });
-    }
-
-    const newObjectives = await Promise.all(
-      objectives.map(async (o) => {
-        const {
-          id: objectiveId,
-          resources,
-          topics,
-          ...objectiveFields
-        } = o;
-
-        const where = parseInt(objectiveId, DECIMAL_BASE) ? {
-          id: objectiveId,
-          goalId: newGoal.id,
-          ...objectiveFields,
-        } : {
-          goalId: newGoal.id,
-          title: o.title,
-          status: 'Not Started',
-        };
-
-        const [objective] = await Objective.upsert(
-          where,
-        );
-        // topics
-        const objectiveTopics = await Promise.all(
-          (topics.map((ot) => ObjectiveTopic.findOrCreate({
-            where: {
-              objectiveId: objective.id,
-              topicId: ot.value,
-            },
-          }))),
-        );
-
-        // cleanup objective topics
-        await ObjectiveTopic.destroy({
-          where: {
-            id: {
-              [Op.notIn]: objectiveTopics.length ? objectiveTopics.map(([ot]) => ot.id) : [],
-            },
-            objectiveId: objective.id,
-          },
-        });
-
-        // resources
-        const objectiveResources = await Promise.all(
-          resources.filter(({ value }) => value).map(
-            ({ value }) => ObjectiveResource.findOrCreate({
-              where: {
-                userProvidedUrl: value,
-                objectiveId: objective.id,
-              },
-            }),
-          ),
-        );
-
-        // cleanup objective resources
-        await ObjectiveResource.destroy({
-          where: {
-            id: {
-              [Op.notIn]: objectiveResources.length
-                ? objectiveResources.map(([or]) => or.id) : [],
-            },
-            objectiveId: objective.id,
-          },
-        });
-
-        return {
-          ...objective.dataValues,
-          topics,
-          resources,
-        };
-      }),
-    );
-
-    // this function deletes unused objectives
-    await cleanupObjectivesForGoal(newGoal.id, newObjectives);
-
-    return newGoal.id;
-  }));
-  // we have to do this outside of the transaction otherwise
-  // we get the old values
-=======
   let recipient;
   // eslint-disable-next-line max-len
   const goalIds = await Promise.all(goals.map(async (goalData) => {
@@ -802,7 +627,6 @@
   // we have to do this outside of the transaction otherwise
   // we get the old values
 
->>>>>>> e2dfae09
   return goalsByIdAndRecipient(goalIds, recipient);
 }
 
@@ -898,10 +722,6 @@
   });
 }
 
-<<<<<<< HEAD
-// TODO: ask Josh what the intent of this is for
-=======
->>>>>>> e2dfae09
 export async function removeGoals(goalsToRemove) {
   const goalsWithGrants = await Goal.findAll({
     attributes: ['id'],
@@ -1060,12 +880,8 @@
 }
 
 async function createObjectivesForGoal(goal, objectives, report) {
-<<<<<<< HEAD
-  return Promise.all(objectives.map(async (objective) => {
-=======
   // we don't want to create objectives with blank titles
   return Promise.all(objectives.filter((o) => o.title).map(async (objective) => {
->>>>>>> e2dfae09
     const {
       id,
       isNew,
@@ -1169,11 +985,7 @@
     // we have a param to determine if goals are new
     if (goal.isNew) {
       const {
-<<<<<<< HEAD
-        isNew, objectives, id, grantIds, status: discardedStatus, ...fields
-=======
         isNew, objectives, id, grantIds, status: discardedStatus, onApprovedAR, ...fields
->>>>>>> e2dfae09
       } = goal;
 
       newGoals = await Promise.all(goal.grantIds.map(async (grantId) => {
@@ -1205,27 +1017,6 @@
         status: discardedStatus,
         grant,
         grantId,
-<<<<<<< HEAD
-        id: goalId,
-        ...fields
-      } = goal;
-
-      const existingGoal = await Goal.findByPk(goalId);
-      await existingGoal.update({ status, ...fields }, { individualHooks: true });
-      // eslint-disable-next-line max-len
-      const existingGoalObjectives = await createObjectivesForGoal(existingGoal, objectives, report);
-      currentObjectives = [...currentObjectives, ...existingGoalObjectives];
-
-      await ActivityReportGoal.findOrCreate({
-        where: {
-          goalId: existingGoal.id,
-          activityReportId: report.id,
-        },
-      });
-
-      newGoals = await Promise.all(grantIds.map(async (gId) => {
-        if (gId === existingGoal.grantId) {
-=======
         goalIds,
         id, // this is unique and we can't trying to set this
         onApprovedAR, // we don't want to set this manually
@@ -1256,17 +1047,12 @@
       newGoals = await Promise.all(grantIds.map(async (gId) => {
         const existingGoal = existingGoals.find((g) => g.grantId === gId);
         if (existingGoal) {
->>>>>>> e2dfae09
           return existingGoal;
         }
 
         const [newGoal] = await Goal.findOrCreate({
           where: {
-<<<<<<< HEAD
-            goalTemplateId: existingGoal.goalTemplateId,
-=======
             goalTemplateId,
->>>>>>> e2dfae09
             grantId: gId,
             status: {
               [Op.not]: 'Closed',
@@ -1322,8 +1108,6 @@
   const [, updated] = g;
 
   return updated;
-<<<<<<< HEAD
-=======
 }
 
 export async function getGoalsForReport(reportId) {
@@ -1389,7 +1173,6 @@
   const report = await ActivityReport.findByPk(activityReportId);
   await saveGoalsForReport(goals, report);
   return getGoalsForReport(activityReportId);
->>>>>>> e2dfae09
 }
 
 export async function destroyGoal(goalId) {
