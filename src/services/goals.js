--- conflicted
+++ resolved
@@ -232,7 +232,6 @@
 
   // topics
   const objectiveTopics = await Promise.all(
-<<<<<<< HEAD
     (topics.map(async (topic) => {
       let otopic = await ObjectiveTopic.findOne({
         where: {
@@ -248,21 +247,6 @@
       }
       return otopic;
     })),
-    // ObjectiveTopic.findOrCreate({
-    //   where: {
-    //     objectiveId: objective.id,
-    //     topicId: topic.id,
-    //   },
-    // }))),
-=======
-    (topics.map(async (topic) => ObjectiveTopic.findOrCreate({
-      where: {
-        objectiveId: objective.id,
-        topicId: topic.id,
-      },
-      hooks: !!o.objectiveTemplateId,
-    }))),
->>>>>>> d67ff223
   );
 
   if (deleteUnusedAssociations) {
@@ -280,7 +264,6 @@
   // resources
   const objectiveResources = await Promise.all(
     resources.filter(({ value }) => value).map(
-<<<<<<< HEAD
       async ({ value }) => {
         let oresource = await ObjectiveResource.findOne({
           where: {
@@ -296,21 +279,6 @@
         }
         return oresource;
       },
-      // ObjectiveResource.findOrCreate({
-      //   where: {
-      //     userProvidedUrl: value,
-      //     objectiveId: objective.id,
-      //   },
-      // }),
-=======
-      ({ value }) => ObjectiveResource.findOrCreate({
-        where: {
-          userProvidedUrl: value,
-          objectiveId: objective.id,
-        },
-        hooks: !!o.objectiveTemplateId,
-      }),
->>>>>>> d67ff223
     ),
   );
 
@@ -329,7 +297,6 @@
 
   const objectiveFiles = await Promise.all(
     files.map(
-<<<<<<< HEAD
       async (file) => {
         let ofile = await ObjectiveFile.findOne({
           where: {
@@ -345,21 +312,6 @@
         }
         return ofile;
       },
-      // ObjectiveFile.findOrCreate({
-      //   where: {
-      //     fileId: file.id,
-      //     objectiveId: objective.id,
-      //   },
-      // }),
-=======
-      (file) => ObjectiveFile.findOrCreate({
-        where: {
-          fileId: file.id,
-          objectiveId: objective.id,
-        },
-        hooks: !!o.objectiveTemplateId,
-      }),
->>>>>>> d67ff223
     ),
   );
 
