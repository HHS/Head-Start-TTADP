--- conflicted
+++ resolved
@@ -26,10 +26,7 @@
   REPORT_STATUSES,
   OBJECTIVE_STATUS,
   GOAL_STATUS,
-<<<<<<< HEAD
   SOURCE_FIELD,
-=======
->>>>>>> 0e39a73f
 } from '../constants';
 import {
   cacheObjectiveMetadata,
