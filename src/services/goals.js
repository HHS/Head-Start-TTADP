--- conflicted
+++ resolved
@@ -1587,18 +1587,6 @@
 
 export async function getGoalsForReport(reportId) {
   const goals = await Goal.findAll({
-<<<<<<< HEAD
-    where: {
-      id: {
-        [Op.in]: sequelize.literal(`
-        (SELECT
-          "goalId"
-        FROM "ActivityReportGoals"
-        WHERE "activityReportId" = ${reportId})`),
-      },
-    },
-=======
->>>>>>> 3faf4139
     include: [
       {
         model: ActivityReportGoal,
