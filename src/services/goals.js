--- conflicted
+++ resolved
@@ -21,14 +21,11 @@
   File,
 } from '../models';
 import {
-<<<<<<< HEAD
   DECIMAL_BASE,
   REPORT_STATUSES,
   OBJECTIVE_STATUS,
   ENTITY_TYPES,
-=======
-  DECIMAL_BASE, REPORT_STATUSES, OBJECTIVE_STATUS, GOAL_STATUS,
->>>>>>> d3645e1a
+  GOAL_STATUS,
 } from '../constants';
 import {
   cacheObjectiveMetadata,
@@ -56,19 +53,7 @@
     'createdVia',
     'isRttapa',
     [
-<<<<<<< HEAD
-      sequelize.literal(`
-        (
-          SELECT COUNT("ar"."id")
-          FROM "ActivityReports" "ar"
-          INNER JOIN "ActivityReportGoals" "arg"
-          ON "arg"."activityReportId" = "ar"."id"
-          WHERE "arg"."goalId" = "Goal"."id"
-        ) > 0
-      `),
-=======
       'onAR',
->>>>>>> d3645e1a
       'onAnyReport',
     ],
     'onApprovedAR',
@@ -85,19 +70,7 @@
         'onApprovedAR',
         'rtrOrder',
         [
-<<<<<<< HEAD
-          sequelize.literal(`
-            (
-              SELECT COUNT("ar"."id")
-              FROM "ActivityReports" "ar"
-              INNER JOIN "ActivityReportObjectives" "aro"
-              ON "aro"."activityReportId" = "ar"."id"
-              WHERE "aro"."objectiveId" = "objectives"."id"
-            ) > 0
-          `),
-=======
           'onAR',
->>>>>>> d3645e1a
           'onAnyReport',
         ],
       ],
@@ -112,42 +85,11 @@
             ['userProvidedUrl', 'value'],
             ['id', 'key'],
             [
-<<<<<<< HEAD
-              sequelize.literal(`(
-                SELECT COUNT(aror."id")
-                FROM "ActivityReportObjectiveResources" "aror"
-                INNER JOIN "ActivityReportObjectives" "aro"
-                ON "aro"."id" = "aror"."activityReportObjectiveId"
-                WHERE "aror"."userProvidedUrl" = "objectives->resources"."userProvidedUrl"
-                AND "aro"."objectiveId" = "objectives"."id"
-              ) > 0`),
-              'onAnyReport',
-            ],
-            [
-              sequelize.literal(`
-                (
-                  SELECT COUNT("ar"."id")
-                  FROM "ActivityReports" "ar"
-                  INNER JOIN "Approvals" "a"
-                  ON "a"."entityType" = 'report'
-                  AND "a"."entityId" = "ar"."id"
-                  AND "a"."tier" = 0
-                  INNER JOIN "ActivityReportObjectives" "aro"
-                  ON "aro"."activityReportId" = "ar"."id"
-                  INNER JOIN "ActivityReportObjectiveResources" "o"
-                  ON "o"."activityReportObjectiveId" = "aro"."id"
-                  WHERE "o"."userProvidedUrl" = "objectives->resources"."userProvidedUrl"
-                  AND "aro"."objectiveId" = "objectives"."id"
-                  AND "a"."calculatedStatus" = '${REPORT_STATUSES.APPROVED}'
-                ) > 0
-              `),
-=======
               'onAR',
               'onAnyReport',
             ],
             [
               'onApprovedAR',
->>>>>>> d3645e1a
               'isOnApprovedReport',
             ],
           ],
@@ -157,46 +99,11 @@
           as: 'objectiveTopics',
           attributes: [
             [
-<<<<<<< HEAD
-              sequelize.literal(`
-                (
-                  SELECT COUNT("ar"."id")
-                  FROM "ActivityReports" "ar"
-                  INNER JOIN "ActivityReportObjectives" "aro"
-                  ON "aro"."activityReportId" = "ar"."id"
-                  INNER JOIN "ActivityReportObjectiveTopics" "ot"
-                  ON "ot"."activityReportObjectiveId" = "aro"."id"
-                  WHERE "aro"."objectiveId" = "objectives"."id"
-                  AND "ot"."topicId" = "objectives->topics"."id"
-                ) > 0
-              `),
-              'onAnyReport',
-            ],
-            [
-              sequelize.literal(`
-                (
-                  SELECT COUNT("ar"."id")
-                  FROM "ActivityReports" "ar"
-                  INNER JOIN "Approvals" "a"
-                  ON "a"."entityType" = 'report'
-                  AND "a"."entityId" = "ar"."id"
-                  AND "a"."tier" = 0
-                  INNER JOIN "ActivityReportObjectives" "aro"
-                  ON "aro"."activityReportId" = "ar"."id"
-                  INNER JOIN "ActivityReportObjectiveTopics" "ot"
-                  ON "ot"."activityReportObjectiveId" = "aro"."id"
-                  WHERE "aro"."objectiveId" = "objectives"."id"
-                  AND "ot"."topicId" = "objectives->topics"."id"
-                  AND "a"."calculatedStatus" = '${REPORT_STATUSES.APPROVED}'
-                ) > 0
-              `),
-=======
               'onAR',
               'onAnyReport',
             ],
             [
               'onApprovedAR',
->>>>>>> d3645e1a
               'isOnApprovedReport',
             ],
           ],
@@ -209,54 +116,12 @@
           ],
         },
         {
-<<<<<<< HEAD
-          model: File,
-          as: 'files',
-          attributes: {
-            include: [
-              [
-                sequelize.literal(`
-                  (
-                    SELECT COUNT("ar"."id")
-                    FROM "ActivityReports" "ar"
-                    INNER JOIN "ActivityReportObjectives" "aro"
-                    ON "aro"."activityReportId" = "ar"."id"
-                    INNER JOIN "ActivityReportObjectiveFiles" "of"
-                    ON "of"."activityReportObjectiveId" = "aro"."id"
-                    WHERE "aro"."objectiveId" = "objectives"."id"
-                    AND "of"."fileId" = "objectives->files"."id"
-                  ) > 0
-                `),
-                'onAnyReport',
-              ],
-              [
-                sequelize.literal(`
-                  (
-                    SELECT COUNT("ar"."id")
-                    FROM "ActivityReports" "ar"
-                    INNER JOIN "Approvals" "a"
-                    ON "a"."entityType" = '${ENTITY_TYPES.REPORT}'
-                    AND "a"."entityId" = "ar"."id"
-                    AND "a"."tier" = 0
-                    INNER JOIN "ActivityReportObjectives" "aro"
-                    ON "aro"."activityReportId" = "ar"."id"
-                    INNER JOIN "ActivityReportObjectiveFiles" "of"
-                    ON "of"."activityReportObjectiveId" = "aro"."id"
-                    WHERE "aro"."objectiveId" = "objectives"."id"
-                    AND "of"."fileId" = "objectives->files"."id"
-                    AND "a"."calculatedStatus" = '${REPORT_STATUSES.APPROVED}'
-                  ) > 0
-                `),
-                'isOnApprovedReport',
-              ],
-=======
           model: ObjectiveFile,
           as: 'objectiveFiles',
           attributes: [
             [
               'onAR',
               'onAnyReport',
->>>>>>> d3645e1a
             ],
             [
               'onApprovedAR',
