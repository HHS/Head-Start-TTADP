import { Op } from 'sequelize';
import { uniqBy } from 'lodash';
import {
  Goal,
  Grant,
  Objective,
  ObjectiveResource,
  ObjectiveFile,
  ObjectiveRole,
  ObjectiveTopic,
  ActivityReportObjective,
  ActivityReportObjectiveTopic,
  ActivityReportObjectiveFile,
  ActivityReportObjectiveResource,
  ActivityReportObjectiveRole,
  sequelize,
  Recipient,
  ActivityReport,
  ActivityReportGoal,
  Topic,
  Program,
  File,
  Role,
} from '../models';
import { DECIMAL_BASE, REPORT_STATUSES, OBJECTIVE_STATUS } from '../constants';
import {
  cacheObjectiveMetadata,
  cacheGoalMetadata,
  destroyActivityReportObjectiveMetadata,
} from './reportCache';

const OPTIONS_FOR_GOAL_FORM_QUERY = (id, recipientId) => ({
  attributes: [
    'id',
    'endDate',
    'name',
    'status',
    [sequelize.col('grant.regionId'), 'regionId'],
    [sequelize.col('grant.recipient.id'), 'recipientId'],
    'goalNumber',
    'createdVia',
    'isRttapa',
    [
      sequelize.literal(`
        (
          SELECT COUNT("ar"."id") FROM "ActivityReports" "ar"
          INNER JOIN "ActivityReportGoals" "arg" ON "arg"."activityReportId" = "ar"."id"
          WHERE "arg"."goalId" = "Goal"."id"         
        ) > 0
      `),
      'onAnyReport',
    ],
    'onApprovedAR',
  ],
  where: {
    id,
  },
  include: [
    {
      attributes: [
        'title',
        'id',
        'status',
        'onApprovedAR',
        [
          sequelize.literal(`
            (
              SELECT COUNT("ar"."id") FROM "ActivityReports" "ar"
              INNER JOIN "ActivityReportObjectives" "aro" ON "aro"."activityReportId" = "ar"."id"
              WHERE "aro"."objectiveId" = "objectives"."id"         
            ) > 0
          `),
          'onAnyReport',
        ],
      ],
      model: Objective,
      as: 'objectives',
      include: [
        {
          model: ObjectiveResource,
          as: 'resources',
          attributes: [
            ['userProvidedUrl', 'value'],
            ['id', 'key'],
            [
              sequelize.literal(`(
                SELECT COUNT(aror."id") FROM "ActivityReportObjectiveResources" "aror" 
                INNER JOIN "ActivityReportObjectives" "aro" ON "aro"."id" = "aror"."activityReportObjectiveId"
                WHERE "aror"."userProvidedUrl" = "objectives->resources"."userProvidedUrl"
                AND "aro"."objectiveId" = "objectives"."id"
              ) > 0`),
              'onAnyReport',
            ],
            [
              sequelize.literal(`
                (
                  SELECT COUNT("ar"."id") FROM "ActivityReports" "ar"
                  INNER JOIN "ActivityReportObjectives" "aro" ON "aro"."activityReportId" = "ar"."id"
                  INNER JOIN "ActivityReportObjectiveResources" "o" ON "o"."activityReportObjectiveId" = "aro"."id"
                  WHERE "o"."userProvidedUrl" = "objectives->resources"."userProvidedUrl"
                  AND "aro"."objectiveId" = "objectives"."id"
                  AND "ar"."calculatedStatus" = '${REPORT_STATUSES.APPROVED}'
                ) > 0
              `),
              'isOnApprovedReport',
            ],
          ],
        },
        {
          model: Topic,
          as: 'topics',
          attributes: [
            ['id', 'value'],
            ['name', 'label'],
            [
              sequelize.literal(`
                (
                  SELECT COUNT("ar"."id") FROM "ActivityReports" "ar"
                  INNER JOIN "ActivityReportObjectives" "aro" ON "aro"."activityReportId" = "ar"."id"
                  INNER JOIN "ActivityReportObjectiveTopics" "ot" ON "ot"."activityReportObjectiveId" = "aro"."id"                                        
                  WHERE "aro"."objectiveId" = "objectives"."id" 
                  AND "ot"."topicId" = "objectives->topics"."id"
                ) > 0
              `),
              'onAnyReport',
            ],
            [
              sequelize.literal(`
                (
                  SELECT COUNT("ar"."id") FROM "ActivityReports" "ar"
                  INNER JOIN "ActivityReportObjectives" "aro" ON "aro"."activityReportId" = "ar"."id"
                  INNER JOIN "ActivityReportObjectiveTopics" "ot" ON "ot"."activityReportObjectiveId" = "aro"."id" 
                  WHERE "aro"."objectiveId" = "objectives"."id"  AND "ot"."topicId" = "objectives->topics"."id"   
                  AND "ar"."calculatedStatus" = '${REPORT_STATUSES.APPROVED}'
                ) > 0
              `),
              'isOnApprovedReport',
            ],
          ],
        },
        {
          model: File,
          as: 'files',
          attributes: {
            include: [
              [
                sequelize.literal(`
                  (
                    SELECT COUNT("ar"."id") FROM "ActivityReports" "ar"
                    INNER JOIN "ActivityReportObjectives" "aro" ON "aro"."activityReportId" = "ar"."id"
                    INNER JOIN "ActivityReportObjectiveFiles" "of" ON "of"."activityReportObjectiveId" = "aro"."id"                                        
                    WHERE "aro"."objectiveId" = "objectives"."id" AND "of"."fileId" = "objectives->files"."id"
                  ) > 0
                `),
                'onAnyReport',
              ],
              [
                sequelize.literal(`
                  (
                    SELECT COUNT("ar"."id") FROM "ActivityReports" "ar"
                    INNER JOIN "ActivityReportObjectives" "aro" ON "aro"."activityReportId" = "ar"."id"
                    INNER JOIN "ActivityReportObjectiveFiles" "of" ON "of"."activityReportObjectiveId" = "aro"."id"                                        
                    WHERE "aro"."objectiveId" = "objectives"."id" 
                    AND "of"."fileId" = "objectives->files"."id" 
                    AND "ar"."calculatedStatus" = '${REPORT_STATUSES.APPROVED}'
                  ) > 0
                `),
                'isOnApprovedReport',
              ],
            ],
          },
        },
        {
          model: Role,
          as: 'roles',
          attributes: {
            include: [
              [
                sequelize.literal(`
                (
                  SELECT COUNT("ar"."id") FROM "ActivityReports" "ar"
                  INNER JOIN "ActivityReportObjectives" "aro" ON "aro"."activityReportId" = "ar"."id"
                  INNER JOIN "ActivityReportObjectiveRoles" "or" ON "or"."activityReportObjectiveId" = "aro"."id"                                        
                  WHERE "aro"."objectiveId" = "objectives"."id" 
                  AND "or"."roleId" = "objectives->roles"."id"
                ) > 0
              `),
                'onAnyReport',
              ],
              [
                sequelize.literal(`
                (
                  SELECT COUNT("ar"."id") FROM "ActivityReports" "ar"
                  INNER JOIN "ActivityReportObjectives" "aro" ON "aro"."activityReportId" = "ar"."id"
                  INNER JOIN "ActivityReportObjectiveRoles" "or" ON "or"."activityReportObjectiveId" = "aro"."id"                                        
                  WHERE "aro"."objectiveId" = "objectives"."id" 
                  AND "or"."roleId" = "objectives->roles"."id"
                  AND "ar"."calculatedStatus" = '${REPORT_STATUSES.APPROVED}'
                ) > 0
              `),
                'isOnApprovedReport',
              ],
            ],
          },
        },
        {
          model: ActivityReport,
          as: 'activityReports',
          where: {
            calculatedStatus: {
              [Op.not]: REPORT_STATUSES.DELETED,
            },
          },
          required: false,
        },
      ],
    },
    {
      model: Grant,
      as: 'grant',
      attributes: [
        'id',
        'number',
        'regionId',
        'recipientId',
      ],
      include: [
        {
          attributes: ['programType'],
          model: Program,
          as: 'programs',
        },
        {
          attributes: ['id'],
          model: Recipient,
          as: 'recipient',
          where: {
            id: recipientId,
          },
          required: true,
        },
      ],
    },
  ],
});

export async function saveObjectiveAssociations(
  objective,
  resources = [],
  topics = [],
  roles = [],
  files = [],
  deleteUnusedAssociations = false,
) {
  // topics
  const objectiveTopics = await Promise.all(
    (topics.map(async (topic) => ObjectiveTopic.findOrCreate({
      where: {
        objectiveId: objective.id,
        topicId: topic.value,
      },
    }))),
  );

  // resources
  const objectiveResources = await Promise.all(
    resources.filter(({ value }) => value).map(
      ({ value }) => ObjectiveResource.findOrCreate({
        where: {
          userProvidedUrl: value,
          objectiveId: objective.id,
        },
      }),
    ),
  );

  const objectiveRoles = await Promise.all((roles.map(async (role) => {
    const [r] = await ObjectiveRole.findOrCreate({
      where: {
        roleId: role.id,
        objectiveId: objective.id,
      },
    });
    return r;
  })));

  const objectiveFiles = await Promise.all(
    files.map(
      (file) => ObjectiveFile.findOrCreate({
        where: {
          fileId: file.id,
          objectiveId: objective.id,
        },
      }),
    ),
  );

  if (deleteUnusedAssociations) {
    // cleanup objective topics
    await ObjectiveTopic.destroy({
      where: {
        id: {
          [Op.notIn]: objectiveTopics.length ? objectiveTopics.map(([ot]) => ot.id) : [],
        },
        objectiveId: objective.id,
      },
    });

    // cleanup objective resources
    await ObjectiveResource.destroy({
      where: {
        id: {
          [Op.notIn]: objectiveResources.length
            ? objectiveResources.map(([or]) => or.id) : [],
        },
        objectiveId: objective.id,
      },
    });

    // cleanup objective roles
    await ObjectiveRole.destroy({
      where: {
        id: {
          [Op.notIn]: objectiveRoles.length
            ? objectiveRoles.map((or) => or.id) : [],
        },
        objectiveId: objective.id,
      },
    });

    // cleanup objective files
    await ObjectiveFile.destroy({
      where: {
        id: {
          [Op.notIn]: objectiveFiles.length
            ? objectiveFiles.map((or) => or.id) : [],
        },
        objectiveId: objective.id,
      },
    });
  }

  return {
    topics: objectiveTopics,
    resources: objectiveResources,
    roles: objectiveRoles,
    files: objectiveFiles,
  };
}

// this is the reducer called when not getting objectives for a report, IE, the RTR table
export function reduceObjectives(newObjectives, currentObjectives = []) {
  return newObjectives.reduce((objectives, objective) => {
    const exists = objectives.find((o) => (
      o.title === objective.title && o.status === objective.status
    ));

    if (exists) {
      const id = objective.getDataValue('id') ? objective.getDataValue('id') : objective.getDataValue('value');
      exists.ids = [...exists.ids, id];
      // Make sure we pass back a list of recipient ids for subsequent saves.
      exists.recipientIds = [...exists.recipientIds, objective.getDataValue('otherEntityId')];
      return objectives;
    }

    const id = objective.getDataValue('id') ? objective.getDataValue('id') : objective.getDataValue('value');

    return [...objectives, {
      ...objective.dataValues,
      value: id,
      ids: [id],
      // Make sure we pass back a list of recipient ids for subsequent saves.
      recipientIds: [objective.getDataValue('otherEntityId')],
      isNew: false,
    }];
  }, currentObjectives);
}

export function reduceObjectivesForActivityReport(newObjectives, currentObjectives = []) {
  return newObjectives.reduce((objectives, objective) => {
    const exists = objectives.find((o) => (
      o.title === objective.title && o.status === objective.status
    ));

    if (exists) {
      const id = objective.getDataValue('id') ? objective.getDataValue('id') : objective.getDataValue('value');
      exists.ids = [...exists.ids, id];

      // we can dedupe these using lodash
      exists.resources = uniqBy([
        ...exists.resources,
        ...objective.activityReportObjectives[0].activityReportObjectiveResources.map(
          (r) => r.dataValues,
        ),
      ], 'value');

      exists.roles = uniqBy([
        ...exists.roles,
        ...objective.activityReportObjectives[0].activityReportObjectiveRoles.map(
          (r) => r.role.dataValues,
        )], 'id');

      exists.topics = uniqBy([
        ...exists.topics,
        ...objective.activityReportObjectives[0].activityReportObjectiveTopics.map(
          (t) => t.topic.dataValues,
        ),
      ], 'id');

      exists.files = uniqBy([
        ...exists.files,
        ...objective.activityReportObjectives[0].activityReportObjectiveFiles.map(
          (f) => ({ ...f.file.dataValues, url: f.file.url }),
        ),
      ], 'key');

      return objectives;
    }

    // since this method is used to rollup both objectives on and off activity reports
    // we need to handle the case where there is TTA provided and TTA not provided
    // NOTE: there will only be one activity report objective, it is queried by activity report id
    const ttaProvided = objective.activityReportObjectives
        && objective.activityReportObjectives[0]
        && objective.activityReportObjectives[0].ttaProvided
      ? objective.activityReportObjectives[0].ttaProvided : null;

    const status = objective.activityReportObjectives
      && objective.activityReportObjectives[0]
      && objective.activityReportObjectives[0].status
      ? objective.activityReportObjectives[0].status : objective.status;

    const id = objective.getDataValue('id') ? objective.getDataValue('id') : objective.getDataValue('value');

    return [...objectives, {
      ...objective.dataValues,
      value: id,
      ids: [id],
      ttaProvided,
      status,
      isNew: false,

      // for the associated models, we need to return not the direct associations
      // but those associated through an activity report since those reflect the state
      // of the activity report not the state of the objective, which is what
      // we are getting at with this method (getGoalsForReport)

      roles: objective.activityReportObjectives[0].activityReportObjectiveRoles.map(
        (r) => r.role.dataValues,
      ),
      topics: objective.activityReportObjectives[0].activityReportObjectiveTopics.map(
        (t) => t.topic.dataValues,
      ),
      resources: objective.activityReportObjectives[0].activityReportObjectiveResources.map(
        (r) => r.dataValues,
      ),
      files: objective.activityReportObjectives[0].activityReportObjectiveFiles.map(
        (f) => ({ ...f.file.dataValues, url: f.file.url }),
      ),
    }];
  }, currentObjectives);
}

/**
 * Dedupes goals by name + status, as well as objectives by title + status
 * @param {Object[]} goals
 * @returns {Object[]} array of deduped goals
 */
function reduceGoals(goals, forReport = false) {
  const objectivesReducer = forReport ? reduceObjectivesForActivityReport : reduceObjectives;
  const r = goals.reduce((previousValue, currentValue) => {
    const existingGoal = previousValue.find((g) => (
      g.name === currentValue.name && g.status === currentValue.status
    ));

    if (existingGoal) {
      existingGoal.goalNumbers = [...existingGoal.goalNumbers, currentValue.goalNumber];
      existingGoal.goalIds = [...existingGoal.goalIds, currentValue.id];
      existingGoal.grants = [
        ...existingGoal.grants,
        {
          ...currentValue.grant.dataValues,
          recipient: currentValue.grant.recipient.dataValues,
          name: currentValue.grant.name,
          goalId: currentValue.id,
        },
      ];
      existingGoal.grantIds = [...existingGoal.grantIds, currentValue.grant.id];
      existingGoal.objectives = objectivesReducer(
        currentValue.objectives,
        existingGoal.objectives,
      );
      return previousValue;
    }

    const goal = {
      ...currentValue.dataValues,
      goalNumbers: [currentValue.goalNumber],
      goalIds: [currentValue.id],
      grants: [
        {
          ...currentValue.grant.dataValues,
          recipient: currentValue.grant.recipient.dataValues,
          name: currentValue.grant.name,
          goalId: currentValue.id,
        },
      ],
      grantIds: [currentValue.grant.id],
      objectives: objectivesReducer(
        currentValue.objectives,
      ),
      isNew: false,
    };

    return [...previousValue, goal];
  }, []);

  return r;
}

/**
 *
 * @param {number} id
 * @returns {Promise{Object}}
 */
export async function goalsByIdsAndActivityReport(id, activityReportId) {
  const goals = await Goal.findAll({
    attributes: [
      'endDate',
      'status',
      ['id', 'value'],
      ['name', 'label'],
      'id',
      'name',
    ],
    where: {
      id,
    },
    include: [
      {
        model: Grant,
        as: 'grant',
      },
      {
        model: Objective,
        as: 'objectives',
        where: {
          [Op.and]: [
            {
              title: {
                [Op.ne]: '',
              },
            },
            {
              status: {
                [Op.notIn]: [OBJECTIVE_STATUS.COMPLETE, OBJECTIVE_STATUS.DRAFT],
              },
            },
          ],
        },
        attributes: [
          'id',
          ['title', 'label'],
          'title',
          'status',
          'goalId',
        ],
        required: false,
        include: [
          {
            model: ObjectiveResource,
            separate: true,
            as: 'resources',
            attributes: [
              ['userProvidedUrl', 'value'],
              ['id', 'key'],
            ],
            required: false,
          },
          {
            model: File,
            as: 'files',
          },
          {
            model: ActivityReportObjective,
            separate: true,
            as: 'activityReportObjectives',
            attributes: [
              'ttaProvided',
            ],
            required: false,
            where: {
              activityReportId,
            },
          },
          {
            model: Role,
            as: 'roles',
          },
          {
            model: File,
            as: 'files',
          },
          {
            model: Topic,
            as: 'topics',
            attributes: [
              ['id', 'value'],
              ['name', 'label'],
            ],
            required: false,
          },
          {
            model: ActivityReport,
            as: 'activityReports',
            where: {
              calculatedStatus: {
                [Op.not]: REPORT_STATUSES.DELETED,
              },
            },
            required: false,
          },
        ],
      },
    ],
  });

  return reduceGoals(goals);
}

/**
 *
 * @param {*} goalId
 * @param {*} activityReportId
 * @returns {Promise<Object>}
 */
export function goalByIdAndActivityReport(goalId, activityReportId) {
  return Goal.findOne({
    attributes: [
      'endDate',
      'status',
      ['id', 'value'],
      ['name', 'label'],
      'id',
      'name',
    ],
    where: {
      id: goalId,
    },
    include: [
      {
        where: {
          [Op.and]: [
            {
              title: {
                [Op.ne]: '',
              },
            },
            {
              status: {
                [Op.notIn]: ['Complete'],
              },
            },
          ],
        },
        attributes: [
          'id',
          'title',
          'title',
          'status',
        ],
        model: Objective,
        as: 'objectives',
        required: false,
        include: [
          {
            model: ObjectiveResource,
            as: 'resources',
            attributes: [
              ['userProvidedUrl', 'value'],
              ['id', 'key'],
            ],
            required: false,
          },
          {
            model: ActivityReportObjective,
            as: 'activityReportObjectives',
            attributes: [
              'ttaProvided',
            ],
            required: true,
            where: {
              activityReportId,
            },
          },
          {
            model: Topic,
            as: 'topics',
            attributes: [
              ['id', 'value'],
              ['name', 'label'],
            ],
            required: false,
          },
          {
            model: File,
            as: 'files',
            required: false,
          },
        ],
      },
    ],
  });
}

export async function goalByIdAndRecipient(id, recipientId) {
  return Goal.findOne(OPTIONS_FOR_GOAL_FORM_QUERY(id, recipientId));
}

export async function goalsByIdAndRecipient(ids, recipientId) {
  const goals = await Goal.findAll(OPTIONS_FOR_GOAL_FORM_QUERY(ids, recipientId));
  // dedupe the goals & objectives with shared names + titles
  return reduceGoals(goals);
}

export async function goalByIdWithActivityReportsAndRegions(goalId) {
  return Goal.findOne({
    attributes: ['name', 'id', 'status', 'createdVia'],
    where: {
      id: goalId,
    },
    include: [
      {
        model: Grant,
        as: 'grant',
        attributes: ['regionId'],
      },
      {
        attributes: ['id'],
        model: Objective,
        as: 'objectives',
        required: false,
        include: [{
          attributes: ['id'],
          model: ActivityReport,
          as: 'activityReports',
          required: false,
        }],
      },
    ],
  });
}

async function cleanupObjectivesForGoal(goalId, currentObjectives) {
  // get all objectives not currently on a goal
  const orphanedObjectives = await Objective.findAll({
    attributes: ['id'],
    where: {
      goalId,
      id: {
        [Op.notIn]: currentObjectives.map((objective) => objective.id),
      },
    },
  });

  const orphanedObjectiveIds = orphanedObjectives.map((objective) => objective.id);

  await ObjectiveResource.destroy({
    where: {
      objectiveId: orphanedObjectiveIds,
    },
  });

  await ObjectiveTopic.destroy({
    where: {
      objectiveId: orphanedObjectiveIds,
    },
  });

  return Objective.destroy({
    where: {
      id: orphanedObjectiveIds,
    },
  });
}

/**
 * Goals is an array of an object with the following keys
    id,
    grants,
    name,
    status,
    endDate,
    regionId,
    recipientId,

  The goal model has the following columns
    id,
    name,
    status,
    timeframe,
    isFromSmartsheetTtaPlan
    endDate,

 * @param {Object} goals
 * @returns created or updated goal with grant goals
 */
export async function createOrUpdateGoals(goals) {
  // there can only be one on the goal form (multiple grants maybe, but one recipient)
  let recipient;
  // eslint-disable-next-line max-len
  const goalIds = await Promise.all(goals.map(async (goalData) => {
    const {
      id,
      grantId,
      recipientId,
      regionId,
      objectives,
      status,
      createdVia,
      isRttapa,
      ...fields
    } = goalData;

    // there can only be one on the goal form (multiple grants maybe, but one recipient)
    recipient = recipientId;

    let isRttapaValue = null;

    if (isRttapa === 'Yes') {
      isRttapaValue = true;
    }

    if (isRttapa === 'No') {
      isRttapaValue = false;
    }

    const options = {
      ...fields,
      isFromSmartsheetTtaPlan: false,
      isRttapa: isRttapaValue,
    };

    // In order to reuse goals with matching text we need to do the findOrCreate as the
    // upsert would not preform the extra checks and logic now required.
    const [newGoal] = await Goal.findOrCreate({
      where: {
        grantId,
        name: options.name,
        status: { [Op.not]: 'Closed' },
      },
      defaults: { status },
    });

    await newGoal.update(
      { ...options, status, createdVia: createdVia || 'rtr' },
      { individualHooks: true },
    );

    // before we create objectives, we have to unpack them to make the creation a little cleaner
    // if an objective was new, then it will not have an id but "isNew" will be true
    // since the goals are packed up, the objectives are too and this may create a situation where
    // an objective belonging to one goal will be looped over as part of creating another goal
    // so we first unpack and then, if the objective already exists, it is safe to update all the
    // data except the goal ID, which we update only if "isNew" is true
    // we will have to be careful and watch for edge cases where isNew is a misrepresentation value

    const objectivesToCreateOrUpdate = objectives.reduce((arr, o) => {
      if (o.isNew) {
        // eslint-disable-next-line no-param-reassign
        return [...arr, o];
      }

      if (o.ids && o.ids.length) {
        return [...arr, ...o.ids.map((objectiveId) => ({ ...o, id: objectiveId }))];
      }

      return [...arr, o];
    }, []);

    const newObjectives = await Promise.all(
      objectivesToCreateOrUpdate.map(async (o) => {
        const {
          resources,
          topics,
          roles,
          title,
          files,
          status: objectiveStatus,
          id: objectiveId,
          isNew,
        } = o;

        let objective;

        if (isNew) {
          [objective] = await Objective.findOrCreate({
            where: {
              goalId: newGoal.id,
              title,
            },
          });
        } else if (objectiveId) {
          objective = await Objective.findOne({
            where: {
              id: objectiveId,
              goalId: newGoal.id,
            },
          });

          if (!objective) {
            objective = await Objective.create({
              status: objectiveStatus,
              title,
              goalId: newGoal.id,
            });
          }
        }

        await objective.update({
          title,
          status: objectiveStatus,
        }, { individualHooks: true });

        // save all our objective join tables (ObjectiveResource, ObjectiveTopic, ObjectiveRole)
        const deleteUnusedAssociations = true;
        await saveObjectiveAssociations(
          objective,
          resources,
          topics,
          roles,
          files,
          deleteUnusedAssociations,
        );

        return {
          ...objective.dataValues,
          topics,
          resources,
          roles,
        };
      }),
    );

    // this function deletes unused objectives
    await cleanupObjectivesForGoal(newGoal.id, newObjectives);

    return newGoal.id;
  }));

  // we have to do this outside of the transaction otherwise
  // we get the old values

  return goalsByIdAndRecipient(goalIds, recipient);
}

export async function goalsForGrants(grantIds) {
  /**
   * get all the matching grants
   */
  const grants = await Grant.findAll({
    attributes: ['id', 'oldGrantId'],
    where: {
      id: grantIds,
    },
  });

  /**
   * we need one big array that includes the old recipient id as well,
   * removing all the nulls along the way
   */
  const ids = grants
    .reduce((previous, current) => [...previous, current.id, current.oldGrantId], [])
    .filter((g) => g);

  /*
  * finally, return all matching goals
  */

  return Goal.findAll({
    attributes: [
      [sequelize.fn(
        'ARRAY_AGG',
        sequelize.fn(
          'DISTINCT',
          sequelize.col('grant.id'),
        ),
      ), 'grantIds'],
      [sequelize.fn(
        'ARRAY_AGG',
        sequelize.fn(
          'DISTINCT',
          sequelize.col('"Goal"."id"'),
        ),
      ), 'goalIds'],
      [sequelize.fn(
        'ARRAY_AGG',
        sequelize.fn(
          'DISTINCT',
          sequelize.col('grant.oldGrantId'),
        ),
      ), 'oldGrantIds'],
      'name',
      'status',
      'onApprovedAR',
      'endDate',
      'isRttapa',
    ],
    group: ['"Goal"."name"', '"Goal"."status"', '"Goal"."endDate"', '"Goal"."onApprovedAR"', '"Goal"."isRttapa"'],
    where: {
      '$grant.id$': ids,
      [Op.or]: [
        {
          status: 'Not Started',
        },
        {
          status: 'In Progress',
        },
        {
          status: null,
        },
        {
          status: 'Draft',
        },
      ],
    },
    include: [
      {
        model: Grant.unscoped(),
        as: 'grant',
        attributes: [],
      },
    ],
    order: ['name'],
  });
}

async function removeActivityReportObjectivesFromReport(reportId, objectiveIdsToRemove) {
  const activityReportObjectivesToDestroy = await ActivityReportObjective.findAll({
    where: {
      activityReportId: reportId,
      objectiveId: objectiveIdsToRemove,
    },
  });

  const idsToDestroy = activityReportObjectivesToDestroy.map((arObjective) => arObjective.id);

  await destroyActivityReportObjectiveMetadata(idsToDestroy);

  return ActivityReportObjective.destroy({
    where: {
      id: idsToDestroy,
    },
  });
}

async function removeActivityReportGoalsFromReport(reportId, currentGoalIds) {
  return ActivityReportGoal.destroy({
    where: {
      activityReportId: reportId,
      goalId: {
        [Op.notIn]: currentGoalIds,
      },
    },
  });
}

/// TTAHUB-949: Uncomment to remove Goals not associated
///  with any ActivityReportGoals or createVia 'ActivityReport'.
/*
export async function removeGoals(goalsToRemove) {
  // Get goals being used by ActivityReportGoals.
  const usedGoals = await ActivityReportGoal.findAll({
    attributes: [
      'goalId',
    ],
    where: {
      goalId: goalsToRemove,
    },
  });

  // Get distinct list of goal ids.
  const usedGoalIds = [...new Set(usedGoals.map((g) => g.goalId))];

  // Create array of goals to delete.
  const goalsToDelete = goalsToRemove.filter((o) => !usedGoalIds.includes(o));

  // Delete goals not being used that where createdVia 'ActivityReports'.
  return Goal.destroy({
    where: {
      [Op.and]: [
        {
          id: goalsToDelete,
        },
        {
          createdVia: 'activityReport',
        },
      ],
    },
  });
}
*/
/// TTAHUB-949: Uncomment to remove Objectives not associated
///  with any ActivityReportObjectives or createVia 'ActivityReport'.
/*
async function removeObjectives(currentObjectiveIds) {
  // Get objectives being used by ActivityReportObjectives.
  const usedObjectives = await ActivityReportObjective.findAll({
    attributes: [
      'objectiveId',
    ],
    where: {
      objectiveId: currentObjectiveIds,
    },
  });

  // Get distinct list of objective ids.
  const usedObjectiveIds = [...new Set(usedObjectives.map((o) => o.objectiveId))];

  // Create array of objectives to delete.
  const objectivesToDelete = currentObjectiveIds.filter((o) => !usedObjectiveIds.includes(o));

  // Delete objectives not being used.
  const objectiveIdsWhere = objectivesToDelete && objectivesToDelete.length ?
    `g.id IN (${objectivesToDelete.join(',')}) AND ` : '';
  return Objective.destroy({
    where: [
      {
        id: objectivesToDelete,
      },
      sequelize.where(
        sequelize.literal(`
      (SELECT COUNT(DISTINCT g."id")
      FROM "Objectives"
      INNER JOIN "Goals" g ON "Objectives"."goalId" = "g"."id"
      WHERE ${objectiveIdsWhere}
       g."createdVia" = 'rtr')`),
        {
          [Op.eq]: 0,
        },
      ),
    ],
  });
}
*/

export async function removeRemovedRecipientsGoals(removedRecipientIds, report) {
  if (!removedRecipientIds) {
    return null;
  }

  const reportId = parseInt(sequelize.escape(report.id), DECIMAL_BASE);

  const goals = await Goal.findAll({
    attributes: [
      'id',
      [
        sequelize.literal(`((select count(*) from "ActivityReportGoals" where "ActivityReportGoals"."goalId" = "Goal"."id" and "ActivityReportGoals"."activityReportId" not in (${reportId}))::int > 0)`),
        'onOtherAr',
      ],
    ],
    where: {
      grantId: removedRecipientIds,
    },
    include: [
      {
        model: ActivityReport,
        as: 'activityReports',
        required: true,
        where: {
          id: reportId,
        },
      },
    ],
  });

  const goalIds = goals.map((goal) => goal.id);
  const goalsToDelete = goals.filter((goal) => !goal.get('onOtherAr')).map((goal) => goal.id);

  await ActivityReportGoal.destroy({
    where: {
      goalId: goalIds,
      activityReportId: reportId,
    },
  });

  const objectives = await Objective.findAll({
    attributes: [
      'id',
      [sequelize.literal(`((select count(*) from "ActivityReportObjectives" where "ActivityReportObjectives"."objectiveId" = "Objective"."id" and "ActivityReportObjectives"."activityReportId" not in (${reportId}))::int > 0)`), 'onOtherAr'],
    ],
    where: {
      goalId: goalIds,
    },
    include: [
      {
        model: ActivityReport,
        as: 'activityReports',
        required: true,
        where: {
          id: reportId,
        },
      },
    ],
  });

  const objectiveIds = objectives.map((objective) => objective.id);
  const objectivesToDelete = objectives.filter(
    (objective) => !objective.get('onOtherAr'),
  ).map((objective) => objective.id);

  await ActivityReportObjective.destroy({
    where: {
      objectiveId: objectiveIds,
      activityReportId: reportId,
    },
  });

  await Objective.destroy({
    where: {
      id: objectivesToDelete,
      onApprovedAR: false,
    },
  });

  return Goal.destroy({
    where: {
      id: goalsToDelete,
      onApprovedAR: false,
    },
  });
}

export async function removeUnusedGoalsObjectivesFromReport(reportId, currentObjectives) {
  const previousActivityReportObjectives = await ActivityReportObjective.findAll({
    where: {
      activityReportId: reportId,
    },
  });

  const currentObjectiveIds = currentObjectives.map((o) => o.id);

  const activityReportObjectivesToRemove = previousActivityReportObjectives.filter(
    (aro) => !currentObjectiveIds.includes(aro.objectiveId),
  );

  const objectiveIdsToRemove = activityReportObjectivesToRemove.map((aro) => aro.objectiveId);

  /// TTAHUB-949: Uncomment to remove unused Goals and Objectives.
  /*
  const goals = activityReportObjectivesToRemove.map((aro) => aro.objective.goal);
  const goalIdsToRemove = goals.filter((g) => g).filter((goal) => {
    const objectiveIds = goal.objectives.map((o) => o.id);
    return objectiveIds.every((oId) => objectiveIdsToRemove.includes(oId));
  }).map((g) => g.id);
  */

  await removeActivityReportObjectivesFromReport(reportId, objectiveIdsToRemove);
  /// TTAHUB-949: Uncomment to remove unused Goals and Objectives.
  /*
  await removeObjectives(objectiveIdsToRemove);
  return removeGoals(goalIdsToRemove);
  */
}

async function createObjectivesForGoal(goal, objectives, report) {
  /*
     Note: Objective Status
     We only want to set Objective status from here on initial Objective creation.
     All subsequent Objective status updates should come from the AR Hook using end date.
  */

  if (!objectives) {
    return [];
  }

  // we don't want to create objectives with blank titles
  return Promise.all(objectives.filter((o) => o.title).map(async (objective) => {
    const {
      id,
      isNew,
      ttaProvided,
      ActivityReportObjective: aro,
      title,
      status,
      resources,
      topics,
      roles,
      files,
      ...updatedFields
    } = objective;

    // If the goal set on the objective does not match
    // the goals passed we need to save the objectives.
    const createNewObjectives = objective.goalId !== goal.id;
    const updatedObjective = {
      ...updatedFields, title, goalId: goal.id,
    };

    // Check if objective exists.
    let savedObjective;
    if (!isNew && id && !createNewObjectives) {
      savedObjective = await Objective.findByPk(id);
    }

    if (savedObjective) {
      // We should only allow the title to change if we are not on a approved AR.
      if (!savedObjective.onApprovedAR) {
        await savedObjective.update({
          title,
        }, { individualHooks: true });
      }
    } else {
      const objectiveTitle = updatedObjective.title ? updatedObjective.title.trim() : '';

      // Reuse an existing Objective:
      // - It is on the same goal.
      // - Has the same title.
      // - And status is not completed.
      // Note: Values like 'Topics' will be pulled in from the existing objective.
      const existingObjective = await Objective.findOne({
        where: {
          goalId: updatedObjective.goalId,
          title: objectiveTitle,
          status: { [Op.not]: OBJECTIVE_STATUS.COMPLETE },
        },
      });
      if (!existingObjective) {
        savedObjective = await Objective.create({
          ...updatedObjective,
          title: objectiveTitle,
          status: OBJECTIVE_STATUS.NOT_STARTED, // Only the hook should set status.
        });
      } else {
        savedObjective = existingObjective;
      }
    }

    // this will save all our objective join table data
    // however, in the case of the Activity Report, we can't really delete
    // unused join table data, so we'll just create any missing links
    // so that the metadata is saved properly

    const deleteUnusedAssociations = false;
    const metadata = await saveObjectiveAssociations(
      savedObjective,
      resources,
      topics,
      roles,
      files,
      deleteUnusedAssociations,
    );

    // this will link our objective to the activity report through
    // activity report objective and then link all associated objective data
    // to the activity report objective to capture this moment in time
    await cacheObjectiveMetadata(
      savedObjective,
      report.id,
      {
        ...metadata,
        status,
        ttaProvided: objective.ttaProvided,
      },
    );
    return savedObjective;
  }));
}

export async function saveGoalsForReport(goals, report) {
  let currentObjectives = [];
  const currentGoals = await Promise.all((goals.map(async (goal) => {
    let newGoals = [];
    const status = goal.status ? goal.status : 'Draft';
    const goalIds = goal.goalIds ? goal.goalIds : [];
<<<<<<< HEAD
=======
    const endDate = goal.endDate && goal.endDate.toLowerCase() !== 'invalid date' ? goal.endDate : null;

>>>>>>> a94343a0
    // Check if these goals exist.
    const existingGoals = await Goal.findAll({
      where: {
        id: goalIds,
      },
    });

    // we have a param to determine if goals are new
    if (goal.isNew || !existingGoals.length) {
      const {
        isNew,
        objectives,
        id,
        grantIds,
        status: discardedStatus,
        onApprovedAR,
        createdVia,
        endDate: discardedEndDate,
        ...fields
      } = goal;

      // Reuse an existing Goal:
      // - Has the same name.
      // - Grant Id.
      // - And status is not closed.
      // Note: The existing goal should be used regardless if it was created new.
      newGoals = await Promise.all(goal.grantIds.map(async (grantId) => {
        const [newGoal] = await Goal.findOrCreate({
          where: {
            name: fields.name,
            grantId,
            status: { [Op.not]: 'Closed' },
          },
          defaults: {
            ...fields,
            status,
            grantId, // If we don't specify the grant it will be created with the old.
            createdVia: 'activityReport',
          },
        });

<<<<<<< HEAD
        await newGoal.update({ isRttapa: fields.isRttapa }, { individualHooks: true });
=======
        if (!newGoal.onApprovedAR && endDate && endDate !== 'Invalid date') {
          await newGoal.update({ endDate }, { individualHooks: true });
        }

>>>>>>> a94343a0
        await cacheGoalMetadata(newGoal, report.id);

        const newGoalObjectives = await createObjectivesForGoal(newGoal, objectives, report);
        currentObjectives = [...currentObjectives, ...newGoalObjectives];

        return newGoal;
      }));
    } else {
      const {
        objectives,
        grantIds,
        status: discardedStatus,
        grant,
        grantId,
        id, // this is unique and we can't trying to set this
        onApprovedAR, // we don't want to set this manually
        endDate: discardedEndDate, // get this outta here
        createdVia,
        isRttapa,
        ...fields
      } = goal;

      const { goalTemplateId } = existingGoals[0];

      await Promise.all(existingGoals.map(async (existingGoal) => {
<<<<<<< HEAD
        await existingGoal.update({ status, isRttapa, ...fields }, { individualHooks: true });
=======
        await existingGoal.update({ status, endDate, ...fields }, { individualHooks: true });
>>>>>>> a94343a0
        // eslint-disable-next-line max-len
        const existingGoalObjectives = await createObjectivesForGoal(existingGoal, objectives, report);
        currentObjectives = [...currentObjectives, ...existingGoalObjectives];

        await cacheGoalMetadata(existingGoal, report.id);
      }));

      newGoals = await Promise.all(grantIds.map(async (gId) => {
        const existingGoal = existingGoals.find((g) => g.grantId === gId);
        if (existingGoal) {
          return existingGoal;
        }

        const [newGoal] = await Goal.findOrCreate({
          where: {
            [Op.and]: [
              { goalTemplateId: { [Op.not]: null } }, // We need to exclude null matches.
              { goalTemplateId: { [Op.eq]: goalTemplateId } },
            ],
            grantId: gId,
            status: {
              [Op.not]: 'Closed',
            },
          },
          defaults: { ...fields, isRttapa, status },
        });

        await newGoal.update({
<<<<<<< HEAD
          ...fields, status, isRttapa, createdVia: createdVia || 'activityReport',
=======
          ...fields, status, endDate, createdVia: createdVia || 'activityReport',
>>>>>>> a94343a0
        }, { individualHooks: true });

        await cacheGoalMetadata(newGoal, report.id);

        const newGoalObjectives = await createObjectivesForGoal(newGoal, objectives, report);
        currentObjectives = [...currentObjectives, ...newGoalObjectives];

        return newGoal;
      }));
    }

    return newGoals;
  })));

  const currentGoalIds = currentGoals.flat().map((g) => g.id);
  await removeActivityReportGoalsFromReport(report.id, currentGoalIds);
  return removeUnusedGoalsObjectivesFromReport(report.id, currentObjectives);
}

export async function updateGoalStatusById(
  goalIds,
  oldStatus,
  newStatus,
  closeSuspendReason,
  closeSuspendContext,
) {
  const g = await Goal.update({
    status: newStatus,
    closeSuspendReason,
    closeSuspendContext,
    previousStatus: oldStatus,
  }, {
    where: {
      id: goalIds,
    },
    returning: true,
    individualHooks: true,
  });

  const [, updated] = g;

  return updated;
}

export async function getGoalsForReport(reportId) {
  const goals = await Goal.findAll({
    where: {
      id: {
        [Op.in]: sequelize.literal(`(SELECT "goalId" FROM "ActivityReportGoals" WHERE "activityReportId" = ${reportId})`),
      },
    },
    include: [
      {
        model: Grant,
        as: 'grant',
        required: true,
      },
      {
        model: Objective,
        as: 'objectives',
        include: [
          {
            model: ActivityReportObjective,
            as: 'activityReportObjectives',
            where: {
              activityReportId: reportId,
            },
            include: [
              {

                model: ActivityReportObjectiveTopic,
                as: 'activityReportObjectiveTopics',
                required: false,
                include: [
                  {
                    model: Topic,
                    as: 'topic',
                    attributes: [
                      ['name', 'label'],
                      ['id', 'value'],
                    ],
                  },
                ],
              },
              {
                model: ActivityReportObjectiveFile,
                as: 'activityReportObjectiveFiles',
                required: false,
                include: [
                  {
                    model: File,
                    as: 'file',
                  },
                ],
              },
              {
                model: ActivityReportObjectiveResource,
                as: 'activityReportObjectiveResources',
                required: false,
                attributes: [['userProvidedUrl', 'value'], ['id', 'key']],
              },
              {
                model: ActivityReportObjectiveRole,
                as: 'activityReportObjectiveRoles',
                required: false,
                include: [
                  {
                    model: Role,
                    as: 'role',
                  },
                ],
              },
            ],
          },
          {
            model: Role,
            as: 'roles',
          },
          {
            model: Topic,
            as: 'topics',
            // these need to be renamed to match the frontend form names
            attributes: [['name', 'label'], ['id', 'value']],
          },
          {
            model: ObjectiveResource,
            as: 'resources',
            attributes: [['userProvidedUrl', 'value']],
          },
          {
            model: File,
            as: 'files',
          },
        ],
      },
    ],
  });

  // dedupe the goals & objectives
  const forReport = true;
  return reduceGoals(goals, forReport);
}

export async function createOrUpdateGoalsForActivityReport(goals, reportId) {
  const activityReportId = parseInt(reportId, DECIMAL_BASE);
  const report = await ActivityReport.findByPk(activityReportId);
  await saveGoalsForReport(goals, report);
  return getGoalsForReport(activityReportId);
}

export async function destroyGoal(goalId) {
  return goalId;
  // return sequelize.transaction(async (transaction) => {
  //   try {
  //     const reportsWithGoal = await ActivityReport.findAll({
  //       attributes: ['id'],
  //       include: [
  //         {
  //           attributes: ['id'],
  //           model: Objective,
  //           required: true,
  //           as: 'objectivesWithGoals',
  //           include: [
  //             {
  //               attributes: ['id'],
  //               model: Goal,
  //               required: true,
  //               where: {
  //                 id: goalId,
  //               },
  //               as: 'goal',
  //             },
  //           ],
  //         },
  //       ],
  //       transaction,
  //       raw: true,
  //     });

  //     const isOnReport = reportsWithGoal.length;
  //     if (isOnReport) {
  //       throw new Error('Goal is on an activity report and can\'t be deleted');
  //     }

  //     const objectiveTopicsDestroyed = await ObjectiveTopic.destroy({
  //       where: {
  //         objectiveId: {
  //           [Op.in]: sequelize.literal(
  //             `(SELECT "id" FROM "Objectives" WHERE "goalId" = ${sequelize.escape(goalId)})`,
  //           ),
  //         },
  //       },
  //       transaction,
  //     });

  //     const objectiveResourcesDestroyed = await ObjectiveResource.destroy({
  //       where: {
  //         objectiveId: {
  //           [Op.in]: sequelize.literal(
  //             `(SELECT "id" FROM "Objectives" WHERE "goalId" = ${sequelize.escape(goalId)})`,
  //           ),
  //         },
  //       },
  //       transaction,
  //     });

  //     const objectivesDestroyed = await Objective.destroy({
  //       where: {
  //         goalId,
  //       },
  //       transaction,
  //     });

  //     const grantGoalsDestroyed = await GrantGoal.destroy({
  //       where: {
  //         goalId,
  //       },
  //       transaction,
  //     });

  //     const goalsDestroyed = await Goal.destroy({
  //       where: {
  //         id: goalId,
  //       },
  //       transaction,
  //     });

  //     return {
  //       goalsDestroyed,
  //       grantGoalsDestroyed,
  //       objectiveResourcesDestroyed,
  //       objectiveTopicsDestroyed,
  //       objectivesDestroyed,
  //     };
  //   } catch (error) {
  //     auditLogger.error(
  //  `${logContext.namespace} - Sequelize error - unable to delete from db - ${error}`
  //  );
  //     return 0;
  //   }
  // });
}<|MERGE_RESOLUTION|>--- conflicted
+++ resolved
@@ -1373,11 +1373,8 @@
     let newGoals = [];
     const status = goal.status ? goal.status : 'Draft';
     const goalIds = goal.goalIds ? goal.goalIds : [];
-<<<<<<< HEAD
-=======
     const endDate = goal.endDate && goal.endDate.toLowerCase() !== 'invalid date' ? goal.endDate : null;
 
->>>>>>> a94343a0
     // Check if these goals exist.
     const existingGoals = await Goal.findAll({
       where: {
@@ -1419,14 +1416,12 @@
           },
         });
 
-<<<<<<< HEAD
         await newGoal.update({ isRttapa: fields.isRttapa }, { individualHooks: true });
-=======
+
         if (!newGoal.onApprovedAR && endDate && endDate !== 'Invalid date') {
           await newGoal.update({ endDate }, { individualHooks: true });
         }
 
->>>>>>> a94343a0
         await cacheGoalMetadata(newGoal, report.id);
 
         const newGoalObjectives = await createObjectivesForGoal(newGoal, objectives, report);
@@ -1452,13 +1447,15 @@
       const { goalTemplateId } = existingGoals[0];
 
       await Promise.all(existingGoals.map(async (existingGoal) => {
-<<<<<<< HEAD
-        await existingGoal.update({ status, isRttapa, ...fields }, { individualHooks: true });
-=======
-        await existingGoal.update({ status, endDate, ...fields }, { individualHooks: true });
->>>>>>> a94343a0
-        // eslint-disable-next-line max-len
-        const existingGoalObjectives = await createObjectivesForGoal(existingGoal, objectives, report);
+        await existingGoal.update({
+          status, endDate, isRttapa, ...fields,
+        }, { individualHooks: true });
+
+        const existingGoalObjectives = await createObjectivesForGoal(
+          existingGoal,
+          objectives,
+          report,
+        );
         currentObjectives = [...currentObjectives, ...existingGoalObjectives];
 
         await cacheGoalMetadata(existingGoal, report.id);
@@ -1485,11 +1482,7 @@
         });
 
         await newGoal.update({
-<<<<<<< HEAD
-          ...fields, status, isRttapa, createdVia: createdVia || 'activityReport',
-=======
-          ...fields, status, endDate, createdVia: createdVia || 'activityReport',
->>>>>>> a94343a0
+          ...fields, status, isRttapa, endDate, createdVia: createdVia || 'activityReport',
         }, { individualHooks: true });
 
         await cacheGoalMetadata(newGoal, report.id);
