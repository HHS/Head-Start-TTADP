import { Op } from 'sequelize';
import { uniqBy, uniq } from 'lodash';
import { DECIMAL_BASE, REPORT_STATUSES } from '@ttahub/common';
import { processObjectiveForResourcesById } from './resource';
import {
  Goal,
  GoalFieldResponse,
  GoalTemplate,
  GoalTemplateFieldPrompt,
  Grant,
  Objective,
  ObjectiveResource,
  ObjectiveFile,
  ObjectiveTopic,
  ActivityReportObjective,
  ActivityReportObjectiveTopic,
  ActivityReportObjectiveFile,
  ActivityReportObjectiveResource,
  sequelize,
  Recipient,
  Resource,
  ActivityReport,
  ActivityReportGoal,
  ActivityReportGoalFieldResponse,
  Topic,
  Program,
  File,
} from '../models';
import {
  OBJECTIVE_STATUS,
  GOAL_STATUS,
  SOURCE_FIELD,
  CREATION_METHOD,
} from '../constants';
import {
  cacheObjectiveMetadata,
  cacheGoalMetadata,
  destroyActivityReportObjectiveMetadata,
} from './reportCache';
import { setFieldPromptsForCuratedTemplate } from './goalTemplates';
import { auditLogger } from '../logger';

const namespace = 'SERVICE:GOALS';

const logContext = {
  namespace,
};

const OPTIONS_FOR_GOAL_FORM_QUERY = (id, recipientId) => ({
  attributes: [
    'id',
    'endDate',
    'name',
    'status',
    [sequelize.col('grant.regionId'), 'regionId'],
    [sequelize.col('grant.recipient.id'), 'recipientId'],
    'goalNumber',
    'createdVia',
    'goalTemplateId',
    'sources',
    [
      'onAR',
      'onAnyReport',
    ],
    'onApprovedAR',
    [sequelize.literal(`"goalTemplate"."creationMethod" = '${CREATION_METHOD.CURATED}'`), 'isCurated'],
    'rtrOrder',
  ],
  order: [['rtrOrder', 'asc']],
  where: {
    id,
  },
  include: [
    {
      attributes: [
        'title',
        'id',
        'status',
        'onApprovedAR',
        'rtrOrder',
        [
          'onAR',
          'onAnyReport',
        ],
      ],
      model: Objective,
      as: 'objectives',
      order: [['rtrOrder', 'ASC']],
      include: [
        {
          model: ObjectiveResource,
          as: 'objectiveResources',
          attributes: [
            [
              'onAR',
              'onAnyReport',
            ],
            [
              'onApprovedAR',
              'isOnApprovedReport',
            ],
          ],
          include: [
            {
              model: Resource,
              as: 'resource',
              attributes: [
                ['url', 'value'],
                ['id', 'key'],
              ],
            },
          ],
          where: { sourceFields: { [Op.contains]: [SOURCE_FIELD.REPORTOBJECTIVE.RESOURCE] } },
          required: false,
        },
        {
          model: ObjectiveTopic,
          as: 'objectiveTopics',
          attributes: [
            [
              'onAR',
              'onAnyReport',
            ],
            [
              'onApprovedAR',
              'isOnApprovedReport',
            ],
          ],
          include: [
            {
              model: Topic,
              as: 'topic',
              attributes: ['id', 'name'],
            },
          ],
        },
        {
          model: ObjectiveFile,
          as: 'objectiveFiles',
          attributes: [
            [
              'onAR',
              'onAnyReport',
            ],
            [
              'onApprovedAR',
              'isOnApprovedReport',
            ],
          ],
          include: [
            {
              model: File,
              as: 'file',
            },
          ],
        },
        {
          model: ActivityReport,
          as: 'activityReports',
          where: {
            calculatedStatus: {
              [Op.not]: REPORT_STATUSES.DELETED,
            },
          },
          required: false,
        },
      ],
    },
    {
      model: Grant,
      as: 'grant',
      attributes: [
        'id',
        'number',
        'regionId',
        'recipientId',
        'numberWithProgramTypes',
      ],
      include: [
        {
          attributes: ['programType'],
          model: Program,
          as: 'programs',
        },
        {
          attributes: ['id'],
          model: Recipient,
          as: 'recipient',
          where: {
            id: recipientId,
          },
          required: true,
        },
      ],
    },
    {
      model: GoalTemplate,
      as: 'goalTemplate',
      attributes: [],
      required: false,
    },
    {
      model: GoalTemplateFieldPrompt,
      as: 'prompts',
      attributes: [
        ['id', 'promptId'],
        'ordinal',
        'title',
        'prompt',
        'hint',
        'fieldType',
        'options',
        'validations',
      ],
      required: false,
      include: [
        {
          model: GoalFieldResponse,
          as: 'responses',
          attributes: ['response'],
          required: false,
          where: { goalId: id },
        },
        {
          model: ActivityReportGoalFieldResponse,
          as: 'reportResponses',
          attributes: ['response'],
          required: false,
          include: [{
            model: ActivityReportGoal,
            as: 'activityReportGoal',
            attributes: ['activityReportId', ['id', 'activityReportGoalId']],
            required: true,
            where: { goalId: id },
          }],
        },
      ],
    },
  ],
});

export async function saveObjectiveAssociations(
  objective,
  resources = [],
  topics = [],
  files = [],
  deleteUnusedAssociations = false,
) {
  // We need to know if the objectiveTemplateId is populated to know if we
  // can disable the hooks on the ObjectiveTopic
  const o = await Objective.findOne({
    attributes: ['objectiveTemplateId'],
    where: { id: objective.id },
    raw: true,
  });

  // topics
  const objectiveTopics = await Promise.all(
    (topics.map(async (topic) => {
      let otopic = await ObjectiveTopic.findOne({
        where: {
          objectiveId: objective.id,
          topicId: topic.id,
        },
      });
      if (!otopic) {
        otopic = await ObjectiveTopic.create({
          objectiveId: objective.id,
          topicId: topic.id,
        }, { hooks: !!o.objectiveTemplateId });
      }
      return otopic;
    })),
  );

  if (deleteUnusedAssociations) {
    // cleanup objective topics
    await ObjectiveTopic.destroy({
      where: {
        id: {
          [Op.notIn]: objectiveTopics.length ? objectiveTopics.map((ot) => ot.id) : [],
        },
        objectiveId: objective.id,
      },
      individualHooks: true,
    });
  }

  // resources
  let objectiveResources = await processObjectiveForResourcesById(
    objective.id,
    resources
      .filter(({ value }) => value)
      .map(({ value }) => value),
    [],
    !deleteUnusedAssociations,
  );

  // filter the returned resources to only those passed to not falsely include prior resources.
  if (!deleteUnusedAssociations) {
    objectiveResources = objectiveResources
      ?.filter((oR) => resources.map((r) => r.value).includes(oR.resource.dataValues.url));
  }

  const objectiveFiles = await Promise.all(
    files.map(
      async (file) => {
        let ofile = await ObjectiveFile.findOne({
          where: {
            fileId: file.id,
            objectiveId: objective.id,
          },
        });
        if (!ofile) {
          ofile = await ObjectiveFile.create({
            fileId: file.id,
            objectiveId: objective.id,
          }, { hooks: !!o.objectiveTemplateId });
        }
        return ofile;
      },
    ),
  );

  if (deleteUnusedAssociations) {
    // cleanup objective files
    await ObjectiveFile.destroy({
      where: {
        id: {
          [Op.notIn]: objectiveFiles.length
            ? objectiveFiles.map((or) => or.id) : [],
        },
        objectiveId: objective.id,
      },
      individualHooks: true,
    });
  }

  return {
    topics: objectiveTopics,
    resources: objectiveResources,
    files: objectiveFiles,
  };
}

// this is the reducer called when not getting objectives for a report, IE, the RTR table
export function reduceObjectives(newObjectives, currentObjectives = []) {
  // objectives = accumulator
  // we pass in the existing objectives as the accumulator
  const objectivesToSort = newObjectives.reduce((objectives, objective) => {
    const exists = objectives.find((o) => (
      o.title.trim() === objective.title.trim() && o.status === objective.status
    ));
    // eslint-disable-next-line no-nested-ternary
    const id = objective.getDataValue
      ? objective.getDataValue('id')
        ? objective.getDataValue('id')
        : objective.getDataValue('value')
      : objective.id;
    const otherEntityId = objective.getDataValue
      ? objective.getDataValue('otherEntityId')
      : objective.otherEntityId;

    if (exists) {
      exists.ids = [...exists.ids, id];
      // Make sure we pass back a list of recipient ids for subsequent saves.
      exists.recipientIds = otherEntityId
        ? [...exists.recipientIds, otherEntityId]
        : [...exists.recipientIds];
      exists.activityReports = [
        ...(exists.activityReports || []),
        ...(objective.activityReports || []),
      ];
      return objectives;
    }

    return [...objectives, {
      ...(objective.dataValues
        ? objective.dataValues
        : objective),
      title: objective.title,
      value: id,
      ids: [id],
      // Make sure we pass back a list of recipient ids for subsequent saves.
      recipientIds: otherEntityId
        ? [otherEntityId]
        : [],
      isNew: false,
    }];
  }, currentObjectives);

  objectivesToSort.sort((o1, o2) => {
    if (o1.rtrOrder < o2.rtrOrder) {
      return -1;
    }
    return 1;
  });

  return objectivesToSort;
}

export function reduceObjectivesForActivityReport(newObjectives, currentObjectives = []) {
  const objectivesToSort = newObjectives.reduce((objectives, objective) => {
    // check the activity report objective status
    const objectiveStatus = objective.activityReportObjectives
      && objective.activityReportObjectives[0]
      && objective.activityReportObjectives[0].status
      ? objective.activityReportObjectives[0].status : objective.status;

    // objectives represent the accumulator in the find below
    // objective is the objective as it is returned from the API
    const exists = objectives.find((o) => (
      o.title.trim() === objective.title.trim() && o.status === objectiveStatus
    ));

    if (exists) {
      const { id } = objective;
      exists.ids = [...exists.ids, id];

      // we can dedupe these using lodash
      exists.resources = uniqBy([
        ...exists.resources,
        ...(objective.activityReportObjectives
          && objective.activityReportObjectives.length > 0
          ? objective.activityReportObjectives[0].activityReportObjectiveResources
            .map((r) => r.resource.dataValues)
          : []),
      ], (e) => e.value);

      exists.topics = uniqBy([
        ...exists.topics,
        ...(objective.activityReportObjectives
          && objective.activityReportObjectives.length > 0
          ? objective.activityReportObjectives[0].activityReportObjectiveTopics
            .map((t) => t.topic.dataValues)
          : []),
      ], (e) => e.id);

      exists.files = uniqBy([
        ...exists.files,
        ...(objective.activityReportObjectives
          && objective.activityReportObjectives.length > 0
          ? objective.activityReportObjectives[0].activityReportObjectiveFiles
            .map((f) => ({ ...f.file.dataValues, url: f.file.url }))
          : []),
      ], (e) => e.key);

      return objectives;
    }

    // since this method is used to rollup both objectives on and off activity reports
    // we need to handle the case where there is TTA provided and TTA not provided
    // NOTE: there will only be one activity report objective, it is queried by activity report id
    const ttaProvided = objective.activityReportObjectives
        && objective.activityReportObjectives[0]
        && objective.activityReportObjectives[0].ttaProvided
      ? objective.activityReportObjectives[0].ttaProvided : null;
    const arOrder = objective.activityReportObjectives
      && objective.activityReportObjectives[0]
      && objective.activityReportObjectives[0].arOrder
      ? objective.activityReportObjectives[0].arOrder : null;
    const { id } = objective;

    return [...objectives, {
      ...objective.dataValues,
      title: objective.title,
      value: id,
      ids: [id],
      ttaProvided,
      status: objectiveStatus, // the status from above, derived from the activity report objective
      isNew: false,
      arOrder,

      // for the associated models, we need to return not the direct associations
      // but those associated through an activity report since those reflect the state
      // of the activity report not the state of the objective, which is what
      // we are getting at with this method (getGoalsForReport)

      topics: objective.activityReportObjectives
        && objective.activityReportObjectives.length > 0
        ? objective.activityReportObjectives[0].activityReportObjectiveTopics
          .map((t) => (t.topic ? t.topic.dataValues : null))
          .filter((t) => t)
        : [],
      resources: objective.activityReportObjectives
        && objective.activityReportObjectives.length > 0
        ? objective.activityReportObjectives[0].activityReportObjectiveResources
          .map((r) => r.resource.dataValues)
        : [],
      files: objective.activityReportObjectives
        && objective.activityReportObjectives.length > 0
        ? objective.activityReportObjectives[0].activityReportObjectiveFiles
          .map((f) => ({ ...f.file.dataValues, url: f.file.url }))
        : [],
    }];
  }, currentObjectives);

  // Sort by AR Order in place.
  objectivesToSort.sort((o1, o2) => {
    if (o1.arOrder < o2.arOrder) {
      return -1;
    }
    return 1;
  });
  return objectivesToSort;
}

/**
 *
 * @param {Boolean} forReport
 * @param {Array} newPrompts
 * @param {Array} promptsToReduce
 * @returns Array of reduced prompts
 */
function reducePrompts(forReport, newPrompts = [], promptsToReduce = []) {
  return newPrompts
    ?.reduce((previousPrompts, currentPrompt) => {
      const promptId = currentPrompt.promptId
        ? currentPrompt.promptId : currentPrompt.dataValues.promptId;

      const existingPrompt = previousPrompts.find((pp) => pp.promptId === currentPrompt.promptId);
      if (existingPrompt) {
        if (!forReport) {
          existingPrompt.response = uniq(
            [...existingPrompt.response, ...currentPrompt.responses.flatMap((r) => r.response)],
          );
        }

        if (forReport) {
          existingPrompt.response = uniq(
            [
              ...existingPrompt.response,
              ...(currentPrompt.response || []),
              ...(currentPrompt.reportResponse || []),
            ],
          );
          existingPrompt.reportResponse = uniq(
            [
              ...(existingPrompt.reportResponse || []),
              ...(currentPrompt.reportResponse || []),
            ],
          );
        }
        return previousPrompts;
      }

      const newPrompt = {
        promptId,
        ordinal: currentPrompt.ordinal,
        title: currentPrompt.title,
        prompt: currentPrompt.prompt,
        hint: currentPrompt.hint,
        fieldType: currentPrompt.fieldType,
        options: currentPrompt.options,
        validations: currentPrompt.validations,
      };

      if (forReport) {
        newPrompt.response = uniq(
          [
            ...(currentPrompt.response || []),
            ...(currentPrompt.reportResponse || []),
          ],
        );
        newPrompt.reportResponse = (currentPrompt.reportResponse || []);
      }

      if (!forReport) {
        newPrompt.response = uniq(currentPrompt.responses.flatMap((r) => r.response));
      }

      return [
        ...previousPrompts,
        newPrompt,
      ];
    }, promptsToReduce);
}

/**
 * Dedupes goals by name + status, as well as objectives by title + status
 * @param {Object[]} goals
 * @returns {Object[]} array of deduped goals
 */
function reduceGoals(goals, forReport = false) {
  const objectivesReducer = forReport ? reduceObjectivesForActivityReport : reduceObjectives;

  const where = (g, currentValue) => (forReport
    ? g.name === currentValue.dataValues.name
      && g.status === currentValue.dataValues.status
    : g.name === currentValue.dataValues.name
      && g.status === currentValue.dataValues.status);

  const r = goals.reduce((previousValues, currentValue) => {
    try {
      const existingGoal = previousValues.find((g) => where(g, currentValue));
      if (existingGoal) {
        existingGoal.goalNumbers = [...existingGoal.goalNumbers, currentValue.goalNumber || `G-${currentValue.dataValues.id}`];
        existingGoal.goalIds = [...existingGoal.goalIds, currentValue.dataValues.id];
        existingGoal.grants = [
          ...existingGoal.grants,
          {
            ...currentValue.grant.dataValues,
            recipient: currentValue.grant.recipient.dataValues,
            name: currentValue.grant.name,
            goalId: currentValue.dataValues.id,
            numberWithProgramTypes: currentValue.grant.numberWithProgramTypes,
          },
        ];
        existingGoal.grantIds = [...existingGoal.grantIds, currentValue.grant.id];
        existingGoal.objectives = objectivesReducer(
          currentValue.objectives,
          existingGoal.objectives,
        );
        existingGoal.prompts = reducePrompts(
          forReport,
          currentValue.dataValues.prompts || [],
          existingGoal.prompts || [],
        );
        return previousValues;
      }

      const goal = {
        ...currentValue.dataValues,
        goalNumbers: [currentValue.goalNumber || `G-${currentValue.dataValues.id}`],
        goalIds: [currentValue.dataValues.id],
        grants: [
          {
            ...currentValue.grant.dataValues,
            numberWithProgramTypes: currentValue.grant.numberWithProgramTypes,
            recipient: currentValue.grant.recipient.dataValues,
            name: currentValue.grant.name,
            goalId: currentValue.dataValues.id,
          },
        ],
        grantIds: [currentValue.grant.id],
        objectives: objectivesReducer(
          currentValue.objectives,
        ),
        prompts: reducePrompts(
          forReport,
          currentValue.dataValues.prompts || [],
          [],
        ),
        isNew: false,
        endDate: currentValue.endDate,
        sources: currentValue.dataValues.sources,
      };

      return [...previousValues, goal];
    } catch (err) {
      auditLogger.error('Error reducing goal in services/goals reduceGoals, exiting reducer early', err);
      return previousValues;
    }
  }, []);

  return r;
}

/**
 *
 * @param {number} id
 * @returns {Promise{Object}}
 */
export async function goalsByIdsAndActivityReport(id, activityReportId) {
  const goals = await Goal.findAll({
    attributes: [
      'endDate',
      'status',
      ['id', 'value'],
      ['name', 'label'],
      'id',
      'name',
    ],
    where: {
      id,
    },
    include: [
      {
        model: Grant,
        as: 'grant',
      },
      {
        model: Objective,
        as: 'objectives',
        where: {
          [Op.and]: [
            {
              title: {
                [Op.ne]: '',
              },
            },
          ],
        },
        attributes: [
          'id',
          ['title', 'label'],
          'title',
          'status',
          'goalId',
        ],
        required: false,
        include: [
          {
            model: Resource,
            as: 'resources',
            attributes: [
              ['url', 'value'],
              ['id', 'key'],
            ],
            required: false,
            through: {
              attributes: [],
              where: { sourceFields: { [Op.contains]: [SOURCE_FIELD.OBJECTIVE.RESOURCE] } },
              required: false,
            },
          },
          {
            model: ActivityReportObjective,
            as: 'activityReportObjectives',
            attributes: [
              'ttaProvided',
            ],
            required: false,
            where: {
              activityReportId,
            },
          },
          {
            model: File,
            as: 'files',
          },
          {
            model: Topic,
            as: 'topics',
            required: false,
          },
          {
            model: ActivityReport,
            as: 'activityReports',
            where: {
              calculatedStatus: {
                [Op.not]: REPORT_STATUSES.DELETED,
              },
            },
            required: false,
          },
        ],
      },
      {
        model: GoalTemplateFieldPrompt,
        as: 'prompts',
        attributes: [
          'id',
          'ordinal',
          'title',
          'prompt',
          'hint',
          'fieldType',
          'options',
          'validations',
        ],
        required: false,
        include: [
          {
            model: GoalFieldResponse,
            as: 'responses',
            attributes: [
              'response',
            ],
            required: false,
            where: { goalId: id },
          },
          {
            model: ActivityReportGoalFieldResponse,
            as: 'reportResponses',
            attributes: ['response'],
            required: false,
            include: [{
              model: ActivityReportGoal,
              as: 'activityReportGoal',
              attributes: ['activityReportId', ['id', 'activityReportGoalId']],
              required: true,
              where: { goalId: id, activityReportId },
            }],
          },
        ],
      },
    ],
  });

  const reducedGoals = reduceGoals(goals);

  // sort reduced goals by rtr order
  reducedGoals.sort((a, b) => {
    if (a.rtrOrder < b.rtrOrder) {
      return -1;
    }
    return 1;
  });

  return reducedGoals;
}

/**
 *
 * @param {*} goalId
 * @param {*} activityReportId
 * @returns {Promise<Object>}
 */
export function goalByIdAndActivityReport(goalId, activityReportId) {
  return Goal.findOne({
    attributes: [
      'endDate',
      'status',
      ['id', 'value'],
      ['name', 'label'],
      'id',
      'name',
    ],
    where: {
      id: goalId,
    },
    include: [
      {
        where: {
          [Op.and]: [
            {
              title: {
                [Op.ne]: '',
              },
            },
            {
              status: {
                [Op.notIn]: ['Complete'],
              },
            },
          ],
        },
        attributes: [
          'id',
          'title',
          'title',
          'status',
        ],
        model: Objective,
        as: 'objectives',
        required: false,
        include: [
          {
            model: Resource,
            as: 'resources',
            attributes: [
              ['url', 'value'],
              ['id', 'key'],
            ],
            required: false,
            through: {
              attributes: [],
              where: { sourceFields: { [Op.contains]: [SOURCE_FIELD.OBJECTIVE.RESOURCE] } },
              required: false,
            },
          },
          {
            model: ActivityReportObjective,
            as: 'activityReportObjectives',
            attributes: [
              'ttaProvided',
            ],
            required: true,
            where: {
              activityReportId,
            },
          },
          {
            model: Topic,
            as: 'topics',
            attributes: [
              ['id', 'value'],
              ['name', 'label'],
            ],
            required: false,
          },
          {
            model: File,
            as: 'files',
            required: false,
          },
        ],
      },
    ],
  });
}

export async function goalByIdAndRecipient(id, recipientId) {
  const goal = await Goal.findOne(OPTIONS_FOR_GOAL_FORM_QUERY(id, recipientId));
  goal.objectives = goal.objectives
    .map((objective) => ({
      ...objective.dataValues,
      topics: objective.objectiveTopics
        .map((objectiveTopic) => ({
          ...objectiveTopic.dataValues,
          ...(
            objectiveTopic.topic && objectiveTopic.topic.dataValues
              ? objectiveTopic.topic.dataValues
              : []
          ),
        }))
        .map((o) => ({ ...o, topic: undefined })),
      files: objective.objectiveFiles
        .map((objectiveFile) => ({
          ...objectiveFile.dataValues,
          ...objectiveFile.file.dataValues,
        }))
        .map((f) => ({ ...f, file: undefined })),
      resources: objective.objectiveResources
        .map((objectiveResource) => ({
          ...objectiveResource.dataValues,
          ...objectiveResource.resource.dataValues,
        }))
        .map((r) => ({ ...r, resource: undefined })),
    }))
    .map((objective) => ({ ...objective, objectiveTopics: undefined, objectiveFiles: undefined }));
  return goal;
}

export async function goalsByIdAndRecipient(ids, recipientId) {
  let goals = await Goal.findAll(OPTIONS_FOR_GOAL_FORM_QUERY(ids, recipientId));
  goals = goals.map((goal) => ({
    ...goal,
    objectives: goal.objectives
      .map((objective) => {
        const o = {
          ...objective.dataValues,
          topics: objective.objectiveTopics
            .map((objectiveTopic) => {
              const ot = {
                ...objectiveTopic.dataValues,
                ...(
                  objectiveTopic.topic && objectiveTopic.topic.dataValues
                    ? objectiveTopic.topic.dataValues
                    : []
                ),
              };
              delete ot.topic;
              return ot;
            }),
          files: objective.objectiveFiles
            .map((objectiveFile) => {
              const of = {
                ...objectiveFile.dataValues,
                ...objectiveFile.file.dataValues,
                // url: objectiveFile.file.url,
              };
              delete of.file;
              return of;
            }),
          resources: objective.objectiveResources
            .map((objectiveResource) => {
              const oR = {
                ...objectiveResource.dataValues,
                ...objectiveResource.resource.dataValues,
              };
              delete oR.resource;
              return oR;
            }),
        };
        delete o.objectiveTopics;
        delete o.objectiveFiles;
        return o;
      }),
  }));

  return reduceGoals(goals);
}

export async function goalByIdWithActivityReportsAndRegions(goalId) {
  return Goal.findOne({
    attributes: [
      'name',
      'id',
      'status',
      'createdVia',
      'previousStatus',
    ],
    where: {
      id: goalId,
    },
    include: [
      {
        model: Grant,
        as: 'grant',
        attributes: ['regionId'],
      },
      {
        attributes: ['id'],
        model: Objective,
        as: 'objectives',
        required: false,
        include: [{
          attributes: ['id'],
          model: ActivityReport,
          as: 'activityReports',
          required: false,
        }],
      },
    ],
  });
}

async function cleanupObjectivesForGoal(goalId, currentObjectives) {
  // get all objectives not currently on a goal
  const orphanedObjectives = await Objective.findAll({
    attributes: ['id'],
    where: {
      goalId,
      id: {
        [Op.notIn]: currentObjectives.map((objective) => objective.id),
      },
    },
    include: [
      {
        model: ActivityReport,
        as: 'activityReports',
        required: false,
      },
    ],
  });

  const orphanedObjectiveIds = orphanedObjectives
    .filter((objective) => !objective.activityReports || !objective.activityReports.length)
    .map((objective) => objective.id);

  if (Array.isArray(orphanedObjectiveIds) && orphanedObjectiveIds.length > 0) {
    await Promise.all([
      ObjectiveFile.destroy({
        where: {
          objectiveId: orphanedObjectiveIds,
        },
        individualHooks: true,
      }),
      ObjectiveResource.destroy({
        where: {
          objectiveId: orphanedObjectiveIds,
        },
        individualHooks: true,
      }),
      ObjectiveTopic.destroy({
        where: {
          objectiveId: orphanedObjectiveIds,
        },
        individualHooks: true,
      }),
    ]);
  }

  return (Array.isArray(orphanedObjectiveIds) && orphanedObjectiveIds.length > 0)
    ? Objective.destroy({
      where: {
        id: orphanedObjectiveIds,
      },
      individualHooks: true,
    })
    : Promise.resolve();
}

/**
 * Goals is an array of an object with the following keys
    id,
    grants,
    name,
    status,
    endDate,
    regionId,
    recipientId,

  The goal model has the following columns
    id,
    name,
    status,
    timeframe,
    isFromSmartsheetTtaPlan
    endDate,

 * @param {Object} goals
 * @returns created or updated goal with grant goals
 */
export async function createOrUpdateGoals(goals) {
  // there can only be one on the goal form (multiple grants maybe, but one recipient)
  let recipient;
  // eslint-disable-next-line max-len
  const goalIds = await Promise.all(goals.map(async (goalData, rtrOrder) => {
    const {
      ids,
      grantId,
      recipientId,
      regionId,
      objectives,
      createdVia,
      endDate,
      status,
      prompts,
      isCurated,
      sources,
      ...options
    } = goalData;

    // there can only be one on the goal form (multiple grants maybe, but one recipient)
    recipient = recipientId;
    let newGoal;
    // we first need to see if the goal exists given what ids we have
    if (ids && ids.length) {
      newGoal = await Goal.findOne({
        where: {
          grantId,
          status: { [Op.not]: 'Closed' },
          id: ids,
        },
      });
    }

    if (!newGoal) {
      newGoal = await Goal.findOne({
        where: {
          grantId,
          status: {
            [Op.not]: 'Closed',
          },
          name: options.name,
        },
      });
      if (!newGoal) {
        newGoal = await Goal.create({
          grantId,
          name: options.name,
          status: 'Draft', // if we are creating a goal for the first time, it should be set to 'Draft'
          isFromSmartsheetTtaPlan: false,
          rtrOrder: rtrOrder + 1,
          sources,
        });
      }
    }

    if (isCurated) {
      await setFieldPromptsForCuratedTemplate([newGoal.id], prompts);
    }

    // we can't update this stuff if the goal is on an approved AR
    if (newGoal && !newGoal.onApprovedAR) {
      await newGoal.update(
        {
          ...options,
          status,
          // if the createdVia column is populated, keep what's there
          // otherwise, if the goal is imported, we say so
          // otherwise, we've got ourselves an rtr goal, baby
          createdVia: createdVia || (newGoal.isFromSmartsheetTtaPlan ? 'imported' : 'rtr'),
          endDate: endDate || null,
          sources,
        },
        { individualHooks: true },
      );
    // except for the end date, which is always editable
    } else if (newGoal) {
      await newGoal.update(
        { endDate: endDate || null },
        { individualHooks: true },
      );
    }

    const newObjectives = await Promise.all(
      objectives.map(async (o, index) => {
        const {
          resources,
          topics,
          title,
          files,
          status: objectiveStatus,
          id: objectiveIdsMayContainStrings,
        } = o;

        const objectiveIds = [objectiveIdsMayContainStrings]
          .flat()
          .filter((id) => parseInt(id, DECIMAL_BASE));

        let objective;

        // if the objective is complete on both the front and back end
        // we need to handle things a little differently
        if (objectiveStatus === OBJECTIVE_STATUS.COMPLETE && objectiveIds && objectiveIds.length) {
          objective = await Objective.findOne({
            where: {
              id: objectiveIds,
              status: OBJECTIVE_STATUS.COMPLETE,
            },
          });

          if (objective) {
            return {
              ...objective.dataValues,
              topics,
              resources,
              files,
            };
          }
        }

        if (objectiveIds && objectiveIds.length) {
          // this needs to find "complete" objectives as well
          // since we could be moving the status back from the RTR
          objective = await Objective.findOne({
            where: {
              id: objectiveIds,
              goalId: newGoal.id,
            },
          });
        }

        if (!objective) {
          objective = await Objective.findOne({
            where: {
              status: { [Op.not]: OBJECTIVE_STATUS.COMPLETE },
              title,
              goalId: newGoal.id,
            },
          });
          if (!objective) {
            objective = await Objective.create({
              status: objectiveStatus,
              title,
              goalId: newGoal.id,
              createdVia: 'rtr',
            });
          }
        }

        await objective.update({
          title,
          status: objectiveStatus,
          rtrOrder: index + 1,
        }, { individualHooks: true });

        // save all our objective join tables (ObjectiveResource, ObjectiveTopic, ObjectiveFile)
        const deleteUnusedAssociations = true;
        await saveObjectiveAssociations(
          objective,
          resources,
          topics,
          files,
          deleteUnusedAssociations,
        );

        return {
          ...objective.dataValues,
          topics,
          resources,
          files,
        };
      }),
    );

    // this function deletes unused objectives
    await cleanupObjectivesForGoal(newGoal.id, newObjectives);

    return newGoal.id;
  }));

  // we have to do this outside of the transaction otherwise
  // we get the old values
  return goalsByIdAndRecipient(goalIds, recipient);
}

export async function goalsForGrants(grantIds) {
  /**
   * get all the matching grants
   */
  const grants = await Grant.findAll({
    attributes: ['id', 'oldGrantId'],
    where: {
      id: grantIds,
    },
  });

  /**
   * we need one big array that includes the old recipient id as well,
   * removing all the nulls along the way
   */
  const ids = grants
    .reduce((previous, current) => [...previous, current.id, current.oldGrantId], [])
    .filter((g) => g);

  /*
  * finally, return all matching goals
  */

  return Goal.findAll({
    attributes: [
      [sequelize.fn(
        'ARRAY_AGG',
        sequelize.fn(
          'DISTINCT',
          sequelize.col('grant.id'),
        ),
      ), 'grantIds'],
      [sequelize.fn(
        'ARRAY_AGG',
        sequelize.fn(
          'DISTINCT',
          sequelize.col('"Goal"."id"'),
        ),
      ), 'goalIds'],
      [sequelize.fn(
        'ARRAY_AGG',
        sequelize.fn(
          'DISTINCT',
          sequelize.col('grant.oldGrantId'),
        ),
      ), 'oldGrantIds'],
      [sequelize.fn(
        'MAX',
        sequelize.fn(
          'DISTINCT',
          sequelize.col('"Goal"."createdAt"'),
        ),
      ), 'created'],
      [sequelize.fn(
        'MAX',
        sequelize.fn(
          'DISTINCT',
          sequelize.col('"Goal"."goalTemplateId"'),
        ),
      ), 'goalTemplateId'],
      'name',
      'status',
      'onApprovedAR',
      'endDate',
      [sequelize.fn('BOOL_OR', sequelize.literal(`"goalTemplate"."creationMethod" = '${CREATION_METHOD.CURATED}'`)), 'isCurated'],
    ],
    group: ['"Goal"."name"', '"Goal"."status"', '"Goal"."endDate"', '"Goal"."onApprovedAR"'],
    where: {
      '$grant.id$': ids,
      status: {
        [Op.or]: [
          { [Op.notIn]: ['Closed', 'Suspended'] },
          { [Op.is]: null },
        ],
      },
    },
    include: [
      {
        model: Grant.unscoped(),
        as: 'grant',
        attributes: [],
      },
      {
        model: GoalTemplate,
        as: 'goalTemplate',
        attributes: [],
        required: false,
      },
    ],
    order: [[sequelize.fn(
      'MAX',
      sequelize.fn(
        'DISTINCT',
        sequelize.col('"Goal"."createdAt"'),
      ),
    ), 'desc']],
  });
}

async function removeActivityReportObjectivesFromReport(reportId, objectiveIdsToRemove) {
  const activityReportObjectivesToDestroy = Array.isArray(objectiveIdsToRemove)
  && objectiveIdsToRemove.length > 0
    ? await ActivityReportObjective.findAll({
      attributes: ['id'],
      where: {
        activityReportId: reportId,
        objectiveId: objectiveIdsToRemove,
      },
    })
    : [];

  const idsToDestroy = activityReportObjectivesToDestroy.map((arObjective) => arObjective.id);

  // Delete ARO Topics, Files, etc.
  await destroyActivityReportObjectiveMetadata(idsToDestroy, objectiveIdsToRemove);

  // Delete ARO's.
  return Array.isArray(idsToDestroy) && idsToDestroy.length > 0
    ? ActivityReportObjective.destroy({
      where: {
        id: idsToDestroy,
      },
      individualHooks: true,
    })
    : Promise.resolve();
}

async function removeActivityReportGoalsFromReport(reportId, currentGoalIds) {
  return ActivityReportGoal.destroy({
    where: {
      activityReportId: reportId,
      goalId: {
        [Op.notIn]: currentGoalIds,
      },
    },
    individualHooks: true,
  });
}

export async function setActivityReportGoalAsActivelyEdited(goalIdsAsString, reportId, pageState) {
  const GOALS_AND_OBJECTIVES_PAGE = '2';
  const IN_PROGRESS = 'In progress';

  try {
    // because of the way express works, goalIdsAsString is a string or an array of strings
    // so we flatmap it here to handle both cases
    const goalIds = [goalIdsAsString].flatMap((id) => parseInt(id, DECIMAL_BASE));

    // set all other goals back to actively edited: false
    await ActivityReportGoal.update({
      isActivelyEdited: false,
    }, {
      where: {
        activityReportId: reportId,
        goalId: {
          [Op.notIn]: goalIds,
        },
      },
    });

    // we also need to update the activity report page state
    await ActivityReport.update({
      pageState: {
        ...pageState,
        [GOALS_AND_OBJECTIVES_PAGE]: IN_PROGRESS,
      },
    }, {
      where: {
        id: reportId,
      },
    });

    // finally, set the goals that are actively edited to true
    return ActivityReportGoal.update({
      isActivelyEdited: true,
    }, {
      where: {
        activityReportId: reportId,
        goalId: goalIds,
      },
      returning: true,
    });
  } catch (error) {
    auditLogger.error(
      ` SERVICE:GOALS:setActivityReportGoalsAsActivielyEdited\nunable to update ActivityReportGoals table \n${error}`,
    );

    return [];
  }
}

async function removeUnusedGoalsCreatedViaAr(goalsToRemove, reportId) {
  // If we don't have goals return.
  if (!goalsToRemove.length) {
    return Promise.resolve();
  }

  // Find all goals.
  const goals = await Goal.findAll({
    where: {
      createdVia: 'activityReport',
      id: goalsToRemove,
      onApprovedAR: false,
    },
    include: [
      {
        model: ActivityReport,
        as: 'activityReports',
        required: false,
        where: {
          id: {
            [Op.not]: reportId,
          },
        },
      },
      {
        attributes: ['id', 'goalId', 'title'],
        model: Objective,
        as: 'objectives',
        required: false,
      },
    ],
  });

  // Get goals without Activity Reports.
  let unusedGoals = goals.filter((g) => !g.activityReports.length);

  // Get Goals without Objectives.
  unusedGoals = unusedGoals.filter((g) => !g.objectives.length);

  // If we have activity report goals without activity reports delete.
  if (unusedGoals.length) {
    // Delete goals.
    return Goal.destroy({
      where: {
        id: unusedGoals.map((g) => g.id),
      },
    });
  }

  // else do nothing.
  return Promise.resolve();
}

async function removeObjectives(objectivesToRemove, reportId) {
  if (!objectivesToRemove.length) {
    return Promise.resolve();
  }

  // TODO - when we have an "onAnyReport" flag, we can use that here instead of two SQL statements
  const objectivesToPossiblyDestroy = await Objective.findAll({
    where: {
      createdVia: 'activityReport',
      id: objectivesToRemove,
      onApprovedAR: false,
    },
    include: [
      {
        model: ActivityReport,
        as: 'activityReports',
        required: false,
        where: {
          id: {
            [Op.not]: reportId,
          },
        },
      },
    ],
  });

  // see TODO above, but this can be removed when we have an "onAnyReport" flag
  const objectivesToDefinitelyDestroy = objectivesToPossiblyDestroy
    .filter((o) => !o.activityReports.length);

  if (!objectivesToDefinitelyDestroy.length) {
    return Promise.resolve();
  }

  // Objectives to destroy.
  const objectivesIdsToDestroy = objectivesToDefinitelyDestroy.map((o) => o.id);

  // cleanup any ObjectiveFiles that are no longer needed
  await ObjectiveFile.destroy({
    where: {
      objectiveId: objectivesIdsToDestroy,
    },
    individualHooks: true,
  });

  // cleanup any ObjectiveResources that are no longer needed
  await ObjectiveResource.destroy({
    where: {
      objectiveId: objectivesIdsToDestroy,
    },
    individualHooks: true,
  });

  // Delete objective.
  return Objective.destroy({
    where: {
      id: objectivesToDefinitelyDestroy.map((o) => o.id),
    },
  });
}

export async function removeRemovedRecipientsGoals(removedRecipientIds, report) {
  if (!removedRecipientIds
    || !(Array.isArray(removedRecipientIds) && removedRecipientIds.length > 0)) {
    return null;
  }

  const reportId = parseInt(sequelize.escape(report.id), DECIMAL_BASE);

  const goals = await Goal.findAll({
    attributes: [
      'id',
      [
        sequelize.literal(`
        ((select count(*)
        from "ActivityReportGoals"
        where "ActivityReportGoals"."goalId" = "Goal"."id"
        and "ActivityReportGoals"."activityReportId" not in (${reportId}))::int > 0)`),
        'onOtherAr',
      ],
    ],
    where: {
      grantId: removedRecipientIds,
    },
    include: [
      {
        model: ActivityReport,
        as: 'activityReports',
        required: true,
        where: {
          id: reportId,
        },
      },
    ],
  });

  const goalIds = goals.map((goal) => goal.id);
  const goalsToDelete = goals.filter((goal) => !goal.get('onOtherAr')).map((goal) => goal.id);

  if (Array.isArray(goalIds) && goalIds.length > 0) {
    await ActivityReportGoal.destroy({
      where: {
        goalId: goalIds,
        activityReportId: reportId,
      },
      individualHooks: true,
    });
  }

  const objectives = await Objective.findAll({
    attributes: [
      'id',
      [
        sequelize.literal(`
        ((select count(*)
        from "ActivityReportObjectives"
        where "ActivityReportObjectives"."objectiveId" = "Objective"."id"
        and "ActivityReportObjectives"."activityReportId" not in (${reportId}))::int > 0)`),
        'onOtherAr',
      ],
    ],
    where: {
      goalId: goalIds,
    },
    include: [
      {
        model: ActivityReport,
        as: 'activityReports',
        required: true,
        where: {
          id: reportId,
        },
      },
    ],
  });

  const objectiveIds = objectives.map((objective) => objective.id);
  const objectivesToDelete = objectives.filter(
    (objective) => !objective.get('onOtherAr'),
  ).map((objective) => objective.id);

  if (Array.isArray(objectiveIds) && objectiveIds.length > 0) {
    await ActivityReportObjective.destroy({
      where: {
        objectiveId: objectiveIds,
        activityReportId: reportId,
      },
      individualHooks: true,
    });
  }

  if (Array.isArray(objectivesToDelete) && objectivesToDelete.length > 0) {
    await Objective.destroy({
      where: {
        id: objectivesToDelete,
        onApprovedAR: false,
      },
      individualHooks: true,
    });
  }

  return Goal.destroy({
    where: {
      id: goalsToDelete,
      onApprovedAR: false,
      createdVia: 'activityReport',
    },
    individualHooks: true,
  });
}

export async function removeUnusedGoalsObjectivesFromReport(reportId, currentObjectives) {
  const previousActivityReportObjectives = await ActivityReportObjective.findAll({
    where: {
      activityReportId: reportId,
    },
  });

  const currentObjectiveIds = currentObjectives.map((o) => o.id);

  const activityReportObjectivesToRemove = previousActivityReportObjectives.filter(
    (aro) => !currentObjectiveIds.includes(aro.objectiveId),
  );

  const objectiveIdsToRemove = activityReportObjectivesToRemove.map((aro) => aro.objectiveId);

  // Delete ARO and Topics, Resources, etc.
  await removeActivityReportObjectivesFromReport(reportId, objectiveIdsToRemove);

  // attempt to remove objectives that are no longer associated with any ARs
  // and weren't created on the RTR as a planning exercise
  await removeObjectives(objectiveIdsToRemove, reportId);
}

async function createObjectivesForGoal(goal, objectives, report) {
  /*
     Note: Objective Status
     We only want to set Objective status from here on initial Objective creation.
     All subsequent Objective status updates should come from the AR Hook using end date.
  */

  if (!objectives) {
    return [];
  }

  // we don't want to create objectives with blank titles
  return Promise.all(objectives.filter((o) => o.title
    || o.ttaProvided
    || o.topics.length
    || o.resources.length
    || o.files.length).map(async (objective, index) => {
    const {
      id,
      isNew,
      ttaProvided,
      ActivityReportObjective: aro,
      title,
      status,
      resources,
      topics,
      files,
      ...updatedFields
    } = objective;

    // If the goal set on the objective does not match
    // the goals passed we need to save the objectives.
    const createNewObjectives = objective.goalId !== goal.id;
    const updatedObjective = {
      ...updatedFields, title, goalId: goal.id,
    };

    // Check if objective exists.
    let savedObjective;
    if (!isNew && id && !createNewObjectives) {
      savedObjective = await Objective.findByPk(id);
    }

    if (savedObjective) {
      // We should only allow the title to change if we are not on a approved AR.
      if (!savedObjective.onApprovedAR) {
        await savedObjective.update({
          title,
        }, { individualHooks: true });
      }
    } else {
      const objectiveTitle = updatedObjective.title ? updatedObjective.title.trim() : '';

      // Reuse an existing Objective:
      // - It is on the same goal.
      // - Has the same title.
      // - And status is not completed.
      // Note: Values like 'Topics' will be pulled in from the existing objective.
      const existingObjective = await Objective.findOne({
        where: {
          goalId: updatedObjective.goalId,
          title: objectiveTitle,
          status: { [Op.not]: OBJECTIVE_STATUS.COMPLETE },
        },
      });
      if (!existingObjective) {
        savedObjective = await Objective.create({
          ...updatedObjective,
          title: objectiveTitle,
          status: OBJECTIVE_STATUS.NOT_STARTED, // Only the hook should set status.
          createdVia: 'activityReport',
        });
      } else {
        savedObjective = existingObjective;
      }
    }

    // this will save all our objective join table data
    // however, in the case of the Activity Report, we can't really delete
    // unused join table data, so we'll just create any missing links
    // so that the metadata is saved properly

    const deleteUnusedAssociations = false;
    const metadata = await saveObjectiveAssociations(
      savedObjective,
      resources,
      topics,
      files,
      deleteUnusedAssociations,
    );

    // this will link our objective to the activity report through
    // activity report objective and then link all associated objective data
    // to the activity report objective to capture this moment in time
    await cacheObjectiveMetadata(
      savedObjective,
      report.id,
      {
        ...metadata,
        status,
        ttaProvided: objective.ttaProvided,
        order: index,
      },
    );
    return savedObjective;
  }));
}

export async function saveGoalsForReport(goals, report) {
  // this will be all the currently used objectives
  // so we can remove any objectives that are no longer being used
  let currentObjectives = [];

  // let's get all the existing goals that are not closed
  // we'll use this to determine if we need to create or update
  // we're doing it here so we don't have to query for each goal
  const existingGoals = await Goal.findAll({
    where: {
      id: goals.map((goal) => goal.goalIds).flat(),
      grantId: goals.map((goal) => goal.grantIds).flat(),
      status: { [Op.not]: GOAL_STATUS.CLOSED },
    },
  });

  const currentGoals = await Promise.all(goals.map(async (goal) => {
    const status = goal.status ? goal.status : GOAL_STATUS.DRAFT;
    const endDate = goal.endDate && goal.endDate.toLowerCase() !== 'invalid date' ? goal.endDate : null;
    const isActivelyBeingEditing = goal.isActivelyBeingEditing
      ? goal.isActivelyBeingEditing : false;

    return Promise.all(goal.grantIds.map(async (grantId) => {
      let newOrUpdatedGoal;

      // first pull out all the crufty fields
      const {
        isNew: isGoalNew,
        goalIds,
        objectives,
        grantIds,
        status: discardedStatus,
        onApprovedAR,
        createdVia,
        prompts,
<<<<<<< HEAD
        sources,
=======
        grant,
        grantId: discardedGrantId,
        id, // we can't be trying to set this
        endDate: discardedEndDate, // get this outta here
>>>>>>> eff1b901
        ...fields
      } = goal;

      // does a goal exist for this ID & grantId combination?
      newOrUpdatedGoal = existingGoals.find((extantGoal) => (
        (goalIds || []).includes(extantGoal.id) && extantGoal.grantId === grantId
      ));

      // if not, does it exist for this name and grantId combination
      if (!newOrUpdatedGoal) {
        newOrUpdatedGoal = await Goal.findOne({
          where: {
            name: goal.name,
            grantId,
            status: { [Op.not]: GOAL_STATUS.CLOSED },
          },
        });
<<<<<<< HEAD
        if (!newGoal) {
          newGoal = await Goal.create({
            grantId, // If we don't specify the grant it will be created with the old.
            ...fields,
            status,
            sources,
            onApprovedAR,
            createdVia: 'activityReport',
          });
        }

        if (!newGoal.onApprovedAR && endDate && endDate !== 'Invalid date') {
          // todo - compare values to see if it's changed before we update
          await newGoal.set({ endDate });
        }

        if (!newGoal.onApprovedAR && sources && sources.length) {
          await newGoal.set({ sources });
        }

        await newGoal.save({ individualHooks: true });

        if (!newGoal.onApprovedAR && prompts) {
          await setFieldPromptsForCuratedTemplate([newGoal.id], prompts);
        }

        await cacheGoalMetadata(
          newGoal,
          report.id,
          isActivelyBeingEditing,
          prompts || null,
        );

        const newGoalObjectives = await createObjectivesForGoal(newGoal, objectives, report);
        currentObjectives = [...currentObjectives, ...newGoalObjectives];

        return newGoal;
      }));
    } else {
      const {
        objectives,
        grantIds,
        status: discardedStatus,
        grant,
        grantId,
        id, // this is unique and we can't be trying to set this
        onApprovedAR, // we don't want to set this manually
        endDate: discardedEndDate, // get this outta here
        createdVia,
        goalIds: discardedGoalIds,
        prompts,
        sources,
        ...fields
      } = goal;

      await Promise.all(existingGoals.map(async (existingGoal) => {
        await existingGoal.update({
          status, endDate, sources, ...fields,
=======
      }

      // if not, we create it
      if (!newOrUpdatedGoal) {
        newOrUpdatedGoal = await Goal.create({
          createdVia: 'activityReport',
          grantId,
          ...fields,
          status,
>>>>>>> eff1b901
        }, { individualHooks: true });
      }

      if (!newOrUpdatedGoal.onApprovedAR) {
        if (fields.name !== newOrUpdatedGoal.name) {
          newOrUpdatedGoal.set({ name: fields.name }, { individualHooks: true });
        }

        if (endDate && endDate !== 'Invalid date' && endDate !== newOrUpdatedGoal.endDate) {
          newOrUpdatedGoal.set({ endDate }, { individualHooks: true });
        }
      }

<<<<<<< HEAD
        await newGoal.update({
          ...fields,
          status,
          sources,
          endDate,
          createdVia: createdVia || 'activityReport',
        }, { individualHooks: true });
=======
      if (status && status !== newOrUpdatedGoal.status) {
        newOrUpdatedGoal.set({ status }, { individualHooks: true });
      }
>>>>>>> eff1b901

      if (prompts) {
        await setFieldPromptsForCuratedTemplate([newOrUpdatedGoal.id], prompts);
      }

      // here we save the goal where the status (and collorary fields) have been set
      // as well as possibly the name and end date
      await newOrUpdatedGoal.save();

      // then we save the goal metadata (to the activity report goal table)
      await cacheGoalMetadata(
        newOrUpdatedGoal,
        report.id,
        isActivelyBeingEditing,
        prompts || null,
      );

      // and pass the goal to the objective creation function
      const newGoalObjectives = await createObjectivesForGoal(newOrUpdatedGoal, objectives, report);
      currentObjectives = [...currentObjectives, ...newGoalObjectives];

      return newOrUpdatedGoal;
    }));
  }));

  const currentGoalIds = currentGoals.flat().map((g) => g.id);

  // Get previous DB ARG's.
  const previousActivityReportGoals = await ActivityReportGoal.findAll({
    where: {
      activityReportId: report.id,
    },
  });

  const goalsToRemove = previousActivityReportGoals.filter(
    (arg) => !currentGoalIds.includes(arg.goalId),
  ).map((r) => r.goalId);

  // Remove ARGs.
  await removeActivityReportGoalsFromReport(report.id, currentGoalIds);

  // Delete Objective ARO and associated tables.
  await removeUnusedGoalsObjectivesFromReport(
    report.id,
    currentObjectives.filter((o) => currentGoalIds.includes(o.goalId)),
  );

  // Delete Goals if not being used and created from AR.
  await removeUnusedGoalsCreatedViaAr(goalsToRemove, report.id);
}

/**
 * Verifies if the goal status transition is allowed
 * @param {string} oldStatus
 * @param {string} newStatus
 * @param {number[]} goalIds
 * @param {string[]} previousStatus
 * @returns {boolean} whether or not the transition is allowed
 */
export function verifyAllowedGoalStatusTransition(oldStatus, newStatus, previousStatus) {
  // here is a little matrix of all the allowed status transitions
  // you can see most are disallowed, but there are a few allowed
  const ALLOWED_TRANSITIONS = {
    [GOAL_STATUS.DRAFT]: [],
    [GOAL_STATUS.NOT_STARTED]: [GOAL_STATUS.CLOSED, GOAL_STATUS.SUSPENDED],
    [GOAL_STATUS.IN_PROGRESS]: [GOAL_STATUS.CLOSED, GOAL_STATUS.SUSPENDED],
    [GOAL_STATUS.SUSPENDED]: [GOAL_STATUS.CLOSED],
    [GOAL_STATUS.CLOSED]: [],
  };

  // here we handle a weird status and create the array of allowed statuses
  let allowed = ALLOWED_TRANSITIONS[oldStatus] ? [...ALLOWED_TRANSITIONS[oldStatus]] : [];
  // if the goal is suspended, we allow both closing it and transitioning to the previous status
  if (oldStatus === GOAL_STATUS.SUSPENDED) {
    allowed = [...allowed, ...previousStatus];
  }

  return allowed.includes(newStatus);
}

/**
 * Updates a goal status by id
 * @param {number[]} goalIds
 * @param {string} oldStatus
 * @param {string} newStatus
 * @param {string} closeSuspendReason
 * @param {string} closeSuspendContext
 * @param {string[]} previousStatus
 * @returns {Promise<Model|boolean>} updated goal
 */
export async function updateGoalStatusById(
  goalIds,
  oldStatus,
  newStatus,
  closeSuspendReason,
  closeSuspendContext,
  previousStatus,
) {
  // first, we verify that the transition is allowed
  const allowed = verifyAllowedGoalStatusTransition(
    oldStatus,
    newStatus,
    previousStatus,
  );

  if (!allowed) {
    auditLogger.error(`UPDATEGOALSTATUSBYID: Goal status transition from ${oldStatus} to ${newStatus} not allowed for goal ${goalIds}`);
    return false;
  }

  // finally, if everything is golden, we update the goal
  const g = await Goal.update({
    status: newStatus,
    closeSuspendReason,
    closeSuspendContext,
    previousStatus: oldStatus,
  }, {
    where: {
      id: goalIds,
    },
    returning: true,
    individualHooks: true,
  });

  const [, updated] = g;
  return updated;
}

export async function getGoalsForReport(reportId) {
  const goals = await Goal.findAll({
    attributes: {
      include: [
        [sequelize.literal(`"goalTemplate"."creationMethod" = '${CREATION_METHOD.CURATED}'`), 'isCurated'],
        [sequelize.literal(`(
          SELECT
            jsonb_agg( DISTINCT jsonb_build_object(
              'promptId', gtfp.id ,
              'ordinal', gtfp.ordinal,
              'title', gtfp.title,
              'prompt', gtfp.prompt,
              'hint', gtfp.hint,
              'caution', gtfp.caution,
              'fieldType', gtfp."fieldType",
              'options', gtfp.options,
              'validations', gtfp.validations,
              'response', gfr.response,
              'reportResponse', argfr.response
            ))
          FROM "GoalTemplateFieldPrompts" gtfp
          LEFT JOIN "GoalFieldResponses" gfr
          ON gtfp.id = gfr."goalTemplateFieldPromptId"
          AND gfr."goalId" = "Goal".id
          LEFT JOIN "ActivityReportGoalFieldResponses" argfr
          ON gtfp.id = argfr."goalTemplateFieldPromptId"
          AND argfr."activityReportGoalId" = "activityReportGoals".id
          WHERE "goalTemplate".id = gtfp."goalTemplateId"
          GROUP BY TRUE
        )`), 'prompts'],
      ],
    },
    include: [
      {
        model: GoalTemplate,
        as: 'goalTemplate',
        attributes: [],
        required: false,
      },
      {
        model: ActivityReportGoal,
        as: 'activityReportGoals',
        where: {
          activityReportId: reportId,
        },
        required: true,
      },
      {
        model: Grant,
        as: 'grant',
        required: true,
      },
      {
        separate: true,
        model: Objective,
        as: 'objectives',
        include: [
          {
            required: true,
            model: ActivityReportObjective,
            as: 'activityReportObjectives',
            where: {
              activityReportId: reportId,
            },
            include: [
              {
                separate: true,
                model: ActivityReportObjectiveTopic,
                as: 'activityReportObjectiveTopics',
                required: false,
                include: [
                  {
                    model: Topic,
                    as: 'topic',
                  },
                ],
              },
              {
                separate: true,
                model: ActivityReportObjectiveFile,
                as: 'activityReportObjectiveFiles',
                required: false,
                include: [
                  {
                    model: File,
                    as: 'file',
                  },
                ],
              },
              {
                separate: true,
                model: ActivityReportObjectiveResource,
                as: 'activityReportObjectiveResources',
                required: false,
                attributes: [['id', 'key']],
                include: [
                  {
                    model: Resource,
                    as: 'resource',
                    attributes: [['url', 'value']],
                  },
                ],
                where: { sourceFields: { [Op.contains]: [SOURCE_FIELD.REPORTOBJECTIVE.RESOURCE] } },
              },
            ],
          },
          {
            model: Topic,
            as: 'topics',
          },
          {
            model: Resource,
            as: 'resources',
            attributes: [['url', 'value']],
            through: {
              attributes: [],
              where: { sourceFields: { [Op.contains]: [SOURCE_FIELD.OBJECTIVE.RESOURCE] } },
              required: false,
            },
            required: false,
          },
          {
            model: File,
            as: 'files',
          },
        ],
      },
    ],
    order: [
      [[sequelize.col('activityReportGoals.createdAt'), 'asc']],
    ],
  });

  // dedupe the goals & objectives
  const forReport = true;
  return reduceGoals(goals, forReport);
}

export async function createOrUpdateGoalsForActivityReport(goals, reportId) {
  const activityReportId = parseInt(reportId, DECIMAL_BASE);
  const report = await ActivityReport.findByPk(activityReportId);
  await saveGoalsForReport(goals, report);
  return getGoalsForReport(activityReportId);
}

export async function destroyGoal(goalIds) {
  try {
    if (typeof goalIds === 'number') {
      goalIds = [goalIds]; // eslint-disable-line no-param-reassign
    } else if (!(Array.isArray(goalIds) && goalIds.map((i) => typeof i).every((i) => i === 'number'))) {
      throw new Error('goalIds is not a number or and array of numbers');
    }
    const reportsWithGoal = (Array.isArray(goalIds) && goalIds.length)
      ? await ActivityReport.findAll({
        attributes: ['id'],
        include: [
          {
            attributes: ['id'],
            model: Goal,
            required: true,
            where: {
              id: goalIds,
            },
            as: 'goals',
          },
        ],
      })
      : [];

    const isOnReport = reportsWithGoal.length;
    if (isOnReport) {
      throw new Error('Goal is on an activity report and can\'t be deleted');
    }

    const objectives = (Array.isArray(goalIds) && goalIds.length)
      ? await Objective.findAll({
        attributes: ['id'],
        where: {
          goalId: { [Op.in]: goalIds },
        },
      })
      : [];

    const objectiveIds = objectives.map((o) => o.id);

    const objectiveTopicsDestroyed = (Array.isArray(objectiveIds) && objectiveIds.length)
      ? await ObjectiveTopic.destroy({
        where: {
          objectiveId: { [Op.in]: objectiveIds },
        },
        individualHooks: true,
      })
      : await Promise.resolve();

    const objectiveResourcesDestroyed = (Array.isArray(objectiveIds) && objectiveIds.length)
      ? await ObjectiveResource.destroy({
        where: {
          objectiveId: { [Op.in]: objectiveIds },
        },
        individualHooks: true,
      })
      : await Promise.resolve();

    const objectiveFilesDestroyed = (Array.isArray(objectiveIds) && objectiveIds.length)
      ? await ObjectiveFile.destroy({
        where: {
          objectiveId: { [Op.in]: objectiveIds },
        },
        individualHooks: true,
      })
      : await Promise.resolve();

    const objectivesDestroyed = (Array.isArray(objectiveIds) && objectiveIds.length)
      ? await Objective.destroy({
        where: {
          id: { [Op.in]: objectiveIds },
        },
        individualHooks: true,
      })
      : await Promise.resolve();

    const goalsDestroyed = (Array.isArray(goalIds) && goalIds.length)
      ? await Goal.destroy({
        where: {
          id: { [Op.in]: goalIds },
        },
        individualHooks: true,
      })
      : await Promise.resolve();

    return {
      goalsDestroyed,
      objectiveResourcesDestroyed,
      objectiveTopicsDestroyed,
      objectivesDestroyed,
      objectiveFilesDestroyed,
    };
  } catch (error) {
    auditLogger.error(
      `${logContext.namespace} - Sequelize error - unable to delete from db - ${error}`,
    );
    return 0;
  }
}<|MERGE_RESOLUTION|>--- conflicted
+++ resolved
@@ -1,5 +1,5 @@
 import { Op } from 'sequelize';
-import { uniqBy, uniq } from 'lodash';
+import { uniqBy, uniq, isEqual } from 'lodash';
 import { DECIMAL_BASE, REPORT_STATUSES } from '@ttahub/common';
 import { processObjectiveForResourcesById } from './resource';
 import {
@@ -1850,14 +1850,11 @@
         onApprovedAR,
         createdVia,
         prompts,
-<<<<<<< HEAD
         sources,
-=======
         grant,
         grantId: discardedGrantId,
         id, // we can't be trying to set this
         endDate: discardedEndDate, // get this outta here
->>>>>>> eff1b901
         ...fields
       } = goal;
 
@@ -1875,66 +1872,6 @@
             status: { [Op.not]: GOAL_STATUS.CLOSED },
           },
         });
-<<<<<<< HEAD
-        if (!newGoal) {
-          newGoal = await Goal.create({
-            grantId, // If we don't specify the grant it will be created with the old.
-            ...fields,
-            status,
-            sources,
-            onApprovedAR,
-            createdVia: 'activityReport',
-          });
-        }
-
-        if (!newGoal.onApprovedAR && endDate && endDate !== 'Invalid date') {
-          // todo - compare values to see if it's changed before we update
-          await newGoal.set({ endDate });
-        }
-
-        if (!newGoal.onApprovedAR && sources && sources.length) {
-          await newGoal.set({ sources });
-        }
-
-        await newGoal.save({ individualHooks: true });
-
-        if (!newGoal.onApprovedAR && prompts) {
-          await setFieldPromptsForCuratedTemplate([newGoal.id], prompts);
-        }
-
-        await cacheGoalMetadata(
-          newGoal,
-          report.id,
-          isActivelyBeingEditing,
-          prompts || null,
-        );
-
-        const newGoalObjectives = await createObjectivesForGoal(newGoal, objectives, report);
-        currentObjectives = [...currentObjectives, ...newGoalObjectives];
-
-        return newGoal;
-      }));
-    } else {
-      const {
-        objectives,
-        grantIds,
-        status: discardedStatus,
-        grant,
-        grantId,
-        id, // this is unique and we can't be trying to set this
-        onApprovedAR, // we don't want to set this manually
-        endDate: discardedEndDate, // get this outta here
-        createdVia,
-        goalIds: discardedGoalIds,
-        prompts,
-        sources,
-        ...fields
-      } = goal;
-
-      await Promise.all(existingGoals.map(async (existingGoal) => {
-        await existingGoal.update({
-          status, endDate, sources, ...fields,
-=======
       }
 
       // if not, we create it
@@ -1944,33 +1881,26 @@
           grantId,
           ...fields,
           status,
->>>>>>> eff1b901
         }, { individualHooks: true });
       }
 
       if (!newOrUpdatedGoal.onApprovedAR) {
+        if (!isEqual(newOrUpdatedGoal.sources, sources)) {
+          newOrUpdatedGoal.set({ sources });
+        }
+
         if (fields.name !== newOrUpdatedGoal.name) {
-          newOrUpdatedGoal.set({ name: fields.name }, { individualHooks: true });
+          newOrUpdatedGoal.set({ name: fields.name });
         }
 
         if (endDate && endDate !== 'Invalid date' && endDate !== newOrUpdatedGoal.endDate) {
-          newOrUpdatedGoal.set({ endDate }, { individualHooks: true });
+          newOrUpdatedGoal.set({ endDate });
         }
       }
 
-<<<<<<< HEAD
-        await newGoal.update({
-          ...fields,
-          status,
-          sources,
-          endDate,
-          createdVia: createdVia || 'activityReport',
-        }, { individualHooks: true });
-=======
       if (status && status !== newOrUpdatedGoal.status) {
-        newOrUpdatedGoal.set({ status }, { individualHooks: true });
+        newOrUpdatedGoal.set({ status });
       }
->>>>>>> eff1b901
 
       if (prompts) {
         await setFieldPromptsForCuratedTemplate([newOrUpdatedGoal.id], prompts);
@@ -1978,7 +1908,7 @@
 
       // here we save the goal where the status (and collorary fields) have been set
       // as well as possibly the name and end date
-      await newOrUpdatedGoal.save();
+      await newOrUpdatedGoal.save({ individualHooks: true });
 
       // then we save the goal metadata (to the activity report goal table)
       await cacheGoalMetadata(
