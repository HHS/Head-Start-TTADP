--- conflicted
+++ resolved
@@ -365,18 +365,6 @@
       return objectives;
     }
 
-<<<<<<< HEAD
-=======
-    // since this method is used to rollup both objectives on and off activity reports
-    // we need to handle the case where there is TTA provided and TTA not provided
-    // NOTE: there will only be one activity report objective, it is queried by activity report id
-    const ttaProvided = objective.activityReportObjectives
-        && objective.activityReportObjectives[0]
-        && objective.activityReportObjectives[0].ttaProvided
-      ? objective.activityReportObjectives[0].ttaProvided : null;
-
-    const roles = objective.roles.map((role) => role.fullName);
->>>>>>> ea2b05bd
     const id = objective.getDataValue('id') ? objective.getDataValue('id') : objective.getDataValue('value');
 
     return [...objectives, {
