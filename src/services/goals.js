import { Op } from 'sequelize';
import { uniqBy } from 'lodash';
import {
  Goal,
  Grant,
  Objective,
  ObjectiveResource,
  ObjectiveFile,
  ObjectiveRole,
  ObjectiveTopic,
  ActivityReportObjective,
  ActivityReportObjectiveTopic,
  ActivityReportObjectiveFile,
  ActivityReportObjectiveResource,
  ActivityReportObjectiveRole,
  sequelize,
  Recipient,
  ActivityReport,
  ActivityReportGoal,
  Approval,
  Topic,
  Program,
  File,
  Role,
} from '../models';
import { DECIMAL_BASE, REPORT_STATUSES } from '../constants';
import {
  cacheObjectiveMetadata,
  cacheGoalMetadata,
  destroyActivityReportObjectiveMetadata,
} from './reportCache';

const OPTIONS_FOR_GOAL_FORM_QUERY = (id, recipientId) => ({
  attributes: [
    'id',
    'endDate',
    'name',
    'status',
    [sequelize.col('grant.regionId'), 'regionId'],
    [sequelize.col('grant.recipient.id'), 'recipientId'],
    'goalNumber',
    'createdVia',
    [
      sequelize.literal(`
        (
          SELECT COUNT("ar"."id") FROM "ActivityReports" "ar"
          INNER JOIN "ActivityReportGoals" "arg" ON "arg"."activityReportId" = "ar"."id"
          WHERE "arg"."goalId" = "Goal"."id"
        ) > 0
      `),
      'onAnyReport',
    ],
    'onApprovedAR',
  ],
  where: {
    id,
  },
  include: [
    {
      attributes: [
        'title',
        'id',
        'status',
        'onApprovedAR',
        [
          sequelize.literal(`
            (
              SELECT COUNT("ar"."id") FROM "ActivityReports" "ar"
              INNER JOIN "ActivityReportObjectives" "aro" ON "aro"."activityReportId" = "ar"."id"
              WHERE "aro"."objectiveId" = "objectives"."id"
            ) > 0
          `),
          'onAnyReport',
        ],
      ],
      model: Objective,
      as: 'objectives',
      include: [
        {
          model: ObjectiveResource,
          as: 'resources',
          attributes: [
            ['userProvidedUrl', 'value'],
            ['id', 'key'],
            [
<<<<<<< HEAD
              sequelize.literal(`
                (
                  SELECT COUNT("ar"."id") FROM "ActivityReports" "ar"
                  INNER JOIN "ActivityReportObjectives" "aro" ON "aro"."activityReportId" = "ar"."id"
                  INNER JOIN "Objectives" "o" ON "o"."id" = "aro"."objectiveId"
                  INNER JOIN "ObjectiveResources" "or" ON "or"."objectiveId" = "o"."id"
                  WHERE "o"."id" = "objectives"."id"
                  AND "or"."id" = "objectives->resources"."id"
                ) > 0
              `),
=======
              sequelize.literal(`(
                SELECT COUNT(aror."id") FROM "ActivityReportObjectiveResources" "aror" 
                INNER JOIN "ActivityReportObjectives" "aro" ON "aro"."id" = "aror"."activityReportObjectiveId"
                WHERE "aror"."userProvidedUrl" = "objectives->resources"."userProvidedUrl"
                AND "aro"."objectiveId" = "objectives"."id"
              ) > 0`),
>>>>>>> 0f881a6c
              'onAnyReport',
            ],
            [
              sequelize.literal(`
                (
                  SELECT COUNT("ar"."id") FROM "ActivityReports" "ar"
                  INNER JOIN "Approvals" "a" ON "a"."entityType" = 'report' AND "a"."entityId" = "ar"."id" AND "a"."tier" = 0
                  INNER JOIN "ActivityReportObjectives" "aro" ON "aro"."activityReportId" = "ar"."id"
<<<<<<< HEAD
                  INNER JOIN "Objectives" "o" ON "o"."id" = "aro"."objectiveId"
                  INNER JOIN "ObjectiveResources" "or" ON "or"."objectiveId" = "o"."id"
                  WHERE "o"."id" = "objectives"."id"
                  AND "or"."id" = "objectives->resources"."id"
                  AND "a"."calculatedStatus" = '${REPORT_STATUSES.APPROVED}'
=======
                  INNER JOIN "ActivityReportObjectiveResources" "o" ON "o"."activityReportObjectiveId" = "aro"."id"
                  WHERE "o"."userProvidedUrl" = "objectives->resources"."userProvidedUrl"
                  AND "aro"."objectiveId" = "objectives"."id"
                  AND "ar"."calculatedStatus" = '${REPORT_STATUSES.APPROVED}'
>>>>>>> 0f881a6c
                ) > 0
              `),
              'isOnApprovedReport',
            ],
          ],
        },
        {
          model: Topic,
          as: 'topics',
          attributes: [
            ['id', 'value'],
            ['name', 'label'],
            [
              sequelize.literal(`
                (
                  SELECT COUNT("ar"."id") FROM "ActivityReports" "ar"
                  INNER JOIN "ActivityReportObjectives" "aro" ON "aro"."activityReportId" = "ar"."id"
<<<<<<< HEAD
                  INNER JOIN "Objectives" "o" ON "o"."id" = "aro"."objectiveId"
                  INNER JOIN "ObjectiveTopics" "ot" ON "ot"."objectiveId" = "o"."id"
                  WHERE "o"."id" = "objectives"."id"
=======
                  INNER JOIN "ActivityReportObjectiveTopics" "ot" ON "ot"."activityReportObjectiveId" = "aro"."id"                                        
                  WHERE "aro"."objectiveId" = "objectives"."id" 
>>>>>>> 0f881a6c
                  AND "ot"."topicId" = "objectives->topics"."id"
                ) > 0
              `),
              'onAnyReport',
            ],
            [
              sequelize.literal(`
                (
                  SELECT COUNT("ar"."id")
                  FROM "ActivityReports" "ar"
                  INNER JOIN "Approvals" "a" ON "a"."entityType" = 'report' AND "a"."entityId" = "ar"."id" AND "a"."tier" = 0
                  INNER JOIN "ActivityReportObjectives" "aro" ON "aro"."activityReportId" = "ar"."id"
<<<<<<< HEAD
                  INNER JOIN "Objectives" "o" ON "o"."id" = "aro"."objectiveId"
                  INNER JOIN "ObjectiveTopics" "ot" ON "ot"."objectiveId" = "o"."id"
                  WHERE "o"."id" = "objectives"."id"
                  AND "ot"."topicId" = "objectives->topics"."id"
                  AND "a"."calculatedStatus" = '${REPORT_STATUSES.APPROVED}'
=======
                  INNER JOIN "ActivityReportObjectiveTopics" "ot" ON "ot"."activityReportObjectiveId" = "aro"."id" 
                  WHERE "aro"."objectiveId" = "objectives"."id"  AND "ot"."topicId" = "objectives->topics"."id"   
                  AND "ar"."calculatedStatus" = '${REPORT_STATUSES.APPROVED}'
>>>>>>> 0f881a6c
                ) > 0
              `),
              'isOnApprovedReport',
            ],
          ],
        },
        {
          model: File,
          as: 'files',
          attributes: {
            include: [
              [
                sequelize.literal(`
                  (
                    SELECT COUNT("ar"."id") FROM "ActivityReports" "ar"
                    INNER JOIN "ActivityReportObjectives" "aro" ON "aro"."activityReportId" = "ar"."id"
                    INNER JOIN "ActivityReportObjectiveFiles" "of" ON "of"."activityReportObjectiveId" = "aro"."id"                                        
                    WHERE "aro"."objectiveId" = "objectives"."id" AND "of"."fileId" = "objectives->files"."id"
                  ) > 0
                `),
                'onAnyReport',
              ],
              [
                sequelize.literal(`
                  (
                    SELECT COUNT("ar"."id") FROM "ActivityReports" "ar"
                    INNER JOIN "ActivityReportObjectives" "aro" ON "aro"."activityReportId" = "ar"."id"
                    INNER JOIN "ActivityReportObjectiveFiles" "of" ON "of"."activityReportObjectiveId" = "aro"."id"                                        
                    WHERE "aro"."objectiveId" = "objectives"."id" 
                    AND "of"."fileId" = "objectives->files"."id" 
                    AND "ar"."calculatedStatus" = '${REPORT_STATUSES.APPROVED}'
                  ) > 0
                `),
                'isOnApprovedReport',
              ],
            ],
          },
        },
        {
          model: Role,
          as: 'roles',
          attributes: {
            include: [
              [
                sequelize.literal(`
                (
                  SELECT COUNT("ar"."id")
                  FROM "ActivityReports" "ar"
                  INNER JOIN "ActivityReportObjectives" "aro" ON "aro"."activityReportId" = "ar"."id"
<<<<<<< HEAD
                  INNER JOIN "Objectives" "o" ON "o"."id" = "aro"."objectiveId"
                  INNER JOIN "ObjectiveRoles" "or" ON "or"."objectiveId" = "o"."id"
                  WHERE "o"."id" = "objectives"."id"
=======
                  INNER JOIN "ActivityReportObjectiveRoles" "or" ON "or"."activityReportObjectiveId" = "aro"."id"                                        
                  WHERE "aro"."objectiveId" = "objectives"."id" 
>>>>>>> 0f881a6c
                  AND "or"."roleId" = "objectives->roles"."id"
                ) > 0
              `),
                'onAnyReport',
              ],
              [
                sequelize.literal(`
                (
                  SELECT COUNT("ar"."id")
                  FROM "ActivityReports" "ar"
                  INNER JOIN "Approvals" "a" ON "a"."entityType" = 'report' AND "a"."entityId" = "ar"."id" AND "a"."tier" = 0
                  INNER JOIN "ActivityReportObjectives" "aro" ON "aro"."activityReportId" = "ar"."id"
<<<<<<< HEAD
                  INNER JOIN "Objectives" "o" ON "o"."id" = "aro"."objectiveId"
                  INNER JOIN "ObjectiveRoles" "or" ON "or"."objectiveId" = "o"."id"
                  WHERE "o"."id" = "objectives"."id"
=======
                  INNER JOIN "ActivityReportObjectiveRoles" "or" ON "or"."activityReportObjectiveId" = "aro"."id"                                        
                  WHERE "aro"."objectiveId" = "objectives"."id" 
>>>>>>> 0f881a6c
                  AND "or"."roleId" = "objectives->roles"."id"
                  AND "a"."calculatedStatus" = '${REPORT_STATUSES.APPROVED}'
                ) > 0
              `),
                'isOnApprovedReport',
              ],
            ],
          },
        },
        {
          model: ActivityReport,
          as: 'activityReports',
          include: [{
            model: Approval,
            as: 'approval',
            where: { calculatedStatus: { [Op.not]: REPORT_STATUSES.DELETED } },
            required: true,
          }],
          required: false,
        },
      ],
    },
    {
      model: Grant,
      as: 'grant',
      attributes: [
        'id',
        'number',
        'regionId',
        'recipientId',
      ],
      include: [
        {
          attributes: ['programType'],
          model: Program,
          as: 'programs',
        },
        {
          attributes: ['id'],
          model: Recipient,
          as: 'recipient',
          where: {
            id: recipientId,
          },
          required: true,
        },
      ],
    },
  ],
});

export async function saveObjectiveAssociations(
  objective,
  resources = [],
  topics = [],
  roles = [],
  files = [],
  deleteUnusedAssociations = false,
) {
  // topics
  const objectiveTopics = await Promise.all(
    (topics.map(async (topic) => ObjectiveTopic.findOrCreate({
      where: {
        objectiveId: objective.id,
        topicId: topic.value,
      },
    }))),
  );

  // resources
  const objectiveResources = await Promise.all(
    resources.filter(({ value }) => value).map(
      ({ value }) => ObjectiveResource.findOrCreate({
        where: {
          userProvidedUrl: value,
          objectiveId: objective.id,
        },
      }),
    ),
  );

  const objectiveRoles = await Promise.all((roles.map(async (role) => {
    const [r] = await ObjectiveRole.findOrCreate({
      where: {
        roleId: role.id,
        objectiveId: objective.id,
      },
    });
    return r;
  })));

  const objectiveFiles = await Promise.all(
    files.map(
      (file) => ObjectiveFile.findOrCreate({
        where: {
          fileId: file.id,
          objectiveId: objective.id,
        },
      }),
    ),
  );

  if (deleteUnusedAssociations) {
    // cleanup objective topics
    await ObjectiveTopic.destroy({
      where: {
        id: {
          [Op.notIn]: objectiveTopics.length ? objectiveTopics.map(([ot]) => ot.id) : [],
        },
        objectiveId: objective.id,
      },
      individualHooks: true,
    });

    // cleanup objective resources
    await ObjectiveResource.destroy({
      where: {
        id: {
          [Op.notIn]: objectiveResources.length
            ? objectiveResources.map(([or]) => or.id) : [],
        },
        objectiveId: objective.id,
      },
      individualHooks: true,
    });

    // cleanup objective roles
    await ObjectiveRole.destroy({
      where: {
        id: {
          [Op.notIn]: objectiveRoles.length
            ? objectiveRoles.map((or) => or.id) : [],
        },
        objectiveId: objective.id,
      },
      individualHooks: true,
    });

    // cleanup objective files
    await ObjectiveFile.destroy({
      where: {
        id: {
          [Op.notIn]: objectiveFiles.length
            ? objectiveFiles.map((or) => or.id) : [],
        },
        objectiveId: objective.id,
      },
      individualHooks: true,
    });
  }

  return {
    topics: objectiveTopics,
    resources: objectiveResources,
    roles: objectiveRoles,
    files: objectiveFiles,
  };
}

// this is the reducer called when not getting objectives for a report, IE, the RTR table
export function reduceObjectives(newObjectives, currentObjectives = []) {
  return newObjectives.reduce((objectives, objective) => {
    const exists = objectives.find((o) => (
      o.title === objective.title && o.status === objective.status
    ));

    if (exists) {
      const id = objective.getDataValue('id') ? objective.getDataValue('id') : objective.getDataValue('value');
      exists.ids = [...exists.ids, id];
      // Make sure we pass back a list of recipient ids for subsequent saves.
      exists.recipientIds = [...exists.recipientIds, objective.getDataValue('otherEntityId')];
      return objectives;
    }

    const id = objective.getDataValue('id') ? objective.getDataValue('id') : objective.getDataValue('value');

    return [...objectives, {
      ...objective.dataValues,
      value: id,
      ids: [id],
      // Make sure we pass back a list of recipient ids for subsequent saves.
      recipientIds: [objective.getDataValue('otherEntityId')],
      isNew: false,
    }];
  }, currentObjectives);
}

export function reduceObjectivesForActivityReport(newObjectives, currentObjectives = []) {
  return newObjectives.reduce((objectives, objective) => {
    const exists = objectives.find((o) => (
      o.title === objective.title && o.status === objective.status
    ));

    if (exists) {
      const id = objective.getDataValue('id') ? objective.getDataValue('id') : objective.getDataValue('value');
      exists.ids = [...exists.ids, id];

      // we can dedupe these using lodash
      exists.resources = uniqBy([
        ...exists.resources,
        ...objective.activityReportObjectives[0].activityReportObjectiveResources.map(
          (r) => r.dataValues,
        ),
      ], 'value');

      exists.roles = uniqBy([
        ...exists.roles,
        ...objective.activityReportObjectives[0].activityReportObjectiveRoles.map(
          (r) => r.role.dataValues,
        )], 'id');

      exists.topics = uniqBy([
        ...exists.topics,
        ...objective.activityReportObjectives[0].activityReportObjectiveTopics.map(
          (t) => t.topic.dataValues,
        ),
      ], 'id');

      exists.files = uniqBy([
        ...exists.files,
        ...objective.activityReportObjectives[0].activityReportObjectiveFiles.map(
          (f) => ({ ...f.file.dataValues, url: f.file.url }),
        ),
      ], 'key');

      return objectives;
    }

    // since this method is used to rollup both objectives on and off activity reports
    // we need to handle the case where there is TTA provided and TTA not provided
    // NOTE: there will only be one activity report objective, it is queried by activity report id
    const ttaProvided = objective.activityReportObjectives
        && objective.activityReportObjectives[0]
        && objective.activityReportObjectives[0].ttaProvided
      ? objective.activityReportObjectives[0].ttaProvided : null;

    const id = objective.getDataValue('id') ? objective.getDataValue('id') : objective.getDataValue('value');

    return [...objectives, {
      ...objective.dataValues,
      value: id,
      ids: [id],
      ttaProvided,
      isNew: false,

      // for the associated models, we need to return not the direct associations
      // but those associated through an activity report since those reflect the state
      // of the activity report not the state of the objective, which is what
      // we are getting at with this method (getGoalsForReport)

      roles: objective.activityReportObjectives[0].activityReportObjectiveRoles.map(
        (r) => r.role.dataValues,
      ),
      topics: objective.activityReportObjectives[0].activityReportObjectiveTopics.map(
        (t) => t.topic.dataValues,
      ),
      resources: objective.activityReportObjectives[0].activityReportObjectiveResources.map(
        (r) => r.dataValues,
      ),
      files: objective.activityReportObjectives[0].activityReportObjectiveFiles.map(
        (f) => ({ ...f.file.dataValues, url: f.file.url }),
      ),
    }];
  }, currentObjectives);
}

/**
 * Dedupes goals by name + status, as well as objectives by title + status
 * @param {Object[]} goals
 * @returns {Object[]} array of deduped goals
 */
function reduceGoals(goals, forReport = false) {
  const objectivesReducer = forReport ? reduceObjectivesForActivityReport : reduceObjectives;
  const r = goals.reduce((previousValue, currentValue) => {
    const existingGoal = previousValue.find((g) => (
      g.name === currentValue.name && g.status === currentValue.status
    ));

    if (existingGoal) {
      existingGoal.goalNumbers = [...existingGoal.goalNumbers, currentValue.goalNumber];
      existingGoal.goalIds = [...existingGoal.goalIds, currentValue.id];
      existingGoal.grants = [
        ...existingGoal.grants,
        {
          ...currentValue.grant.dataValues,
          recipient: currentValue.grant.recipient.dataValues,
          name: currentValue.grant.name,
          goalId: currentValue.id,
        },
      ];
      existingGoal.grantIds = [...existingGoal.grantIds, currentValue.grant.id];
      existingGoal.objectives = objectivesReducer(
        currentValue.objectives,
        existingGoal.objectives,
      );
      return previousValue;
    }

    const goal = {
      ...currentValue.dataValues,
      goalNumbers: [currentValue.goalNumber],
      goalIds: [currentValue.id],
      grants: [
        {
          ...currentValue.grant.dataValues,
          recipient: currentValue.grant.recipient.dataValues,
          name: currentValue.grant.name,
          goalId: currentValue.id,
        },
      ],
      grantIds: [currentValue.grant.id],
      objectives: objectivesReducer(
        currentValue.objectives,
      ),
      isNew: false,
    };

    return [...previousValue, goal];
  }, []);

  return r;
}

/**
 *
 * @param {number} id
 * @returns {Promise{Object}}
 */
export async function goalsByIdsAndActivityReport(id, activityReportId) {
  const goals = await Goal.findAll({
    attributes: [
      'endDate',
      'status',
      ['id', 'value'],
      ['name', 'label'],
      'id',
      'name',
    ],
    where: {
      id,
    },
    include: [
      {
        model: Grant,
        as: 'grant',
      },
      {
        model: Objective,
        as: 'objectives',
        where: {
          [Op.and]: [
            {
              title: {
                [Op.ne]: '',
              },
            },
            {
              status: {
                [Op.notIn]: ['Complete', 'Draft', 'Completed'],
              },
            },
          ],
        },
        attributes: [
          'id',
          ['title', 'label'],
          'title',
          'status',
        ],
        required: false,
        include: [
          {
            model: ObjectiveResource,
            as: 'resources',
            attributes: [
              ['userProvidedUrl', 'value'],
              ['id', 'key'],
            ],
            required: false,
          },
          {
            model: File,
            as: 'files',
          },
          {
            model: ActivityReportObjective,
            as: 'activityReportObjectives',
            attributes: [
              'ttaProvided',
            ],
            required: false,
            where: {
              activityReportId,
            },
          },
          {
            model: Role,
            as: 'roles',
          },
          {
            model: File,
            as: 'files',
          },
          {
            model: Topic,
            as: 'topics',
            attributes: [
              ['id', 'value'],
              ['name', 'label'],
            ],
            required: false,
          },
          {
            model: ActivityReport,
            as: 'activityReports',
            include: [{
              model: Approval,
              as: 'approval',
              where: { calculatedStatus: { [Op.not]: REPORT_STATUSES.DELETED } },
              required: true,
            }],
            required: false,
          },
        ],
      },
    ],
  });

  return reduceGoals(goals);
}

/**
 *
 * @param {*} goalId
 * @param {*} activityReportId
 * @returns {Promise<Object>}
 */
export function goalByIdAndActivityReport(goalId, activityReportId) {
  return Goal.findOne({
    attributes: [
      'endDate',
      'status',
      ['id', 'value'],
      ['name', 'label'],
      'id',
      'name',
    ],
    where: {
      id: goalId,
    },
    include: [
      {
        where: {
          [Op.and]: [
            {
              title: {
                [Op.ne]: '',
              },
            },
            {
              status: {
                [Op.notIn]: ['Complete'],
              },
            },
          ],
        },
        attributes: [
          'id',
          'title',
          'title',
          'status',
        ],
        model: Objective,
        as: 'objectives',
        required: false,
        include: [
          {
            model: ObjectiveResource,
            as: 'resources',
            attributes: [
              ['userProvidedUrl', 'value'],
              ['id', 'key'],
            ],
            required: false,
          },
          {
            model: ActivityReportObjective,
            as: 'activityReportObjectives',
            attributes: [
              'ttaProvided',
            ],
            required: true,
            where: {
              activityReportId,
            },
          },
          {
            model: Topic,
            as: 'topics',
            attributes: [
              ['id', 'value'],
              ['name', 'label'],
            ],
            required: false,
          },
          {
            model: File,
            as: 'files',
            required: false,
          },
        ],
      },
    ],
  });
}

export async function goalByIdAndRecipient(id, recipientId) {
  return Goal.findOne(OPTIONS_FOR_GOAL_FORM_QUERY(id, recipientId));
}

export async function goalsByIdAndRecipient(ids, recipientId) {
  const goals = await Goal.findAll(OPTIONS_FOR_GOAL_FORM_QUERY(ids, recipientId));
  // dedupe the goals & objectives with shared names + titles
  return reduceGoals(goals);
}

export async function goalByIdWithActivityReportsAndRegions(goalId) {
  return Goal.findOne({
    attributes: ['name', 'id', 'status', 'createdVia'],
    where: {
      id: goalId,
    },
    include: [
      {
        model: Grant,
        as: 'grant',
        attributes: ['regionId'],
      },
      {
        attributes: ['id'],
        model: Objective,
        as: 'objectives',
        required: false,
        include: [{
          attributes: ['id'],
          model: ActivityReport,
          as: 'activityReports',
          required: false,
        }],
      },
    ],
  });
}

async function cleanupObjectivesForGoal(goalId, currentObjectives) {
  // get all objectives not currently on a goal
  const orphanedObjectives = await Objective.findAll({
    attributes: ['id'],
    where: {
      goalId,
      id: {
        [Op.notIn]: currentObjectives.map((objective) => objective.id),
      },
    },
  });

  const orphanedObjectiveIds = orphanedObjectives.map((objective) => objective.id);

  await ObjectiveResource.destroy({
    where: {
      objectiveId: orphanedObjectiveIds,
    },
    individualHooks: true,
  });

  await ObjectiveTopic.destroy({
    where: {
      objectiveId: orphanedObjectiveIds,
    },
    individualHooks: true,
  });

  return Objective.destroy({
    where: {
      id: orphanedObjectiveIds,
    },
    individualHooks: true,
  });
}

/**
 * Goals is an array of an object with the following keys
    id,
    grants,
    name,
    status,
    endDate,
    regionId,
    recipientId,

  The goal model has the following columns
    id,
    name,
    status,
    timeframe,
    isFromSmartsheetTtaPlan
    endDate,

 * @param {Object} goals
 * @returns created or updated goal with grant goals
 */
export async function createOrUpdateGoals(goals) {
  // there can only be one on the goal form (multiple grants maybe, but one recipient)
  let recipient;
  // eslint-disable-next-line max-len
  const goalIds = await Promise.all(goals.map(async (goalData) => {
    const {
      id,
      grantId,
      recipientId,
      regionId,
      objectives,
      status,
      createdVia,
      ...fields
    } = goalData;

    // there can only be one on the goal form (multiple grants maybe, but one recipient)
    recipient = recipientId;

    const options = {
      ...fields,
      isFromSmartsheetTtaPlan: false,
    };

    // In order to reuse goals with matching text we need to do the findOrCreate as the
    // upsert would not preform the extra checks and logic now required.
    const [newGoal] = await Goal.findOrCreate({
      where: {
        grantId,
        name: options.name,
        status: { [Op.not]: 'Closed' },
      },
      defaults: { status },
    });

    await newGoal.update(
      { ...options, status, createdVia: createdVia || 'rtr' },
      { individualHooks: true },
    );

    // before we create objectives, we have to unpack them to make the creation a little cleaner
    // if an objective was new, then it will not have an id but "isNew" will be true
    // since the goals are packed up, the objectives are too and this may create a situation where
    // an objective belonging to one goal will be looped over as part of creating another goal
    // so we first unpack and then, if the objective already exists, it is safe to update all the
    // data except the goal ID, which we update only if "isNew" is true
    // we will have to be careful and watch for edge cases where isNew is a misrepresentation value

    const objectivesToCreateOrUpdate = objectives.reduce((arr, o) => {
      if (o.isNew) {
        // eslint-disable-next-line no-param-reassign
        return [...arr, o];
      }

      if (o.ids && o.ids.length) {
        return [...arr, ...o.ids.map((objectiveId) => ({ ...o, id: objectiveId }))];
      }

      return [...arr, o];
    }, []);

    const newObjectives = await Promise.all(
      objectivesToCreateOrUpdate.map(async (o) => {
        const {
          resources,
          topics,
          roles,
          title,
          files,
          status: objectiveStatus,
          id: objectiveId,
          isNew,
        } = o;

        let objective;

        if (isNew) {
          [objective] = await Objective.findOrCreate({
            where: {
              goalId: newGoal.id,
              title,
            },
          });
        } else if (objectiveId) {
          objective = await Objective.findOne({
            where: {
              id: objectiveId,
              goalId: newGoal.id,
            },
          });

          if (!objective) {
            objective = await Objective.create({
              status: objectiveStatus,
              title,
              goalId: newGoal.id,
            });
          }
        }

        await objective.update({
          title,
          status: objectiveStatus,
        }, { individualHooks: true });

        // save all our objective join tables (ObjectiveResource, ObjectiveTopic, ObjectiveRole)
        const deleteUnusedAssociations = true;
        await saveObjectiveAssociations(
          objective,
          resources,
          topics,
          roles,
          files,
          deleteUnusedAssociations,
        );

        return {
          ...objective.dataValues,
          topics,
          resources,
          roles,
        };
      }),
    );

    // this function deletes unused objectives
    await cleanupObjectivesForGoal(newGoal.id, newObjectives);

    return newGoal.id;
  }));

  // we have to do this outside of the transaction otherwise
  // we get the old values

  return goalsByIdAndRecipient(goalIds, recipient);
}

export async function goalsForGrants(grantIds) {
  /**
   * get all the matching grants
   */
  const grants = await Grant.findAll({
    attributes: ['id', 'oldGrantId'],
    where: {
      id: grantIds,
    },
  });

  /**
   * we need one big array that includes the old recipient id as well,
   * removing all the nulls along the way
   */
  const ids = grants
    .reduce((previous, current) => [...previous, current.id, current.oldGrantId], [])
    .filter((g) => g);

  /*
  * finally, return all matching goals
  */

  return Goal.findAll({
    attributes: [
      [sequelize.fn(
        'ARRAY_AGG',
        sequelize.fn(
          'DISTINCT',
          sequelize.col('grant.id'),
        ),
      ), 'grantIds'],
      [sequelize.fn(
        'ARRAY_AGG',
        sequelize.fn(
          'DISTINCT',
          sequelize.col('"Goal"."id"'),
        ),
      ), 'goalIds'],
      [sequelize.fn(
        'ARRAY_AGG',
        sequelize.fn(
          'DISTINCT',
          sequelize.col('grant.oldGrantId'),
        ),
      ), 'oldGrantIds'],
      'name',
      'status',
      'onApprovedAR',
      'endDate',
    ],
    group: ['"Goal"."name"', '"Goal"."status"', '"Goal"."endDate"', '"Goal"."onApprovedAR"'],
    where: {
      '$grant.id$': ids,
      [Op.or]: [
        {
          status: 'Not Started',
        },
        {
          status: 'In Progress',
        },
        {
          status: null,
        },
        {
          status: 'Draft',
        },
      ],
    },
    include: [
      {
        model: Grant.unscoped(),
        as: 'grant',
        attributes: [],
      },
    ],
    order: ['name'],
  });
}

async function removeActivityReportObjectivesFromReport(reportId, objectiveIdsToRemove) {
  const activityReportObjectivesToDestroy = await ActivityReportObjective.findAll({
    where: {
      activityReportId: reportId,
      objectiveId: objectiveIdsToRemove,
    },
  });

  const idsToDestroy = activityReportObjectivesToDestroy.map((arObjective) => arObjective.id);

  await destroyActivityReportObjectiveMetadata(idsToDestroy);

  return ActivityReportObjective.destroy({
    where: {
      id: idsToDestroy,
    },
    individualHooks: true,
  });
}

async function removeActivityReportGoalsFromReport(reportId, currentGoalIds) {
  return ActivityReportGoal.destroy({
    where: {
      activityReportId: reportId,
      goalId: {
        [Op.notIn]: currentGoalIds,
      },
    },
    individualHooks: true,
  });
}

/// TTAHUB-949: Uncomment to remove Goals not associated
///  with any ActivityReportGoals or createVia 'ActivityReport'.
/*
export async function removeGoals(goalsToRemove) {
  // Get goals being used by ActivityReportGoals.
  const usedGoals = await ActivityReportGoal.findAll({
    attributes: [
      'goalId',
    ],
    where: {
      goalId: goalsToRemove,
    },
  });

  // Get distinct list of goal ids.
  const usedGoalIds = [...new Set(usedGoals.map((g) => g.goalId))];

  // Create array of goals to delete.
  const goalsToDelete = goalsToRemove.filter((o) => !usedGoalIds.includes(o));

  // Delete goals not being used that where createdVia 'ActivityReports'.
  return Goal.destroy({
    where: {
      [Op.and]: [
        {
          id: goalsToDelete,
        },
        {
          createdVia: 'activityReport',
        },
      ],
    },
    individualHooks: true,
  });
}
*/
/// TTAHUB-949: Uncomment to remove Objectives not associated
///  with any ActivityReportObjectives or createVia 'ActivityReport'.
/*
async function removeObjectives(currentObjectiveIds) {
  // Get objectives being used by ActivityReportObjectives.
  const usedObjectives = await ActivityReportObjective.findAll({
    attributes: [
      'objectiveId',
    ],
    where: {
      objectiveId: currentObjectiveIds,
    },
  });

  // Get distinct list of objective ids.
  const usedObjectiveIds = [...new Set(usedObjectives.map((o) => o.objectiveId))];

  // Create array of objectives to delete.
  const objectivesToDelete = currentObjectiveIds.filter((o) => !usedObjectiveIds.includes(o));

  // Delete objectives not being used.
  const objectiveIdsWhere = objectivesToDelete && objectivesToDelete.length ?
    `g.id IN (${objectivesToDelete.join(',')}) AND ` : '';
  return Objective.destroy({
    where: [
      {
        id: objectivesToDelete,
      },
      sequelize.where(
        sequelize.literal(`
      (SELECT COUNT(DISTINCT g."id")
      FROM "Objectives"
      INNER JOIN "Goals" g ON "Objectives"."goalId" = "g"."id"
      WHERE ${objectiveIdsWhere}
       g."createdVia" = 'rtr')`),
        {
          [Op.eq]: 0,
        },
      ),
    ],
  });
}
*/

export async function removeRemovedRecipientsGoals(removedRecipientIds, report) {
  if (!removedRecipientIds) {
    return null;
  }

  const reportId = parseInt(sequelize.escape(report.id), DECIMAL_BASE);

  const goals = await Goal.findAll({
    attributes: [
      'id',
      [
        sequelize.literal(`((select count(*) from "ActivityReportGoals" where "ActivityReportGoals"."goalId" = "Goal"."id" and "ActivityReportGoals"."activityReportId" not in (${reportId}))::int > 0)`),
        'onOtherAr',
      ],
    ],
    where: {
      grantId: removedRecipientIds,
    },
    include: [
      {
        model: ActivityReport,
        as: 'activityReports',
        required: true,
        where: {
          id: reportId,
        },
      },
    ],
  });

  const goalIds = goals.map((goal) => goal.id);
  const goalsToDelete = goals.filter((goal) => !goal.get('onOtherAr')).map((goal) => goal.id);

  await ActivityReportGoal.destroy({
    where: {
      goalId: goalIds,
      activityReportId: reportId,
    },
    individualHooks: true,
  });

  const objectives = await Objective.findAll({
    attributes: [
      'id',
      [sequelize.literal(`((select count(*) from "ActivityReportObjectives" where "ActivityReportObjectives"."objectiveId" = "Objective"."id" and "ActivityReportObjectives"."activityReportId" not in (${reportId}))::int > 0)`), 'onOtherAr'],
    ],
    where: {
      goalId: goalIds,
    },
    include: [
      {
        model: ActivityReport,
        as: 'activityReports',
        required: true,
        where: {
          id: reportId,
        },
      },
    ],
  });

  const objectiveIds = objectives.map((objective) => objective.id);
  const objectivesToDelete = objectives.filter(
    (objective) => !objective.get('onOtherAr'),
  ).map((objective) => objective.id);

  await ActivityReportObjective.destroy({
    where: {
      objectiveId: objectiveIds,
      activityReportId: reportId,
    },
    individualHooks: true,
  });

  await Objective.destroy({
    where: {
      id: objectivesToDelete,
      onApprovedAR: false,
    },
    individualHooks: true,
  });

  return Goal.destroy({
    where: {
      id: goalsToDelete,
      onApprovedAR: false,
    },
    individualHooks: true,
  });
}

export async function removeUnusedGoalsObjectivesFromReport(reportId, currentObjectives) {
  const previousActivityReportObjectives = await ActivityReportObjective.findAll({
    where: {
      activityReportId: reportId,
    },
  });

  const currentObjectiveIds = currentObjectives.map((o) => o.id);

  const activityReportObjectivesToRemove = previousActivityReportObjectives.filter(
    (aro) => !currentObjectiveIds.includes(aro.objectiveId),
  );

  const objectiveIdsToRemove = activityReportObjectivesToRemove.map((aro) => aro.objectiveId);

  /// TTAHUB-949: Uncomment to remove unused Goals and Objectives.
  /*
  const goals = activityReportObjectivesToRemove.map((aro) => aro.objective.goal);
  const goalIdsToRemove = goals.filter((g) => g).filter((goal) => {
    const objectiveIds = goal.objectives.map((o) => o.id);
    return objectiveIds.every((oId) => objectiveIdsToRemove.includes(oId));
  }).map((g) => g.id);
  */

  await removeActivityReportObjectivesFromReport(reportId, objectiveIdsToRemove);
  /// TTAHUB-949: Uncomment to remove unused Goals and Objectives.
  /*
  await removeObjectives(objectiveIdsToRemove);
  return removeGoals(goalIdsToRemove);
  */
}

async function createObjectivesForGoal(goal, objectives, report) {
  // we don't want to create objectives with blank titles
  return Promise.all(objectives.filter((o) => o.title).map(async (objective) => {
    const {
      id,
      isNew,
      ttaProvided,
      ActivityReportObjective: aro,
      title,
      status,
      resources,
      topics,
      roles,
      files,
      ...updatedFields
    } = objective;

    // If the goal set on the objective does not match
    // the goals passed we need to save the objectives.
    const createNewObjectives = objective.goalId !== goal.id;
    const updatedObjective = {
      ...updatedFields, title, status, goalId: goal.id,
    };

    // Check if objective exists.
    let savedObjective;
    if (!isNew && id && !createNewObjectives) {
      savedObjective = await Objective.findByPk(id);
    }

    if (savedObjective) {
      await savedObjective.update({
        title,
        status,
      }, { individualHooks: true });
    } else {
      const objectiveTitle = updatedObjective.title ? updatedObjective.title.trim() : '';

      // Reuse an existing Objective:
      // - It is on the same goal.
      // - Has the same title.
      // - And status is not completed.
      // Note: Values like 'Topics' will be pulled in from the existing objective.
      const existingObjective = await Objective.findOne({
        where: {
          goalId: updatedObjective.goalId,
          title: objectiveTitle,
          status: { [Op.not]: 'Completed' },
        },
      });

      if (existingObjective) {
        await existingObjective.update({ status }, { individualHooks: true });
        savedObjective = existingObjective;
      } else {
        savedObjective = await Objective.create({
          ...updatedObjective,
          title: objectiveTitle,
          status,
        });
      }
    }

    // this will save all our objective join table data
    // however, in the case of the Activity Report, we can't really delete
    // unused join table data, so we'll just create any missing links
    // so that the metadata is saved properly

    const deleteUnusedAssociations = false;
    const metadata = await saveObjectiveAssociations(
      savedObjective,
      resources,
      topics,
      roles,
      files,
      deleteUnusedAssociations,
    );

    // this will link our objective to the activity report through
    // activity report objective and then link all associated objective data
    // to the activity report objective to capture this moment in time
    await cacheObjectiveMetadata(
      savedObjective,
      report.id,
      {
        ...metadata,
        ttaProvided: objective.ttaProvided,
      },
    );
    return savedObjective;
  }));
}

export async function saveGoalsForReport(goals, report) {
  let currentObjectives = [];
  const currentGoals = await Promise.all((goals.map(async (goal) => {
    let newGoals = [];
    const status = goal.status ? goal.status : 'Draft';
    const goalIds = goal.goalIds ? goal.goalIds : [];

    // Check if these goals exist.
    const existingGoals = await Goal.findAll({
      where: {
        id: goalIds,
      },
    });

    // we have a param to determine if goals are new
    if (goal.isNew || !existingGoals.length) {
      const {
        isNew,
        objectives,
        id,
        grantIds,
        status: discardedStatus,
        onApprovedAR,
        createdVia,
        ...fields
      } = goal;

      // Reuse an existing Goal:
      // - Has the same name.
      // - Grant Id.
      // - And status is not closed.
      // Note: The existing goal should be used regardless if it was created new.
      newGoals = await Promise.all(goal.grantIds.map(async (grantId) => {
        const [newGoal] = await Goal.findOrCreate({
          where: {
            name: fields.name,
            grantId,
            status: { [Op.not]: 'Closed' },
          },
          defaults: {
            ...fields,
            status,
            grantId, // If we don't specify the grant it will be created with the old.
            createdVia: 'activityReport',
          },
        });

        await cacheGoalMetadata(newGoal, report.id);

        const newGoalObjectives = await createObjectivesForGoal(newGoal, objectives, report);
        currentObjectives = [...currentObjectives, ...newGoalObjectives];

        return newGoal;
      }));
    } else {
      const {
        objectives,
        grantIds,
        status: discardedStatus,
        grant,
        grantId,
        id, // this is unique and we can't trying to set this
        onApprovedAR, // we don't want to set this manually
        createdVia,
        ...fields
      } = goal;

      const { goalTemplateId } = existingGoals[0];

      await Promise.all(existingGoals.map(async (existingGoal) => {
        await existingGoal.update({ status, ...fields }, { individualHooks: true });
        // eslint-disable-next-line max-len
        const existingGoalObjectives = await createObjectivesForGoal(existingGoal, objectives, report);
        currentObjectives = [...currentObjectives, ...existingGoalObjectives];

        await cacheGoalMetadata(existingGoal, report.id);
      }));

      newGoals = await Promise.all(grantIds.map(async (gId) => {
        const existingGoal = existingGoals.find((g) => g.grantId === gId);
        if (existingGoal) {
          return existingGoal;
        }

        const [newGoal] = await Goal.findOrCreate({
          where: {
            [Op.and]: [
              { goalTemplateId: { [Op.not]: null } }, // We need to exclude null matches.
              { goalTemplateId: { [Op.eq]: goalTemplateId } },
            ],
            grantId: gId,
            status: {
              [Op.not]: 'Closed',
            },
          },
          defaults: { ...fields, status },
        });

        await newGoal.update({ ...fields, status, createdVia: createdVia || 'activityReport' }, { individualHooks: true });

        await cacheGoalMetadata(newGoal, report.id);

        const newGoalObjectives = await createObjectivesForGoal(newGoal, objectives, report);
        currentObjectives = [...currentObjectives, ...newGoalObjectives];

        return newGoal;
      }));
    }

    return newGoals;
  })));

  const currentGoalIds = currentGoals.flat().map((g) => g.id);
  await removeActivityReportGoalsFromReport(report.id, currentGoalIds);
  return removeUnusedGoalsObjectivesFromReport(report.id, currentObjectives);
}

export async function updateGoalStatusById(
  goalIds,
  oldStatus,
  newStatus,
  closeSuspendReason,
  closeSuspendContext,
) {
  const g = await Goal.update({
    status: newStatus,
    closeSuspendReason,
    closeSuspendContext,
    previousStatus: oldStatus,
  }, {
    where: {
      id: goalIds,
    },
    returning: true,
    individualHooks: true,
  });

  const [, updated] = g;

  return updated;
}

export async function getGoalsForReport(reportId) {
  const goals = await Goal.findAll({
    where: {
      id: {
        [Op.in]: sequelize.literal(`(SELECT "goalId" FROM "ActivityReportGoals" WHERE "activityReportId" = ${reportId})`),
      },
    },
    include: [
      {
        model: Grant,
        as: 'grant',
        required: true,
      },
      {
        model: Objective,
        as: 'objectives',
        include: [
          {
            model: ActivityReportObjective,
            as: 'activityReportObjectives',
            where: {
              activityReportId: reportId,
            },
            include: [
              {

                model: ActivityReportObjectiveTopic,
                as: 'activityReportObjectiveTopics',
                required: false,
                include: [
                  {
                    model: Topic,
                    as: 'topic',
                    attributes: [
                      ['name', 'label'],
                      ['id', 'value'],
                    ],
                  },
                ],
              },
              {
                model: ActivityReportObjectiveFile,
                as: 'activityReportObjectiveFiles',
                required: false,
                include: [
                  {
                    model: File,
                    as: 'file',
                  },
                ],
              },
              {
                model: ActivityReportObjectiveResource,
                as: 'activityReportObjectiveResources',
                required: false,
                attributes: [['userProvidedUrl', 'value'], ['id', 'key']],
              },
              {
                model: ActivityReportObjectiveRole,
                as: 'activityReportObjectiveRoles',
                required: false,
                include: [
                  {
                    model: Role,
                    as: 'role',
                  },
                ],
              },
            ],
          },
          {
            model: Role,
            as: 'roles',
          },
          {
            model: Topic,
            as: 'topics',
            // these need to be renamed to match the frontend form names
            attributes: [['name', 'label'], ['id', 'value']],
          },
          {
            model: ObjectiveResource,
            as: 'resources',
            attributes: [['userProvidedUrl', 'value']],
          },
          {
            model: File,
            as: 'files',
          },
        ],
      },
    ],
  });

  // dedupe the goals & objectives
  const forReport = true;
  return reduceGoals(goals, forReport);
}

export async function createOrUpdateGoalsForActivityReport(goals, reportId) {
  const activityReportId = parseInt(reportId, DECIMAL_BASE);
  const report = await ActivityReport.findByPk(activityReportId);
  await saveGoalsForReport(goals, report);
  return getGoalsForReport(activityReportId);
}

export async function destroyGoal(goalId) {
  return goalId;
  // return sequelize.transaction(async (transaction) => {
  //   try {
  //     const reportsWithGoal = await ActivityReport.findAll({
  //       attributes: ['id'],
  //       include: [
  //         {
  //           attributes: ['id'],
  //           model: Objective,
  //           required: true,
  //           as: 'objectivesWithGoals',
  //           include: [
  //             {
  //               attributes: ['id'],
  //               model: Goal,
  //               required: true,
  //               where: {
  //                 id: goalId,
  //               },
  //               as: 'goal',
  //             },
  //           ],
  //         },
  //       ],
  //       transaction,
  //       raw: true,
  //     });

  //     const isOnReport = reportsWithGoal.length;
  //     if (isOnReport) {
  //       throw new Error('Goal is on an activity report and can\'t be deleted');
  //     }

  //     const objectiveTopicsDestroyed = await ObjectiveTopic.destroy({
  //       where: {
  //         objectiveId: {
  //           [Op.in]: sequelize.literal(
  //             `(SELECT "id" FROM "Objectives" WHERE "goalId" = ${sequelize.escape(goalId)})`,
  //           ),
  //         },
  //       },
  //       individualHooks: true,
  //       transaction,
  //     });

  //     const objectiveResourcesDestroyed = await ObjectiveResource.destroy({
  //       where: {
  //         objectiveId: {
  //           [Op.in]: sequelize.literal(
  //             `(SELECT "id" FROM "Objectives" WHERE "goalId" = ${sequelize.escape(goalId)})`,
  //           ),
  //         },
  //       },
  //       individualHooks: true,
  //       transaction,
  //     });

  //     const objectivesDestroyed = await Objective.destroy({
  //       where: {
  //         goalId,
  //       },
  //       individualHooks: true,
  //       transaction,
  //     });

  //     const grantGoalsDestroyed = await GrantGoal.destroy({
  //       where: {
  //         goalId,
  //       },
  //       individualHooks: true,
  //       transaction,
  //     });

  //     const goalsDestroyed = await Goal.destroy({
  //       where: {
  //         id: goalId,
  //       },
  //       individualHooks: true,
  //       transaction,
  //     });

  //     return {
  //       goalsDestroyed,
  //       grantGoalsDestroyed,
  //       objectiveResourcesDestroyed,
  //       objectiveTopicsDestroyed,
  //       objectivesDestroyed,
  //     };
  //   } catch (error) {
  //     auditLogger.error(
  //  `${logContext.namespace} - Sequelize error - unable to delete from db - ${error}`
  //  );
  //     return 0;
  //   }
  // });
}<|MERGE_RESOLUTION|>--- conflicted
+++ resolved
@@ -44,7 +44,8 @@
       sequelize.literal(`
         (
           SELECT COUNT("ar"."id") FROM "ActivityReports" "ar"
-          INNER JOIN "ActivityReportGoals" "arg" ON "arg"."activityReportId" = "ar"."id"
+          INNER JOIN "ActivityReportGoals" "arg"
+          ON "arg"."activityReportId" = "ar"."id"
           WHERE "arg"."goalId" = "Goal"."id"
         ) > 0
       `),
@@ -65,8 +66,10 @@
         [
           sequelize.literal(`
             (
-              SELECT COUNT("ar"."id") FROM "ActivityReports" "ar"
-              INNER JOIN "ActivityReportObjectives" "aro" ON "aro"."activityReportId" = "ar"."id"
+              SELECT COUNT("ar"."id")
+              FROM "ActivityReports" "ar"
+              INNER JOIN "ActivityReportObjectives" "aro"
+              ON "aro"."activityReportId" = "ar"."id"
               WHERE "aro"."objectiveId" = "objectives"."id"
             ) > 0
           `),
@@ -83,45 +86,32 @@
             ['userProvidedUrl', 'value'],
             ['id', 'key'],
             [
-<<<<<<< HEAD
-              sequelize.literal(`
-                (
-                  SELECT COUNT("ar"."id") FROM "ActivityReports" "ar"
-                  INNER JOIN "ActivityReportObjectives" "aro" ON "aro"."activityReportId" = "ar"."id"
-                  INNER JOIN "Objectives" "o" ON "o"."id" = "aro"."objectiveId"
-                  INNER JOIN "ObjectiveResources" "or" ON "or"."objectiveId" = "o"."id"
-                  WHERE "o"."id" = "objectives"."id"
-                  AND "or"."id" = "objectives->resources"."id"
-                ) > 0
-              `),
-=======
               sequelize.literal(`(
-                SELECT COUNT(aror."id") FROM "ActivityReportObjectiveResources" "aror" 
-                INNER JOIN "ActivityReportObjectives" "aro" ON "aro"."id" = "aror"."activityReportObjectiveId"
+                SELECT COUNT(aror."id") 
+                FROM "ActivityReportObjectiveResources" "aror" 
+                INNER JOIN "ActivityReportObjectives" "aro" 
+                ON "aro"."id" = "aror"."activityReportObjectiveId"
                 WHERE "aror"."userProvidedUrl" = "objectives->resources"."userProvidedUrl"
                 AND "aro"."objectiveId" = "objectives"."id"
               ) > 0`),
->>>>>>> 0f881a6c
               'onAnyReport',
             ],
             [
               sequelize.literal(`
                 (
-                  SELECT COUNT("ar"."id") FROM "ActivityReports" "ar"
-                  INNER JOIN "Approvals" "a" ON "a"."entityType" = 'report' AND "a"."entityId" = "ar"."id" AND "a"."tier" = 0
-                  INNER JOIN "ActivityReportObjectives" "aro" ON "aro"."activityReportId" = "ar"."id"
-<<<<<<< HEAD
-                  INNER JOIN "Objectives" "o" ON "o"."id" = "aro"."objectiveId"
-                  INNER JOIN "ObjectiveResources" "or" ON "or"."objectiveId" = "o"."id"
-                  WHERE "o"."id" = "objectives"."id"
-                  AND "or"."id" = "objectives->resources"."id"
-                  AND "a"."calculatedStatus" = '${REPORT_STATUSES.APPROVED}'
-=======
-                  INNER JOIN "ActivityReportObjectiveResources" "o" ON "o"."activityReportObjectiveId" = "aro"."id"
+                  SELECT COUNT("ar"."id")
+                  FROM "ActivityReports" "ar"
+                  INNER JOIN "Approvals" "a"
+                  ON "a"."entityType" = 'report'
+                  AND "a"."entityId" = "ar"."id"
+                  AND "a"."tier" = 0
+                  INNER JOIN "ActivityReportObjectives" "aro"
+                  ON "aro"."activityReportId" = "ar"."id"
+                  INNER JOIN "ActivityReportObjectiveResources" "o" 
+                  ON "o"."activityReportObjectiveId" = "aro"."id"
                   WHERE "o"."userProvidedUrl" = "objectives->resources"."userProvidedUrl"
                   AND "aro"."objectiveId" = "objectives"."id"
                   AND "ar"."calculatedStatus" = '${REPORT_STATUSES.APPROVED}'
->>>>>>> 0f881a6c
                 ) > 0
               `),
               'isOnApprovedReport',
@@ -137,16 +127,13 @@
             [
               sequelize.literal(`
                 (
-                  SELECT COUNT("ar"."id") FROM "ActivityReports" "ar"
-                  INNER JOIN "ActivityReportObjectives" "aro" ON "aro"."activityReportId" = "ar"."id"
-<<<<<<< HEAD
-                  INNER JOIN "Objectives" "o" ON "o"."id" = "aro"."objectiveId"
-                  INNER JOIN "ObjectiveTopics" "ot" ON "ot"."objectiveId" = "o"."id"
-                  WHERE "o"."id" = "objectives"."id"
-=======
-                  INNER JOIN "ActivityReportObjectiveTopics" "ot" ON "ot"."activityReportObjectiveId" = "aro"."id"                                        
+                  SELECT COUNT("ar"."id")
+                  FROM "ActivityReports" "ar"
+                  INNER JOIN "ActivityReportObjectives" "aro"
+                  ON "aro"."activityReportId" = "ar"."id"
+                  INNER JOIN "ActivityReportObjectiveTopics" "ot"
+                  ON "ot"."activityReportObjectiveId" = "aro"."id"                                        
                   WHERE "aro"."objectiveId" = "objectives"."id" 
->>>>>>> 0f881a6c
                   AND "ot"."topicId" = "objectives->topics"."id"
                 ) > 0
               `),
@@ -157,19 +144,17 @@
                 (
                   SELECT COUNT("ar"."id")
                   FROM "ActivityReports" "ar"
-                  INNER JOIN "Approvals" "a" ON "a"."entityType" = 'report' AND "a"."entityId" = "ar"."id" AND "a"."tier" = 0
-                  INNER JOIN "ActivityReportObjectives" "aro" ON "aro"."activityReportId" = "ar"."id"
-<<<<<<< HEAD
-                  INNER JOIN "Objectives" "o" ON "o"."id" = "aro"."objectiveId"
-                  INNER JOIN "ObjectiveTopics" "ot" ON "ot"."objectiveId" = "o"."id"
-                  WHERE "o"."id" = "objectives"."id"
-                  AND "ot"."topicId" = "objectives->topics"."id"
-                  AND "a"."calculatedStatus" = '${REPORT_STATUSES.APPROVED}'
-=======
-                  INNER JOIN "ActivityReportObjectiveTopics" "ot" ON "ot"."activityReportObjectiveId" = "aro"."id" 
-                  WHERE "aro"."objectiveId" = "objectives"."id"  AND "ot"."topicId" = "objectives->topics"."id"   
+                  INNER JOIN "Approvals" "a"
+                  ON "a"."entityType" = 'report'
+                  AND "a"."entityId" = "ar"."id"
+                  AND "a"."tier" = 0
+                  INNER JOIN "ActivityReportObjectives" "aro"
+                  ON "aro"."activityReportId" = "ar"."id"
+                  INNER JOIN "ActivityReportObjectiveTopics" "ot"
+                  ON "ot"."activityReportObjectiveId" = "aro"."id" 
+                  WHERE "aro"."objectiveId" = "objectives"."id" 
+                  AND "ot"."topicId" = "objectives->topics"."id"   
                   AND "ar"."calculatedStatus" = '${REPORT_STATUSES.APPROVED}'
->>>>>>> 0f881a6c
                 ) > 0
               `),
               'isOnApprovedReport',
@@ -184,10 +169,14 @@
               [
                 sequelize.literal(`
                   (
-                    SELECT COUNT("ar"."id") FROM "ActivityReports" "ar"
-                    INNER JOIN "ActivityReportObjectives" "aro" ON "aro"."activityReportId" = "ar"."id"
-                    INNER JOIN "ActivityReportObjectiveFiles" "of" ON "of"."activityReportObjectiveId" = "aro"."id"                                        
-                    WHERE "aro"."objectiveId" = "objectives"."id" AND "of"."fileId" = "objectives->files"."id"
+                    SELECT COUNT("ar"."id")
+                    FROM "ActivityReports" "ar"
+                    INNER JOIN "ActivityReportObjectives" "aro"
+                    ON "aro"."activityReportId" = "ar"."id"
+                    INNER JOIN "ActivityReportObjectiveFiles" "of"
+                    ON "of"."activityReportObjectiveId" = "aro"."id"                                        
+                    WHERE "aro"."objectiveId" = "objectives"."id"
+                    AND "of"."fileId" = "objectives->files"."id"
                   ) > 0
                 `),
                 'onAnyReport',
@@ -195,9 +184,12 @@
               [
                 sequelize.literal(`
                   (
-                    SELECT COUNT("ar"."id") FROM "ActivityReports" "ar"
-                    INNER JOIN "ActivityReportObjectives" "aro" ON "aro"."activityReportId" = "ar"."id"
-                    INNER JOIN "ActivityReportObjectiveFiles" "of" ON "of"."activityReportObjectiveId" = "aro"."id"                                        
+                    SELECT COUNT("ar"."id")
+                    FROM "ActivityReports" "ar"
+                    INNER JOIN "ActivityReportObjectives" "aro"
+                    ON "aro"."activityReportId" = "ar"."id"
+                    INNER JOIN "ActivityReportObjectiveFiles" "of"
+                    ON "of"."activityReportObjectiveId" = "aro"."id"                                        
                     WHERE "aro"."objectiveId" = "objectives"."id" 
                     AND "of"."fileId" = "objectives->files"."id" 
                     AND "ar"."calculatedStatus" = '${REPORT_STATUSES.APPROVED}'
@@ -218,15 +210,11 @@
                 (
                   SELECT COUNT("ar"."id")
                   FROM "ActivityReports" "ar"
-                  INNER JOIN "ActivityReportObjectives" "aro" ON "aro"."activityReportId" = "ar"."id"
-<<<<<<< HEAD
-                  INNER JOIN "Objectives" "o" ON "o"."id" = "aro"."objectiveId"
-                  INNER JOIN "ObjectiveRoles" "or" ON "or"."objectiveId" = "o"."id"
-                  WHERE "o"."id" = "objectives"."id"
-=======
-                  INNER JOIN "ActivityReportObjectiveRoles" "or" ON "or"."activityReportObjectiveId" = "aro"."id"                                        
+                  INNER JOIN "ActivityReportObjectives" "aro"
+                  ON "aro"."activityReportId" = "ar"."id"
+                  INNER JOIN "ActivityReportObjectiveRoles" "or"
+                  ON "or"."activityReportObjectiveId" = "aro"."id"                                        
                   WHERE "aro"."objectiveId" = "objectives"."id" 
->>>>>>> 0f881a6c
                   AND "or"."roleId" = "objectives->roles"."id"
                 ) > 0
               `),
@@ -237,16 +225,15 @@
                 (
                   SELECT COUNT("ar"."id")
                   FROM "ActivityReports" "ar"
-                  INNER JOIN "Approvals" "a" ON "a"."entityType" = 'report' AND "a"."entityId" = "ar"."id" AND "a"."tier" = 0
-                  INNER JOIN "ActivityReportObjectives" "aro" ON "aro"."activityReportId" = "ar"."id"
-<<<<<<< HEAD
-                  INNER JOIN "Objectives" "o" ON "o"."id" = "aro"."objectiveId"
-                  INNER JOIN "ObjectiveRoles" "or" ON "or"."objectiveId" = "o"."id"
-                  WHERE "o"."id" = "objectives"."id"
-=======
-                  INNER JOIN "ActivityReportObjectiveRoles" "or" ON "or"."activityReportObjectiveId" = "aro"."id"                                        
+                  INNER JOIN "Approvals" "a"
+                  ON "a"."entityType" = 'report'
+                  AND "a"."entityId" = "ar"."id"
+                  AND "a"."tier" = 0
+                  INNER JOIN "ActivityReportObjectives" "aro"
+                  ON "aro"."activityReportId" = "ar"."id"
+                  INNER JOIN "ActivityReportObjectiveRoles" "or"
+                  ON "or"."activityReportObjectiveId" = "aro"."id"                                        
                   WHERE "aro"."objectiveId" = "objectives"."id" 
->>>>>>> 0f881a6c
                   AND "or"."roleId" = "objectives->roles"."id"
                   AND "a"."calculatedStatus" = '${REPORT_STATUSES.APPROVED}'
                 ) > 0
