--- conflicted
+++ resolved
@@ -1334,10 +1334,7 @@
   let currentObjectives = [];
   const currentGoals = await Promise.all((goals.map(async (goal) => {
     let newGoals = [];
-<<<<<<< HEAD
     const status = goal.status ? goal.status : 'Draft';
-=======
-    const status = goal.status ? goal.status : 'Not Started';
     const goalIds = goal.goalIds ? goal.goalIds : [];
 
     // Check if these goals exist.
@@ -1346,7 +1343,6 @@
         id: goalIds,
       },
     });
->>>>>>> 44f3a7ea
 
     // we have a param to determine if goals are new
     if (goal.isNew || !existingGoals.length) {
