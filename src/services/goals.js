import { Op } from 'sequelize';
import {
  Goal,
  Grant,
  Objective,
  ObjectiveResource,
  ObjectiveTopic,
  ActivityReportObjective,
  sequelize,
  Recipient,
  ActivityReport,
  ActivityReportGoal,
  Topic,
  Program,
<<<<<<< HEAD
  File,
=======
  ObjectiveRole,
  Role,
>>>>>>> fafd04d2
} from '../models';
import { DECIMAL_BASE, REPORT_STATUSES } from '../constants';

const OPTIONS_FOR_GOAL_FORM_QUERY = (id, recipientId) => ({
  attributes: [
    'id',
    'endDate',
    ['name', 'goalName'],
    'status',
    [sequelize.col('grant.regionId'), 'regionId'],
    [sequelize.col('grant.recipient.id'), 'recipientId'],
    'goalNumber',
  ],
  where: {
    id,
  },
  include: [
    {
      attributes: [
        'title',
        'id',
        'status',
      ],
      model: Objective,
      as: 'objectives',
      include: [
        {
          model: ObjectiveResource,
          as: 'resources',
          attributes: [
            ['userProvidedUrl', 'value'],
            ['id', 'key'],
          ],
        },
        {
          model: Topic,
          as: 'topics',
          attributes: [
            ['id', 'value'],
            ['name', 'label'],
          ],
        },
        {
          model: File,
          as: 'files',
        },
        {
          model: ActivityReport,
          as: 'activityReports',
          where: {
            calculatedStatus: {
              [Op.not]: REPORT_STATUSES.DELETED,
            },
          },
          required: false,
        },
      ],
    },
    {
      model: Grant,
      as: 'grant',
      attributes: [
        'id',
        'number',
        'regionId',
        'recipientId',
      ],
      include: [
        {
          attributes: ['programType'],
          model: Program,
          as: 'programs',
        },
        {
          attributes: ['id'],
          model: Recipient,
          as: 'recipient',
          where: {
            id: recipientId,
          },
          required: true,
        },
      ],
    },
  ],
});

export function goalById(id) {
  return Goal.findOne({
    attributes: [
      'endDate',
      'status',
      ['id', 'value'],
      ['name', 'label'],
      'id',
      'name',
    ],
    where: {
      id,
    },
    include: [
      {
        where: {
          [Op.and]: [
            {
              title: {
                [Op.ne]: '',
              },
            },
            {
              status: {
                [Op.notIn]: ['Complete', 'Draft'],
              },
            },
          ],
        },
        attributes: [
          ['id', 'value'],
          ['title', 'label'],
          'title',
          'status',
        ],
        model: Objective,
        as: 'objectives',
        required: false,
        include: [
          {
            model: ObjectiveResource,
            as: 'resources',
            attributes: [
              ['userProvidedUrl', 'value'],
              ['id', 'key'],
            ],
            required: false,
          },
          {
            model: ActivityReportObjective,
            as: 'activityReportObjectives',
            attributes: [
              'ttaProvided',
            ],
            required: false,
          },
          {
            model: Topic,
            as: 'topics',
            attributes: [
              ['id', 'value'],
              ['name', 'label'],
            ],
            required: false,
          },
          {
            model: ActivityReport,
            as: 'activityReports',
            where: {
              calculatedStatus: {
                [Op.not]: REPORT_STATUSES.DELETED,
              },
            },
            required: false,
          },
        ],
      },
    ],
  });
}

export function goalByIdAndActivityReport(goalId, activityReportId) {
  return Goal.findOne({
    attributes: [
      'endDate',
      'status',
      ['id', 'value'],
      ['name', 'label'],
      'id',
      'name',
    ],
    where: {
      id: goalId,
    },
    include: [
      {
        where: {
          [Op.and]: [
            {
              title: {
                [Op.ne]: '',
              },
            },
            {
              status: {
                [Op.notIn]: ['Complete'],
              },
            },
          ],
        },
        attributes: [
          'id',
          'title',
          'title',
          'status',
        ],
        model: Objective,
        as: 'objectives',
        required: false,
        include: [
          {
            model: ObjectiveResource,
            as: 'resources',
            attributes: [
              ['userProvidedUrl', 'value'],
              ['id', 'key'],
            ],
            required: false,
          },
          {
            model: ActivityReportObjective,
            as: 'activityReportObjectives',
            attributes: [
              'ttaProvided',
            ],
            required: true,
            where: {
              activityReportId,
            },
          },
          {
            model: Topic,
            as: 'topics',
            attributes: [
              ['id', 'value'],
              ['name', 'label'],
            ],
            required: false,
          },
        ],
      },
    ],
  });
}

export async function goalByIdAndRecipient(id, recipientId) {
  return Goal.findOne(OPTIONS_FOR_GOAL_FORM_QUERY(id, recipientId));
}

export async function goalsByIdAndRecipient(ids, recipientId) {
  return Goal.findAll(OPTIONS_FOR_GOAL_FORM_QUERY(ids, recipientId));
}

export async function goalByIdWithActivityReportsAndRegions(goalId) {
  return Goal.findOne({
    attributes: ['name', 'id', 'status'],
    where: {
      id: goalId,
    },
    include: [
      {
        model: Grant,
        as: 'grant',
        attributes: ['regionId'],
      },
      {
        attributes: ['id'],
        model: Objective,
        as: 'objectives',
        required: false,
        include: [{
          attributes: ['id'],
          model: ActivityReport,
          as: 'activityReports',
          required: false,
        }],
      },
    ],
  });
}

// eslint-disable-next-line no-empty-function
export async function copyGoalsToGrants() {}

async function cleanupObjectivesForGoal(goalId, currentObjectives) {
  // get all objectives not currently on a goal
  const orphanedObjectives = await Objective.findAll({
    attributes: ['id'],
    where: {
      goalId,
      id: {
        [Op.notIn]: currentObjectives.map((objective) => objective.id),
      },
    },
  });

  const orphanedObjectiveIds = orphanedObjectives.map((objective) => objective.id);

  await ObjectiveResource.destroy({
    where: {
      objectiveId: orphanedObjectiveIds,
    },
  });

  await ObjectiveTopic.destroy({
    where: {
      objectiveId: orphanedObjectiveIds,
    },
  });

  return Objective.destroy({
    where: {
      id: orphanedObjectiveIds,
    },
  });
}

/**
 * Goals is an array of an object with the following keys
    id,
    grants,
    name,
    status,
    endDate,
    regionId,
    recipientId,

  The goal model has the following columns
    id,
    name,
    status,
    timeframe,
    isFromSmartsheetTtaPlan
    endDate,

 * @param {Object} goals
 * @returns created or updated goal with grant goals
 */
export async function createOrUpdateGoals(goals) {
  // there can only be one on the goal form (multiple grants maybe, but one recipient)
  // we will need this after the transaction, as trying to do a find all within a transaction
  // yields the previous data values
  let recipient;
  // eslint-disable-next-line max-len
  const goalIds = await Promise.all(goals.map(async (goalData) => {
    const {
      id,
      grantId,
      recipientId,
      regionId,
      objectives,
      ...fields
    } = goalData;

    // there can only be one on the goal form (multiple grants maybe, but one recipient)
    recipient = recipientId; // TODO: this is wrong

    let options = {
      ...fields,
      isFromSmartsheetTtaPlan: false,
    };

    if ((id !== 'new' && id !== undefined)) {
      options = { ...options, id };
    }

    let newGoal;
    if (Number.isInteger(id)) {
      const res = await Goal.update({ grantId, ...options }, {
        where: { id },
        returning: true,
        individualHooks: true,
      });
      [, [newGoal]] = res;
    } else {
      delete fields.id;
      // In order to reuse goals with matching text we need to do the findOrCreate as the
      // upsert would not preform the extrea checks and logic now required.
      [newGoal] = await Goal.findOrCreate({
        where: {
          grantId,
          name: options.name,
          status: { [Op.not]: 'Closed' },
        },
        defaults: { grantId, ...options },
      });
    }

    const newObjectives = await Promise.all(
      objectives.map(async (o) => {
        const {
          id: objectiveId,
          resources,
          topics,
          ...objectiveFields
        } = o;

        const where = parseInt(objectiveId, DECIMAL_BASE) ? {
          id: objectiveId,
          goalId: newGoal.id,
          ...objectiveFields,
        } : {
          goalId: newGoal.id,
          title: o.title,
          status: 'Not Started',
        };

        const [objective] = await Objective.upsert(
          where,
        );
        // topics
        const objectiveTopics = await Promise.all(
          (topics.map((ot) => ObjectiveTopic.findOrCreate({
            where: {
              objectiveId: objective.id,
              topicId: ot.value,
            },
          }))),
        );

        // cleanup objective topics
        await ObjectiveTopic.destroy({
          where: {
            id: {
              [Op.notIn]: objectiveTopics.length ? objectiveTopics.map(([ot]) => ot.id) : [],
            },
            objectiveId: objective.id,
          },
        });

        // resources
        const objectiveResources = await Promise.all(
          resources.filter(({ value }) => value).map(
            ({ value }) => ObjectiveResource.findOrCreate({
              where: {
                userProvidedUrl: value,
                objectiveId: objective.id,
              },
            }),
          ),
        );

        // cleanup objective resources
        await ObjectiveResource.destroy({
          where: {
            id: {
              [Op.notIn]: objectiveResources.length
                ? objectiveResources.map(([or]) => or.id) : [],
            },
            objectiveId: objective.id,
          },
        });

        return {
          ...objective.dataValues,
          topics,
          resources,
        };
      }),
    );

    // this function deletes unused objectives
    await cleanupObjectivesForGoal(newGoal.id, newObjectives);

    return newGoal.id;
  }));
  // we have to do this outside of the transaction otherwise
  // we get the old values
  return goalsByIdAndRecipient(goalIds, recipient);
}

export async function goalsForGrants(grantIds) {
  /**
   * get all the matching grants
   */
  const grants = await Grant.findAll({
    attributes: ['id', 'oldGrantId'],
    where: {
      id: grantIds,
    },
  });

  /**
   * we need one big array that includes the old recipient id as well,
   * removing all the nulls along the way
   */
  const ids = grants
    .reduce((previous, current) => [...previous, current.id, current.oldGrantId], [])
    .filter((g) => g != null);

  /*
  * finally, return all matching goals
  */

  return Goal.findAll({
    attributes: [
      [sequelize.fn(
        'ARRAY_AGG',
        sequelize.fn(
          'DISTINCT',
          sequelize.col('grant.id'),
        ),
      ), 'grantIds'],
      [sequelize.fn(
        'ARRAY_AGG',
        sequelize.fn(
          'DISTINCT',
          sequelize.col('"Goal"."id"'),
        ),
      ), 'goalIds'],
      'name',
      'status',
      'onApprovedAR',
    ],
    group: ['"Goal"."name"', '"Goal"."status"', '"Goal"."onApprovedAR"'],
    where: {
      '$grant.id$': ids,
      [Op.or]: [
        {
          status: 'Not Started',
        },
        {
          status: 'In Progress',
        },
        {
          status: null,
        },
      ],
    },
    include: [
      {
        model: Grant.unscoped(),
        as: 'grant',
        attributes: [],
      },
    ],
    order: ['name'],
  });
}

async function removeActivityReportObjectivesFromReport(reportId, objectiveIdsToRemove) {
  return ActivityReportObjective.destroy({
    where: {
      activityReportId: reportId,
      objectiveId: objectiveIdsToRemove,
    },
  });
}

async function removeActivityReportGoalsFromReport(reportId, goalIdsToRemove) {
  return ActivityReportGoal.destroy({
    where: {
      activityReportId: reportId,
      goalId: {
        [Op.notIn]: goalIdsToRemove,
      },
    },
  });
}

export async function removeGoals(goalsToRemove) {
  const goalsWithGrants = await Goal.findAll({
    attributes: ['id'],
    where: {
      id: goalsToRemove,
    },
    include: {
      attributes: ['id'],
      model: Grant,
      as: 'grant',
      required: true,
    },
  });

  const goalIdsToKeep = goalsWithGrants.map((g) => g.id);
  const goalsWithoutGrants = goalsToRemove.filter((id) => !goalIdsToKeep.includes(id));

  return Goal.destroy({
    where: {
      id: goalsWithoutGrants,
    },
  });
}

async function removeObjectives(currentObjectiveIds) {
  return Objective.destroy({
    where: {
      id: currentObjectiveIds,
    },
  });
}

export async function removeRemovedRecipientsGoals(removedRecipientIds, report) {
  if (!removedRecipientIds) {
    return null;
  }

  const reportId = parseInt(sequelize.escape(report.id), DECIMAL_BASE);

  const goals = await Goal.findAll({
    attributes: [
      'id',
      [
        sequelize.literal(`((select count(*) from "ActivityReportGoals" where "ActivityReportGoals"."goalId" = "Goal"."id" and "ActivityReportGoals"."activityReportId" not in (${reportId}))::int > 0)`),
        'onOtherAr',
      ],
    ],
    where: {
      grantId: removedRecipientIds,
    },
    include: [
      {
        model: ActivityReport,
        as: 'activityReports',
        required: true,
        where: {
          id: reportId,
        },
      },
    ],
  });

  const goalIds = goals.map((goal) => goal.id);
  const goalsToDelete = goals.filter((goal) => !goal.get('onOtherAr')).map((goal) => goal.id);

  await ActivityReportGoal.destroy({
    where: {
      goalId: goalIds,
      activityReportId: reportId,
    },
  });

  const objectives = await Objective.findAll({
    attributes: [
      'id',
      [sequelize.literal(`((select count(*) from "ActivityReportObjectives" where "ActivityReportObjectives"."objectiveId" = "Objective"."id" and "ActivityReportObjectives"."activityReportId" not in (${reportId}))::int > 0)`), 'onOtherAr'],
    ],
    where: {
      goalId: goalIds,
    },
    include: [
      {
        model: ActivityReport,
        as: 'activityReports',
        required: true,
        where: {
          id: reportId,
        },
      },
    ],
  });

  const objectiveIds = objectives.map((objective) => objective.id);
  const objectivesToDelete = objectives.filter(
    (objective) => !objective.get('onOtherAr'),
  ).map((objective) => objective.id);

  await ActivityReportObjective.destroy({
    where: {
      objectiveId: objectiveIds,
      activityReportId: reportId,
    },
  });

  await Objective.destroy({
    where: {
      id: objectivesToDelete,
      onApprovedAR: false,
    },
  });

  return Goal.destroy({
    where: {
      id: goalsToDelete,
      onApprovedAR: false,
    },
  });
}

export async function removeUnusedGoalsObjectivesFromReport(reportId, currentObjectives) {
  const previousActivityReportObjectives = await ActivityReportObjective.findAll({
    where: {
      activityReportId: reportId,
    },
    include: {
      model: Objective,
      as: 'objective',
      include: {
        model: Goal,
        as: 'goal',
        include: {
          model: Objective,
          as: 'objectives',
        },
      },
    },
  });

  const currentObjectiveIds = currentObjectives.map((o) => o.id);

  const activityReportObjectivesToRemove = previousActivityReportObjectives.filter(
    (aro) => !currentObjectiveIds.includes(aro.objectiveId),
  );

  const objectiveIdsToRemove = activityReportObjectivesToRemove.map((aro) => aro.objectiveId);
  const goals = activityReportObjectivesToRemove.map((aro) => aro.objective.goal);

  const goalIdsToRemove = goals.filter((g) => g).filter((goal) => {
    const objectiveIds = goal.objectives.map((o) => o.id);
    return objectiveIds.every((oId) => objectiveIdsToRemove.includes(oId));
  }).map((g) => g.id);

  await removeActivityReportObjectivesFromReport(reportId, objectiveIdsToRemove);
  await removeObjectives(objectiveIdsToRemove);
  return removeGoals(goalIdsToRemove);
}

async function createObjectivesForGoal(goal, objectives, report) {
  // we don't want to create objectives with blank titles
  return Promise.all(objectives.filter((o) => o.title).map(async (objective) => {
    const {
      id,
      isNew,
      ttaProvided,
      ActivityReportObjective: aro,
      title,
      status,
      ...updatedFields
    } = objective;

    const updatedObjective = {
      ...updatedFields, title, status, goalId: goal.id,
    };

    let savedObjective;

    if (!isNew && id) {
      savedObjective = await Objective.findByPk(id);
      await savedObjective.update({
        title,
        status,
      }, { individualHooks: true });
    } else {
      const objectiveTitle = updatedObjective.title ? updatedObjective.title.trim() : '';

      const existingObjective = await Objective.findOne({
        where: {
          goalId: updatedObjective.goalId,
          title: objectiveTitle,
          status: { [Op.not]: 'Completed' },
        },
      });

      if (existingObjective) {
        await existingObjective.update({ status }, { individualHooks: true });
        savedObjective = existingObjective;
      } else {
        savedObjective = await Objective.create({
          ...updatedObjective,
          title: objectiveTitle,
          status,
        });
      }
    }

    const [arObjective] = await ActivityReportObjective.findOrCreate({
      where: {
        objectiveId: savedObjective.id,
        activityReportId: report.id,
      },
    });

    await arObjective.update({ ttaProvided }, { individualHooks: true });
    if (objective.topics) {
      await Promise.all((objective.topics.map((ot) => ObjectiveTopic.findOrCreate({
        where: {
          objectiveId: savedObjective.id,
          topicId: ot.value,
        },
      }))));
    }

    if (objective.resources) {
      await Promise.all(
        objective.resources.filter(({ value }) => value).map(
          ({ value }) => ObjectiveResource.findOrCreate({
            where: {
              userProvidedUrl: value,
              objectiveId: savedObjective.id,
            },
          }),
        ),
      );
    }

    if (objective.roles) {
      const roles = await Role.findAll({
        where: {
          fullName: objective.roles,
        },
      });

      await Promise.all(roles.map((r) => ObjectiveRole.findOrCreate({
        where: {
          roleId: r.id,
          objectiveId: savedObjective.id,
        },
      })));
    }

    return savedObjective;
  }));
}

export async function saveGoalsForReport(goals, report) {
  let currentObjectives = [];
  const currentGoals = await Promise.all((goals.map(async (goal) => {
    let newGoals = [];
    const status = goal.status ? goal.status : 'Not Started';

    // we have a param to determine if goals are new
    if (goal.isNew) {
      const {
        isNew, objectives, id, grantIds, status: discardedStatus, onApprovedAR, ...fields
      } = goal;

      newGoals = await Promise.all(goal.grantIds.map(async (grantId) => {
        const [newGoal] = await Goal.findOrCreate({
          where: {
            name: fields.name,
            grantId,
            status: { [Op.not]: 'Closed' },
          },
          defaults: { ...fields, status },
        });

        await ActivityReportGoal.findOrCreate({
          where: {
            goalId: newGoal.id,
            activityReportId: report.id,
          },
        });

        const newGoalObjectives = await createObjectivesForGoal(newGoal, objectives, report);
        currentObjectives = [...currentObjectives, ...newGoalObjectives];

        return newGoal;
      }));
    } else {
      const {
        objectives,
        grantIds,
        status: discardedStatus,
        grant,
        grantId,
        goalIds,
        id, // this is unique and we can't trying to set this
        onApprovedAR, // we don't want to set this manually
        ...fields
      } = goal;

      const existingGoals = await Goal.findAll({
        where: {
          id: goalIds,
        },
      });

      const { goalTemplateId } = existingGoals[0];

      await Promise.all(existingGoals.map(async (existingGoal) => {
        await existingGoal.update({ status, ...fields }, { individualHooks: true });
        // eslint-disable-next-line max-len
        const existingGoalObjectives = await createObjectivesForGoal(existingGoal, objectives, report);
        currentObjectives = [...currentObjectives, ...existingGoalObjectives];
        await ActivityReportGoal.findOrCreate({
          where: {
            goalId: existingGoal.id,
            activityReportId: report.id,
          },
        });
      }));

      newGoals = await Promise.all(grantIds.map(async (gId) => {
        const existingGoal = existingGoals.find((g) => g.grantId === gId);
        if (existingGoal) {
          return existingGoal;
        }

        const [newGoal] = await Goal.findOrCreate({
          where: {
            goalTemplateId,
            grantId: gId,
            status: {
              [Op.not]: 'Closed',
            },
          },
          defaults: { ...fields, status },
        });

        await newGoal.update({ ...fields, status }, { individualHooks: true });

        await ActivityReportGoal.findOrCreate({
          where: {
            goalId: newGoal.id,
            activityReportId: report.id,
          },
        });

        const newGoalObjectives = await createObjectivesForGoal(newGoal, objectives, report);
        currentObjectives = [...currentObjectives, ...newGoalObjectives];

        return newGoal;
      }));
    }

    return newGoals;
  })));

  const currentGoalIds = currentGoals.flat().map((g) => g.id);
  await removeActivityReportGoalsFromReport(report.id, currentGoalIds);
  return removeUnusedGoalsObjectivesFromReport(report.id, currentObjectives);
}

export async function updateGoalStatusById(
  goalIds,
  oldStatus,
  newStatus,
  closeSuspendReason,
  closeSuspendContext,
) {
  const g = await Goal.update({
    status: newStatus,
    closeSuspendReason,
    closeSuspendContext,
    previousStatus: oldStatus,
  }, {
    where: {
      id: goalIds,
    },
    returning: true,
    individualHooks: true,
  });

  const [, updated] = g;

  return updated;
}

export async function createOrUpdateGoalsForActivityReport(goal, reportId) {
  const activityReportId = parseInt(reportId, DECIMAL_BASE);
  const report = await ActivityReport.findByPk(activityReportId);
  const goals = await saveGoalsForReport([goal], report);
  return goals;
}

export async function destroyGoal(goalId) {
  return goalId;
  // return sequelize.transaction(async (transaction) => {
  //   try {
  //     const reportsWithGoal = await ActivityReport.findAll({
  //       attributes: ['id'],
  //       include: [
  //         {
  //           attributes: ['id'],
  //           model: Objective,
  //           required: true,
  //           as: 'objectivesWithGoals',
  //           include: [
  //             {
  //               attributes: ['id'],
  //               model: Goal,
  //               required: true,
  //               where: {
  //                 id: goalId,
  //               },
  //               as: 'goal',
  //             },
  //           ],
  //         },
  //       ],
  //       transaction,
  //       raw: true,
  //     });

  //     const isOnReport = reportsWithGoal.length;
  //     if (isOnReport) {
  //       throw new Error('Goal is on an activity report and can\'t be deleted');
  //     }

  //     const objectiveTopicsDestroyed = await ObjectiveTopic.destroy({
  //       where: {
  //         objectiveId: {
  //           [Op.in]: sequelize.literal(
  //             `(SELECT "id" FROM "Objectives" WHERE "goalId" = ${sequelize.escape(goalId)})`,
  //           ),
  //         },
  //       },
  //       transaction,
  //     });

  //     const objectiveResourcesDestroyed = await ObjectiveResource.destroy({
  //       where: {
  //         objectiveId: {
  //           [Op.in]: sequelize.literal(
  //             `(SELECT "id" FROM "Objectives" WHERE "goalId" = ${sequelize.escape(goalId)})`,
  //           ),
  //         },
  //       },
  //       transaction,
  //     });

  //     const objectivesDestroyed = await Objective.destroy({
  //       where: {
  //         goalId,
  //       },
  //       transaction,
  //     });

  //     const grantGoalsDestroyed = await GrantGoal.destroy({
  //       where: {
  //         goalId,
  //       },
  //       transaction,
  //     });

  //     const goalsDestroyed = await Goal.destroy({
  //       where: {
  //         id: goalId,
  //       },
  //       transaction,
  //     });

  //     return {
  //       goalsDestroyed,
  //       grantGoalsDestroyed,
  //       objectiveResourcesDestroyed,
  //       objectiveTopicsDestroyed,
  //       objectivesDestroyed,
  //     };
  //   } catch (error) {
  //     auditLogger.error(
  //  `${logContext.namespace} - Sequelize error - unable to delete from db - ${error}`
  //  );
  //     return 0;
  //   }
  // });
}<|MERGE_RESOLUTION|>--- conflicted
+++ resolved
@@ -12,12 +12,9 @@
   ActivityReportGoal,
   Topic,
   Program,
-<<<<<<< HEAD
   File,
-=======
   ObjectiveRole,
   Role,
->>>>>>> fafd04d2
 } from '../models';
 import { DECIMAL_BASE, REPORT_STATUSES } from '../constants';
 
