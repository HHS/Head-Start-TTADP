--- conflicted
+++ resolved
@@ -27,8 +27,6 @@
     [sequelize.col('grant.regionId'), 'regionId'],
     [sequelize.col('grant.recipient.id'), 'recipientId'],
     'goalNumber',
-<<<<<<< HEAD
-=======
     [
       sequelize.literal(`
         (
@@ -40,7 +38,6 @@
       'onAnyReport',
     ],
     'onApprovedAR',
->>>>>>> f7cd9081
   ],
   where: {
     id,
@@ -81,8 +78,6 @@
                   INNER JOIN "ObjectiveResources" "or" ON "or"."objectiveId" = "o"."id"      
                   WHERE "o"."id" = "objectives"."id" 
                   AND "or"."id" = "objectives->resources"."id"
-<<<<<<< HEAD
-=======
                 ) > 0
               `),
               'onAnyReport',
@@ -96,7 +91,6 @@
                   INNER JOIN "ObjectiveResources" "or" ON "or"."objectiveId" = "o"."id"      
                   WHERE "o"."id" = "objectives"."id" 
                   AND "or"."id" = "objectives->resources"."id"
->>>>>>> f7cd9081
                   AND "ar"."calculatedStatus" = '${REPORT_STATUSES.APPROVED}'
                 ) > 0
               `),
@@ -119,8 +113,6 @@
                   INNER JOIN "ObjectiveTopics" "ot" ON "ot"."objectiveId" = "o"."id"      
                   WHERE "o"."id" = "objectives"."id" 
                   AND "ot"."topicId" = "objectives->topics"."id"
-<<<<<<< HEAD
-=======
                 ) > 0
               `),
               'onAnyReport',
@@ -134,7 +126,6 @@
                   INNER JOIN "ObjectiveTopics" "ot" ON "ot"."objectiveId" = "o"."id"      
                   WHERE "o"."id" = "objectives"."id" 
                   AND "ot"."topicId" = "objectives->topics"."id"
->>>>>>> f7cd9081
                   AND "ar"."calculatedStatus" = '${REPORT_STATUSES.APPROVED}'
                 ) > 0
               `),
@@ -160,8 +151,6 @@
                   INNER JOIN "ObjectiveRoles" "or" ON "or"."objectiveId" = "o"."id"      
                   WHERE "o"."id" = "objectives"."id" 
                   AND "or"."roleId" = "objectives->roles"."id"
-<<<<<<< HEAD
-=======
                 ) > 0
               `),
               'onAnyReport',
@@ -175,7 +164,6 @@
                   INNER JOIN "ObjectiveRoles" "or" ON "or"."objectiveId" = "o"."id"      
                   WHERE "o"."id" = "objectives"."id" 
                   AND "or"."roleId" = "objectives->roles"."id"
->>>>>>> f7cd9081
                   AND "ar"."calculatedStatus" = '${REPORT_STATUSES.APPROVED}'
                 ) > 0
               `),
@@ -239,11 +227,8 @@
     // we need to handle the case where there is TTA provided and TTA not provided
     // NOTE: there will only be one activity report objective, it is queried by activity report id
     const ttaProvided = objective.activityReportObjectives
-<<<<<<< HEAD
-=======
         && objective.activityReportObjectives[0]
         && objective.activityReportObjectives[0].ttaProvided
->>>>>>> f7cd9081
       ? objective.activityReportObjectives[0].ttaProvided : null;
 
     const roles = objective.roles.map((role) => role.fullName);
@@ -265,13 +250,9 @@
  */
 function reduceGoals(goals) {
   return goals.reduce((previousValue, currentValue) => {
-<<<<<<< HEAD
-    const existingGoal = previousValue.find((g) => g.name === currentValue.name);
-=======
     const existingGoal = previousValue.find((g) => (
       g.name === currentValue.name && g.status === currentValue.status
     ));
->>>>>>> f7cd9081
 
     if (existingGoal) {
       existingGoal.goalNumbers = [...existingGoal.goalNumbers, currentValue.goalNumber];
@@ -314,13 +295,8 @@
  * @param {number} id
  * @returns {Promise{Object}}
  */
-<<<<<<< HEAD
-export function goalById(id) {
-  return Goal.findOne({
-=======
 export async function goalsByIds(id) {
   const goals = await Goal.findAll({
->>>>>>> f7cd9081
     attributes: [
       'endDate',
       'status',
@@ -334,15 +310,12 @@
     },
     include: [
       {
-<<<<<<< HEAD
-=======
         model: Grant,
         as: 'grant',
       },
       {
         model: Objective,
         as: 'objectives',
->>>>>>> f7cd9081
         where: {
           [Op.and]: [
             {
@@ -363,11 +336,6 @@
           'title',
           'status',
         ],
-<<<<<<< HEAD
-        model: Objective,
-        as: 'objectives',
-=======
->>>>>>> f7cd9081
         required: false,
         include: [
           {
@@ -380,17 +348,8 @@
             required: false,
           },
           {
-<<<<<<< HEAD
-            model: ActivityReportObjective,
-            as: 'activityReportObjectives',
-            attributes: [
-              'ttaProvided',
-            ],
-            required: false,
-=======
             model: Role,
             as: 'roles',
->>>>>>> f7cd9081
           },
           {
             model: Topic,
@@ -415,11 +374,8 @@
       },
     ],
   });
-<<<<<<< HEAD
-=======
 
   return reduceGoals(goals);
->>>>>>> f7cd9081
 }
 
 /**
@@ -631,14 +587,10 @@
       defaults: { status },
     });
 
-<<<<<<< HEAD
-    await newGoal.update(options);
-=======
     await newGoal.update(
       { ...options, status },
       { individualHooks: true },
     );
->>>>>>> f7cd9081
 
     // before we create objectives, we have to unpack them to make the creation a little cleaner
     // if an objective was new, then it will not have an id but "isNew" will be true
@@ -650,10 +602,7 @@
 
     const objectivesToCreateOrUpdate = objectives.reduce((arr, o) => {
       if (o.isNew) {
-<<<<<<< HEAD
-=======
         // eslint-disable-next-line no-param-reassign
->>>>>>> f7cd9081
         return [...arr, o];
       }
 
@@ -685,11 +634,7 @@
               title,
             },
           });
-<<<<<<< HEAD
-        } else {
-=======
         } else if (objectiveId) {
->>>>>>> f7cd9081
           objective = await Objective.findOne({
             where: {
               id: objectiveId,
@@ -709,11 +654,7 @@
         await objective.update({
           title,
           status: objectiveStatus,
-<<<<<<< HEAD
-        });
-=======
         }, { individualHooks: true });
->>>>>>> f7cd9081
 
         // topics
         const objectiveTopics = await Promise.all(
@@ -800,6 +741,7 @@
 
     return newGoal.id;
   }));
+
   // we have to do this outside of the transaction otherwise
   // we get the old values
 
