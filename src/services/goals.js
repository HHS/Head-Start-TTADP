--- conflicted
+++ resolved
@@ -20,14 +20,10 @@
   File,
 } from '../models';
 import {
-<<<<<<< HEAD
   DECIMAL_BASE,
   REPORT_STATUSES,
   OBJECTIVE_STATUS,
   GOAL_STATUS,
-=======
-  DECIMAL_BASE, REPORT_STATUSES, OBJECTIVE_STATUS, GOAL_STATUS,
->>>>>>> 5eca7c17
 } from '../constants';
 import {
   cacheObjectiveMetadata,
