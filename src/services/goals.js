--- conflicted
+++ resolved
@@ -129,16 +129,7 @@
             },
             {
               status: {
-<<<<<<< HEAD
                 [Op.notIn]: ['Complete', 'Draft'],
-=======
-                [Op.not]: 'Complete',
-              },
-            },
-            {
-              status: {
-                [Op.not]: 'Draft',
->>>>>>> a95e1dfe
               },
             },
           ],
@@ -148,17 +139,10 @@
           ['title', 'label'],
           'title',
           'status',
-<<<<<<< HEAD
         ],
         model: Objective,
         as: 'objectives',
         required: false,
-=======
-          'ttaProvided',
-        ],
-        model: Objective,
-        as: 'objectives',
->>>>>>> a95e1dfe
         include: [
           {
             model: ObjectiveResource,
@@ -167,7 +151,6 @@
               ['userProvidedUrl', 'value'],
               ['id', 'key'],
             ],
-<<<<<<< HEAD
             required: false,
           },
           {
@@ -177,8 +160,6 @@
               'ttaProvided',
             ],
             required: false,
-=======
->>>>>>> a95e1dfe
           },
           {
             model: Topic,
@@ -187,10 +168,7 @@
               ['id', 'value'],
               ['name', 'label'],
             ],
-<<<<<<< HEAD
             required: false,
-=======
->>>>>>> a95e1dfe
           },
           {
             model: ActivityReport,
@@ -208,7 +186,6 @@
   });
 }
 
-<<<<<<< HEAD
 export function goalByIdAndActivityReport(goalId, activityReportId) {
   return Goal.findOne({
     attributes: [
@@ -283,8 +260,6 @@
   });
 }
 
-=======
->>>>>>> a95e1dfe
 export async function goalByIdAndRecipient(id, recipientId) {
   return Goal.findOne(OPTIONS_FOR_GOAL_FORM_QUERY(id, recipientId));
 }
@@ -605,14 +580,7 @@
       {
         model: Grant.unscoped(),
         as: 'grant',
-<<<<<<< HEAD
-        attributes: ['id', 'regionId'],
-        where: {
-          id: ids,
-        },
-=======
         attributes: [],
->>>>>>> a95e1dfe
       },
     ],
     order: ['name'],
