--- conflicted
+++ resolved
@@ -56,11 +56,7 @@
     [sequelize.col('grant.recipient.id'), 'recipientId'],
     'goalNumber',
     'createdVia',
-<<<<<<< HEAD
-    'isRttapa',
     'goalTemplateId',
-=======
->>>>>>> 99cf8de2
     [
       'onAR',
       'onAnyReport',
