import { Op } from 'sequelize';
import { uniqBy } from 'lodash';
import {
  Goal,
  Grant,
  Objective,
  ObjectiveResource,
  ObjectiveFile,
  ObjectiveTopic,
  ActivityReportObjective,
  ActivityReportObjectiveTopic,
  ActivityReportObjectiveFile,
  ActivityReportObjectiveResource,
  sequelize,
  Recipient,
  ActivityReport,
  ActivityReportGoal,
  Topic,
  Program,
  File,
} from '../models';
import { DECIMAL_BASE, REPORT_STATUSES, OBJECTIVE_STATUS } from '../constants';
import {
  cacheObjectiveMetadata,
  cacheGoalMetadata,
  destroyActivityReportObjectiveMetadata,
} from './reportCache';
import { auditLogger } from '../logger';
import { isValidResourceUrl } from '../lib/urlUtils';

const namespace = 'SERVICE:GOALS';

const logContext = {
  namespace,
};

const OPTIONS_FOR_GOAL_FORM_QUERY = (id, recipientId) => ({
  attributes: [
    'id',
    'endDate',
    'name',
    'status',
    [sequelize.col('grant.regionId'), 'regionId'],
    [sequelize.col('grant.recipient.id'), 'recipientId'],
    'goalNumber',
    'createdVia',
    'isRttapa',
    [
      'onAR',
      'onAnyReport',
    ],
    'onApprovedAR',
  ],
  where: {
    id,
  },
  include: [
    {
      attributes: [
        'title',
        'id',
        'status',
        'onApprovedAR',
        'rtrOrder',
        [
          'onAR',
          'onAnyReport',
        ],
      ],
      model: Objective,
      as: 'objectives',
      order: [['rtrOrder', 'ASC']],
      include: [
        {
          model: ObjectiveResource,
          as: 'resources',
          attributes: [
            ['userProvidedUrl', 'value'],
            ['id', 'key'],
            [
              'onAR',
              'onAnyReport',
            ],
            [
              'onApprovedAR',
              'isOnApprovedReport',
            ],
          ],
        },
        {
          model: ObjectiveTopic,
          as: 'objectiveTopics',
          attributes: [
            [
              'onAR',
              'onAnyReport',
            ],
            [
              'onApprovedAR',
              'isOnApprovedReport',
            ],
          ],
          include: [
            {
              model: Topic,
              as: 'topic',
              attributes: ['id', 'name'],
            },
          ],
        },
        {
          model: ObjectiveFile,
          as: 'objectiveFiles',
          attributes: [
            [
              'onAR',
              'onAnyReport',
            ],
            [
              'onApprovedAR',
              'isOnApprovedReport',
            ],
          ],
          include: [
            {
              model: File,
              as: 'file',
            },
          ],
        },
        {
          model: ActivityReport,
          as: 'activityReports',
          where: {
            calculatedStatus: {
              [Op.not]: REPORT_STATUSES.DELETED,
            },
          },
          required: false,
        },
      ],
    },
    {
      model: Grant,
      as: 'grant',
      attributes: [
        'id',
        'number',
        'regionId',
        'recipientId',
      ],
      include: [
        {
          attributes: ['programType'],
          model: Program,
          as: 'programs',
        },
        {
          attributes: ['id'],
          model: Recipient,
          as: 'recipient',
          where: {
            id: recipientId,
          },
          required: true,
        },
      ],
    },
  ],
});

export async function saveObjectiveAssociations(
  objective,
  resources = [],
  topics = [],
  files = [],
  deleteUnusedAssociations = false,
) {
  // We need to know if the objectiveTemplateId is populated to know if we
  // can disable the hooks on the ObjectiveTopic
  const o = await Objective.findOne({
    attributes: ['objectiveTemplateId'],
    where: { id: objective.id },
    raw: true,
  });

  // topics
  const objectiveTopics = await Promise.all(
    (topics.map(async (topic) => {
      let otopic = await ObjectiveTopic.findOne({
        where: {
          objectiveId: objective.id,
          topicId: topic.id,
        },
      });
      if (!otopic) {
        otopic = await ObjectiveTopic.create({
          objectiveId: objective.id,
          topicId: topic.id,
        }, { hooks: !!o.objectiveTemplateId });
      }
      return otopic;
    })),
  );

  if (deleteUnusedAssociations) {
    // cleanup objective topics
    await ObjectiveTopic.destroy({
      where: {
        id: {
          [Op.notIn]: objectiveTopics.length ? objectiveTopics.map((ot) => ot.id) : [],
        },
        objectiveId: objective.id,
      },
    });
  }

  // resources
  const objectiveResources = await Promise.all(
    resources.filter(({ value }) => value && isValidResourceUrl(value)).map(
      async ({ value }) => {
        let oresource = await ObjectiveResource.findOne({
          where: {
            userProvidedUrl: value,
            objectiveId: objective.id,
          },
        });
        if (!oresource) {
          oresource = await ObjectiveResource.create({
            userProvidedUrl: value,
            objectiveId: objective.id,
          }, { hooks: !!o.objectiveTemplateId });
        }
        return oresource;
      },
    ),
  );

  if (deleteUnusedAssociations) {
    // cleanup objective resources
    await ObjectiveResource.destroy({
      where: {
        id: {
          [Op.notIn]: objectiveResources.length
            ? objectiveResources.map((or) => or.id) : [],
        },
        objectiveId: objective.id,
      },
    });
  }

  const objectiveFiles = await Promise.all(
    files.map(
      async (file) => {
        let ofile = await ObjectiveFile.findOne({
          where: {
            fileId: file.id,
            objectiveId: objective.id,
          },
        });
        if (!ofile) {
          ofile = await ObjectiveFile.create({
            fileId: file.id,
            objectiveId: objective.id,
          }, { hooks: !!o.objectiveTemplateId });
        }
        return ofile;
      },
    ),
  );

  if (deleteUnusedAssociations) {
    // cleanup objective files
    await ObjectiveFile.destroy({
      where: {
        id: {
          [Op.notIn]: objectiveFiles.length
            ? objectiveFiles.map((or) => or.id) : [],
        },
        objectiveId: objective.id,
      },
    });
  }

  return {
    topics: objectiveTopics,
    resources: objectiveResources,
    files: objectiveFiles,
  };
}

// this is the reducer called when not getting objectives for a report, IE, the RTR table
export function reduceObjectives(newObjectives, currentObjectives = []) {
  // objectives = accumulator
  // we pass in the existing objectives as the accumulator
  const objectivesToSort = newObjectives.reduce((objectives, objective) => {
    const exists = objectives.find((o) => (
      o.title === objective.title.trim() && o.status === objective.status
    ));

    if (exists) {
      const { id } = objective;
      exists.ids = [...exists.ids, id];
      // Make sure we pass back a list of recipient ids for subsequent saves.
      exists.recipientIds = [...exists.recipientIds, objective.otherEntityId];
      exists.activityReports = [
        ...(exists.activityReports || []),
        ...(objective.activityReports || []),
      ];
      return objectives;
    }

    const { id } = objective;

    return [...objectives, {
      ...objective,
      title: objective.title.trim(),
      value: id,
      ids: [id],
      // Make sure we pass back a list of recipient ids for subsequent saves.
      recipientIds: [objective.otherEntityId],
      isNew: false,
    }];
  }, currentObjectives);

  objectivesToSort.sort((o1, o2) => {
    if (o1.rtrOrder < o2.rtrOrder) {
      return -1;
    }
    return 1;
  });

  return objectivesToSort;
}

export function reduceObjectivesForActivityReport(newObjectives, currentObjectives = []) {
  const objectivesToSort = newObjectives.reduce((objectives, objective) => {
    // check the activity report objective status
    const objectiveStatus = objective.activityReportObjectives
      && objective.activityReportObjectives[0]
      && objective.activityReportObjectives[0].status
      ? objective.activityReportObjectives[0].status : objective.status;

    // objectives represent the accumulator in the find below
    // objective is the objective as it is returned from the API
    const exists = objectives.find((o) => (
      o.title === objective.title.trim() && o.status === objectiveStatus
    ));

    if (exists) {
      const { id } = objective;
      exists.ids = [...exists.ids, id];

      // we can dedupe these using lodash
      exists.resources = uniqBy([
        ...exists.resources,
<<<<<<< HEAD
        ...objective.activityReportObjectives[0].activityReportObjectiveResources.map(
          (r) => r,
        ),
=======
        ...(objective.activityReportObjectives
          && objective.activityReportObjectives.length > 0
          ? objective.activityReportObjectives[0].activityReportObjectiveResources
            .map((r) => r.dataValues)
          : []),
>>>>>>> 2bf65a30
      ], 'value');

      exists.topics = uniqBy([
        ...exists.topics,
<<<<<<< HEAD
        ...objective.activityReportObjectives[0].activityReportObjectiveTopics.map(
          (t) => t.topic,
        ),
=======
        ...(objective.activityReportObjectives
          && objective.activityReportObjectives.length > 0
          ? objective.activityReportObjectives[0].activityReportObjectiveTopics
            .map((t) => t.topic.dataValues)
          : []),
>>>>>>> 2bf65a30
      ], 'id');

      exists.files = uniqBy([
        ...exists.files,
<<<<<<< HEAD
        ...objective.activityReportObjectives[0].activityReportObjectiveFiles.map(
          (f) => ({ ...f.file, url: f.file.url }),
        ),
=======
        ...(objective.activityReportObjectives
          && objective.activityReportObjectives.length > 0
          ? objective.activityReportObjectives[0].activityReportObjectiveFiles
            .map((f) => ({ ...f.file.dataValues, url: f.file.url }))
          : []),
>>>>>>> 2bf65a30
      ], 'key');

      return objectives;
    }

    // since this method is used to rollup both objectives on and off activity reports
    // we need to handle the case where there is TTA provided and TTA not provided
    // NOTE: there will only be one activity report objective, it is queried by activity report id
    const ttaProvided = objective.activityReportObjectives
        && objective.activityReportObjectives[0]
        && objective.activityReportObjectives[0].ttaProvided
      ? objective.activityReportObjectives[0].ttaProvided : null;
    const arOrder = objective.activityReportObjectives
      && objective.activityReportObjectives[0]
      && objective.activityReportObjectives[0].arOrder
      ? objective.activityReportObjectives[0].arOrder : null;
    const { id } = objective;

    return [...objectives, {
      ...objective.dataValues,
      title: objective.title.trim(),
      value: id,
      ids: [id],
      ttaProvided,
      status: objectiveStatus, // the status from above, derived from the activity report objective
      isNew: false,
      arOrder,

      // for the associated models, we need to return not the direct associations
      // but those associated through an activity report since those reflect the state
      // of the activity report not the state of the objective, which is what
      // we are getting at with this method (getGoalsForReport)

      topics: objective.activityReportObjectives
        && objective.activityReportObjectives.length > 0
        ? objective.activityReportObjectives[0].activityReportObjectiveTopics
          .map((t) => t.topic.dataValues)
        : [],
      resources: objective.activityReportObjectives
        && objective.activityReportObjectives.length > 0
        ? objective.activityReportObjectives[0].activityReportObjectiveResources
          .map((r) => r.dataValues)
        : [],
      files: objective.activityReportObjectives
        && objective.activityReportObjectives.length > 0
        ? objective.activityReportObjectives[0].activityReportObjectiveFiles
          .map((f) => ({ ...f.file.dataValues, url: f.file.url }))
        : [],
    }];
  }, currentObjectives);

  // Sort by AR Order in place.
  objectivesToSort.sort((o1, o2) => {
    if (o1.arOrder < o2.arOrder) {
      return -1;
    }
    return 1;
  });
  return objectivesToSort;
}

/**
 * Dedupes goals by name + status, as well as objectives by title + status
 * @param {Object[]} goals
 * @returns {Object[]} array of deduped goals
 */
function reduceGoals(goals, forReport = false) {
  const objectivesReducer = forReport ? reduceObjectivesForActivityReport : reduceObjectives;

  const where = (g, currentValue) => (forReport ? g.name === currentValue.name
    && g.status === currentValue.status
    && g.isRttapa === currentValue.activityReportGoals[0].isRttapa : g.name === currentValue.name
    && g.status === currentValue.status);

  const r = goals.reduce((previousValues, currentValue) => {
    const existingGoal = previousValues.find((g) => where(g, currentValue));

    if (existingGoal) {
      existingGoal.goalNumbers = [...existingGoal.goalNumbers, currentValue.goalNumber];
      existingGoal.goalIds = [...existingGoal.goalIds, currentValue.id];
      existingGoal.grants = [
        ...existingGoal.grants,
        {
          ...currentValue.grant.dataValues,
          recipient: currentValue.grant.recipient.dataValues,
          name: currentValue.grant.name,
          goalId: currentValue.id,
        },
      ];
      existingGoal.grantIds = [...existingGoal.grantIds, currentValue.grant.id];
      existingGoal.objectives = objectivesReducer(
        currentValue.objectives,
        existingGoal.objectives,
      );
      return previousValues;
    }

    const goal = {
      ...currentValue.dataValues,
      goalNumbers: [currentValue.goalNumber],
      goalIds: [currentValue.dataValues.id],
      grants: [
        {
          ...currentValue.grant.dataValues,
          recipient: currentValue.grant.recipient.dataValues,
          name: currentValue.grant.name,
          goalId: currentValue.dataValues.id,
        },
      ],
      grantIds: [currentValue.grant.id],
      objectives: objectivesReducer(
        currentValue.objectives,
      ),
      isNew: false,
    };

    if (forReport) {
      goal.isRttapa = currentValue.activityReportGoals[0].isRttapa;
      goal.initialRttapa = currentValue.isRttapa;
    }

    return [...previousValues, goal];
  }, []);

  return r;
}

/**
 *
 * @param {number} id
 * @returns {Promise{Object}}
 */
export async function goalsByIdsAndActivityReport(id, activityReportId) {
  const goals = await Goal.findAll({
    attributes: [
      'endDate',
      'status',
      ['id', 'value'],
      ['name', 'label'],
      'id',
      'name',
    ],
    where: {
      id,
    },
    include: [
      {
        model: Grant,
        as: 'grant',
      },
      {
        model: Objective,
        as: 'objectives',
        where: {
          [Op.and]: [
            {
              title: {
                [Op.ne]: '',
              },
            },
          ],
        },
        attributes: [
          'id',
          ['title', 'label'],
          'title',
          'status',
          'goalId',
        ],
        required: false,
        include: [
          {
            model: ObjectiveResource,
            separate: true,
            as: 'resources',
            attributes: [
              ['userProvidedUrl', 'value'],
              ['id', 'key'],
            ],
            required: false,
          },
          {
            model: File,
            as: 'files',
          },
          {
            model: ActivityReportObjective,
            as: 'activityReportObjectives',
            attributes: [
              'ttaProvided',
            ],
            required: false,
            where: {
              activityReportId,
            },
          },
          {
            model: File,
            as: 'files',
          },
          {
            model: Topic,
            as: 'topics',
            required: false,
          },
          {
            model: ActivityReport,
            as: 'activityReports',
            where: {
              calculatedStatus: {
                [Op.not]: REPORT_STATUSES.DELETED,
              },
            },
            required: false,
          },
        ],
      },
    ],
  });

  return reduceGoals(goals);
}

/**
 *
 * @param {*} goalId
 * @param {*} activityReportId
 * @returns {Promise<Object>}
 */
export function goalByIdAndActivityReport(goalId, activityReportId) {
  return Goal.findOne({
    attributes: [
      'endDate',
      'status',
      ['id', 'value'],
      ['name', 'label'],
      'id',
      'name',
    ],
    where: {
      id: goalId,
    },
    include: [
      {
        where: {
          [Op.and]: [
            {
              title: {
                [Op.ne]: '',
              },
            },
            {
              status: {
                [Op.notIn]: ['Complete'],
              },
            },
          ],
        },
        attributes: [
          'id',
          'title',
          'title',
          'status',
        ],
        model: Objective,
        as: 'objectives',
        required: false,
        include: [
          {
            model: ObjectiveResource,
            as: 'resources',
            attributes: [
              ['userProvidedUrl', 'value'],
              ['id', 'key'],
            ],
            required: false,
          },
          {
            model: ActivityReportObjective,
            as: 'activityReportObjectives',
            attributes: [
              'ttaProvided',
            ],
            required: true,
            where: {
              activityReportId,
            },
          },
          {
            model: Topic,
            as: 'topics',
            attributes: [
              ['id', 'value'],
              ['name', 'label'],
            ],
            required: false,
          },
          {
            model: File,
            as: 'files',
            required: false,
          },
        ],
      },
    ],
  });
}

export async function goalByIdAndRecipient(id, recipientId) {
  const goal = await Goal.findOne(OPTIONS_FOR_GOAL_FORM_QUERY(id, recipientId));
  goal.objectives = goal.objectives
    .map((objective) => ({
      ...objective.dataValues,
      topics: objective.objectiveTopics
        .map((objectiveTopic) => ({
          ...objectiveTopic.dataValues,
          ...objectiveTopic.topic.dataValues,
        }))
        .map((o) => ({ ...o, topic: undefined })),
      files: objective.objectiveFiles
        .map((objectiveFile) => ({
          ...objectiveFile.dataValues,
          ...objectiveFile.file.dataValues,
        }))
        .map((f) => ({ ...f, file: undefined })),
      resources: objective.resources.map((resource) => ({ ...resource.dataValues })),
    }))
    .map((objective) => ({ ...objective, objectiveTopics: undefined, objectiveFiles: undefined }));
  return goal;
}

export async function goalsByIdAndRecipient(ids, recipientId) {
  let goals = await Goal.findAll(OPTIONS_FOR_GOAL_FORM_QUERY(ids, recipientId));
  goals = goals.map((goal) => ({
    ...goal,
    objectives: goal.objectives
      .map((objective) => ({
        ...objective.dataValues,
        topics: objective.objectiveTopics
          .map((objectiveTopic) => ({
            ...objectiveTopic.dataValues,
            ...objectiveTopic.topic.dataValues,
          }))
          .map((o) => ({ ...o, topic: undefined })),
        files: objective.objectiveFiles
          .map((objectiveFile) => ({
            ...objectiveFile.dataValues,
            ...objectiveFile.file.dataValues,
          }))
          .map((f) => ({ ...f, file: undefined })),
        resources: objective.resources.map((resource) => ({ ...resource.dataValues })),
      }))
      .map((objective) => ({
        ...objective,
        objectiveTopics: undefined,
        objectiveFiles: undefined,
      })),
  }));
  return reduceGoals(goals);
}

export async function goalByIdWithActivityReportsAndRegions(goalId) {
  return Goal.findOne({
    attributes: ['name', 'id', 'status', 'createdVia'],
    where: {
      id: goalId,
    },
    include: [
      {
        model: Grant,
        as: 'grant',
        attributes: ['regionId'],
      },
      {
        attributes: ['id'],
        model: Objective,
        as: 'objectives',
        required: false,
        include: [{
          attributes: ['id'],
          model: ActivityReport,
          as: 'activityReports',
          required: false,
        }],
      },
    ],
  });
}

async function cleanupObjectivesForGoal(goalId, currentObjectives) {
  // get all objectives not currently on a goal
  const orphanedObjectives = await Objective.findAll({
    attributes: ['id'],
    where: {
      goalId,
      id: {
        [Op.notIn]: currentObjectives.map((objective) => objective.id),
      },
    },
    include: [
      {
        model: ActivityReport,
        as: 'activityReports',
        required: false,
      },
    ],
  });

  const orphanedObjectiveIds = orphanedObjectives
    .filter((objective) => !objective.activityReports || !objective.activityReports.length)
    .map((objective) => objective.id);

  if (Array.isArray(orphanedObjectiveIds) && orphanedObjectiveIds.length > 0) {
    await Promise.all([
      ObjectiveFile.destroy({
        where: {
          objectiveId: orphanedObjectiveIds,
        },
      }),
      ObjectiveResource.destroy({
        where: {
          objectiveId: orphanedObjectiveIds,
        },
      }),
      ObjectiveTopic.destroy({
        where: {
          objectiveId: orphanedObjectiveIds,
        },
      }),
    ]);
  }

  return (Array.isArray(orphanedObjectiveIds) && orphanedObjectiveIds.length > 0)
    ? Objective.destroy({
      where: {
        id: orphanedObjectiveIds,
      },
    })
    : Promise.resolve();
}

/**
 * Goals is an array of an object with the following keys
    id,
    grants,
    name,
    status,
    endDate,
    regionId,
    recipientId,

  The goal model has the following columns
    id,
    name,
    status,
    timeframe,
    isFromSmartsheetTtaPlan
    endDate,

 * @param {Object} goals
 * @returns created or updated goal with grant goals
 */
export async function createOrUpdateGoals(goals) {
  // there can only be one on the goal form (multiple grants maybe, but one recipient)
  let recipient;
  // eslint-disable-next-line max-len
  const goalIds = await Promise.all(goals.map(async (goalData) => {
    const {
      ids,
      grantId,
      recipientId,
      regionId,
      objectives,
      createdVia,
      isRttapa,
      endDate,
      status,
      ...options
    } = goalData;

    // there can only be one on the goal form (multiple grants maybe, but one recipient)
    recipient = recipientId;

    let isRttapaValue = null;

    if (isRttapa === 'Yes' || isRttapa === 'No') {
      isRttapaValue = isRttapa;
    }
    let newGoal;
    // we first need to see if the goal exists given what ids we have
    if (ids && ids.length) {
      newGoal = await Goal.findOne({
        where: {
          grantId,
          status: { [Op.not]: 'Closed' },
          id: ids,
        },
      });
    }

    if (!newGoal) {
      newGoal = await Goal.findOne({
        where: {
          grantId,
          status: {
            [Op.not]: 'Closed',
          },
          name: options.name,
        },
      });
      if (!newGoal) {
        newGoal = await Goal.create({
          grantId,
          name: options.name,
          status: 'Draft', // if we are creating a goal for the first time, it should be set to 'Draft'
          isFromSmartsheetTtaPlan: false,
        });
      }
    }

    // we can't update this stuff if the goal is on an approved AR
    if (newGoal && !newGoal.onApprovedAR) {
      await newGoal.update(
        {
          ...options,
          isRttapa: isRttapaValue,
          status,
          // if the createdVia column is populated, keep what's there
          // otherwise, if the goal is imported, we say so
          // otherwise, we've got ourselves an rtr goal, baby
          createdVia: createdVia || (newGoal.isFromSmartsheetTtaPlan ? 'imported' : 'rtr'),
          endDate: endDate || null,
        },
        { individualHooks: true },
      );
    // except for the end date, which is always editable
    } else if (newGoal) {
      await newGoal.update(
        { endDate: endDate || null, isRttapa: isRttapaValue },
        { individualHooks: true },
      );
    }

    const newObjectives = await Promise.all(
      objectives.map(async (o, index) => {
        const {
          resources,
          topics,
          title,
          files,
          status: objectiveStatus,
          id: objectiveIdsMayContainStrings,
        } = o;

        const objectiveIds = [objectiveIdsMayContainStrings]
          .flat()
          .filter((id) => parseInt(id, DECIMAL_BASE));

        let objective;

        // if the objective is complete on both the front and back end
        // we need to handle things a little differently
        if (objectiveStatus === OBJECTIVE_STATUS.COMPLETE && objectiveIds && objectiveIds.length) {
          objective = await Objective.findOne({
            where: {
              id: objectiveIds,
              status: OBJECTIVE_STATUS.COMPLETE,
            },
          });

          if (objective) {
            return {
              ...objective.dataValues,
              topics,
              resources,
              files,
            };
          }
        }

        if (objectiveIds && objectiveIds.length) {
          // this needs to find "complete" objectives as well
          // since we could be moving the status back from the RTR
          objective = await Objective.findOne({
            where: {
              id: objectiveIds,
              goalId: newGoal.id,
            },
          });
        }

        if (!objective) {
          objective = await Objective.findOne({
            where: {
              status: { [Op.not]: OBJECTIVE_STATUS.COMPLETE },
              title,
              goalId: newGoal.id,
            },
          });
          if (!objective) {
            objective = await Objective.create({
              status: objectiveStatus,
              title,
              goalId: newGoal.id,
            });
          }
        }

        await objective.update({
          title,
          status: objectiveStatus,
          rtrOrder: index + 1,
        }, { individualHooks: true });

        // save all our objective join tables (ObjectiveResource, ObjectiveTopic, ObjectiveFile)
        const deleteUnusedAssociations = true;
        await saveObjectiveAssociations(
          objective,
          resources,
          topics,
          files,
          deleteUnusedAssociations,
        );

        return {
          ...objective.dataValues,
          topics,
          resources,
          files,
        };
      }),
    );

    // this function deletes unused objectives
    await cleanupObjectivesForGoal(newGoal.id, newObjectives);

    return newGoal.id;
  }));

  // we have to do this outside of the transaction otherwise
  // we get the old values
  return goalsByIdAndRecipient(goalIds, recipient);
}

export async function goalsForGrants(grantIds) {
  /**
   * get all the matching grants
   */
  const grants = await Grant.findAll({
    attributes: ['id', 'oldGrantId'],
    where: {
      id: grantIds,
    },
  });

  /**
   * we need one big array that includes the old recipient id as well,
   * removing all the nulls along the way
   */
  const ids = grants
    .reduce((previous, current) => [...previous, current.id, current.oldGrantId], [])
    .filter((g) => g);

  /*
  * finally, return all matching goals
  */

  return Goal.findAll({
    attributes: [
      [sequelize.fn(
        'ARRAY_AGG',
        sequelize.fn(
          'DISTINCT',
          sequelize.col('grant.id'),
        ),
      ), 'grantIds'],
      [sequelize.fn(
        'ARRAY_AGG',
        sequelize.fn(
          'DISTINCT',
          sequelize.col('"Goal"."id"'),
        ),
      ), 'goalIds'],
      [sequelize.fn(
        'ARRAY_AGG',
        sequelize.fn(
          'DISTINCT',
          sequelize.col('grant.oldGrantId'),
        ),
      ), 'oldGrantIds'],
      [sequelize.fn(
        'MAX',
        sequelize.fn(
          'DISTINCT',
          sequelize.col('"Goal"."createdAt"'),
        ),
      ), 'created'],

      'name',
      'status',
      'onApprovedAR',
      'endDate',
      'isRttapa',
    ],
    group: ['"Goal"."name"', '"Goal"."status"', '"Goal"."endDate"', '"Goal"."onApprovedAR"', '"Goal"."isRttapa"'],
    where: {
      '$grant.id$': ids,
      status: {
        [Op.or]: [
          { [Op.notIn]: ['Closed', 'Suspended'] },
          { [Op.is]: null },
        ],
      },
    },
    include: [
      {
        model: Grant.unscoped(),
        as: 'grant',
        attributes: [],
      },
    ],
    order: [[sequelize.fn(
      'MAX',
      sequelize.fn(
        'DISTINCT',
        sequelize.col('"Goal"."createdAt"'),
      ),
    ), 'desc']],
  });
}

async function removeActivityReportObjectivesFromReport(reportId, objectiveIdsToRemove) {
  const activityReportObjectivesToDestroy = Array.isArray(objectiveIdsToRemove)
  && objectiveIdsToRemove.length > 0
    ? await ActivityReportObjective.findAll({
      attributes: ['id'],
      where: {
        activityReportId: reportId,
        objectiveId: objectiveIdsToRemove,
      },
    })
    : [];

  const idsToDestroy = activityReportObjectivesToDestroy.map((arObjective) => arObjective.id);

  await destroyActivityReportObjectiveMetadata(idsToDestroy, objectiveIdsToRemove);

  return Array.isArray(idsToDestroy) && idsToDestroy.length > 0
    ? ActivityReportObjective.destroy({
      where: {
        id: idsToDestroy,
      },
    })
    : Promise.resolve();
}

async function removeActivityReportGoalsFromReport(reportId, currentGoalIds) {
  return ActivityReportGoal.destroy({
    where: {
      activityReportId: reportId,
      goalId: {
        [Op.notIn]: currentGoalIds,
      },
    },
  });
}

/// TTAHUB-949: Uncomment to remove Goals not associated
///  with any ActivityReportGoals or createVia 'ActivityReport'.
/*
export async function removeGoals(goalsToRemove) {
  // Get goals being used by ActivityReportGoals.
  const usedGoals = await ActivityReportGoal.findAll({
    attributes: [
      'goalId',
    ],
    where: {
      goalId: goalsToRemove,
    },
  });

  // Get distinct list of goal ids.
  const usedGoalIds = [...new Set(usedGoals.map((g) => g.goalId))];

  // Create array of goals to delete.
  const goalsToDelete = goalsToRemove.filter((o) => !usedGoalIds.includes(o));

  // Delete goals not being used that where createdVia 'ActivityReports'.
  return Goal.destroy({
    where: {
      [Op.and]: [
        {
          id: goalsToDelete,
        },
        {
          createdVia: 'activityReport',
        },
      ],
    },
  });
}
*/
/// TTAHUB-949: Uncomment to remove Objectives not associated
///  with any ActivityReportObjectives or createVia 'ActivityReport'.
/*
async function removeObjectives(currentObjectiveIds) {
  // Get objectives being used by ActivityReportObjectives.
  const usedObjectives = await ActivityReportObjective.findAll({
    attributes: [
      'objectiveId',
    ],
    where: {
      objectiveId: currentObjectiveIds,
    },
  });

  // Get distinct list of objective ids.
  const usedObjectiveIds = [...new Set(usedObjectives.map((o) => o.objectiveId))];

  // Create array of objectives to delete.
  const objectivesToDelete = currentObjectiveIds.filter((o) => !usedObjectiveIds.includes(o));

  // Delete objectives not being used.
  const objectiveIdsWhere = objectivesToDelete && objectivesToDelete.length ?
    `g.id IN (${objectivesToDelete.join(',')}) AND ` : '';
  return Objective.destroy({
    where: [
      {
        id: objectivesToDelete,
      },
      sequelize.where(
        sequelize.literal(`
      (SELECT COUNT(DISTINCT g."id")
      FROM "Objectives"
      INNER JOIN "Goals" g ON "Objectives"."goalId" = "g"."id"
      WHERE ${objectiveIdsWhere}
       g."createdVia" = 'rtr')`),
        {
          [Op.eq]: 0,
        },
      ),
    ],
  });
}
*/

export async function removeRemovedRecipientsGoals(removedRecipientIds, report) {
  if (!removedRecipientIds
    || !(Array.isArray(removedRecipientIds) && removedRecipientIds.length > 0)) {
    return null;
  }

  const reportId = parseInt(sequelize.escape(report.id), DECIMAL_BASE);

  const goals = await Goal.findAll({
    attributes: [
      'id',
      [
        sequelize.literal(`
        ((select count(*)
        from "ActivityReportGoals"
        where "ActivityReportGoals"."goalId" = "Goal"."id"
        and "ActivityReportGoals"."activityReportId" not in (${reportId}))::int > 0)`),
        'onOtherAr',
      ],
    ],
    where: {
      grantId: removedRecipientIds,
    },
    include: [
      {
        model: ActivityReport,
        as: 'activityReports',
        required: true,
        where: {
          id: reportId,
        },
      },
    ],
  });

  const goalIds = goals.map((goal) => goal.id);
  const goalsToDelete = goals.filter((goal) => !goal.get('onOtherAr')).map((goal) => goal.id);

  if (Array.isArray(goalIds) && goalIds.length > 0) {
    await ActivityReportGoal.destroy({
      where: {
        goalId: goalIds,
        activityReportId: reportId,
      },
    });
  }

  const objectives = await Objective.findAll({
    attributes: [
      'id',
      [
        sequelize.literal(`
        ((select count(*)
        from "ActivityReportObjectives"
        where "ActivityReportObjectives"."objectiveId" = "Objective"."id"
        and "ActivityReportObjectives"."activityReportId" not in (${reportId}))::int > 0)`),
        'onOtherAr',
      ],
    ],
    where: {
      goalId: goalIds,
    },
    include: [
      {
        model: ActivityReport,
        as: 'activityReports',
        required: true,
        where: {
          id: reportId,
        },
      },
    ],
  });

  const objectiveIds = objectives.map((objective) => objective.id);
  const objectivesToDelete = objectives.filter(
    (objective) => !objective.get('onOtherAr'),
  ).map((objective) => objective.id);

  if (Array.isArray(objectiveIds) && objectiveIds.length > 0) {
    await ActivityReportObjective.destroy({
      where: {
        objectiveId: objectiveIds,
        activityReportId: reportId,
      },
    });
  }

  if (Array.isArray(objectivesToDelete) && objectivesToDelete.length > 0) {
    await Objective.destroy({
      where: {
        id: objectivesToDelete,
        onApprovedAR: false,
      },
    });
  }

  return Goal.destroy({
    where: {
      id: goalsToDelete,
      onApprovedAR: false,
    },
  });
}

export async function removeUnusedGoalsObjectivesFromReport(reportId, currentObjectives) {
  const previousActivityReportObjectives = await ActivityReportObjective.findAll({
    where: {
      activityReportId: reportId,
    },
  });

  const currentObjectiveIds = currentObjectives.map((o) => o.id);

  const activityReportObjectivesToRemove = previousActivityReportObjectives.filter(
    (aro) => !currentObjectiveIds.includes(aro.objectiveId),
  );

  const objectiveIdsToRemove = activityReportObjectivesToRemove.map((aro) => aro.objectiveId);

  /// TTAHUB-949: Uncomment to remove unused Goals and Objectives.
  /*
  const goals = activityReportObjectivesToRemove.map((aro) => aro.objective.goal);
  const goalIdsToRemove = goals.filter((g) => g).filter((goal) => {
    const objectiveIds = goal.objectives.map((o) => o.id);
    return objectiveIds.every((oId) => objectiveIdsToRemove.includes(oId));
  }).map((g) => g.id);
  */

  await removeActivityReportObjectivesFromReport(reportId, objectiveIdsToRemove);
  /// TTAHUB-949: Uncomment to remove unused Goals and Objectives.
  /*
  await removeObjectives(objectiveIdsToRemove);
  return removeGoals(goalIdsToRemove);
  */
}

async function createObjectivesForGoal(goal, objectives, report) {
  /*
     Note: Objective Status
     We only want to set Objective status from here on initial Objective creation.
     All subsequent Objective status updates should come from the AR Hook using end date.
  */

  if (!objectives) {
    return [];
  }

  // we don't want to create objectives with blank titles
  return Promise.all(objectives.filter((o) => o.title
    || o.ttaProvided
    || o.topics.length
    || o.resources.length
    || o.files.length).map(async (objective, index) => {
    const {
      id,
      isNew,
      ttaProvided,
      ActivityReportObjective: aro,
      title,
      status,
      resources,
      topics,
      files,
      ...updatedFields
    } = objective;

    // If the goal set on the objective does not match
    // the goals passed we need to save the objectives.
    const createNewObjectives = objective.goalId !== goal.id;
    const updatedObjective = {
      ...updatedFields, title, goalId: goal.id,
    };

    // Check if objective exists.
    let savedObjective;
    if (!isNew && id && !createNewObjectives) {
      savedObjective = await Objective.findByPk(id);
    }

    if (savedObjective) {
      // We should only allow the title to change if we are not on a approved AR.
      if (!savedObjective.onApprovedAR) {
        await savedObjective.update({
          title,
        }, { individualHooks: true });
      }
    } else {
      const objectiveTitle = updatedObjective.title ? updatedObjective.title.trim() : '';

      // Reuse an existing Objective:
      // - It is on the same goal.
      // - Has the same title.
      // - And status is not completed.
      // Note: Values like 'Topics' will be pulled in from the existing objective.
      const existingObjective = await Objective.findOne({
        where: {
          goalId: updatedObjective.goalId,
          title: objectiveTitle,
          status: { [Op.not]: OBJECTIVE_STATUS.COMPLETE },
        },
      });
      if (!existingObjective) {
        savedObjective = await Objective.create({
          ...updatedObjective,
          title: objectiveTitle,
          status: OBJECTIVE_STATUS.NOT_STARTED, // Only the hook should set status.
        });
      } else {
        savedObjective = existingObjective;
      }
    }

    // this will save all our objective join table data
    // however, in the case of the Activity Report, we can't really delete
    // unused join table data, so we'll just create any missing links
    // so that the metadata is saved properly

    const deleteUnusedAssociations = false;
    const metadata = await saveObjectiveAssociations(
      savedObjective,
      resources,
      topics,
      files,
      deleteUnusedAssociations,
    );

    // this will link our objective to the activity report through
    // activity report objective and then link all associated objective data
    // to the activity report objective to capture this moment in time
    await cacheObjectiveMetadata(
      savedObjective,
      report.id,
      {
        ...metadata,
        status,
        ttaProvided: objective.ttaProvided,
        order: index,
      },
    );
    return savedObjective;
  }));
}

export async function saveGoalsForReport(goals, report) {
  let currentObjectives = [];
  const currentGoals = await Promise.all((goals.map(async (goal) => {
    let newGoals = [];
    const status = goal.status ? goal.status : 'Draft';
    const goalIds = goal.goalIds ? goal.goalIds : [];
    const endDate = goal.endDate && goal.endDate.toLowerCase() !== 'invalid date' ? goal.endDate : null;

    // Check if these goals exist.
    const existingGoals = Array.isArray(goalIds) && goalIds.length > 0
      ? await Goal.findAll({ // All fields are needed.
        where: {
          id: goalIds,
        },
      })
      : [];

    // we have a param to determine if goals are new
    if (goal.isNew || !existingGoals.length) {
      const {
        isNew,
        objectives,
        id,
        grantIds,
        status: discardedStatus,
        onApprovedAR,
        createdVia,
        endDate: discardedEndDate,
        isRttapa,
        ...fields
      } = goal;

      // Reuse an existing Goal:
      // - Has the same name.
      // - Grant Id.
      // - And status is not closed.
      // Note: The existing goal should be used regardless if it was created new.
      newGoals = await Promise.all(goal.grantIds.map(async (grantId) => {
        // const [newGoal] = await Goal.findOrCreate({
        //   where: {
        //     name: fields.name,
        //     grantId,
        //     status: { [Op.not]: 'Closed' },
        //   },
        //   defaults: {
        //     ...fields,
        //     status,
        //     grantId, // If we don't specify the grant it will be created with the old.
        //     createdVia: 'activityReport',
        //   },
        // });
        let newGoal = await Goal.findOne({
          where: {
            name: fields.name,
            grantId,
            status: { [Op.not]: 'Closed' },
          },
        });
        if (!newGoal) {
          newGoal = await Goal.create({
            grantId, // If we don't specify the grant it will be created with the old.
            ...fields,
            status,
            onApprovedAR,
            createdVia: 'activityReport',
          });
        }

        if (!newGoal.onApprovedAR && endDate && endDate !== 'Invalid date') {
          await newGoal.update({ endDate }, { individualHooks: true });
        }

        await cacheGoalMetadata(newGoal, report.id, isRttapa || null);

        const newGoalObjectives = await createObjectivesForGoal(newGoal, objectives, report);
        currentObjectives = [...currentObjectives, ...newGoalObjectives];

        return newGoal;
      }));
    } else {
      const {
        objectives,
        grantIds,
        status: discardedStatus,
        grant,
        grantId,
        id, // this is unique and we can't trying to set this
        onApprovedAR, // we don't want to set this manually
        endDate: discardedEndDate, // get this outta here
        createdVia,
        goalIds: discardedGoalIds,
        isRttapa,
        ...fields
      } = goal;

      const { goalTemplateId } = existingGoals[0];

      await Promise.all(existingGoals.map(async (existingGoal) => {
        await existingGoal.update({
          status, endDate, ...fields,
        }, { individualHooks: true });

        const existingGoalObjectives = await createObjectivesForGoal(
          existingGoal,
          objectives,
          report,
        );
        currentObjectives = [...currentObjectives, ...existingGoalObjectives];

        await cacheGoalMetadata(existingGoal, report.id, isRttapa);
      }));

      newGoals = await Promise.all(grantIds.map(async (gId) => {
        const existingGoal = existingGoals.find((g) => g.grantId === gId);
        if (existingGoal) {
          return existingGoal;
        }

        // const [newGoal] = await Goal.findOrCreate({
        //   where: {
        //     [Op.and]: [
        //       { goalTemplateId: { [Op.not]: null } }, // We need to exclude null matches.
        //       { goalTemplateId: { [Op.eq]: goalTemplateId } },
        //     ],
        //     grantId: gId,
        //     status: {
        //       [Op.not]: 'Closed',
        //     },
        //   },
        //   defaults: { ...fields, status },
        // });
        let newGoal = await Goal.findOne({ // All columns are needed for caching metadata.
          where: {
            [Op.and]: [
              { goalTemplateId: { [Op.not]: null } }, // We need to exclude null matches.
              { goalTemplateId: { [Op.eq]: goalTemplateId } },
            ],
            name: fields.name,
            grantId: gId,
            status: { [Op.not]: 'Closed' },
          },
        });
        if (!newGoal) {
          newGoal = await Goal.create({
            goalTemplateId,
            grantId: gId,
            ...fields,
            status,
          });
        }

        await newGoal.update({
          ...fields, status, endDate, createdVia: createdVia || 'activityReport',
        }, { individualHooks: true });

        await cacheGoalMetadata(newGoal, report.id, isRttapa);

        const newGoalObjectives = await createObjectivesForGoal(newGoal, objectives, report);
        currentObjectives = [...currentObjectives, ...newGoalObjectives];

        return newGoal;
      }));
    }

    return newGoals;
  })));

  const currentGoalIds = currentGoals.flat().map((g) => g.id);
  await removeActivityReportGoalsFromReport(report.id, currentGoalIds);
  return removeUnusedGoalsObjectivesFromReport(report.id, currentObjectives);
}

export async function updateGoalStatusById(
  goalIds,
  oldStatus,
  newStatus,
  closeSuspendReason,
  closeSuspendContext,
) {
  const g = await Goal.update({
    status: newStatus,
    closeSuspendReason,
    closeSuspendContext,
    previousStatus: oldStatus,
  }, {
    where: {
      id: goalIds,
    },
    returning: true,
    individualHooks: true,
  });

  const [, updated] = g;

  return updated;
}

export async function getGoalsForReport(reportId) {
  const goals = await Goal.findAll({
    include: [
      {
        model: ActivityReportGoal,
        as: 'activityReportGoals',
        where: {
          activityReportId: reportId,
        },
        required: true,
      },
      {
        model: Grant,
        as: 'grant',
        required: true,
      },
      {
        separate: true,
        model: Objective,
        as: 'objectives',
        include: [
          {
            required: true,
            model: ActivityReportObjective,
            as: 'activityReportObjectives',
            where: {
              activityReportId: reportId,
            },
            include: [
              {
                separate: true,
                model: ActivityReportObjectiveTopic,
                as: 'activityReportObjectiveTopics',
                required: false,
                include: [
                  {
                    model: Topic,
                    as: 'topic',
                  },
                ],
              },
              {
                separate: true,
                model: ActivityReportObjectiveFile,
                as: 'activityReportObjectiveFiles',
                required: false,
                include: [
                  {
                    model: File,
                    as: 'file',
                  },
                ],
              },
              {
                separate: true,
                model: ActivityReportObjectiveResource,
                as: 'activityReportObjectiveResources',
                required: false,
                attributes: [['userProvidedUrl', 'value'], ['id', 'key']],
              },
            ],
          },
          {
            model: Topic,
            as: 'topics',
          },
          {
            separate: true,
            model: ObjectiveResource,
            as: 'resources',
            attributes: [['userProvidedUrl', 'value']],
          },
          {
            model: File,
            as: 'files',
          },
        ],
      },
    ],
    order: [
      [[sequelize.col('activityReportGoals.createdAt'), 'asc']],
    ],
  });

  // dedupe the goals & objectives
  const forReport = true;
  return reduceGoals(goals, forReport);
}

export async function createOrUpdateGoalsForActivityReport(goals, reportId) {
  const activityReportId = parseInt(reportId, DECIMAL_BASE);
  const report = await ActivityReport.findByPk(activityReportId);
  await saveGoalsForReport(goals, report);
  return getGoalsForReport(activityReportId);
}

export async function destroyGoal(goalIds) {
  try {
    if (typeof goalIds === 'number') {
      goalIds = [goalIds]; // eslint-disable-line no-param-reassign
    } else if (!(Array.isArray(goalIds) && goalIds.map((i) => typeof i).every((i) => i === 'number'))) {
      throw new Error('goalIds is not a number or and array of numbers');
    }
    const reportsWithGoal = (Array.isArray(goalIds) && goalIds.length)
      ? await ActivityReport.findAll({
        attributes: ['id'],
        include: [
          {
            attributes: ['id'],
            model: Goal,
            required: true,
            where: {
              id: goalIds,
            },
            as: 'goals',
          },
        ],
      })
      : [];

    const isOnReport = reportsWithGoal.length;
    if (isOnReport) {
      throw new Error('Goal is on an activity report and can\'t be deleted');
    }

    const objectives = (Array.isArray(goalIds) && goalIds.length)
      ? await Objective.findAll({
        attributes: ['id'],
        where: {
          goalId: { [Op.in]: goalIds },
        },
      })
      : [];

    const objectiveIds = objectives.map((o) => o.id);

    const objectiveTopicsDestroyed = (Array.isArray(objectiveIds) && objectiveIds.length)
      ? await ObjectiveTopic.destroy({
        where: {
          objectiveId: { [Op.in]: objectiveIds },
        },
      })
      : await Promise.resolve();

    const objectiveResourcesDestroyed = (Array.isArray(objectiveIds) && objectiveIds.length)
      ? await ObjectiveResource.destroy({
        where: {
          objectiveId: { [Op.in]: objectiveIds },
        },
      })
      : await Promise.resolve();

    const objectivesDestroyed = (Array.isArray(objectiveIds) && objectiveIds.length)
      ? await Objective.destroy({
        where: {
          id: { [Op.in]: objectiveIds },
        },
      })
      : await Promise.resolve();

    const goalsDestroyed = (Array.isArray(goalIds) && goalIds.length)
      ? await Goal.destroy({
        where: {
          id: { [Op.in]: goalIds },
        },
      })
      : await Promise.resolve();

    return {
      goalsDestroyed,
      objectiveResourcesDestroyed,
      objectiveTopicsDestroyed,
      objectivesDestroyed,
    };
  } catch (error) {
    auditLogger.error(
      `${logContext.namespace} - Sequelize error - unable to delete from db - ${error}`,
    );
    return 0;
  }
}<|MERGE_RESOLUTION|>--- conflicted
+++ resolved
@@ -354,47 +354,29 @@
       // we can dedupe these using lodash
       exists.resources = uniqBy([
         ...exists.resources,
-<<<<<<< HEAD
-        ...objective.activityReportObjectives[0].activityReportObjectiveResources.map(
-          (r) => r,
-        ),
-=======
         ...(objective.activityReportObjectives
           && objective.activityReportObjectives.length > 0
           ? objective.activityReportObjectives[0].activityReportObjectiveResources
-            .map((r) => r.dataValues)
+            .map((r) => r)
           : []),
->>>>>>> 2bf65a30
       ], 'value');
 
       exists.topics = uniqBy([
         ...exists.topics,
-<<<<<<< HEAD
-        ...objective.activityReportObjectives[0].activityReportObjectiveTopics.map(
-          (t) => t.topic,
-        ),
-=======
         ...(objective.activityReportObjectives
           && objective.activityReportObjectives.length > 0
           ? objective.activityReportObjectives[0].activityReportObjectiveTopics
-            .map((t) => t.topic.dataValues)
+            .map((t) => t.topic)
           : []),
->>>>>>> 2bf65a30
       ], 'id');
 
       exists.files = uniqBy([
         ...exists.files,
-<<<<<<< HEAD
-        ...objective.activityReportObjectives[0].activityReportObjectiveFiles.map(
-          (f) => ({ ...f.file, url: f.file.url }),
-        ),
-=======
         ...(objective.activityReportObjectives
           && objective.activityReportObjectives.length > 0
           ? objective.activityReportObjectives[0].activityReportObjectiveFiles
-            .map((f) => ({ ...f.file.dataValues, url: f.file.url }))
+            .map((f) => ({ ...f.file, url: f.file.url }))
           : []),
->>>>>>> 2bf65a30
       ], 'key');
 
       return objectives;
@@ -431,17 +413,17 @@
       topics: objective.activityReportObjectives
         && objective.activityReportObjectives.length > 0
         ? objective.activityReportObjectives[0].activityReportObjectiveTopics
-          .map((t) => t.topic.dataValues)
+          .map((t) => t.topic)
         : [],
       resources: objective.activityReportObjectives
         && objective.activityReportObjectives.length > 0
         ? objective.activityReportObjectives[0].activityReportObjectiveResources
-          .map((r) => r.dataValues)
+          .map((r) => r)
         : [],
       files: objective.activityReportObjectives
         && objective.activityReportObjectives.length > 0
         ? objective.activityReportObjectives[0].activityReportObjectiveFiles
-          .map((f) => ({ ...f.file.dataValues, url: f.file.url }))
+          .map((f) => ({ ...f.file, url: f.file.url }))
         : [],
     }];
   }, currentObjectives);
