--- conflicted
+++ resolved
@@ -371,13 +371,9 @@
       ...objective.dataValues,
       value: id,
       ids: [id],
-<<<<<<< HEAD
-
-=======
       // Make sure we pass back a list of recipient ids for subsequent saves.
       recipientIds: [objective.getDataValue('otherEntityId')],
-      ttaProvided,
->>>>>>> 99d9c433
+      // ttaProvided
       isNew: false,
     }];
   }, currentObjectives);
