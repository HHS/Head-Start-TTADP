import { Op } from 'sequelize';
import { uniqBy } from 'lodash';
import { processObjectiveForResourcesById } from './resource';
import {
  Goal,
  GoalTemplate,
  Grant,
  Objective,
  ObjectiveResource,
  ObjectiveFile,
  ObjectiveTopic,
  ActivityReportObjective,
  ActivityReportObjectiveTopic,
  ActivityReportObjectiveFile,
  ActivityReportObjectiveResource,
  sequelize,
  Recipient,
  Resource,
  ActivityReport,
  ActivityReportGoal,
  Topic,
  Program,
  File,
} from '../models';
import {
  DECIMAL_BASE,
  REPORT_STATUSES,
  OBJECTIVE_STATUS,
  GOAL_STATUS,
  SOURCE_FIELD,
  CREATION_METHOD,
} from '../constants';
import {
  cacheObjectiveMetadata,
  cacheGoalMetadata,
  destroyActivityReportObjectiveMetadata,
} from './reportCache';
import { auditLogger } from '../logger';

const namespace = 'SERVICE:GOALS';

const logContext = {
  namespace,
};

const OPTIONS_FOR_GOAL_FORM_QUERY = (id, recipientId) => ({
  attributes: [
    'id',
    'endDate',
    'name',
    'status',
    [sequelize.col('grant.regionId'), 'regionId'],
    [sequelize.col('grant.recipient.id'), 'recipientId'],
    'goalNumber',
    'createdVia',
    'isRttapa',
    [
      'onAR',
      'onAnyReport',
    ],
    'onApprovedAR',
<<<<<<< HEAD
    [sequelize.literal(`"goalTemplate"."creationMethod" = '${CREATION_METHOD.CURATED}'`), 'isCurated'],
=======
    'rtrOrder',
>>>>>>> 9e51489d
  ],
  order: [['rtrOrder', 'asc']],
  where: {
    id,
  },
  include: [
    {
      attributes: [
        'title',
        'id',
        'status',
        'onApprovedAR',
        'rtrOrder',
        [
          'onAR',
          'onAnyReport',
        ],
      ],
      model: Objective,
      as: 'objectives',
      order: [['rtrOrder', 'ASC']],
      include: [
        {
          model: ObjectiveResource,
          as: 'objectiveResources',
          attributes: [
            [
              'onAR',
              'onAnyReport',
            ],
            [
              'onApprovedAR',
              'isOnApprovedReport',
            ],
          ],
          include: [
            {
              model: Resource,
              as: 'resource',
              attributes: [
                ['url', 'value'],
                ['id', 'key'],
              ],
            },
          ],
          where: { sourceFields: { [Op.contains]: [SOURCE_FIELD.REPORTOBJECTIVE.RESOURCE] } },
          required: false,
        },
        {
          model: ObjectiveTopic,
          as: 'objectiveTopics',
          attributes: [
            [
              'onAR',
              'onAnyReport',
            ],
            [
              'onApprovedAR',
              'isOnApprovedReport',
            ],
          ],
          include: [
            {
              model: Topic,
              as: 'topic',
              attributes: ['id', 'name'],
            },
          ],
        },
        {
          model: ObjectiveFile,
          as: 'objectiveFiles',
          attributes: [
            [
              'onAR',
              'onAnyReport',
            ],
            [
              'onApprovedAR',
              'isOnApprovedReport',
            ],
          ],
          include: [
            {
              model: File,
              as: 'file',
            },
          ],
        },
        {
          model: ActivityReport,
          as: 'activityReports',
          where: {
            calculatedStatus: {
              [Op.not]: REPORT_STATUSES.DELETED,
            },
          },
          required: false,
        },
      ],
    },
    {
      model: Grant,
      as: 'grant',
      attributes: [
        'id',
        'number',
        'regionId',
        'recipientId',
        'numberWithProgramTypes',
      ],
      include: [
        {
          attributes: ['programType'],
          model: Program,
          as: 'programs',
        },
        {
          attributes: ['id'],
          model: Recipient,
          as: 'recipient',
          where: {
            id: recipientId,
          },
          required: true,
        },
      ],
    },
    {
      model: GoalTemplate,
      as: 'goalTemplate',
      attributes: [],
      required: false,
    },
  ],
});

export async function saveObjectiveAssociations(
  objective,
  resources = [],
  topics = [],
  files = [],
  deleteUnusedAssociations = false,
) {
  // We need to know if the objectiveTemplateId is populated to know if we
  // can disable the hooks on the ObjectiveTopic
  const o = await Objective.findOne({
    attributes: ['objectiveTemplateId'],
    where: { id: objective.id },
    raw: true,
  });

  // topics
  const objectiveTopics = await Promise.all(
    (topics.map(async (topic) => {
      let otopic = await ObjectiveTopic.findOne({
        where: {
          objectiveId: objective.id,
          topicId: topic.id,
        },
      });
      if (!otopic) {
        otopic = await ObjectiveTopic.create({
          objectiveId: objective.id,
          topicId: topic.id,
        }, { hooks: !!o.objectiveTemplateId });
      }
      return otopic;
    })),
  );

  if (deleteUnusedAssociations) {
    // cleanup objective topics
    await ObjectiveTopic.destroy({
      where: {
        id: {
          [Op.notIn]: objectiveTopics.length ? objectiveTopics.map((ot) => ot.id) : [],
        },
        objectiveId: objective.id,
      },
      individualHooks: true,
    });
  }

  // resources
  let objectiveResources = await processObjectiveForResourcesById(
    objective.id,
    resources
      .filter(({ value }) => value)
      .map(({ value }) => value),
    [],
    !deleteUnusedAssociations,
  );

  // filter the returned resources to only those passed to not falsely include prior resources.
  if (!deleteUnusedAssociations) {
    objectiveResources = objectiveResources
      ?.filter((oR) => resources.map((r) => r.value).includes(oR.resource.dataValues.url));
  }

  const objectiveFiles = await Promise.all(
    files.map(
      async (file) => {
        let ofile = await ObjectiveFile.findOne({
          where: {
            fileId: file.id,
            objectiveId: objective.id,
          },
        });
        if (!ofile) {
          ofile = await ObjectiveFile.create({
            fileId: file.id,
            objectiveId: objective.id,
          }, { hooks: !!o.objectiveTemplateId });
        }
        return ofile;
      },
    ),
  );

  if (deleteUnusedAssociations) {
    // cleanup objective files
    await ObjectiveFile.destroy({
      where: {
        id: {
          [Op.notIn]: objectiveFiles.length
            ? objectiveFiles.map((or) => or.id) : [],
        },
        objectiveId: objective.id,
      },
      individualHooks: true,
    });
  }

  return {
    topics: objectiveTopics,
    resources: objectiveResources,
    files: objectiveFiles,
  };
}

// this is the reducer called when not getting objectives for a report, IE, the RTR table
export function reduceObjectives(newObjectives, currentObjectives = []) {
  // objectives = accumulator
  // we pass in the existing objectives as the accumulator
  const objectivesToSort = newObjectives.reduce((objectives, objective) => {
    const exists = objectives.find((o) => (
      o.title.trim() === objective.title.trim() && o.status === objective.status
    ));
    // eslint-disable-next-line no-nested-ternary
    const id = objective.getDataValue
      ? objective.getDataValue('id')
        ? objective.getDataValue('id')
        : objective.getDataValue('value')
      : objective.id;
    const otherEntityId = objective.getDataValue
      ? objective.getDataValue('otherEntityId')
      : objective.otherEntityId;

    if (exists) {
      exists.ids = [...exists.ids, id];
      // Make sure we pass back a list of recipient ids for subsequent saves.
      exists.recipientIds = otherEntityId
        ? [...exists.recipientIds, otherEntityId]
        : [...exists.recipientIds];
      exists.activityReports = [
        ...(exists.activityReports || []),
        ...(objective.activityReports || []),
      ];
      return objectives;
    }

    return [...objectives, {
      ...(objective.dataValues
        ? objective.dataValues
        : objective),
      title: objective.title,
      value: id,
      ids: [id],
      // Make sure we pass back a list of recipient ids for subsequent saves.
      recipientIds: otherEntityId
        ? [otherEntityId]
        : [],
      isNew: false,
    }];
  }, currentObjectives);

  objectivesToSort.sort((o1, o2) => {
    if (o1.rtrOrder < o2.rtrOrder) {
      return -1;
    }
    return 1;
  });

  return objectivesToSort;
}

export function reduceObjectivesForActivityReport(newObjectives, currentObjectives = []) {
  const objectivesToSort = newObjectives.reduce((objectives, objective) => {
    // check the activity report objective status
    const objectiveStatus = objective.activityReportObjectives
      && objective.activityReportObjectives[0]
      && objective.activityReportObjectives[0].status
      ? objective.activityReportObjectives[0].status : objective.status;

    // objectives represent the accumulator in the find below
    // objective is the objective as it is returned from the API
    const exists = objectives.find((o) => (
      o.title.trim() === objective.title.trim() && o.status === objectiveStatus
    ));

    if (exists) {
      const { id } = objective;
      exists.ids = [...exists.ids, id];

      // we can dedupe these using lodash
      exists.resources = uniqBy([
        ...exists.resources,
        ...(objective.activityReportObjectives
          && objective.activityReportObjectives.length > 0
          ? objective.activityReportObjectives[0].activityReportObjectiveResources
            .map((r) => r.resource.dataValues)
          : []),
      ], (e) => e.value);

      exists.topics = uniqBy([
        ...exists.topics,
        ...(objective.activityReportObjectives
          && objective.activityReportObjectives.length > 0
          ? objective.activityReportObjectives[0].activityReportObjectiveTopics
            .map((t) => t.topic.dataValues)
          : []),
      ], (e) => e.id);

      exists.files = uniqBy([
        ...exists.files,
        ...(objective.activityReportObjectives
          && objective.activityReportObjectives.length > 0
          ? objective.activityReportObjectives[0].activityReportObjectiveFiles
            .map((f) => ({ ...f.file.dataValues, url: f.file.url }))
          : []),
      ], (e) => e.key);

      return objectives;
    }

    // since this method is used to rollup both objectives on and off activity reports
    // we need to handle the case where there is TTA provided and TTA not provided
    // NOTE: there will only be one activity report objective, it is queried by activity report id
    const ttaProvided = objective.activityReportObjectives
        && objective.activityReportObjectives[0]
        && objective.activityReportObjectives[0].ttaProvided
      ? objective.activityReportObjectives[0].ttaProvided : null;
    const arOrder = objective.activityReportObjectives
      && objective.activityReportObjectives[0]
      && objective.activityReportObjectives[0].arOrder
      ? objective.activityReportObjectives[0].arOrder : null;
    const { id } = objective;

    return [...objectives, {
      ...objective.dataValues,
      title: objective.title,
      value: id,
      ids: [id],
      ttaProvided,
      status: objectiveStatus, // the status from above, derived from the activity report objective
      isNew: false,
      arOrder,

      // for the associated models, we need to return not the direct associations
      // but those associated through an activity report since those reflect the state
      // of the activity report not the state of the objective, which is what
      // we are getting at with this method (getGoalsForReport)

      topics: objective.activityReportObjectives
        && objective.activityReportObjectives.length > 0
        ? objective.activityReportObjectives[0].activityReportObjectiveTopics
          .map((t) => (t.topic ? t.topic.dataValues : null))
          .filter((t) => t)
        : [],
      resources: objective.activityReportObjectives
        && objective.activityReportObjectives.length > 0
        ? objective.activityReportObjectives[0].activityReportObjectiveResources
          .map((r) => r.resource.dataValues)
        : [],
      files: objective.activityReportObjectives
        && objective.activityReportObjectives.length > 0
        ? objective.activityReportObjectives[0].activityReportObjectiveFiles
          .map((f) => ({ ...f.file.dataValues, url: f.file.url }))
        : [],
    }];
  }, currentObjectives);

  // Sort by AR Order in place.
  objectivesToSort.sort((o1, o2) => {
    if (o1.arOrder < o2.arOrder) {
      return -1;
    }
    return 1;
  });
  return objectivesToSort;
}

/**
 * Dedupes goals by name + status, as well as objectives by title + status
 * @param {Object[]} goals
 * @returns {Object[]} array of deduped goals
 */
function reduceGoals(goals, forReport = false) {
  const objectivesReducer = forReport ? reduceObjectivesForActivityReport : reduceObjectives;

  const where = (g, currentValue) => (forReport
    ? g.name === currentValue.dataValues.name
      && g.status === currentValue.dataValues.status
      && g.isRttapa === currentValue.activityReportGoals[0].isRttapa
    : g.name === currentValue.dataValues.name
      && g.status === currentValue.dataValues.status);

  const r = goals.reduce((previousValues, currentValue) => {
    try {
      const existingGoal = previousValues.find((g) => where(g, currentValue));
      if (existingGoal) {
        existingGoal.goalNumbers = [...existingGoal.goalNumbers, currentValue.goalNumber || `G-${currentValue.dataValues.id}`];
        existingGoal.goalIds = [...existingGoal.goalIds, currentValue.dataValues.id];
        existingGoal.grants = [
          ...existingGoal.grants,
          {
            ...currentValue.grant.dataValues,
            recipient: currentValue.grant.recipient.dataValues,
            name: currentValue.grant.name,
            goalId: currentValue.dataValues.id,
            numberWithProgramTypes: currentValue.grant.numberWithProgramTypes,
          },
        ];
        existingGoal.grantIds = [...existingGoal.grantIds, currentValue.grant.id];
        existingGoal.objectives = objectivesReducer(
          currentValue.objectives,
          existingGoal.objectives,
        );
        return previousValues;
      }

      const goal = {
        ...currentValue.dataValues,
        goalNumbers: [currentValue.goalNumber || `G-${currentValue.dataValues.id}`],
        goalIds: [currentValue.dataValues.id],
        grants: [
          {
            ...currentValue.grant.dataValues,
            numberWithProgramTypes: currentValue.grant.numberWithProgramTypes,
            recipient: currentValue.grant.recipient.dataValues,
            name: currentValue.grant.name,
            goalId: currentValue.dataValues.id,
          },
        ],
        grantIds: [currentValue.grant.id],
        objectives: objectivesReducer(
          currentValue.objectives,
        ),
        isNew: false,
        endDate: currentValue.endDate,
      };

      if (forReport) {
        goal.isRttapa = currentValue.activityReportGoals[0].isRttapa;
        goal.initialRttapa = currentValue.isRttapa;
      }

      return [...previousValues, goal];
    } catch (err) {
      return previousValues;
    }
  }, []);

  return r;
}

/**
 *
 * @param {number} id
 * @returns {Promise{Object}}
 */
export async function goalsByIdsAndActivityReport(id, activityReportId) {
  const goals = await Goal.findAll({
    attributes: [
      'endDate',
      'status',
      ['id', 'value'],
      ['name', 'label'],
      'id',
      'name',
    ],
    where: {
      id,
    },
    include: [
      {
        model: Grant,
        as: 'grant',
      },
      {
        model: Objective,
        as: 'objectives',
        where: {
          [Op.and]: [
            {
              title: {
                [Op.ne]: '',
              },
            },
          ],
        },
        attributes: [
          'id',
          ['title', 'label'],
          'title',
          'status',
          'goalId',
        ],
        required: false,
        include: [
          {
            model: Resource,
            as: 'resources',
            attributes: [
              ['url', 'value'],
              ['id', 'key'],
            ],
            required: false,
            through: {
              attributes: [],
              where: { sourceFields: { [Op.contains]: [SOURCE_FIELD.OBJECTIVE.RESOURCE] } },
              required: false,
            },
          },
          {
            model: ActivityReportObjective,
            as: 'activityReportObjectives',
            attributes: [
              'ttaProvided',
            ],
            required: false,
            where: {
              activityReportId,
            },
          },
          {
            model: File,
            as: 'files',
          },
          {
            model: Topic,
            as: 'topics',
            required: false,
          },
          {
            model: ActivityReport,
            as: 'activityReports',
            where: {
              calculatedStatus: {
                [Op.not]: REPORT_STATUSES.DELETED,
              },
            },
            required: false,
          },
        ],
      },
    ],
  });

  const reducedGoals = reduceGoals(goals);

  // sort reduced goals by rtr order
  reducedGoals.sort((a, b) => {
    if (a.rtrOrder < b.rtrOrder) {
      return -1;
    }
    return 1;
  });

  return reducedGoals;
}

/**
 *
 * @param {*} goalId
 * @param {*} activityReportId
 * @returns {Promise<Object>}
 */
export function goalByIdAndActivityReport(goalId, activityReportId) {
  return Goal.findOne({
    attributes: [
      'endDate',
      'status',
      ['id', 'value'],
      ['name', 'label'],
      'id',
      'name',
    ],
    where: {
      id: goalId,
    },
    include: [
      {
        where: {
          [Op.and]: [
            {
              title: {
                [Op.ne]: '',
              },
            },
            {
              status: {
                [Op.notIn]: ['Complete'],
              },
            },
          ],
        },
        attributes: [
          'id',
          'title',
          'title',
          'status',
        ],
        model: Objective,
        as: 'objectives',
        required: false,
        include: [
          {
            model: Resource,
            as: 'resources',
            attributes: [
              ['url', 'value'],
              ['id', 'key'],
            ],
            required: false,
            through: {
              attributes: [],
              where: { sourceFields: { [Op.contains]: [SOURCE_FIELD.OBJECTIVE.RESOURCE] } },
              required: false,
            },
          },
          {
            model: ActivityReportObjective,
            as: 'activityReportObjectives',
            attributes: [
              'ttaProvided',
            ],
            required: true,
            where: {
              activityReportId,
            },
          },
          {
            model: Topic,
            as: 'topics',
            attributes: [
              ['id', 'value'],
              ['name', 'label'],
            ],
            required: false,
          },
          {
            model: File,
            as: 'files',
            required: false,
          },
        ],
      },
    ],
  });
}

export async function goalByIdAndRecipient(id, recipientId) {
  const goal = await Goal.findOne(OPTIONS_FOR_GOAL_FORM_QUERY(id, recipientId));
  goal.objectives = goal.objectives
    .map((objective) => ({
      ...objective.dataValues,
      topics: objective.objectiveTopics
        .map((objectiveTopic) => ({
          ...objectiveTopic.dataValues,
          ...(
            objectiveTopic.topic && objectiveTopic.topic.dataValues
              ? objectiveTopic.topic.dataValues
              : []
          ),
        }))
        .map((o) => ({ ...o, topic: undefined })),
      files: objective.objectiveFiles
        .map((objectiveFile) => ({
          ...objectiveFile.dataValues,
          ...objectiveFile.file.dataValues,
        }))
        .map((f) => ({ ...f, file: undefined })),
      resources: objective.objectiveResources
        .map((objectiveResource) => ({
          ...objectiveResource.dataValues,
          ...objectiveResource.resource.dataValues,
        }))
        .map((r) => ({ ...r, resource: undefined })),
    }))
    .map((objective) => ({ ...objective, objectiveTopics: undefined, objectiveFiles: undefined }));
  return goal;
}

export async function goalsByIdAndRecipient(ids, recipientId) {
  let goals = await Goal.findAll(OPTIONS_FOR_GOAL_FORM_QUERY(ids, recipientId));
  goals = goals.map((goal) => ({
    ...goal,
    objectives: goal.objectives
      .map((objective) => {
        const o = {
          ...objective.dataValues,
          topics: objective.objectiveTopics
            .map((objectiveTopic) => {
              const ot = {
                ...objectiveTopic.dataValues,
                ...(
                  objectiveTopic.topic && objectiveTopic.topic.dataValues
                    ? objectiveTopic.topic.dataValues
                    : []
                ),
              };
              delete ot.topic;
              return ot;
            }),
          files: objective.objectiveFiles
            .map((objectiveFile) => {
              const of = {
                ...objectiveFile.dataValues,
                ...objectiveFile.file.dataValues,
                // url: objectiveFile.file.url,
              };
              delete of.file;
              return of;
            }),
          resources: objective.objectiveResources
            .map((objectiveResource) => {
              const oR = {
                ...objectiveResource.dataValues,
                ...objectiveResource.resource.dataValues,
              };
              delete oR.resource;
              return oR;
            }),
        };
        delete o.objectiveTopics;
        delete o.objectiveFiles;
        return o;
      }),
  }));
  return reduceGoals(goals);
}

export async function goalByIdWithActivityReportsAndRegions(goalId) {
  return Goal.findOne({
    attributes: ['name', 'id', 'status', 'createdVia', 'previousStatus'],
    where: {
      id: goalId,
    },
    include: [
      {
        model: Grant,
        as: 'grant',
        attributes: ['regionId'],
      },
      {
        attributes: ['id'],
        model: Objective,
        as: 'objectives',
        required: false,
        include: [{
          attributes: ['id'],
          model: ActivityReport,
          as: 'activityReports',
          required: false,
        }],
      },
    ],
  });
}

async function cleanupObjectivesForGoal(goalId, currentObjectives) {
  // get all objectives not currently on a goal
  const orphanedObjectives = await Objective.findAll({
    attributes: ['id'],
    where: {
      goalId,
      id: {
        [Op.notIn]: currentObjectives.map((objective) => objective.id),
      },
    },
    include: [
      {
        model: ActivityReport,
        as: 'activityReports',
        required: false,
      },
    ],
  });

  const orphanedObjectiveIds = orphanedObjectives
    .filter((objective) => !objective.activityReports || !objective.activityReports.length)
    .map((objective) => objective.id);

  if (Array.isArray(orphanedObjectiveIds) && orphanedObjectiveIds.length > 0) {
    await Promise.all([
      ObjectiveFile.destroy({
        where: {
          objectiveId: orphanedObjectiveIds,
        },
        individualHooks: true,
      }),
      ObjectiveResource.destroy({
        where: {
          objectiveId: orphanedObjectiveIds,
        },
        individualHooks: true,
      }),
      ObjectiveTopic.destroy({
        where: {
          objectiveId: orphanedObjectiveIds,
        },
        individualHooks: true,
      }),
    ]);
  }

  return (Array.isArray(orphanedObjectiveIds) && orphanedObjectiveIds.length > 0)
    ? Objective.destroy({
      where: {
        id: orphanedObjectiveIds,
      },
      individualHooks: true,
    })
    : Promise.resolve();
}

/**
 * Goals is an array of an object with the following keys
    id,
    grants,
    name,
    status,
    endDate,
    regionId,
    recipientId,

  The goal model has the following columns
    id,
    name,
    status,
    timeframe,
    isFromSmartsheetTtaPlan
    endDate,

 * @param {Object} goals
 * @returns created or updated goal with grant goals
 */
export async function createOrUpdateGoals(goals) {
  // there can only be one on the goal form (multiple grants maybe, but one recipient)
  let recipient;
  // eslint-disable-next-line max-len
  const goalIds = await Promise.all(goals.map(async (goalData, rtrOrder) => {
    const {
      ids,
      grantId,
      recipientId,
      regionId,
      objectives,
      createdVia,
      isRttapa,
      endDate,
      status,
      ...options
    } = goalData;

    // there can only be one on the goal form (multiple grants maybe, but one recipient)
    recipient = recipientId;

    let isRttapaValue = null;

    if (isRttapa === 'Yes' || isRttapa === 'No') {
      isRttapaValue = isRttapa;
    }
    let newGoal;
    // we first need to see if the goal exists given what ids we have
    if (ids && ids.length) {
      newGoal = await Goal.findOne({
        where: {
          grantId,
          status: { [Op.not]: 'Closed' },
          id: ids,
        },
      });
    }

    if (!newGoal) {
      newGoal = await Goal.findOne({
        where: {
          grantId,
          status: {
            [Op.not]: 'Closed',
          },
          name: options.name,
        },
      });
      if (!newGoal) {
        newGoal = await Goal.create({
          grantId,
          name: options.name,
          status: 'Draft', // if we are creating a goal for the first time, it should be set to 'Draft'
          isFromSmartsheetTtaPlan: false,
          rtrOrder: rtrOrder + 1,
        });
      }
    }

    // we can't update this stuff if the goal is on an approved AR
    if (newGoal && !newGoal.onApprovedAR) {
      await newGoal.update(
        {
          ...options,
          isRttapa: isRttapaValue,
          status,
          // if the createdVia column is populated, keep what's there
          // otherwise, if the goal is imported, we say so
          // otherwise, we've got ourselves an rtr goal, baby
          createdVia: createdVia || (newGoal.isFromSmartsheetTtaPlan ? 'imported' : 'rtr'),
          endDate: endDate || null,
        },
        { individualHooks: true },
      );
    // except for the end date, which is always editable
    } else if (newGoal) {
      await newGoal.update(
        { endDate: endDate || null, isRttapa: isRttapaValue },
        { individualHooks: true },
      );
    }

    const newObjectives = await Promise.all(
      objectives.map(async (o, index) => {
        const {
          resources,
          topics,
          title,
          files,
          status: objectiveStatus,
          id: objectiveIdsMayContainStrings,
        } = o;

        const objectiveIds = [objectiveIdsMayContainStrings]
          .flat()
          .filter((id) => parseInt(id, DECIMAL_BASE));

        let objective;

        // if the objective is complete on both the front and back end
        // we need to handle things a little differently
        if (objectiveStatus === OBJECTIVE_STATUS.COMPLETE && objectiveIds && objectiveIds.length) {
          objective = await Objective.findOne({
            where: {
              id: objectiveIds,
              status: OBJECTIVE_STATUS.COMPLETE,
            },
          });

          if (objective) {
            return {
              ...objective.dataValues,
              topics,
              resources,
              files,
            };
          }
        }

        if (objectiveIds && objectiveIds.length) {
          // this needs to find "complete" objectives as well
          // since we could be moving the status back from the RTR
          objective = await Objective.findOne({
            where: {
              id: objectiveIds,
              goalId: newGoal.id,
            },
          });
        }

        if (!objective) {
          objective = await Objective.findOne({
            where: {
              status: { [Op.not]: OBJECTIVE_STATUS.COMPLETE },
              title,
              goalId: newGoal.id,
            },
          });
          if (!objective) {
            objective = await Objective.create({
              status: objectiveStatus,
              title,
              goalId: newGoal.id,
              createdVia: 'rtr',
            });
          }
        }

        await objective.update({
          title,
          status: objectiveStatus,
          rtrOrder: index + 1,
        }, { individualHooks: true });

        // save all our objective join tables (ObjectiveResource, ObjectiveTopic, ObjectiveFile)
        const deleteUnusedAssociations = true;
        await saveObjectiveAssociations(
          objective,
          resources,
          topics,
          files,
          deleteUnusedAssociations,
        );

        return {
          ...objective.dataValues,
          topics,
          resources,
          files,
        };
      }),
    );

    // this function deletes unused objectives
    await cleanupObjectivesForGoal(newGoal.id, newObjectives);

    return newGoal.id;
  }));

  // we have to do this outside of the transaction otherwise
  // we get the old values
  return goalsByIdAndRecipient(goalIds, recipient);
}

export async function goalsForGrants(grantIds) {
  /**
   * get all the matching grants
   */
  const grants = await Grant.findAll({
    attributes: ['id', 'oldGrantId'],
    where: {
      id: grantIds,
    },
  });

  /**
   * we need one big array that includes the old recipient id as well,
   * removing all the nulls along the way
   */
  const ids = grants
    .reduce((previous, current) => [...previous, current.id, current.oldGrantId], [])
    .filter((g) => g);

  /*
  * finally, return all matching goals
  */

  return Goal.findAll({
    attributes: [
      [sequelize.fn(
        'ARRAY_AGG',
        sequelize.fn(
          'DISTINCT',
          sequelize.col('grant.id'),
        ),
      ), 'grantIds'],
      [sequelize.fn(
        'ARRAY_AGG',
        sequelize.fn(
          'DISTINCT',
          sequelize.col('"Goal"."id"'),
        ),
      ), 'goalIds'],
      [sequelize.fn(
        'ARRAY_AGG',
        sequelize.fn(
          'DISTINCT',
          sequelize.col('grant.oldGrantId'),
        ),
      ), 'oldGrantIds'],
      [sequelize.fn(
        'MAX',
        sequelize.fn(
          'DISTINCT',
          sequelize.col('"Goal"."createdAt"'),
        ),
      ), 'created'],

      'name',
      'status',
      'onApprovedAR',
      'endDate',
      'isRttapa',
      [sequelize.fn('BOOL_OR', sequelize.literal(`"goalTemplate"."creationMethod" = '${CREATION_METHOD.CURATED}'`)), 'isCurated'],
    ],
    group: ['"Goal"."name"', '"Goal"."status"', '"Goal"."endDate"', '"Goal"."onApprovedAR"', '"Goal"."isRttapa"'],
    where: {
      '$grant.id$': ids,
      status: {
        [Op.or]: [
          { [Op.notIn]: ['Closed', 'Suspended'] },
          { [Op.is]: null },
        ],
      },
    },
    include: [
      {
        model: Grant.unscoped(),
        as: 'grant',
        attributes: [],
      },
      {
        model: GoalTemplate,
        as: 'goalTemplate',
        attributes: [],
        required: false,
      },
    ],
    order: [[sequelize.fn(
      'MAX',
      sequelize.fn(
        'DISTINCT',
        sequelize.col('"Goal"."createdAt"'),
      ),
    ), 'desc']],
  });
}

async function removeActivityReportObjectivesFromReport(reportId, objectiveIdsToRemove) {
  const activityReportObjectivesToDestroy = Array.isArray(objectiveIdsToRemove)
  && objectiveIdsToRemove.length > 0
    ? await ActivityReportObjective.findAll({
      attributes: ['id'],
      where: {
        activityReportId: reportId,
        objectiveId: objectiveIdsToRemove,
      },
    })
    : [];

  const idsToDestroy = activityReportObjectivesToDestroy.map((arObjective) => arObjective.id);

  // Delete ARO Topics, Files, etc.
  await destroyActivityReportObjectiveMetadata(idsToDestroy, objectiveIdsToRemove);

  // Delete ARO's.
  return Array.isArray(idsToDestroy) && idsToDestroy.length > 0
    ? ActivityReportObjective.destroy({
      where: {
        id: idsToDestroy,
      },
      individualHooks: true,
    })
    : Promise.resolve();
}

async function removeActivityReportGoalsFromReport(reportId, currentGoalIds) {
  return ActivityReportGoal.destroy({
    where: {
      activityReportId: reportId,
      goalId: {
        [Op.notIn]: currentGoalIds,
      },
    },
    individualHooks: true,
  });
}

export async function setActivityReportGoalAsActivelyEdited(goalIdsAsString, reportId, pageState) {
  const GOALS_AND_OBJECTIVES_PAGE = '2';
  const IN_PROGRESS = 'In progress';

  try {
    // because of the way express works, goalIdsAsString is a string or an array of strings
    // so we flatmap it here to handle both cases
    const goalIds = [goalIdsAsString].flatMap((id) => parseInt(id, DECIMAL_BASE));

    // set all other goals back to actively edited: false
    await ActivityReportGoal.update({
      isActivelyEdited: false,
    }, {
      where: {
        activityReportId: reportId,
        goalId: {
          [Op.notIn]: goalIds,
        },
      },
    });

    // we also need to update the activity report page state
    await ActivityReport.update({
      pageState: {
        ...pageState,
        [GOALS_AND_OBJECTIVES_PAGE]: IN_PROGRESS,
      },
    }, {
      where: {
        id: reportId,
      },
    });

    // finally, set the goals that are actively edited to true
    return ActivityReportGoal.update({
      isActivelyEdited: true,
    }, {
      where: {
        activityReportId: reportId,
        goalId: goalIds,
      },
      returning: true,
    });
  } catch (error) {
    auditLogger.error(
      ` SERVICE:GOALS:setActivityReportGoalsAsActivielyEdited\nunable to update ActivityReportGoals table \n${error}`,
    );

    return [];
  }
}

async function removeUnusedGoalsCreatedViaAr(goalsToRemove, reportId) {
  // If we don't have goals return.
  if (!goalsToRemove.length) {
    return Promise.resolve();
  }

  // Find all goals.
  const goals = await Goal.findAll({
    where: {
      createdVia: 'activityReport',
      id: goalsToRemove,
      onApprovedAR: false,
    },
    include: [
      {
        model: ActivityReport,
        as: 'activityReports',
        required: false,
        where: {
          id: {
            [Op.not]: reportId,
          },
        },
      },
      {
        attributes: ['id', 'goalId', 'title'],
        model: Objective,
        as: 'objectives',
        required: false,
      },
    ],
  });

  // Get goals without Activity Reports.
  let unusedGoals = goals.filter((g) => !g.activityReports.length);

  // Get Goals without Objectives.
  unusedGoals = unusedGoals.filter((g) => !g.objectives.length);

  // If we have activity report goals without activity reports delete.
  if (unusedGoals.length) {
    // Delete goals.
    return Goal.destroy({
      where: {
        id: unusedGoals.map((g) => g.id),
      },
    });
  }

  // else do nothing.
  return Promise.resolve();
}

async function removeObjectives(objectivesToRemove, reportId) {
  if (!objectivesToRemove.length) {
    return Promise.resolve();
  }

  // TODO - when we have an "onAnyReport" flag, we can use that here instead of two SQL statements
  const objectivesToPossiblyDestroy = await Objective.findAll({
    where: {
      createdVia: 'activityReport',
      id: objectivesToRemove,
      onApprovedAR: false,
    },
    include: [
      {
        model: ActivityReport,
        as: 'activityReports',
        required: false,
        where: {
          id: {
            [Op.not]: reportId,
          },
        },
      },
    ],
  });

  // see TODO above, but this can be removed when we have an "onAnyReport" flag
  const objectivesToDefinitelyDestroy = objectivesToPossiblyDestroy
    .filter((o) => !o.activityReports.length);

  if (!objectivesToDefinitelyDestroy.length) {
    return Promise.resolve();
  }

  // cleanup any ObjectiveFiles that are no longer needed
  await ObjectiveFile.destroy({
    where: {
      objectiveId: objectivesToDefinitelyDestroy.map((o) => o.id),
    },
  });

  return Objective.destroy({
    where: {
      id: objectivesToDefinitelyDestroy.map((o) => o.id),
    },
  });
}

export async function removeRemovedRecipientsGoals(removedRecipientIds, report) {
  if (!removedRecipientIds
    || !(Array.isArray(removedRecipientIds) && removedRecipientIds.length > 0)) {
    return null;
  }

  const reportId = parseInt(sequelize.escape(report.id), DECIMAL_BASE);

  const goals = await Goal.findAll({
    attributes: [
      'id',
      [
        sequelize.literal(`
        ((select count(*)
        from "ActivityReportGoals"
        where "ActivityReportGoals"."goalId" = "Goal"."id"
        and "ActivityReportGoals"."activityReportId" not in (${reportId}))::int > 0)`),
        'onOtherAr',
      ],
    ],
    where: {
      grantId: removedRecipientIds,
    },
    include: [
      {
        model: ActivityReport,
        as: 'activityReports',
        required: true,
        where: {
          id: reportId,
        },
      },
    ],
  });

  const goalIds = goals.map((goal) => goal.id);
  const goalsToDelete = goals.filter((goal) => !goal.get('onOtherAr')).map((goal) => goal.id);

  if (Array.isArray(goalIds) && goalIds.length > 0) {
    await ActivityReportGoal.destroy({
      where: {
        goalId: goalIds,
        activityReportId: reportId,
      },
      individualHooks: true,
    });
  }

  const objectives = await Objective.findAll({
    attributes: [
      'id',
      [
        sequelize.literal(`
        ((select count(*)
        from "ActivityReportObjectives"
        where "ActivityReportObjectives"."objectiveId" = "Objective"."id"
        and "ActivityReportObjectives"."activityReportId" not in (${reportId}))::int > 0)`),
        'onOtherAr',
      ],
    ],
    where: {
      goalId: goalIds,
    },
    include: [
      {
        model: ActivityReport,
        as: 'activityReports',
        required: true,
        where: {
          id: reportId,
        },
      },
    ],
  });

  const objectiveIds = objectives.map((objective) => objective.id);
  const objectivesToDelete = objectives.filter(
    (objective) => !objective.get('onOtherAr'),
  ).map((objective) => objective.id);

  if (Array.isArray(objectiveIds) && objectiveIds.length > 0) {
    await ActivityReportObjective.destroy({
      where: {
        objectiveId: objectiveIds,
        activityReportId: reportId,
      },
      individualHooks: true,
    });
  }

  if (Array.isArray(objectivesToDelete) && objectivesToDelete.length > 0) {
    await Objective.destroy({
      where: {
        id: objectivesToDelete,
        onApprovedAR: false,
      },
      individualHooks: true,
    });
  }

  return Goal.destroy({
    where: {
      id: goalsToDelete,
      onApprovedAR: false,
      createdVia: 'activityReport',
    },
    individualHooks: true,
  });
}

export async function removeUnusedGoalsObjectivesFromReport(reportId, currentObjectives) {
  const previousActivityReportObjectives = await ActivityReportObjective.findAll({
    where: {
      activityReportId: reportId,
    },
  });

  const currentObjectiveIds = currentObjectives.map((o) => o.id);

  const activityReportObjectivesToRemove = previousActivityReportObjectives.filter(
    (aro) => !currentObjectiveIds.includes(aro.objectiveId),
  );

  const objectiveIdsToRemove = activityReportObjectivesToRemove.map((aro) => aro.objectiveId);

  // Delete ARO and Topics, Resources, etc.
  await removeActivityReportObjectivesFromReport(reportId, objectiveIdsToRemove);

  // attempt to remove objectives that are no longer associated with any ARs
  // and weren't created on the RTR as a planning exercise
  await removeObjectives(objectiveIdsToRemove, reportId);
}

async function createObjectivesForGoal(goal, objectives, report) {
  /*
     Note: Objective Status
     We only want to set Objective status from here on initial Objective creation.
     All subsequent Objective status updates should come from the AR Hook using end date.
  */

  if (!objectives) {
    return [];
  }

  // we don't want to create objectives with blank titles
  return Promise.all(objectives.filter((o) => o.title
    || o.ttaProvided
    || o.topics.length
    || o.resources.length
    || o.files.length).map(async (objective, index) => {
    const {
      id,
      isNew,
      ttaProvided,
      ActivityReportObjective: aro,
      title,
      status,
      resources,
      topics,
      files,
      ...updatedFields
    } = objective;

    // If the goal set on the objective does not match
    // the goals passed we need to save the objectives.
    const createNewObjectives = objective.goalId !== goal.id;
    const updatedObjective = {
      ...updatedFields, title, goalId: goal.id,
    };

    // Check if objective exists.
    let savedObjective;
    if (!isNew && id && !createNewObjectives) {
      savedObjective = await Objective.findByPk(id);
    }

    if (savedObjective) {
      // We should only allow the title to change if we are not on a approved AR.
      if (!savedObjective.onApprovedAR) {
        await savedObjective.update({
          title,
        }, { individualHooks: true });
      }
    } else {
      const objectiveTitle = updatedObjective.title ? updatedObjective.title.trim() : '';

      // Reuse an existing Objective:
      // - It is on the same goal.
      // - Has the same title.
      // - And status is not completed.
      // Note: Values like 'Topics' will be pulled in from the existing objective.
      const existingObjective = await Objective.findOne({
        where: {
          goalId: updatedObjective.goalId,
          title: objectiveTitle,
          status: { [Op.not]: OBJECTIVE_STATUS.COMPLETE },
        },
      });
      if (!existingObjective) {
        savedObjective = await Objective.create({
          ...updatedObjective,
          title: objectiveTitle,
          status: OBJECTIVE_STATUS.NOT_STARTED, // Only the hook should set status.
          createdVia: 'activityReport',
        });
      } else {
        savedObjective = existingObjective;
      }
    }

    // this will save all our objective join table data
    // however, in the case of the Activity Report, we can't really delete
    // unused join table data, so we'll just create any missing links
    // so that the metadata is saved properly

    const deleteUnusedAssociations = false;
    const metadata = await saveObjectiveAssociations(
      savedObjective,
      resources,
      topics,
      files,
      deleteUnusedAssociations,
    );

    // this will link our objective to the activity report through
    // activity report objective and then link all associated objective data
    // to the activity report objective to capture this moment in time
    await cacheObjectiveMetadata(
      savedObjective,
      report.id,
      {
        ...metadata,
        status,
        ttaProvided: objective.ttaProvided,
        order: index,
      },
    );
    return savedObjective;
  }));
}

export async function saveGoalsForReport(goals, report) {
  let currentObjectives = [];

  // actively edited goals represents the goals that are currently being edited on the frontend
  const activelyEditedGoals = [];

  const currentGoals = await Promise.all((goals.map(async (goal) => {
    let newGoals = [];
    const status = goal.status ? goal.status : GOAL_STATUS.DRAFT;
    const goalIds = goal.goalIds ? goal.goalIds : [];
    const endDate = goal.endDate && goal.endDate.toLowerCase() !== 'invalid date' ? goal.endDate : null;
    const isActivelyBeingEditing = goal.isActivelyBeingEditing
      ? goal.isActivelyBeingEditing : false;

    /**
     * when we find existing goals, we should query by grantIds if available
     * as switching recipients means that the goal ids provided could apply to now unused grant
     */

    const existingGrantIds = goal.grantIds && Array.isArray(goal.grantIds) ? goal.grantIds : [];
    const existingGoalIds = goal.goalIds && Array.isArray(goalIds) ? goal.goalIds : [];

    let existingGoals = [];
    // we only query if there are existing goal ids
    if (existingGoalIds.length) {
      const where = {
        id: existingGoalIds,
      };

      // if we have grant ids available, we should query by those as well
      if (existingGrantIds.length) {
        where.grantId = existingGrantIds;
      }

      // finally, we can query for existing goals, which simplifies some of loops
      // further in this file
      existingGoals = await Goal.findAll({ // All fields are needed.
        where,
      });
    }

    // we have a param to determine if goals are new
    if (goal.isNew || !existingGoals.length) {
      const {
        isNew,
        objectives,
        id,
        grantIds,
        status: discardedStatus,
        onApprovedAR,
        createdVia,
        endDate: discardedEndDate,
        isRttapa,
        ...fields
      } = goal;

      // Reuse an existing Goal:
      // - Has the same name.
      // - Grant Id.
      // - And status is not closed.
      // Note: The existing goal should be used regardless if it was created new.
      newGoals = await Promise.all(grantIds.map(async (grantId) => {
        let newGoal = await Goal.findOne({
          where: {
            name: fields.name,
            grantId,
            status: { [Op.not]: GOAL_STATUS.CLOSED },
          },
        });
        if (!newGoal) {
          newGoal = await Goal.create({
            grantId, // If we don't specify the grant it will be created with the old.
            ...fields,
            status,
            onApprovedAR,
            createdVia: 'activityReport',
          });
        }

        if (!newGoal.onApprovedAR && endDate && endDate !== 'Invalid date') {
          await newGoal.update({ endDate }, { individualHooks: true });
        }

        await cacheGoalMetadata(newGoal, report.id, isRttapa || null, isActivelyBeingEditing);

        const newGoalObjectives = await createObjectivesForGoal(newGoal, objectives, report);
        currentObjectives = [...currentObjectives, ...newGoalObjectives];

        return newGoal;
      }));
    } else {
      const {
        objectives,
        grantIds,
        status: discardedStatus,
        grant,
        grantId,
        id, // this is unique and we can't trying to set this
        onApprovedAR, // we don't want to set this manually
        endDate: discardedEndDate, // get this outta here
        createdVia,
        goalIds: discardedGoalIds,
        isRttapa,
        ...fields
      } = goal;

      await Promise.all(existingGoals.map(async (existingGoal) => {
        await existingGoal.update({
          status, endDate, ...fields,
        }, { individualHooks: true });

        const existingGoalObjectives = await createObjectivesForGoal(
          existingGoal,
          objectives,
          report,
        );
        currentObjectives = [...currentObjectives, ...existingGoalObjectives];

        await cacheGoalMetadata(existingGoal, report.id, isRttapa, isActivelyBeingEditing);
      }));

      newGoals = await Promise.all(grantIds.map(async (gId) => {
        const existingGoal = existingGoals.find((g) => g.grantId === gId);

        if (existingGoal) {
          return existingGoal;
        }

        let newGoal = await Goal.findOne({ // All columns are needed for caching metadata.
          where: {
            name: fields.name,
            grantId: gId,
            status: { [Op.not]: 'Closed' },
          },
        });

        if (!newGoal) {
          newGoal = await Goal.create({
            grantId: gId,
            ...fields,
            status,
          });
        }

        await newGoal.update({
          ...fields, status, endDate, createdVia: createdVia || 'activityReport',
        }, { individualHooks: true });

        await cacheGoalMetadata(newGoal, report.id, isRttapa);

        const newGoalObjectives = await createObjectivesForGoal(newGoal, objectives, report);
        currentObjectives = [...currentObjectives, ...newGoalObjectives];

        if (isActivelyBeingEditing) {
          // if the goal is flagged as "Active" from the frontend, we want to record that
          // to update the report later
          activelyEditedGoals.push(newGoal.id);
        }
        return newGoal;
      }));
    }

    return newGoals;
  })));

  const currentGoalIds = currentGoals.flat().map((g) => g.id);

  // Get previous DB ARG's.
  const previousActivityReportGoals = await ActivityReportGoal.findAll({
    where: {
      activityReportId: report.id,
    },
  });

  const goalsToRemove = previousActivityReportGoals.filter(
    (arg) => !currentGoalIds.includes(arg.goalId),
  ).map((r) => r.goalId);

  // Remove ARG's.
  await removeActivityReportGoalsFromReport(report.id, currentGoalIds);

  // Delete Objective ARO and associated tables.
  await removeUnusedGoalsObjectivesFromReport(
    report.id,
    currentObjectives.filter((o) => currentGoalIds.includes(o.goalId)),
  );

  // Delete Goal's if not being used and created from AR.
  return removeUnusedGoalsCreatedViaAr(goalsToRemove, report.id);
}

/**
 * Verifies if the goal status transition is allowed
 * @param {string} oldStatus
 * @param {string} newStatus
 * @param {number[]} goalIds
 * @param {string[]} previousStatus
 * @returns {boolean} whether or not the transition is allowed
 */
export function verifyAllowedGoalStatusTransition(oldStatus, newStatus, previousStatus) {
  // here is a little matrix of all the allowed status transitions
  // you can see most are disallowed, but there are a few allowed
  const ALLOWED_TRANSITIONS = {
    [GOAL_STATUS.DRAFT]: [],
    [GOAL_STATUS.NOT_STARTED]: [GOAL_STATUS.CLOSED, GOAL_STATUS.SUSPENDED],
    [GOAL_STATUS.IN_PROGRESS]: [GOAL_STATUS.CLOSED, GOAL_STATUS.SUSPENDED],
    [GOAL_STATUS.SUSPENDED]: [GOAL_STATUS.CLOSED],
    [GOAL_STATUS.CLOSED]: [],
  };

  // here we handle a weird status and create the array of allowed statuses
  let allowed = ALLOWED_TRANSITIONS[oldStatus] ? [...ALLOWED_TRANSITIONS[oldStatus]] : [];
  // if the goal is suspended, we allow both closing it and transitioning to the previous status
  if (oldStatus === GOAL_STATUS.SUSPENDED) {
    allowed = [...allowed, ...previousStatus];
  }

  return allowed.includes(newStatus);
}

/**
 * Updates a goal status by id
 * @param {number[]} goalIds
 * @param {string} oldStatus
 * @param {string} newStatus
 * @param {string} closeSuspendReason
 * @param {string} closeSuspendContext
 * @param {string[]} previousStatus
 * @returns {Promise<Model|boolean>} updated goal
 */
export async function updateGoalStatusById(
  goalIds,
  oldStatus,
  newStatus,
  closeSuspendReason,
  closeSuspendContext,
  previousStatus,
) {
  // first, we verify that the transition is allowed
  const allowed = verifyAllowedGoalStatusTransition(
    oldStatus,
    newStatus,
    previousStatus,
  );

  if (!allowed) {
    auditLogger.error(`UPDATEGOALSTATUSBYID: Goal status transition from ${oldStatus} to ${newStatus} not allowed for goal ${goalIds}`);
    return false;
  }

  // finally, if everything is golden, we update the goal
  const g = await Goal.update({
    status: newStatus,
    closeSuspendReason,
    closeSuspendContext,
    previousStatus: oldStatus,
  }, {
    where: {
      id: goalIds,
    },
    returning: true,
    individualHooks: true,
  });

  const [, updated] = g;
  return updated;
}

export async function getGoalsForReport(reportId) {
  const goals = await Goal.findAll({
    attributes: {
      include: [
        [sequelize.literal(`"goalTemplate"."creationMethod" = '${CREATION_METHOD.CURATED}'`), 'isCurated'],
      ],
    },
    include: [
      {
        model: GoalTemplate,
        as: 'goalTemplate',
        attributes: [],
        required: false,
      },
      {
        model: ActivityReportGoal,
        as: 'activityReportGoals',
        where: {
          activityReportId: reportId,
        },
        required: true,
      },
      {
        model: Grant,
        as: 'grant',
        required: true,
      },
      {
        separate: true,
        model: Objective,
        as: 'objectives',
        include: [
          {
            required: true,
            model: ActivityReportObjective,
            as: 'activityReportObjectives',
            where: {
              activityReportId: reportId,
            },
            include: [
              {
                separate: true,
                model: ActivityReportObjectiveTopic,
                as: 'activityReportObjectiveTopics',
                required: false,
                include: [
                  {
                    model: Topic,
                    as: 'topic',
                  },
                ],
              },
              {
                separate: true,
                model: ActivityReportObjectiveFile,
                as: 'activityReportObjectiveFiles',
                required: false,
                include: [
                  {
                    model: File,
                    as: 'file',
                  },
                ],
              },
              {
                separate: true,
                model: ActivityReportObjectiveResource,
                as: 'activityReportObjectiveResources',
                required: false,
                attributes: [['id', 'key']],
                include: [
                  {
                    model: Resource,
                    as: 'resource',
                    attributes: [['url', 'value']],
                  },
                ],
                where: { sourceFields: { [Op.contains]: [SOURCE_FIELD.REPORTOBJECTIVE.RESOURCE] } },
              },
            ],
          },
          {
            model: Topic,
            as: 'topics',
          },
          {
            model: Resource,
            as: 'resources',
            attributes: [['url', 'value']],
            through: {
              attributes: [],
              where: { sourceFields: { [Op.contains]: [SOURCE_FIELD.OBJECTIVE.RESOURCE] } },
              required: false,
            },
            required: false,
          },
          {
            model: File,
            as: 'files',
          },
        ],
      },
    ],
    order: [
      [[sequelize.col('activityReportGoals.createdAt'), 'asc']],
    ],
  });
  // dedupe the goals & objectives
  const forReport = true;
  return reduceGoals(goals, forReport);
}

export async function createOrUpdateGoalsForActivityReport(goals, reportId) {
  const activityReportId = parseInt(reportId, DECIMAL_BASE);
  const report = await ActivityReport.findByPk(activityReportId);
  await saveGoalsForReport(goals, report);
  return getGoalsForReport(activityReportId);
}

export async function destroyGoal(goalIds) {
  try {
    if (typeof goalIds === 'number') {
      goalIds = [goalIds]; // eslint-disable-line no-param-reassign
    } else if (!(Array.isArray(goalIds) && goalIds.map((i) => typeof i).every((i) => i === 'number'))) {
      throw new Error('goalIds is not a number or and array of numbers');
    }
    const reportsWithGoal = (Array.isArray(goalIds) && goalIds.length)
      ? await ActivityReport.findAll({
        attributes: ['id'],
        include: [
          {
            attributes: ['id'],
            model: Goal,
            required: true,
            where: {
              id: goalIds,
            },
            as: 'goals',
          },
        ],
      })
      : [];

    const isOnReport = reportsWithGoal.length;
    if (isOnReport) {
      throw new Error('Goal is on an activity report and can\'t be deleted');
    }

    const objectives = (Array.isArray(goalIds) && goalIds.length)
      ? await Objective.findAll({
        attributes: ['id'],
        where: {
          goalId: { [Op.in]: goalIds },
        },
      })
      : [];

    const objectiveIds = objectives.map((o) => o.id);

    const objectiveTopicsDestroyed = (Array.isArray(objectiveIds) && objectiveIds.length)
      ? await ObjectiveTopic.destroy({
        where: {
          objectiveId: { [Op.in]: objectiveIds },
        },
        individualHooks: true,
      })
      : await Promise.resolve();

    const objectiveResourcesDestroyed = (Array.isArray(objectiveIds) && objectiveIds.length)
      ? await ObjectiveResource.destroy({
        where: {
          objectiveId: { [Op.in]: objectiveIds },
        },
        individualHooks: true,
      })
      : await Promise.resolve();

    const objectivesDestroyed = (Array.isArray(objectiveIds) && objectiveIds.length)
      ? await Objective.destroy({
        where: {
          id: { [Op.in]: objectiveIds },
        },
        individualHooks: true,
      })
      : await Promise.resolve();

    const goalsDestroyed = (Array.isArray(goalIds) && goalIds.length)
      ? await Goal.destroy({
        where: {
          id: { [Op.in]: goalIds },
        },
        individualHooks: true,
      })
      : await Promise.resolve();

    return {
      goalsDestroyed,
      objectiveResourcesDestroyed,
      objectiveTopicsDestroyed,
      objectivesDestroyed,
    };
  } catch (error) {
    auditLogger.error(
      `${logContext.namespace} - Sequelize error - unable to delete from db - ${error}`,
    );
    return 0;
  }
}<|MERGE_RESOLUTION|>--- conflicted
+++ resolved
@@ -59,11 +59,8 @@
       'onAnyReport',
     ],
     'onApprovedAR',
-<<<<<<< HEAD
     [sequelize.literal(`"goalTemplate"."creationMethod" = '${CREATION_METHOD.CURATED}'`), 'isCurated'],
-=======
     'rtrOrder',
->>>>>>> 9e51489d
   ],
   order: [['rtrOrder', 'asc']],
   where: {
