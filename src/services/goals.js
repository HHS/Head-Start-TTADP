--- conflicted
+++ resolved
@@ -8,10 +8,6 @@
   ObjectiveResource,
   ObjectiveTopic,
   ActivityReportObjective,
-<<<<<<< HEAD
-  // GrantGoal,
-=======
->>>>>>> 2ae089be
   sequelize,
   Recipient,
   ActivityReport,
@@ -33,14 +29,9 @@
     'endDate',
     ['name', 'goalName'],
     'status',
-<<<<<<< HEAD
     [sequelize.col('grants.regionId'), 'regionId'],
     [sequelize.col('grants.recipient.id'), 'recipientId'],
     'goalNumber',
-=======
-    [sequelize.col('grant.regionId'), 'regionId'],
-    [sequelize.col('grant.recipient.id'), 'recipientId'],
->>>>>>> 2ae089be
   ],
   where: {
     id,
@@ -305,18 +296,6 @@
     // there can only be one on the goal form (multiple grants maybe, but one recipient)
     recipient = recipientId; // TODO: this is wrong
 
-<<<<<<< HEAD
-    const options = {
-      ...fields,
-      isFromSmartsheetTtaPlan: false,
-      id: id === 'new' ? null : id,
-    };
-
-    let newGoal;
-
-    if (Number.isInteger(id)) {
-      newGoal = await Goal.update({ grantId, ...options }, { returning: true });
-=======
     let options = {
       ...fields,
       isFromSmartsheetTtaPlan: false,
@@ -335,16 +314,11 @@
         individualHooks: true,
       });
       [, [newGoal]] = res;
->>>>>>> 2ae089be
     } else {
       delete fields.id;
       // In order to reuse goals with matching text we need to do the findOrCreate as the
       // upsert would not preform the extrea checks and logic now required.
-<<<<<<< HEAD
-      newGoal = await Goal.findOrCreate({
-=======
       [newGoal] = await Goal.findOrCreate({
->>>>>>> 2ae089be
         where: {
           grantId,
           name: options.name,
@@ -352,10 +326,6 @@
         },
         defaults: { grantId, ...options },
       });
-<<<<<<< HEAD
-      await Goal.update({ grantId, ...options });
-=======
->>>>>>> 2ae089be
     }
 
     const newObjectives = await Promise.all(
@@ -380,10 +350,6 @@
         const [objective] = await Objective.upsert(
           where,
         );
-<<<<<<< HEAD
-
-=======
->>>>>>> 2ae089be
         // topics
         const objectiveTopics = await Promise.all(
           (topics.map((ot) => ObjectiveTopic.findOrCreate({
@@ -506,18 +472,9 @@
     },
     include: [
       {
-<<<<<<< HEAD
-        model: Grant,
-        as: 'grants',
-        attributes: ['id', 'regionId'],
-        where: {
-          id: ids,
-        },
-=======
         model: Grant.unscoped(),
         as: 'grant',
         attributes: [],
->>>>>>> 2ae089be
       },
     ],
     order: ['name'],
@@ -533,8 +490,6 @@
   });
 }
 
-<<<<<<< HEAD
-=======
 async function removeActivityReportGoalsFromReport(reportId, goalIdsToRemove) {
   return ActivityReportGoal.destroy({
     where: {
@@ -546,7 +501,6 @@
   });
 }
 
->>>>>>> 2ae089be
 // TODO: ask Josh what the intent of this is for
 export async function removeGoals(goalsToRemove) {
   const goalsWithGrants = await Goal.findAll({
@@ -653,58 +607,6 @@
         },
       });
 
-<<<<<<< HEAD
-    let newGoal;
-
-    if (Number.isInteger(goalId)) {
-      newGoal = await Goal.update(fields, { returning: true });
-    } else {
-      delete fields.id;
-      // In order to reuse goals with matching text we need to do the findOrCreate as the
-      // upsert would not preform the extrea checks and logic now required.
-      newGoal = await Goal.findOrCreate({
-        where: {
-          grantId: fields.grantId,
-          name: fields.name,
-          status: { [Op.not]: 'Closed' },
-        },
-        defaults: fields,
-      });
-      await Goal.update(fields);
-    }
-
-    // This linkage of goal directly to a report will allow a save to be made even if no objective
-    // has been started.
-    // A hook on ActivityReportGoal will automatically update the status of the goal if required.
-    await ActivityReportGoal.findOrCreate({
-      where: {
-        goalId: newGoal.id,
-        activityReportId: report.id,
-      },
-    });
-
-    const newObjectives = await Promise.all(goal.objectives.map(async (objective) => {
-      const { id, ...updatedFields } = objective;
-      const updatedObjective = { ...updatedFields, goalId: newGoal.id };
-
-      let savedObjective;
-      if (Number.isInteger(id)) {
-        updatedObjective.id = id;
-        savedObjective = await Objective.update(updatedObjective, { returning: true });
-      } else {
-        savedObjective = await Objective.findOrCreate({
-          where: {
-            goalId: updatedObjective.grantId,
-            title: updatedObjective.title,
-            status: { [Op.not]: 'Completed' },
-          },
-          defaults: updatedObjective,
-        });
-        await Objective.update(updatedObjective);
-      }
-
-      await ActivityReportObjective.findOrCreate({
-=======
       if (existingObjective) {
         await existingObjective.update({ status }, { individualHooks: true });
         savedObjective = existingObjective;
@@ -782,7 +684,6 @@
       currentObjectives = [...currentObjectives, ...existingGoalObjectives];
 
       await ActivityReportGoal.findOrCreate({
->>>>>>> 2ae089be
         where: {
           goalId: existingGoal.id,
           activityReportId: report.id,
@@ -814,11 +715,6 @@
           },
         });
 
-<<<<<<< HEAD
-  // await GrantGoal.bulkCreate(grantGoals, {
-  //   ignoreDuplicates: true,
-  // });
-=======
         const newGoalObjectives = await createObjectivesForGoal(newGoal, objectives, report);
         currentObjectives = [...currentObjectives, ...newGoalObjectives];
 
@@ -832,7 +728,6 @@
   const currentGoalIds = currentGoals.flat().map((g) => g.id);
   await removeActivityReportGoalsFromReport(report.id, currentGoalIds);
   return removeUnusedGoalsObjectivesFromReport(report.id, currentObjectives);
->>>>>>> 2ae089be
 }
 
 export async function updateGoalStatusById(
@@ -842,18 +737,6 @@
   closeSuspendReason,
   closeSuspendContext,
 ) {
-<<<<<<< HEAD
-  const updatedGoal = await Goal.update(
-    {
-      status: newStatus,
-      closeSuspendReason,
-      closeSuspendContext,
-      previousStatus: oldStatus,
-    },
-    { where: { id: goalId }, returning: true },
-  );
-  return updatedGoal[1][0];
-=======
   const g = await Goal.update({
     status: newStatus,
     closeSuspendReason,
@@ -870,7 +753,6 @@
   const [, updated] = g;
 
   return updated;
->>>>>>> 2ae089be
 }
 
 export async function destroyGoal(goalId) {
