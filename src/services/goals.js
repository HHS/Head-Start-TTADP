--- conflicted
+++ resolved
@@ -458,89 +458,6 @@
   }, currentObjectives);
 }
 
-export function reduceObjectivesForActivityReport(newObjectives, currentObjectives = []) {
-  return newObjectives.reduce((objectives, objective) => {
-    const exists = objectives.find((o) => (
-      o.title === objective.title && o.status === objective.status
-    ));
-
-    if (exists) {
-      const id = objective.getDataValue('id') ? objective.getDataValue('id') : objective.getDataValue('value');
-      exists.ids = [...exists.ids, id];
-
-      // for roles, we are just returning arrays of strings
-      // so we can just dedupe them declaratively
-      exists.roles = [...new Set([
-        ...exists.roles,
-        ...objective.activityReportObjectives[0].activityReportObjectiveRoles.map(
-          (r) => r.role.fullName,
-        )])];
-
-      // for resources, topics, and files,
-      // we need to do a more complicated lookup to get a unique set
-      // (I almost forgot we have lodash)
-      exists.resources = uniqBy([
-        ...exists.resources,
-        ...objective.activityReportObjectives[0].activityReportObjectiveResources.map(
-          (r) => r.dataValues,
-        ),
-      ], 'value');
-
-      exists.topics = uniqBy([
-        ...exists.topics,
-        ...objective.activityReportObjectives[0].activityReportObjectiveTopics.map(
-          (t) => t.topic.dataValues,
-        ),
-      ], 'id');
-
-      exists.files = uniqBy([
-        ...exists.files,
-        ...objective.activityReportObjectives[0].activityReportObjectiveFiles.map(
-          (f) => f.file.dataValues,
-        ),
-      ], 'key');
-
-      return objectives;
-    }
-
-    // since this method is used to rollup both objectives on and off activity reports
-    // we need to handle the case where there is TTA provided and TTA not provided
-    // NOTE: there will only be one activity report objective, it is queried by activity report id
-    const ttaProvided = objective.activityReportObjectives
-        && objective.activityReportObjectives[0]
-        && objective.activityReportObjectives[0].ttaProvided
-      ? objective.activityReportObjectives[0].ttaProvided : null;
-
-    const id = objective.getDataValue('id') ? objective.getDataValue('id') : objective.getDataValue('value');
-
-    return [...objectives, {
-      ...objective.dataValues,
-      value: id,
-      ids: [id],
-      ttaProvided,
-      isNew: false,
-
-      // for the associated models, we need to return not the direct associations
-      // but those associated through an activity report since those reflect the state
-      // of the activity report not the state of the objective, which is what
-      // we are getting at with this method (getGoalsForReport)
-
-      roles: objective.activityReportObjectives[0].activityReportObjectiveRoles.map(
-        (r) => r.role.fullName,
-      ),
-      topics: objective.activityReportObjectives[0].activityReportObjectiveTopics.map(
-        (t) => t.topic.dataValues,
-      ),
-      resources: objective.activityReportObjectives[0].activityReportObjectiveResources.map(
-        (r) => r.dataValues,
-      ),
-      files: objective.activityReportObjectives[0].activityReportObjectiveFiles.map(
-        (f) => f.file.dataValues,
-      ),
-    }];
-  }, currentObjectives);
-}
-
 /**
  * Dedupes goals by name + status, as well as objectives by title + status
  * @param {Object[]} goals
@@ -983,16 +900,6 @@
           status: objectiveStatus,
         }, { individualHooks: true });
 
-<<<<<<< HEAD
-=======
-        // objective roles
-        const roles = await Role.findAll({
-          where: {
-            fullName: roleNames,
-          },
-        });
-
->>>>>>> 0005508a
         // save all our objective join tables (ObjectiveResource, ObjectiveTopic, ObjectiveRole)
         const deleteUnusedAssociations = true;
         await saveObjectiveAssociations(
@@ -1396,26 +1303,12 @@
     // unused join table data, so we'll just create any missing links
     // so that the metadata is saved properly
 
-<<<<<<< HEAD
-=======
-    // we need to get the entire role object from the role name
-    const roleData = await Role.findAll({
-      where: {
-        fullName: roles,
-      },
-    });
-
->>>>>>> 0005508a
     const deleteUnusedAssociations = false;
     const metadata = await saveObjectiveAssociations(
       savedObjective,
       resources,
       topics,
-<<<<<<< HEAD
       roles,
-=======
-      roleData,
->>>>>>> 0005508a
       files,
       deleteUnusedAssociations,
     );
