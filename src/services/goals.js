--- conflicted
+++ resolved
@@ -1156,8 +1156,9 @@
 
     // we can't update this stuff if the goal is on an approved AR
     if (newGoal && !newGoal.onApprovedAR) {
-<<<<<<< HEAD
-      newGoal.set({ ...options });
+      newGoal.set({
+        ...(options && options.name && { name: options.name.trim() }),
+      });
 
       if (newGoal.status !== status) {
         newGoal.set({ status });
@@ -1172,27 +1173,6 @@
     // which it won't be at this point (refer to above where we check for closed goals)
     if (endDate && newGoal.endDate !== endDate) {
       newGoal.set({ endDate });
-=======
-      await newGoal.update(
-        {
-          ...options,
-          ...(options && options.name && { name: options.name.trim() }),
-          status,
-          // if the createdVia column is populated, keep what's there
-          // otherwise, if the goal is imported, we say so
-          // otherwise, we've got ourselves an rtr goal, baby
-          createdVia: createdVia || (newGoal.isFromSmartsheetTtaPlan ? 'imported' : 'rtr'),
-          endDate: endDate || null,
-        },
-        { individualHooks: true },
-      );
-    // except for the end date, which is always editable
-    } else if (newGoal) {
-      await newGoal.update(
-        { endDate: endDate || null },
-        { individualHooks: true },
-      );
->>>>>>> a9606393
     }
 
     if (source && newGoal.source !== source) {
@@ -1925,11 +1905,7 @@
         }
 
         if (fields.name !== newOrUpdatedGoal.name) {
-<<<<<<< HEAD
-          newOrUpdatedGoal.set({ name: fields.name });
-=======
-          newOrUpdatedGoal.set({ name: fields.name.trim() }, { individualHooks: true });
->>>>>>> a9606393
+          newOrUpdatedGoal.set({ name: fields.name.trim() });
         }
 
         if (endDate && endDate !== 'Invalid date' && endDate !== newOrUpdatedGoal.endDate) {
