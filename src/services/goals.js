--- conflicted
+++ resolved
@@ -325,15 +325,10 @@
     }
 
     return [...objectives, {
-<<<<<<< HEAD
       ...(objective.dataValues
         ? objective.dataValues
         : objective),
-      title: objective.title.trim(),
-=======
-      ...objective.dataValues,
       title: objective.title,
->>>>>>> 8e8a3f89
       value: id,
       ids: [id],
       // Make sure we pass back a list of recipient ids for subsequent saves.
@@ -485,12 +480,8 @@
           ...currentValue.grant.dataValues,
           recipient: currentValue.grant.recipient.dataValues,
           name: currentValue.grant.name,
-<<<<<<< HEAD
           goalId: currentValue.dataValues.id,
-=======
-          goalId: currentValue.id,
           numberWithProgramTypes: currentValue.grant.numberWithProgramTypes,
->>>>>>> 8e8a3f89
         },
       ];
       existingGoal.grantIds = [...existingGoal.grantIds, currentValue.grant.id];
