import { Op } from 'sequelize';
import { uniqBy, uniq } from 'lodash';
import { DECIMAL_BASE, REPORT_STATUSES } from '@ttahub/common';
import { processObjectiveForResourcesById } from './resource';
import {
  Goal,
  GoalFieldResponse,
  GoalTemplate,
  GoalTemplateFieldPrompt,
  Grant,
  Objective,
  ObjectiveResource,
  ObjectiveFile,
  ObjectiveTopic,
  ActivityReportObjective,
  ActivityReportObjectiveTopic,
  ActivityReportObjectiveFile,
  ActivityReportObjectiveResource,
  sequelize,
  Recipient,
  Resource,
  ActivityReport,
  ActivityReportGoal,
  ActivityReportGoalFieldResponse,
  Topic,
  Program,
  File,
} from '../models';
import {
  OBJECTIVE_STATUS,
  GOAL_STATUS,
  SOURCE_FIELD,
  CREATION_METHOD,
} from '../constants';
import {
  cacheObjectiveMetadata,
  cacheGoalMetadata,
  destroyActivityReportObjectiveMetadata,
} from './reportCache';
import { setFieldPromptsForCuratedTemplate } from './goalTemplates';
import { auditLogger } from '../logger';

const namespace = 'SERVICE:GOALS';

const logContext = {
  namespace,
};

const OPTIONS_FOR_GOAL_FORM_QUERY = (id, recipientId) => ({
  attributes: [
    'id',
    'endDate',
    'name',
    'status',
    [sequelize.col('grant.regionId'), 'regionId'],
    [sequelize.col('grant.recipient.id'), 'recipientId'],
    'goalNumber',
    'createdVia',
    'goalTemplateId',
    [
      'onAR',
      'onAnyReport',
    ],
    'onApprovedAR',
    [sequelize.literal(`"goalTemplate"."creationMethod" = '${CREATION_METHOD.CURATED}'`), 'isCurated'],
    'rtrOrder',
  ],
  order: [['rtrOrder', 'asc']],
  where: {
    id,
  },
  include: [
    {
      attributes: [
        'title',
        'id',
        'status',
        'onApprovedAR',
        'rtrOrder',
        [
          'onAR',
          'onAnyReport',
        ],
      ],
      model: Objective,
      as: 'objectives',
      order: [['rtrOrder', 'ASC']],
      include: [
        {
          model: ObjectiveResource,
          as: 'objectiveResources',
          attributes: [
            [
              'onAR',
              'onAnyReport',
            ],
            [
              'onApprovedAR',
              'isOnApprovedReport',
            ],
          ],
          include: [
            {
              model: Resource,
              as: 'resource',
              attributes: [
                ['url', 'value'],
                ['id', 'key'],
              ],
            },
          ],
          where: { sourceFields: { [Op.contains]: [SOURCE_FIELD.REPORTOBJECTIVE.RESOURCE] } },
          required: false,
        },
        {
          model: ObjectiveTopic,
          as: 'objectiveTopics',
          attributes: [
            [
              'onAR',
              'onAnyReport',
            ],
            [
              'onApprovedAR',
              'isOnApprovedReport',
            ],
          ],
          include: [
            {
              model: Topic,
              as: 'topic',
              attributes: ['id', 'name'],
            },
          ],
        },
        {
          model: ObjectiveFile,
          as: 'objectiveFiles',
          attributes: [
            [
              'onAR',
              'onAnyReport',
            ],
            [
              'onApprovedAR',
              'isOnApprovedReport',
            ],
          ],
          include: [
            {
              model: File,
              as: 'file',
            },
          ],
        },
        {
          model: ActivityReport,
          as: 'activityReports',
          where: {
            calculatedStatus: {
              [Op.not]: REPORT_STATUSES.DELETED,
            },
          },
          required: false,
        },
      ],
    },
    {
      model: Grant,
      as: 'grant',
      attributes: [
        'id',
        'number',
        'regionId',
        'recipientId',
        'numberWithProgramTypes',
      ],
      include: [
        {
          attributes: ['programType'],
          model: Program,
          as: 'programs',
        },
        {
          attributes: ['id'],
          model: Recipient,
          as: 'recipient',
          where: {
            id: recipientId,
          },
          required: true,
        },
      ],
    },
    {
      model: GoalTemplate,
      as: 'goalTemplate',
      attributes: [],
      required: false,
    },
    {
      model: GoalTemplateFieldPrompt,
      as: 'prompts',
      attributes: [
        ['id', 'promptId'],
        'ordinal',
        'title',
        'prompt',
        'hint',
        'fieldType',
        'options',
        'validations',
      ],
      required: false,
      include: [
        {
          model: GoalFieldResponse,
          as: 'responses',
          attributes: ['response'],
          required: false,
          where: { goalId: id },
        },
        {
          model: ActivityReportGoalFieldResponse,
          as: 'reportResponses',
          attributes: ['response'],
          required: false,
          include: [{
            model: ActivityReportGoal,
            as: 'activityReportGoal',
            attributes: ['activityReportId', ['id', 'activityReportGoalId']],
            required: true,
            where: { goalId: id },
          }],
        },
      ],
    },
  ],
});

export async function saveObjectiveAssociations(
  objective,
  resources = [],
  topics = [],
  files = [],
  deleteUnusedAssociations = false,
) {
  // We need to know if the objectiveTemplateId is populated to know if we
  // can disable the hooks on the ObjectiveTopic
  const o = await Objective.findOne({
    attributes: ['objectiveTemplateId'],
    where: { id: objective.id },
    raw: true,
  });

  // topics
  const objectiveTopics = await Promise.all(
    (topics.map(async (topic) => {
      let otopic = await ObjectiveTopic.findOne({
        where: {
          objectiveId: objective.id,
          topicId: topic.id,
        },
      });
      if (!otopic) {
        otopic = await ObjectiveTopic.create({
          objectiveId: objective.id,
          topicId: topic.id,
        }, { hooks: !!o.objectiveTemplateId });
      }
      return otopic;
    })),
  );

  if (deleteUnusedAssociations) {
    // cleanup objective topics
    await ObjectiveTopic.destroy({
      where: {
        id: {
          [Op.notIn]: objectiveTopics.length ? objectiveTopics.map((ot) => ot.id) : [],
        },
        objectiveId: objective.id,
      },
      individualHooks: true,
    });
  }

  // resources
  let objectiveResources = await processObjectiveForResourcesById(
    objective.id,
    resources
      .filter(({ value }) => value)
      .map(({ value }) => value),
    [],
    !deleteUnusedAssociations,
  );

  // filter the returned resources to only those passed to not falsely include prior resources.
  if (!deleteUnusedAssociations) {
    objectiveResources = objectiveResources
      ?.filter((oR) => resources.map((r) => r.value).includes(oR.resource.dataValues.url));
  }

  const objectiveFiles = await Promise.all(
    files.map(
      async (file) => {
        let ofile = await ObjectiveFile.findOne({
          where: {
            fileId: file.id,
            objectiveId: objective.id,
          },
        });
        if (!ofile) {
          ofile = await ObjectiveFile.create({
            fileId: file.id,
            objectiveId: objective.id,
          }, { hooks: !!o.objectiveTemplateId });
        }
        return ofile;
      },
    ),
  );

  if (deleteUnusedAssociations) {
    // cleanup objective files
    await ObjectiveFile.destroy({
      where: {
        id: {
          [Op.notIn]: objectiveFiles.length
            ? objectiveFiles.map((or) => or.id) : [],
        },
        objectiveId: objective.id,
      },
      individualHooks: true,
    });
  }

  return {
    topics: objectiveTopics,
    resources: objectiveResources,
    files: objectiveFiles,
  };
}

// this is the reducer called when not getting objectives for a report, IE, the RTR table
export function reduceObjectives(newObjectives, currentObjectives = []) {
  // objectives = accumulator
  // we pass in the existing objectives as the accumulator
  const objectivesToSort = newObjectives.reduce((objectives, objective) => {
    const exists = objectives.find((o) => (
      o.title.trim() === objective.title.trim() && o.status === objective.status
    ));
    // eslint-disable-next-line no-nested-ternary
    const id = objective.getDataValue
      ? objective.getDataValue('id')
        ? objective.getDataValue('id')
        : objective.getDataValue('value')
      : objective.id;
    const otherEntityId = objective.getDataValue
      ? objective.getDataValue('otherEntityId')
      : objective.otherEntityId;

    if (exists) {
      exists.ids = [...exists.ids, id];
      // Make sure we pass back a list of recipient ids for subsequent saves.
      exists.recipientIds = otherEntityId
        ? [...exists.recipientIds, otherEntityId]
        : [...exists.recipientIds];
      exists.activityReports = [
        ...(exists.activityReports || []),
        ...(objective.activityReports || []),
      ];
      return objectives;
    }

    return [...objectives, {
      ...(objective.dataValues
        ? objective.dataValues
        : objective),
      title: objective.title,
      value: id,
      ids: [id],
      // Make sure we pass back a list of recipient ids for subsequent saves.
      recipientIds: otherEntityId
        ? [otherEntityId]
        : [],
      isNew: false,
    }];
  }, currentObjectives);

  objectivesToSort.sort((o1, o2) => {
    if (o1.rtrOrder < o2.rtrOrder) {
      return -1;
    }
    return 1;
  });

  return objectivesToSort;
}

export function reduceObjectivesForActivityReport(newObjectives, currentObjectives = []) {
  const objectivesToSort = newObjectives.reduce((objectives, objective) => {
    // check the activity report objective status
    const objectiveStatus = objective.activityReportObjectives
      && objective.activityReportObjectives[0]
      && objective.activityReportObjectives[0].status
      ? objective.activityReportObjectives[0].status : objective.status;

    // objectives represent the accumulator in the find below
    // objective is the objective as it is returned from the API
    const exists = objectives.find((o) => (
      o.title.trim() === objective.title.trim() && o.status === objectiveStatus
    ));

    if (exists) {
      const { id } = objective;
      exists.ids = [...exists.ids, id];

      // we can dedupe these using lodash
      exists.resources = uniqBy([
        ...exists.resources,
        ...(objective.activityReportObjectives
          && objective.activityReportObjectives.length > 0
          ? objective.activityReportObjectives[0].activityReportObjectiveResources
            .map((r) => r.resource.dataValues)
          : []),
      ], (e) => e.value);

      exists.topics = uniqBy([
        ...exists.topics,
        ...(objective.activityReportObjectives
          && objective.activityReportObjectives.length > 0
          ? objective.activityReportObjectives[0].activityReportObjectiveTopics
            .map((t) => t.topic.dataValues)
          : []),
      ], (e) => e.id);

      exists.files = uniqBy([
        ...exists.files,
        ...(objective.activityReportObjectives
          && objective.activityReportObjectives.length > 0
          ? objective.activityReportObjectives[0].activityReportObjectiveFiles
            .map((f) => ({ ...f.file.dataValues, url: f.file.url }))
          : []),
      ], (e) => e.key);

      return objectives;
    }

    // since this method is used to rollup both objectives on and off activity reports
    // we need to handle the case where there is TTA provided and TTA not provided
    // NOTE: there will only be one activity report objective, it is queried by activity report id
    const ttaProvided = objective.activityReportObjectives
        && objective.activityReportObjectives[0]
        && objective.activityReportObjectives[0].ttaProvided
      ? objective.activityReportObjectives[0].ttaProvided : null;
    const arOrder = objective.activityReportObjectives
      && objective.activityReportObjectives[0]
      && objective.activityReportObjectives[0].arOrder
      ? objective.activityReportObjectives[0].arOrder : null;
    const { id } = objective;

    return [...objectives, {
      ...objective.dataValues,
      title: objective.title,
      value: id,
      ids: [id],
      ttaProvided,
      status: objectiveStatus, // the status from above, derived from the activity report objective
      isNew: false,
      arOrder,

      // for the associated models, we need to return not the direct associations
      // but those associated through an activity report since those reflect the state
      // of the activity report not the state of the objective, which is what
      // we are getting at with this method (getGoalsForReport)

      topics: objective.activityReportObjectives
        && objective.activityReportObjectives.length > 0
        ? objective.activityReportObjectives[0].activityReportObjectiveTopics
          .map((t) => (t.topic ? t.topic.dataValues : null))
          .filter((t) => t)
        : [],
      resources: objective.activityReportObjectives
        && objective.activityReportObjectives.length > 0
        ? objective.activityReportObjectives[0].activityReportObjectiveResources
          .map((r) => r.resource.dataValues)
        : [],
      files: objective.activityReportObjectives
        && objective.activityReportObjectives.length > 0
        ? objective.activityReportObjectives[0].activityReportObjectiveFiles
          .map((f) => ({ ...f.file.dataValues, url: f.file.url }))
        : [],
    }];
  }, currentObjectives);

  // Sort by AR Order in place.
  objectivesToSort.sort((o1, o2) => {
    if (o1.arOrder < o2.arOrder) {
      return -1;
    }
    return 1;
  });
  return objectivesToSort;
}

/**
 *
 * @param {Boolean} forReport
 * @param {Array} newPrompts
 * @param {Array} promptsToReduce
 * @returns Array of reduced prompts
 */
function reducePrompts(forReport, newPrompts = [], promptsToReduce = []) {
  return newPrompts
    ?.reduce((previousPrompts, currentPrompt) => {
      const promptId = currentPrompt.promptId
        ? currentPrompt.promptId : currentPrompt.dataValues.promptId;

      const existingPrompt = previousPrompts.find((pp) => pp.promptId === currentPrompt.promptId);
      if (existingPrompt) {
        if (!forReport) {
          existingPrompt.response = uniq(
            [...existingPrompt.response, ...currentPrompt.responses.flatMap((r) => r.response)],
          );
        }

        if (forReport) {
          existingPrompt.response = uniq(
            [
              ...existingPrompt.response,
              ...(currentPrompt.response || []),
              ...(currentPrompt.reportResponse || []),
            ],
          );
          existingPrompt.reportResponse = uniq(
            [
              ...(existingPrompt.reportResponse || []),
              ...(currentPrompt.reportResponse || []),
            ],
          );
        }
        return previousPrompts;
      }

      const newPrompt = {
        promptId,
        ordinal: currentPrompt.ordinal,
        title: currentPrompt.title,
        prompt: currentPrompt.prompt,
        hint: currentPrompt.hint,
        fieldType: currentPrompt.fieldType,
        options: currentPrompt.options,
        validations: currentPrompt.validations,
      };

      if (forReport) {
        newPrompt.response = uniq(
          [
            ...(currentPrompt.response || []),
            ...(currentPrompt.reportResponse || []),
          ],
        );
        newPrompt.reportResponse = (currentPrompt.reportResponse || []);
      }

      if (!forReport) {
        newPrompt.response = uniq(currentPrompt.responses.flatMap((r) => r.response));
      }

      return [
        ...previousPrompts,
        newPrompt,
      ];
    }, promptsToReduce);
}

/**
 * Dedupes goals by name + status, as well as objectives by title + status
 * @param {Object[]} goals
 * @returns {Object[]} array of deduped goals
 */
function reduceGoals(goals, forReport = false) {
  const objectivesReducer = forReport ? reduceObjectivesForActivityReport : reduceObjectives;

  const where = (g, currentValue) => (forReport
    ? g.name === currentValue.dataValues.name
      && g.status === currentValue.dataValues.status
    : g.name === currentValue.dataValues.name
      && g.status === currentValue.dataValues.status);

  const r = goals.reduce((previousValues, currentValue) => {
    try {
      const existingGoal = previousValues.find((g) => where(g, currentValue));
      if (existingGoal) {
        existingGoal.goalNumbers = [...existingGoal.goalNumbers, currentValue.goalNumber || `G-${currentValue.dataValues.id}`];
        existingGoal.goalIds = [...existingGoal.goalIds, currentValue.dataValues.id];
        existingGoal.grants = [
          ...existingGoal.grants,
          {
            ...currentValue.grant.dataValues,
            recipient: currentValue.grant.recipient.dataValues,
            name: currentValue.grant.name,
            goalId: currentValue.dataValues.id,
            numberWithProgramTypes: currentValue.grant.numberWithProgramTypes,
          },
        ];
        existingGoal.grantIds = [...existingGoal.grantIds, currentValue.grant.id];
        existingGoal.objectives = objectivesReducer(
          currentValue.objectives,
          existingGoal.objectives,
        );
        existingGoal.prompts = reducePrompts(
          forReport,
          currentValue.dataValues.prompts || [],
          existingGoal.prompts || [],
        );
        return previousValues;
      }

      const goal = {
        ...currentValue.dataValues,
        goalNumbers: [currentValue.goalNumber || `G-${currentValue.dataValues.id}`],
        goalIds: [currentValue.dataValues.id],
        grants: [
          {
            ...currentValue.grant.dataValues,
            numberWithProgramTypes: currentValue.grant.numberWithProgramTypes,
            recipient: currentValue.grant.recipient.dataValues,
            name: currentValue.grant.name,
            goalId: currentValue.dataValues.id,
          },
        ],
        grantIds: [currentValue.grant.id],
        objectives: objectivesReducer(
          currentValue.objectives,
        ),
        prompts: reducePrompts(
          forReport,
          currentValue.dataValues.prompts || [],
          [],
        ),
        isNew: false,
        endDate: currentValue.endDate,
      };

      return [...previousValues, goal];
    } catch (err) {
      auditLogger.error('Error reducing goal in services/goals reduceGoals, exiting reducer early', err);
      return previousValues;
    }
  }, []);

  return r;
}

/**
 *
 * @param {number} id
 * @returns {Promise{Object}}
 */
export async function goalsByIdsAndActivityReport(id, activityReportId) {
  const goals = await Goal.findAll({
    attributes: [
      'endDate',
      'status',
      ['id', 'value'],
      ['name', 'label'],
      'id',
      'name',
    ],
    where: {
      id,
    },
    include: [
      {
        model: Grant,
        as: 'grant',
      },
      {
        model: Objective,
        as: 'objectives',
        where: {
          [Op.and]: [
            {
              title: {
                [Op.ne]: '',
              },
            },
          ],
        },
        attributes: [
          'id',
          ['title', 'label'],
          'title',
          'status',
          'goalId',
        ],
        required: false,
        include: [
          {
            model: Resource,
            as: 'resources',
            attributes: [
              ['url', 'value'],
              ['id', 'key'],
            ],
            required: false,
            through: {
              attributes: [],
              where: { sourceFields: { [Op.contains]: [SOURCE_FIELD.OBJECTIVE.RESOURCE] } },
              required: false,
            },
          },
          {
            model: ActivityReportObjective,
            as: 'activityReportObjectives',
            attributes: [
              'ttaProvided',
            ],
            required: false,
            where: {
              activityReportId,
            },
          },
          {
            model: File,
            as: 'files',
          },
          {
            model: Topic,
            as: 'topics',
            required: false,
          },
          {
            model: ActivityReport,
            as: 'activityReports',
            where: {
              calculatedStatus: {
                [Op.not]: REPORT_STATUSES.DELETED,
              },
            },
            required: false,
          },
        ],
      },
      {
        model: GoalTemplateFieldPrompt,
        as: 'prompts',
        attributes: [
          'id',
          'ordinal',
          'title',
          'prompt',
          'hint',
          'fieldType',
          'options',
          'validations',
        ],
        required: false,
        include: [
          {
            model: GoalFieldResponse,
            as: 'responses',
            attributes: [
              'response',
            ],
            required: false,
            where: { goalId: id },
          },
          {
            model: ActivityReportGoalFieldResponse,
            as: 'reportResponses',
            attributes: ['response'],
            required: false,
            include: [{
              model: ActivityReportGoal,
              as: 'activityReportGoal',
              attributes: ['activityReportId', ['id', 'activityReportGoalId']],
              required: true,
              where: { goalId: id, activityReportId },
            }],
          },
        ],
      },
    ],
  });

  const reducedGoals = reduceGoals(goals);

  // sort reduced goals by rtr order
  reducedGoals.sort((a, b) => {
    if (a.rtrOrder < b.rtrOrder) {
      return -1;
    }
    return 1;
  });

  return reducedGoals;
}

/**
 *
 * @param {*} goalId
 * @param {*} activityReportId
 * @returns {Promise<Object>}
 */
export function goalByIdAndActivityReport(goalId, activityReportId) {
  return Goal.findOne({
    attributes: [
      'endDate',
      'status',
      ['id', 'value'],
      ['name', 'label'],
      'id',
      'name',
    ],
    where: {
      id: goalId,
    },
    include: [
      {
        where: {
          [Op.and]: [
            {
              title: {
                [Op.ne]: '',
              },
            },
            {
              status: {
                [Op.notIn]: ['Complete'],
              },
            },
          ],
        },
        attributes: [
          'id',
          'title',
          'title',
          'status',
        ],
        model: Objective,
        as: 'objectives',
        required: false,
        include: [
          {
            model: Resource,
            as: 'resources',
            attributes: [
              ['url', 'value'],
              ['id', 'key'],
            ],
            required: false,
            through: {
              attributes: [],
              where: { sourceFields: { [Op.contains]: [SOURCE_FIELD.OBJECTIVE.RESOURCE] } },
              required: false,
            },
          },
          {
            model: ActivityReportObjective,
            as: 'activityReportObjectives',
            attributes: [
              'ttaProvided',
            ],
            required: true,
            where: {
              activityReportId,
            },
          },
          {
            model: Topic,
            as: 'topics',
            attributes: [
              ['id', 'value'],
              ['name', 'label'],
            ],
            required: false,
          },
          {
            model: File,
            as: 'files',
            required: false,
          },
        ],
      },
    ],
  });
}

export async function goalByIdAndRecipient(id, recipientId) {
  const goal = await Goal.findOne(OPTIONS_FOR_GOAL_FORM_QUERY(id, recipientId));
  goal.objectives = goal.objectives
    .map((objective) => ({
      ...objective.dataValues,
      topics: objective.objectiveTopics
        .map((objectiveTopic) => ({
          ...objectiveTopic.dataValues,
          ...(
            objectiveTopic.topic && objectiveTopic.topic.dataValues
              ? objectiveTopic.topic.dataValues
              : []
          ),
        }))
        .map((o) => ({ ...o, topic: undefined })),
      files: objective.objectiveFiles
        .map((objectiveFile) => ({
          ...objectiveFile.dataValues,
          ...objectiveFile.file.dataValues,
        }))
        .map((f) => ({ ...f, file: undefined })),
      resources: objective.objectiveResources
        .map((objectiveResource) => ({
          ...objectiveResource.dataValues,
          ...objectiveResource.resource.dataValues,
        }))
        .map((r) => ({ ...r, resource: undefined })),
    }))
    .map((objective) => ({ ...objective, objectiveTopics: undefined, objectiveFiles: undefined }));
  return goal;
}

export async function goalsByIdAndRecipient(ids, recipientId) {
  let goals = await Goal.findAll(OPTIONS_FOR_GOAL_FORM_QUERY(ids, recipientId));
  goals = goals.map((goal) => ({
    ...goal,
    objectives: goal.objectives
      .map((objective) => {
        const o = {
          ...objective.dataValues,
          topics: objective.objectiveTopics
            .map((objectiveTopic) => {
              const ot = {
                ...objectiveTopic.dataValues,
                ...(
                  objectiveTopic.topic && objectiveTopic.topic.dataValues
                    ? objectiveTopic.topic.dataValues
                    : []
                ),
              };
              delete ot.topic;
              return ot;
            }),
          files: objective.objectiveFiles
            .map((objectiveFile) => {
              const of = {
                ...objectiveFile.dataValues,
                ...objectiveFile.file.dataValues,
                // url: objectiveFile.file.url,
              };
              delete of.file;
              return of;
            }),
          resources: objective.objectiveResources
            .map((objectiveResource) => {
              const oR = {
                ...objectiveResource.dataValues,
                ...objectiveResource.resource.dataValues,
              };
              delete oR.resource;
              return oR;
            }),
        };
        delete o.objectiveTopics;
        delete o.objectiveFiles;
        return o;
      }),
  }));

  return reduceGoals(goals);
}

export async function goalByIdWithActivityReportsAndRegions(goalId) {
  return Goal.findOne({
    attributes: [
      'name',
      'id',
      'status',
      'createdVia',
      'previousStatus',
    ],
    where: {
      id: goalId,
    },
    include: [
      {
        model: Grant,
        as: 'grant',
        attributes: ['regionId'],
      },
      {
        attributes: ['id'],
        model: Objective,
        as: 'objectives',
        required: false,
        include: [{
          attributes: ['id'],
          model: ActivityReport,
          as: 'activityReports',
          required: false,
        }],
      },
    ],
  });
}

async function cleanupObjectivesForGoal(goalId, currentObjectives) {
  // get all objectives not currently on a goal
  const orphanedObjectives = await Objective.findAll({
    attributes: ['id'],
    where: {
      goalId,
      id: {
        [Op.notIn]: currentObjectives.map((objective) => objective.id),
      },
    },
    include: [
      {
        model: ActivityReport,
        as: 'activityReports',
        required: false,
      },
    ],
  });

  const orphanedObjectiveIds = orphanedObjectives
    .filter((objective) => !objective.activityReports || !objective.activityReports.length)
    .map((objective) => objective.id);

  if (Array.isArray(orphanedObjectiveIds) && orphanedObjectiveIds.length > 0) {
    await Promise.all([
      ObjectiveFile.destroy({
        where: {
          objectiveId: orphanedObjectiveIds,
        },
        individualHooks: true,
      }),
      ObjectiveResource.destroy({
        where: {
          objectiveId: orphanedObjectiveIds,
        },
        individualHooks: true,
      }),
      ObjectiveTopic.destroy({
        where: {
          objectiveId: orphanedObjectiveIds,
        },
        individualHooks: true,
      }),
    ]);
  }

  return (Array.isArray(orphanedObjectiveIds) && orphanedObjectiveIds.length > 0)
    ? Objective.destroy({
      where: {
        id: orphanedObjectiveIds,
      },
      individualHooks: true,
    })
    : Promise.resolve();
}

/**
 * Goals is an array of an object with the following keys
    id,
    grants,
    name,
    status,
    endDate,
    regionId,
    recipientId,

  The goal model has the following columns
    id,
    name,
    status,
    timeframe,
    isFromSmartsheetTtaPlan
    endDate,

 * @param {Object} goals
 * @returns created or updated goal with grant goals
 */
export async function createOrUpdateGoals(goals) {
  // there can only be one on the goal form (multiple grants maybe, but one recipient)
  let recipient;
  // eslint-disable-next-line max-len
  const goalIds = await Promise.all(goals.map(async (goalData, rtrOrder) => {
    const {
      ids,
      grantId,
      recipientId,
      regionId,
      objectives,
      createdVia,
      endDate,
      status,
      prompts,
      isCurated,
      ...options
    } = goalData;

    // there can only be one on the goal form (multiple grants maybe, but one recipient)
    recipient = recipientId;
    let newGoal;
    // we first need to see if the goal exists given what ids we have
    if (ids && ids.length) {
      newGoal = await Goal.findOne({
        where: {
          grantId,
          status: { [Op.not]: 'Closed' },
          id: ids,
        },
      });
    }

    if (!newGoal) {
      newGoal = await Goal.findOne({
        where: {
          grantId,
          status: {
            [Op.not]: 'Closed',
          },
          name: options.name,
        },
      });
      if (!newGoal) {
        newGoal = await Goal.create({
          grantId,
          name: options.name,
          status: 'Draft', // if we are creating a goal for the first time, it should be set to 'Draft'
          isFromSmartsheetTtaPlan: false,
          rtrOrder: rtrOrder + 1,
        });
      }
    }

    if (isCurated) {
      await setFieldPromptsForCuratedTemplate([newGoal.id], prompts);
    }

    // we can't update this stuff if the goal is on an approved AR
    if (newGoal && !newGoal.onApprovedAR) {
      await newGoal.update(
        {
          ...options,
          status,
          // if the createdVia column is populated, keep what's there
          // otherwise, if the goal is imported, we say so
          // otherwise, we've got ourselves an rtr goal, baby
          createdVia: createdVia || (newGoal.isFromSmartsheetTtaPlan ? 'imported' : 'rtr'),
          endDate: endDate || null,
        },
        { individualHooks: true },
      );
    // except for the end date, which is always editable
    } else if (newGoal) {
      await newGoal.update(
        { endDate: endDate || null },
        { individualHooks: true },
      );
    }

    const newObjectives = await Promise.all(
      objectives.map(async (o, index) => {
        const {
          resources,
          topics,
          title,
          files,
          status: objectiveStatus,
          id: objectiveIdsMayContainStrings,
        } = o;

        const objectiveIds = [objectiveIdsMayContainStrings]
          .flat()
          .filter((id) => parseInt(id, DECIMAL_BASE));

        let objective;

        // if the objective is complete on both the front and back end
        // we need to handle things a little differently
        if (objectiveStatus === OBJECTIVE_STATUS.COMPLETE && objectiveIds && objectiveIds.length) {
          objective = await Objective.findOne({
            where: {
              id: objectiveIds,
              status: OBJECTIVE_STATUS.COMPLETE,
            },
          });

          if (objective) {
            return {
              ...objective.dataValues,
              topics,
              resources,
              files,
            };
          }
        }

        if (objectiveIds && objectiveIds.length) {
          // this needs to find "complete" objectives as well
          // since we could be moving the status back from the RTR
          objective = await Objective.findOne({
            where: {
              id: objectiveIds,
              goalId: newGoal.id,
            },
          });
        }

        if (!objective) {
          objective = await Objective.findOne({
            where: {
              status: { [Op.not]: OBJECTIVE_STATUS.COMPLETE },
              title,
              goalId: newGoal.id,
            },
          });
          if (!objective) {
            objective = await Objective.create({
              status: objectiveStatus,
              title,
              goalId: newGoal.id,
              createdVia: 'rtr',
            });
          }
        }

        await objective.update({
          title,
          status: objectiveStatus,
          rtrOrder: index + 1,
        }, { individualHooks: true });

        // save all our objective join tables (ObjectiveResource, ObjectiveTopic, ObjectiveFile)
        const deleteUnusedAssociations = true;
        await saveObjectiveAssociations(
          objective,
          resources,
          topics,
          files,
          deleteUnusedAssociations,
        );

        return {
          ...objective.dataValues,
          topics,
          resources,
          files,
        };
      }),
    );

    // this function deletes unused objectives
    await cleanupObjectivesForGoal(newGoal.id, newObjectives);

    return newGoal.id;
  }));

  // we have to do this outside of the transaction otherwise
  // we get the old values
  return goalsByIdAndRecipient(goalIds, recipient);
}

export async function goalsForGrants(grantIds) {
  /**
   * get all the matching grants
   */
  const grants = await Grant.findAll({
    attributes: ['id', 'oldGrantId'],
    where: {
      id: grantIds,
    },
  });

  /**
   * we need one big array that includes the old recipient id as well,
   * removing all the nulls along the way
   */
  const ids = grants
    .reduce((previous, current) => [...previous, current.id, current.oldGrantId], [])
    .filter((g) => g);

  /*
  * finally, return all matching goals
  */

  return Goal.findAll({
    attributes: [
      [sequelize.fn(
        'ARRAY_AGG',
        sequelize.fn(
          'DISTINCT',
          sequelize.col('grant.id'),
        ),
      ), 'grantIds'],
      [sequelize.fn(
        'ARRAY_AGG',
        sequelize.fn(
          'DISTINCT',
          sequelize.col('"Goal"."id"'),
        ),
      ), 'goalIds'],
      [sequelize.fn(
        'ARRAY_AGG',
        sequelize.fn(
          'DISTINCT',
          sequelize.col('grant.oldGrantId'),
        ),
      ), 'oldGrantIds'],
      [sequelize.fn(
        'MAX',
        sequelize.fn(
          'DISTINCT',
          sequelize.col('"Goal"."createdAt"'),
        ),
      ), 'created'],
      [sequelize.fn(
        'MAX',
        sequelize.fn(
          'DISTINCT',
          sequelize.col('"Goal"."goalTemplateId"'),
        ),
      ), 'goalTemplateId'],
      'name',
      'status',
      'onApprovedAR',
      'endDate',
      [sequelize.fn('BOOL_OR', sequelize.literal(`"goalTemplate"."creationMethod" = '${CREATION_METHOD.CURATED}'`)), 'isCurated'],
    ],
    group: ['"Goal"."name"', '"Goal"."status"', '"Goal"."endDate"', '"Goal"."onApprovedAR"'],
    where: {
      '$grant.id$': ids,
      status: {
        [Op.or]: [
          { [Op.notIn]: ['Closed', 'Suspended'] },
          { [Op.is]: null },
        ],
      },
    },
    include: [
      {
        model: Grant.unscoped(),
        as: 'grant',
        attributes: [],
      },
      {
        model: GoalTemplate,
        as: 'goalTemplate',
        attributes: [],
        required: false,
      },
    ],
    order: [[sequelize.fn(
      'MAX',
      sequelize.fn(
        'DISTINCT',
        sequelize.col('"Goal"."createdAt"'),
      ),
    ), 'desc']],
  });
}

async function removeActivityReportObjectivesFromReport(reportId, objectiveIdsToRemove) {
  const activityReportObjectivesToDestroy = Array.isArray(objectiveIdsToRemove)
  && objectiveIdsToRemove.length > 0
    ? await ActivityReportObjective.findAll({
      attributes: ['id'],
      where: {
        activityReportId: reportId,
        objectiveId: objectiveIdsToRemove,
      },
    })
    : [];

  const idsToDestroy = activityReportObjectivesToDestroy.map((arObjective) => arObjective.id);

  // Delete ARO Topics, Files, etc.
  await destroyActivityReportObjectiveMetadata(idsToDestroy, objectiveIdsToRemove);

  // Delete ARO's.
  return Array.isArray(idsToDestroy) && idsToDestroy.length > 0
    ? ActivityReportObjective.destroy({
      where: {
        id: idsToDestroy,
      },
      individualHooks: true,
    })
    : Promise.resolve();
}

async function removeActivityReportGoalsFromReport(reportId, currentGoalIds) {
  return ActivityReportGoal.destroy({
    where: {
      activityReportId: reportId,
      goalId: {
        [Op.notIn]: currentGoalIds,
      },
    },
    individualHooks: true,
  });
}

export async function setActivityReportGoalAsActivelyEdited(goalIdsAsString, reportId, pageState) {
  const GOALS_AND_OBJECTIVES_PAGE = '2';
  const IN_PROGRESS = 'In progress';

  try {
    // because of the way express works, goalIdsAsString is a string or an array of strings
    // so we flatmap it here to handle both cases
    const goalIds = [goalIdsAsString].flatMap((id) => parseInt(id, DECIMAL_BASE));

    // set all other goals back to actively edited: false
    await ActivityReportGoal.update({
      isActivelyEdited: false,
    }, {
      where: {
        activityReportId: reportId,
        goalId: {
          [Op.notIn]: goalIds,
        },
      },
    });

    // we also need to update the activity report page state
    await ActivityReport.update({
      pageState: {
        ...pageState,
        [GOALS_AND_OBJECTIVES_PAGE]: IN_PROGRESS,
      },
    }, {
      where: {
        id: reportId,
      },
    });

    // finally, set the goals that are actively edited to true
    return ActivityReportGoal.update({
      isActivelyEdited: true,
    }, {
      where: {
        activityReportId: reportId,
        goalId: goalIds,
      },
      returning: true,
    });
  } catch (error) {
    auditLogger.error(
      ` SERVICE:GOALS:setActivityReportGoalsAsActivielyEdited\nunable to update ActivityReportGoals table \n${error}`,
    );

    return [];
  }
}

async function removeUnusedGoalsCreatedViaAr(goalsToRemove, reportId) {
  // If we don't have goals return.
  if (!goalsToRemove.length) {
    return Promise.resolve();
  }

  // Find all goals.
  const goals = await Goal.findAll({
    where: {
      createdVia: 'activityReport',
      id: goalsToRemove,
      onApprovedAR: false,
    },
    include: [
      {
        model: ActivityReport,
        as: 'activityReports',
        required: false,
        where: {
          id: {
            [Op.not]: reportId,
          },
        },
      },
      {
        attributes: ['id', 'goalId', 'title'],
        model: Objective,
        as: 'objectives',
        required: false,
      },
    ],
  });

  // Get goals without Activity Reports.
  let unusedGoals = goals.filter((g) => !g.activityReports.length);

  // Get Goals without Objectives.
  unusedGoals = unusedGoals.filter((g) => !g.objectives.length);

  // If we have activity report goals without activity reports delete.
  if (unusedGoals.length) {
    // Delete goals.
    return Goal.destroy({
      where: {
        id: unusedGoals.map((g) => g.id),
      },
    });
  }

  // else do nothing.
  return Promise.resolve();
}

async function removeObjectives(objectivesToRemove, reportId) {
  if (!objectivesToRemove.length) {
    return Promise.resolve();
  }

  // TODO - when we have an "onAnyReport" flag, we can use that here instead of two SQL statements
  const objectivesToPossiblyDestroy = await Objective.findAll({
    where: {
      createdVia: 'activityReport',
      id: objectivesToRemove,
      onApprovedAR: false,
    },
    include: [
      {
        model: ActivityReport,
        as: 'activityReports',
        required: false,
        where: {
          id: {
            [Op.not]: reportId,
          },
        },
      },
    ],
  });

  // see TODO above, but this can be removed when we have an "onAnyReport" flag
  const objectivesToDefinitelyDestroy = objectivesToPossiblyDestroy
    .filter((o) => !o.activityReports.length);

  if (!objectivesToDefinitelyDestroy.length) {
    return Promise.resolve();
  }

  // Objectives to destroy.
  const objectivesIdsToDestroy = objectivesToDefinitelyDestroy.map((o) => o.id);

  // cleanup any ObjectiveFiles that are no longer needed
  await ObjectiveFile.destroy({
    where: {
      objectiveId: objectivesIdsToDestroy,
    },
    individualHooks: true,
  });

  // cleanup any ObjectiveResources that are no longer needed
  await ObjectiveResource.destroy({
    where: {
      objectiveId: objectivesIdsToDestroy,
    },
    individualHooks: true,
  });

  // Delete objective.
  return Objective.destroy({
    where: {
      id: objectivesToDefinitelyDestroy.map((o) => o.id),
    },
  });
}

export async function removeRemovedRecipientsGoals(removedRecipientIds, report) {
  if (!removedRecipientIds
    || !(Array.isArray(removedRecipientIds) && removedRecipientIds.length > 0)) {
    return null;
  }

  const reportId = parseInt(sequelize.escape(report.id), DECIMAL_BASE);

  const goals = await Goal.findAll({
    attributes: [
      'id',
      [
        sequelize.literal(`
        ((select count(*)
        from "ActivityReportGoals"
        where "ActivityReportGoals"."goalId" = "Goal"."id"
        and "ActivityReportGoals"."activityReportId" not in (${reportId}))::int > 0)`),
        'onOtherAr',
      ],
    ],
    where: {
      grantId: removedRecipientIds,
    },
    include: [
      {
        model: ActivityReport,
        as: 'activityReports',
        required: true,
        where: {
          id: reportId,
        },
      },
    ],
  });

  const goalIds = goals.map((goal) => goal.id);
  const goalsToDelete = goals.filter((goal) => !goal.get('onOtherAr')).map((goal) => goal.id);

  if (Array.isArray(goalIds) && goalIds.length > 0) {
    await ActivityReportGoal.destroy({
      where: {
        goalId: goalIds,
        activityReportId: reportId,
      },
      individualHooks: true,
    });
  }

  const objectives = await Objective.findAll({
    attributes: [
      'id',
      [
        sequelize.literal(`
        ((select count(*)
        from "ActivityReportObjectives"
        where "ActivityReportObjectives"."objectiveId" = "Objective"."id"
        and "ActivityReportObjectives"."activityReportId" not in (${reportId}))::int > 0)`),
        'onOtherAr',
      ],
    ],
    where: {
      goalId: goalIds,
    },
    include: [
      {
        model: ActivityReport,
        as: 'activityReports',
        required: true,
        where: {
          id: reportId,
        },
      },
    ],
  });

  const objectiveIds = objectives.map((objective) => objective.id);
  const objectivesToDelete = objectives.filter(
    (objective) => !objective.get('onOtherAr'),
  ).map((objective) => objective.id);

  if (Array.isArray(objectiveIds) && objectiveIds.length > 0) {
    await ActivityReportObjective.destroy({
      where: {
        objectiveId: objectiveIds,
        activityReportId: reportId,
      },
      individualHooks: true,
    });
  }

  if (Array.isArray(objectivesToDelete) && objectivesToDelete.length > 0) {
    await Objective.destroy({
      where: {
        id: objectivesToDelete,
        onApprovedAR: false,
      },
      individualHooks: true,
    });
  }

  return Goal.destroy({
    where: {
      id: goalsToDelete,
      onApprovedAR: false,
      createdVia: 'activityReport',
    },
    individualHooks: true,
  });
}

export async function removeUnusedGoalsObjectivesFromReport(reportId, currentObjectives) {
  const previousActivityReportObjectives = await ActivityReportObjective.findAll({
    where: {
      activityReportId: reportId,
    },
  });

  const currentObjectiveIds = currentObjectives.map((o) => o.id);

  const activityReportObjectivesToRemove = previousActivityReportObjectives.filter(
    (aro) => !currentObjectiveIds.includes(aro.objectiveId),
  );

  const objectiveIdsToRemove = activityReportObjectivesToRemove.map((aro) => aro.objectiveId);

  // Delete ARO and Topics, Resources, etc.
  await removeActivityReportObjectivesFromReport(reportId, objectiveIdsToRemove);

  // attempt to remove objectives that are no longer associated with any ARs
  // and weren't created on the RTR as a planning exercise
  await removeObjectives(objectiveIdsToRemove, reportId);
}

async function createObjectivesForGoal(goal, objectives, report) {
  /*
     Note: Objective Status
     We only want to set Objective status from here on initial Objective creation.
     All subsequent Objective status updates should come from the AR Hook using end date.
  */

  if (!objectives) {
    return [];
  }

  // we don't want to create objectives with blank titles
  return Promise.all(objectives.filter((o) => o.title
    || o.ttaProvided
    || o.topics.length
    || o.resources.length
    || o.files.length).map(async (objective, index) => {
    const {
      id,
      isNew,
      ttaProvided,
      ActivityReportObjective: aro,
      title,
      status,
      resources,
      topics,
      files,
      ids,
      ...updatedFields
    } = objective;

    let savedObjective;

    // first we check to see if the title is already used on an objective for this goal
    const objectiveTitle = title;

    if (objectiveTitle) {
      savedObjective = await Objective.findOne({
        where: {
          title: objectiveTitle,
          goalId: goal.id,
        },
      });
    }

    // if not, we can update an objective based on the ids
    if (!savedObjective && ids && ids.length) {
      savedObjective = await Objective.findOne({
        where: {
          id: ids,
          goalId: goal.id,
        },
      });
    }

    // if it does, we can simply edit it (if the title has changed)
    if (savedObjective && objectiveTitle !== savedObjective.title) {
      // We should only allow the title to change if we are not on a approved AR.
      if (!savedObjective.onApprovedAR) {
        await savedObjective.update({
          title,
        }, { individualHooks: true });
      }
    }

    // otherwise, the objective doesn't exist either by title or by id
    // so we'll have to create it
    if (!savedObjective) {
      const updatedObjective = {
        ...updatedFields,
        title: objectiveTitle,
        goalId: goal.id,
      };

      savedObjective = await Objective.create({
        ...updatedObjective,
        status: OBJECTIVE_STATUS.NOT_STARTED, // Only the hook should set status.
        createdVia: 'activityReport',
      });
    }

    // this will save all our objective join table data
    // however, in the case of the Activity Report, we can't really delete
    // unused join table data, so we'll just create any missing links
    // so that the metadata is saved properly

    const deleteUnusedAssociations = false;
    const metadata = await saveObjectiveAssociations(
      savedObjective,
      resources,
      topics,
      files,
      deleteUnusedAssociations,
    );

    // this will link our objective to the activity report through
    // activity report objective and then link all associated objective data
    // to the activity report objective to capture this moment in time
    await cacheObjectiveMetadata(
      savedObjective,
      report.id,
      {
        ...metadata,
        status,
        ttaProvided: objective.ttaProvided,
        order: index,
      },
    );
    return savedObjective;
  }));
}

export async function saveGoalsForReport(goals, report) {
  // this will be all the currently used objectives
  // so we can remove any objectives that are no longer being used
  let currentObjectives = [];

  // let's get all the existing goals that are not closed
  // we'll use this to determine if we need to create or update
  // we're doing it here so we don't have to query for each goal
  const existingGoals = await Goal.findAll({
    where: {
      id: goals.map((goal) => goal.goalIds).flat(),
      grantId: goals.map((goal) => goal.grantIds).flat(),
      status: { [Op.not]: GOAL_STATUS.CLOSED },
    },
  });

  const currentGoals = await Promise.all(goals.map(async (goal) => {
    const status = goal.status ? goal.status : GOAL_STATUS.DRAFT;
    const endDate = goal.endDate && goal.endDate.toLowerCase() !== 'invalid date' ? goal.endDate : null;
    const isActivelyBeingEditing = goal.isActivelyBeingEditing
      ? goal.isActivelyBeingEditing : false;

    return Promise.all(goal.grantIds.map(async (grantId) => {
      let newOrUpdatedGoal;

      // first pull out all the crufty fields
      const {
        isNew: isGoalNew,
        goalIds,
        objectives,
        grantIds,
        status: discardedStatus,
        onApprovedAR,
        createdVia,
        prompts,
        grant,
        grantId: discardedGrantId,
        id, // we can't be trying to set this
        endDate: discardedEndDate, // get this outta here
        ...fields
      } = goal;

<<<<<<< HEAD
      // Reuse an existing Goal:
      // - Has the same name.
      // - Grant Id.
      // - And status is not closed.
      // Note: The existing goal should be used regardless if it was created new.
      newGoals = await Promise.all(grantIds.map(async (grantId) => {
        let newGoal;

        if (fields.name) {
          newGoal = await Goal.findOne({
            where: {
              name: fields.name,
              grantId,
              status: { [Op.not]: GOAL_STATUS.CLOSED },
            },
          });
        }
        if (!newGoal) {
          newGoal = await Goal.create({
            grantId, // If we don't specify the grant it will be created with the old.
            ...fields,
            status,
            onApprovedAR,
            createdVia: 'activityReport',
          });
        }

        if (!newGoal.onApprovedAR && endDate && endDate !== 'Invalid date') {
          await newGoal.update({ endDate }, { individualHooks: true });
        }

        await cacheGoalMetadata(newGoal, report.id, isRttapa || null, isActivelyBeingEditing);

        const newGoalObjectives = await createObjectivesForGoal(newGoal, objectives, report);
        currentObjectives = [...currentObjectives, ...newGoalObjectives];

        return newGoal;
      }));
    } else {
      const {
        objectives,
        grantIds,
        status: discardedStatus,
        grant,
        grantId,
        id, // this is unique and we can't trying to set this
        onApprovedAR, // we don't want to set this manually
        endDate: discardedEndDate, // get this outta here
        createdVia,
        goalIds: discardedGoalIds,
        isRttapa,
        ...fields
      } = goal;
=======
      // does a goal exist for this ID & grantId combination?
      newOrUpdatedGoal = existingGoals.find((extantGoal) => (
        (goalIds || []).includes(extantGoal.id) && extantGoal.grantId === grantId
      ));

      // if not, does it exist for this name and grantId combination
      if (!newOrUpdatedGoal) {
        newOrUpdatedGoal = await Goal.findOne({
          where: {
            name: goal.name,
            grantId,
            status: { [Op.not]: GOAL_STATUS.CLOSED },
          },
        });
      }
>>>>>>> 3ed43011

      // if not, we create it
      if (!newOrUpdatedGoal) {
        newOrUpdatedGoal = await Goal.create({
          createdVia: 'activityReport',
          grantId,
          ...fields,
          status,
        }, { individualHooks: true });
      }

      if (!newOrUpdatedGoal.onApprovedAR) {
        if (fields.name !== newOrUpdatedGoal.name) {
          newOrUpdatedGoal.set({ name: fields.name }, { individualHooks: true });
        }

        if (endDate && endDate !== 'Invalid date' && endDate !== newOrUpdatedGoal.endDate) {
          newOrUpdatedGoal.set({ endDate }, { individualHooks: true });
        }
      }

      if (status && status !== newOrUpdatedGoal.status) {
        newOrUpdatedGoal.set({ status }, { individualHooks: true });
      }

      if (prompts) {
        await setFieldPromptsForCuratedTemplate([newOrUpdatedGoal.id], prompts);
      }

      // here we save the goal where the status (and collorary fields) have been set
      // as well as possibly the name and end date
      await newOrUpdatedGoal.save();

      // then we save the goal metadata (to the activity report goal table)
      await cacheGoalMetadata(
        newOrUpdatedGoal,
        report.id,
        isActivelyBeingEditing,
        prompts || null,
      );

      // and pass the goal to the objective creation function
      const newGoalObjectives = await createObjectivesForGoal(newOrUpdatedGoal, objectives, report);
      currentObjectives = [...currentObjectives, ...newGoalObjectives];

      return newOrUpdatedGoal;
    }));
  }));

  const currentGoalIds = currentGoals.flat().map((g) => g.id);

  // Get previous DB ARG's.
  const previousActivityReportGoals = await ActivityReportGoal.findAll({
    where: {
      activityReportId: report.id,
    },
  });

  const goalsToRemove = previousActivityReportGoals.filter(
    (arg) => !currentGoalIds.includes(arg.goalId),
  ).map((r) => r.goalId);

  // Remove ARGs.
  await removeActivityReportGoalsFromReport(report.id, currentGoalIds);

  // Delete Objective ARO and associated tables.
  await removeUnusedGoalsObjectivesFromReport(
    report.id,
    currentObjectives.filter((o) => currentGoalIds.includes(o.goalId)),
  );

  // Delete Goals if not being used and created from AR.
  await removeUnusedGoalsCreatedViaAr(goalsToRemove, report.id);
}

/**
 * Verifies if the goal status transition is allowed
 * @param {string} oldStatus
 * @param {string} newStatus
 * @param {number[]} goalIds
 * @param {string[]} previousStatus
 * @returns {boolean} whether or not the transition is allowed
 */
export function verifyAllowedGoalStatusTransition(oldStatus, newStatus, previousStatus) {
  // here is a little matrix of all the allowed status transitions
  // you can see most are disallowed, but there are a few allowed
  const ALLOWED_TRANSITIONS = {
    [GOAL_STATUS.DRAFT]: [],
    [GOAL_STATUS.NOT_STARTED]: [GOAL_STATUS.CLOSED, GOAL_STATUS.SUSPENDED],
    [GOAL_STATUS.IN_PROGRESS]: [GOAL_STATUS.CLOSED, GOAL_STATUS.SUSPENDED],
    [GOAL_STATUS.SUSPENDED]: [GOAL_STATUS.CLOSED],
    [GOAL_STATUS.CLOSED]: [],
  };

  // here we handle a weird status and create the array of allowed statuses
  let allowed = ALLOWED_TRANSITIONS[oldStatus] ? [...ALLOWED_TRANSITIONS[oldStatus]] : [];
  // if the goal is suspended, we allow both closing it and transitioning to the previous status
  if (oldStatus === GOAL_STATUS.SUSPENDED) {
    allowed = [...allowed, ...previousStatus];
  }

  return allowed.includes(newStatus);
}

/**
 * Updates a goal status by id
 * @param {number[]} goalIds
 * @param {string} oldStatus
 * @param {string} newStatus
 * @param {string} closeSuspendReason
 * @param {string} closeSuspendContext
 * @param {string[]} previousStatus
 * @returns {Promise<Model|boolean>} updated goal
 */
export async function updateGoalStatusById(
  goalIds,
  oldStatus,
  newStatus,
  closeSuspendReason,
  closeSuspendContext,
  previousStatus,
) {
  // first, we verify that the transition is allowed
  const allowed = verifyAllowedGoalStatusTransition(
    oldStatus,
    newStatus,
    previousStatus,
  );

  if (!allowed) {
    auditLogger.error(`UPDATEGOALSTATUSBYID: Goal status transition from ${oldStatus} to ${newStatus} not allowed for goal ${goalIds}`);
    return false;
  }

  // finally, if everything is golden, we update the goal
  const g = await Goal.update({
    status: newStatus,
    closeSuspendReason,
    closeSuspendContext,
    previousStatus: oldStatus,
  }, {
    where: {
      id: goalIds,
    },
    returning: true,
    individualHooks: true,
  });

  const [, updated] = g;
  return updated;
}

export async function getGoalsForReport(reportId) {
  const goals = await Goal.findAll({
    attributes: {
      include: [
        [sequelize.literal(`"goalTemplate"."creationMethod" = '${CREATION_METHOD.CURATED}'`), 'isCurated'],
        [sequelize.literal(`(
          SELECT
            jsonb_agg( DISTINCT jsonb_build_object(
              'promptId', gtfp.id ,
              'ordinal', gtfp.ordinal,
              'title', gtfp.title,
              'prompt', gtfp.prompt,
              'hint', gtfp.hint,
              'caution', gtfp.caution,
              'fieldType', gtfp."fieldType",
              'options', gtfp.options,
              'validations', gtfp.validations,
              'response', gfr.response,
              'reportResponse', argfr.response
            ))
          FROM "GoalTemplateFieldPrompts" gtfp
          LEFT JOIN "GoalFieldResponses" gfr
          ON gtfp.id = gfr."goalTemplateFieldPromptId"
          AND gfr."goalId" = "Goal".id
          LEFT JOIN "ActivityReportGoalFieldResponses" argfr
          ON gtfp.id = argfr."goalTemplateFieldPromptId"
          AND argfr."activityReportGoalId" = "activityReportGoals".id
          WHERE "goalTemplate".id = gtfp."goalTemplateId"
          GROUP BY TRUE
        )`), 'prompts'],
      ],
    },
    include: [
      {
        model: GoalTemplate,
        as: 'goalTemplate',
        attributes: [],
        required: false,
      },
      {
        model: ActivityReportGoal,
        as: 'activityReportGoals',
        where: {
          activityReportId: reportId,
        },
        required: true,
      },
      {
        model: Grant,
        as: 'grant',
        required: true,
      },
      {
        separate: true,
        model: Objective,
        as: 'objectives',
        include: [
          {
            required: true,
            model: ActivityReportObjective,
            as: 'activityReportObjectives',
            where: {
              activityReportId: reportId,
            },
            include: [
              {
                separate: true,
                model: ActivityReportObjectiveTopic,
                as: 'activityReportObjectiveTopics',
                required: false,
                include: [
                  {
                    model: Topic,
                    as: 'topic',
                  },
                ],
              },
              {
                separate: true,
                model: ActivityReportObjectiveFile,
                as: 'activityReportObjectiveFiles',
                required: false,
                include: [
                  {
                    model: File,
                    as: 'file',
                  },
                ],
              },
              {
                separate: true,
                model: ActivityReportObjectiveResource,
                as: 'activityReportObjectiveResources',
                required: false,
                attributes: [['id', 'key']],
                include: [
                  {
                    model: Resource,
                    as: 'resource',
                    attributes: [['url', 'value']],
                  },
                ],
                where: { sourceFields: { [Op.contains]: [SOURCE_FIELD.REPORTOBJECTIVE.RESOURCE] } },
              },
            ],
          },
          {
            model: Topic,
            as: 'topics',
          },
          {
            model: Resource,
            as: 'resources',
            attributes: [['url', 'value']],
            through: {
              attributes: [],
              where: { sourceFields: { [Op.contains]: [SOURCE_FIELD.OBJECTIVE.RESOURCE] } },
              required: false,
            },
            required: false,
          },
          {
            model: File,
            as: 'files',
          },
        ],
      },
    ],
    order: [
      [[sequelize.col('activityReportGoals.createdAt'), 'asc']],
    ],
  });

  // dedupe the goals & objectives
  const forReport = true;
  return reduceGoals(goals, forReport);
}

export async function createOrUpdateGoalsForActivityReport(goals, reportId) {
  const activityReportId = parseInt(reportId, DECIMAL_BASE);
  const report = await ActivityReport.findByPk(activityReportId);
  await saveGoalsForReport(goals, report);
  return getGoalsForReport(activityReportId);
}

export async function destroyGoal(goalIds) {
  try {
    if (typeof goalIds === 'number') {
      goalIds = [goalIds]; // eslint-disable-line no-param-reassign
    } else if (!(Array.isArray(goalIds) && goalIds.map((i) => typeof i).every((i) => i === 'number'))) {
      throw new Error('goalIds is not a number or and array of numbers');
    }
    const reportsWithGoal = (Array.isArray(goalIds) && goalIds.length)
      ? await ActivityReport.findAll({
        attributes: ['id'],
        include: [
          {
            attributes: ['id'],
            model: Goal,
            required: true,
            where: {
              id: goalIds,
            },
            as: 'goals',
          },
        ],
      })
      : [];

    const isOnReport = reportsWithGoal.length;
    if (isOnReport) {
      throw new Error('Goal is on an activity report and can\'t be deleted');
    }

    const objectives = (Array.isArray(goalIds) && goalIds.length)
      ? await Objective.findAll({
        attributes: ['id'],
        where: {
          goalId: { [Op.in]: goalIds },
        },
      })
      : [];

    const objectiveIds = objectives.map((o) => o.id);

    const hasArrayOfObjectiveIds = Array.isArray(objectiveIds) && objectiveIds.length;

    const objectiveFilesDestroyed = hasArrayOfObjectiveIds
      ? await ObjectiveFile.destroy({
        where: {
          objectiveId: { [Op.in]: objectiveIds },
        },
        individualHooks: true,
      })
      : await Promise.resolve();

    const objectiveTopicsDestroyed = hasArrayOfObjectiveIds
      ? await ObjectiveTopic.destroy({
        where: {
          objectiveId: { [Op.in]: objectiveIds },
        },
        individualHooks: true,
      })
      : await Promise.resolve();

    const objectiveResourcesDestroyed = hasArrayOfObjectiveIds
      ? await ObjectiveResource.destroy({
        where: {
          objectiveId: { [Op.in]: objectiveIds },
        },
        individualHooks: true,
      })
      : await Promise.resolve();

<<<<<<< HEAD
    const objectivesDestroyed = hasArrayOfObjectiveIds
=======
    const objectiveFilesDestroyed = (Array.isArray(objectiveIds) && objectiveIds.length)
      ? await ObjectiveFile.destroy({
        where: {
          objectiveId: { [Op.in]: objectiveIds },
        },
        individualHooks: true,
      })
      : await Promise.resolve();

    const objectivesDestroyed = (Array.isArray(objectiveIds) && objectiveIds.length)
>>>>>>> 3ed43011
      ? await Objective.destroy({
        where: {
          id: { [Op.in]: objectiveIds },
        },
        individualHooks: true,
      })
      : await Promise.resolve();

    const goalsDestroyed = hasArrayOfObjectiveIds
      ? await Goal.destroy({
        where: {
          id: { [Op.in]: goalIds },
        },
        individualHooks: true,
      })
      : await Promise.resolve();

    return {
      goalsDestroyed,
      objectiveResourcesDestroyed,
      objectiveTopicsDestroyed,
      objectivesDestroyed,
      objectiveFilesDestroyed,
    };
  } catch (error) {
    auditLogger.error(
      `${logContext.namespace} - Sequelize error - unable to delete from db - ${error}`,
    );
    return 0;
  }
}

export async function createNewObjectivesForGoals(
  goalIds,
  createdVia = 'activityReport',
) {
  const goals = await Goal.findAll({
    where: {
      id: goalIds,
    },
  });

  if (!goals || !goals.length) {
    throw new Error('goal not found or id not provided');
  }

  const defaultObjective = {
    title: '',
    status: OBJECTIVE_STATUS.NOT_STARTED,
  };

  const objectives = await Objective.bulkCreate(
    goals.map((goal) => ({
      goalId: goal.id,
      grantId: goal.grantId,
      createdVia,
      onApprovedAR: false,
      ...defaultObjective,
    })),
    { individualHooks: true },
  );

  return {
    ...defaultObjective,
    id: objectives[0].id,
    label: 'Create a new objective',
    goalId: objectives[0].goalId,
    activityReportObjectives: [],
    files: [],
    topics: [],
    activityReports: [],
    resources: [],
    value: objectives[0].id,
    ids: objectives.map((o) => o.id),
    recipientIds: [],
    isNew: false,
  };
}<|MERGE_RESOLUTION|>--- conflicted
+++ resolved
@@ -1856,7 +1856,6 @@
         ...fields
       } = goal;
 
-<<<<<<< HEAD
       // Reuse an existing Goal:
       // - Has the same name.
       // - Grant Id.
@@ -1883,34 +1882,6 @@
             createdVia: 'activityReport',
           });
         }
-
-        if (!newGoal.onApprovedAR && endDate && endDate !== 'Invalid date') {
-          await newGoal.update({ endDate }, { individualHooks: true });
-        }
-
-        await cacheGoalMetadata(newGoal, report.id, isRttapa || null, isActivelyBeingEditing);
-
-        const newGoalObjectives = await createObjectivesForGoal(newGoal, objectives, report);
-        currentObjectives = [...currentObjectives, ...newGoalObjectives];
-
-        return newGoal;
-      }));
-    } else {
-      const {
-        objectives,
-        grantIds,
-        status: discardedStatus,
-        grant,
-        grantId,
-        id, // this is unique and we can't trying to set this
-        onApprovedAR, // we don't want to set this manually
-        endDate: discardedEndDate, // get this outta here
-        createdVia,
-        goalIds: discardedGoalIds,
-        isRttapa,
-        ...fields
-      } = goal;
-=======
       // does a goal exist for this ID & grantId combination?
       newOrUpdatedGoal = existingGoals.find((extantGoal) => (
         (goalIds || []).includes(extantGoal.id) && extantGoal.grantId === grantId
@@ -1926,7 +1897,6 @@
           },
         });
       }
->>>>>>> 3ed43011
 
       // if not, we create it
       if (!newOrUpdatedGoal) {
@@ -2293,9 +2263,7 @@
       })
       : await Promise.resolve();
 
-<<<<<<< HEAD
     const objectivesDestroyed = hasArrayOfObjectiveIds
-=======
     const objectiveFilesDestroyed = (Array.isArray(objectiveIds) && objectiveIds.length)
       ? await ObjectiveFile.destroy({
         where: {
@@ -2306,7 +2274,6 @@
       : await Promise.resolve();
 
     const objectivesDestroyed = (Array.isArray(objectiveIds) && objectiveIds.length)
->>>>>>> 3ed43011
       ? await Objective.destroy({
         where: {
           id: { [Op.in]: objectiveIds },
