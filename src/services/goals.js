/* eslint-disable no-unused-vars */
import { Op } from 'sequelize';
import { auditLogger } from '../logger';
import {
  Goal,
  Grant,
  Objective,
  ObjectiveResource,
  ObjectiveTopic,
  ActivityReportObjective,
  // GrantGoal,
  sequelize,
  Recipient,
  ActivityReport,
  ActivityReportGoal,
  Topic,
  Program,
} from '../models';
import { DECIMAL_BASE, REPORT_STATUSES } from '../constants';

const namespace = 'SERVICE:GOALS';

const logContext = {
  namespace,
};

const OPTIONS_FOR_GOAL_FORM_QUERY = (id, recipientId) => ({
  attributes: [
    'id',
    'endDate',
    ['name', 'goalName'],
    'status',
    [sequelize.col('grant.regionId'), 'regionId'],
    [sequelize.col('grant.recipient.id'), 'recipientId'],
  ],
  where: {
    id,
  },
  include: [
    {
      attributes: [
        'title',
        'id',
        'status',
      ],
      model: Objective,
      as: 'objectives',
      include: [
        {
          model: ObjectiveResource,
          as: 'resources',
          attributes: [
            ['userProvidedUrl', 'value'],
            ['id', 'key'],
          ],
        },
        {
          model: Topic,
          as: 'topics',
          attributes: [
            ['id', 'value'],
            ['name', 'label'],
          ],
        },
        {
          model: ActivityReport,
          as: 'activityReports',
          where: {
            calculatedStatus: {
              [Op.not]: REPORT_STATUSES.DELETED,
            },
          },
          required: false,
        },
      ],
    },
    {
      model: Grant,
      as: 'grant',
      attributes: [
        'id',
        'number',
        'regionId',
      ],
      include: [
        {
          attributes: ['programType'],
          model: Program,
          as: 'programs',
        },
        {
          attributes: ['id'],
          model: Recipient,
          as: 'recipient',
          where: {
            id: recipientId,
          },
          required: true,
        },
      ],
    },
  ],
});

export function goalById(id) {
  return Goal.findOne({
    attributes: [
      'endDate',
      'status',
      ['id', 'value'],
      ['name', 'label'],
      'id',
      'name',
    ],
    where: {
      id,
    },
    include: [
      {
        where: {
          [Op.and]: [
            {
              title: {
                [Op.ne]: '',
              },
            },
            {
              status: {
                [Op.not]: 'Complete',
              },
            },
            {
              status: {
                [Op.not]: 'Draft',
              },
            },
          ],
        },
        attributes: [
          ['id', 'value'],
          ['title', 'label'],
          'title',
          'status',
          'ttaProvided',
        ],
        model: Objective,
        as: 'objectives',
        include: [
          {
            model: ObjectiveResource,
            as: 'resources',
            attributes: [
              ['userProvidedUrl', 'value'],
              ['id', 'key'],
            ],
          },
          {
            model: Topic,
            as: 'topics',
            attributes: [
              ['id', 'value'],
              ['name', 'label'],
            ],
          },
          {
            model: ActivityReport,
            as: 'activityReports',
            where: {
              calculatedStatus: {
                [Op.not]: REPORT_STATUSES.DELETED,
              },
            },
            required: false,
          },
        ],
      },
    ],
  });
}

export async function goalByIdAndRecipient(id, recipientId) {
  return Goal.findOne(OPTIONS_FOR_GOAL_FORM_QUERY(id, recipientId));
}

export async function goalsByIdAndRecipient(ids, recipientId) {
  return Goal.findAll(OPTIONS_FOR_GOAL_FORM_QUERY(ids, recipientId));
}

export async function goalByIdWithActivityReportsAndRegions(goalId) {
  return Goal.findOne({
    attributes: ['name', 'id', 'status'],
    where: {
      id: goalId,
    },
    include: [
      {
        model: Grant,
        as: 'grant',
        attributes: ['regionId'],
      },
      {
        attributes: ['id'],
        model: Objective,
        as: 'objectives',
        required: false,
        include: [{
          attributes: ['id'],
          model: ActivityReport,
          as: 'activityReports',
          required: false,
        }],
      },
    ],
  });
}

async function cleanupObjectivesForGoal(goalId, currentObjectives) {
  // get all objectives not currently on a goal
  const orphanedObjectives = await Objective.findAll({
    attributes: ['id'],
    where: {
      goalId,
      id: {
        [Op.notIn]: currentObjectives.map((objective) => objective.id),
      },
    },
  });

  const orphanedObjectiveIds = orphanedObjectives.map((objective) => objective.id);

  await ObjectiveResource.destroy({
    where: {
      objectiveId: orphanedObjectiveIds,
    },
  });

  await ObjectiveTopic.destroy({
    where: {
      objectiveId: orphanedObjectiveIds,
    },
  });

  return Objective.destroy({
    where: {
      id: orphanedObjectiveIds,
    },
  });
}

/**
 * Goals is an array of an object with the following keys
    id,
    grants,
    name,
    status,
    endDate,
    regionId,
    recipientId,

  The goal model has the following columns
    id,
    name,
    status,
    timeframe,
    isFromSmartsheetTtaPlan
    endDate,

 * @param {Object} goals
 * @returns created or updated goal with grant goals
 */
export async function createOrUpdateGoals(goals) {
  // per a discussion with Patrice, we are disabling the backend "for real"
  // for now (until the feature is ready to go)
  // return goals;

  // there can only be one on the goal form (multiple grants maybe, but one recipient)
  // we will need this after the transaction, as trying to do a find all within a transaction
  // yields the previous data values
  let recipient;

  // eslint-disable-next-line max-len
  const goalIds = await Promise.all(goals.map(async (goalData) => {
    const {
      id,
      grantId,
      recipientId,
      regionId,
      objectives,
      ...fields
    } = goalData;

    // there can only be one on the goal form (multiple grants maybe, but one recipient)
    recipient = recipientId; // TODO: this is wrong

    const options = {
      ...fields,
      isFromSmartsheetTtaPlan: false,
      id: id === 'new' ? null : id,
    };

    let newGoal;

    if (Number.isInteger(id)) {
      newGoal = await Goal.update({ grantId, ...options }, { returning: true });
    } else {
      delete fields.id;
      // In order to reuse goals with matching text we need to do the findOrCreate as the
      // upsert would not preform the extrea checks and logic now required.
      newGoal = await Goal.findOrCreate({
        where: {
          grantId,
          name: options.name,
          status: { [Op.not]: 'Closed' },
        },
        defaults: { grantId, ...options },
      });
      await Goal.update({ grantId, ...options });
    }

    const newObjectives = await Promise.all(
      objectives.map(async (o) => {
        const {
          id: objectiveId,
          resources,
          topics,
          ...objectiveFields
        } = o;

        const where = parseInt(objectiveId, DECIMAL_BASE) ? {
          id: objectiveId,
          goalId: newGoal.id,
          ...objectiveFields,
        } : {
          goalId: newGoal.id,
          title: o.title,
          status: 'Not Started',
        };

        const [objective] = await Objective.upsert(
          where,
        );

        // topics
        const objectiveTopics = await Promise.all(
          (topics.map((ot) => ObjectiveTopic.findOrCreate({
            where: {
              objectiveId: objective.id,
              topicId: ot.value,
            },
          }))),
        );

        // cleanup objective topics
        await ObjectiveTopic.destroy({
          where: {
            id: {
              [Op.notIn]: objectiveTopics.length ? objectiveTopics.map(([ot]) => ot.id) : [],
            },
            objectiveId: objective.id,
          },
        });

        // resources
        const objectiveResources = await Promise.all(
          resources.filter(({ value }) => value).map(
            ({ value }) => ObjectiveResource.findOrCreate({
              where: {
                userProvidedUrl: value,
                objectiveId: objective.id,
              },
            }),
          ),
        );

        // cleanup objective resources
        await ObjectiveResource.destroy({
          where: {
            id: {
              [Op.notIn]: objectiveResources.length
                ? objectiveResources.map(([or]) => or.id) : [],
            },
            objectiveId: objective.id,
          },
        });

        return {
          ...objective.dataValues,
          topics,
          resources,
        };
      }),
    );

    // this function deletes unused objectives
    await cleanupObjectivesForGoal(newGoal.id, newObjectives);

    return newGoal.id;
  }));

  // we have to do this outside of the transaction otherwise
  // we get the old values
  return goalsByIdAndRecipient(goalIds, recipient);
}

export async function goalsForGrants(grantIds) {
  /**
   * get all the matching grants
   */
  const grants = await Grant.findAll({
    attributes: ['id', 'oldGrantId'],
    where: {
      id: grantIds,
    },
  });

  /**
   * we need one big array that includes the old recipient id as well,
   * removing all the nulls along the way
   */
  const ids = grants
    .reduce((previous, current) => [...previous, current.id, current.oldGrantId], [])
    .filter((g) => g != null);

  /*
  * finally, return all matching goals
  */

  return Goal.findAll({
    where: {
      [Op.or]: [
        {
          status: 'Not Started',
        },
        {
          status: 'In Progress',
        },
        {
          status: null,
        },
      ],
    },
    include: [
      {
        model: Grant,
<<<<<<< HEAD
        as: 'grants',
        attributes: ['id', 'regionId'],
=======
        as: 'grant',
        attributes: ['id'],
>>>>>>> 813a6754
        where: {
          id: ids,
        },
      },
    ],
    order: ['createdAt'],
  });
}

async function removeActivityReportObjectivesFromReport(reportId, objectiveIdsToRemove) {
  return ActivityReportObjective.destroy({
    where: {
      activityReportId: reportId,
      objectiveId: objectiveIdsToRemove,
    },
  });
}

// TODO: ask Josh what the intent of this is for
export async function removeGoals(goalsToRemove) {
  const goalsWithGrants = await Goal.findAll({
    attributes: ['id'],
    where: {
      id: goalsToRemove,
    },
    include: {
      attributes: ['id'],
      model: Grant,
      as: 'grant',
      required: true,
    },
  });

  const goalIdsToKeep = goalsWithGrants.map((g) => g.id);
  const goalsWithoutGrants = goalsToRemove.filter((id) => !goalIdsToKeep.includes(id));

  return Goal.destroy({
    where: {
      id: goalsWithoutGrants,
    },
  });
}

async function removeObjectives(currentObjectiveIds) {
  return Objective.destroy({
    where: {
      id: currentObjectiveIds,
    },
  });
}

export async function removeUnusedGoalsObjectivesFromReport(reportId, currentObjectives) {
  const previousObjectives = await ActivityReportObjective.findAll({
    where: {
      activityReportId: reportId,
    },
    include: {
      model: Objective,
      as: 'objective',
      include: {
        model: Goal,
        as: 'goal',
        include: {
          model: Objective,
          as: 'objectives',
        },
      },
    },
  });

  const currentObjectiveIds = currentObjectives.map((o) => o.id);

  const activityReportObjectivesToRemove = previousObjectives.filter(
    (aro) => !currentObjectiveIds.includes(aro.objectiveId),
  );

  const objectiveIdsToRemove = activityReportObjectivesToRemove.map((aro) => aro.objectiveId);
  const goals = activityReportObjectivesToRemove.map((aro) => aro.objective.goal);

  const goalIdsToRemove = goals.filter((g) => g).filter((goal) => {
    const objectiveIds = goal.objectives.map((o) => o.id);
    return objectiveIds.every((oId) => objectiveIdsToRemove.includes(oId));
  }).map((g) => g.id);

  await removeActivityReportObjectivesFromReport(reportId, objectiveIdsToRemove);
  await removeObjectives(objectiveIdsToRemove);
  return removeGoals(goalIdsToRemove);
}

export async function saveGoalsForReport(goals, report) {
  const currentGoals = await Promise.all(goals.map(async (goal) => {
    const goalId = goal.id;
    const fields = goal;

    let newGoal;

    if (Number.isInteger(goalId)) {
      newGoal = await Goal.update(fields, { returning: true });
    } else {
      delete fields.id;
      // In order to reuse goals with matching text we need to do the findOrCreate as the
      // upsert would not preform the extrea checks and logic now required.
      newGoal = await Goal.findOrCreate({
        where: {
          grantId: fields.grantId,
          name: fields.name,
          status: { [Op.not]: 'Closed' },
        },
        defaults: fields,
      });
      await Goal.update(fields);
    }

    // This linkage of goal directly to a report will allow a save to be made even if no objective
    // has been started.
    // A hook on ActivityReportGoal will automatically update the status of the goal if required.
    await ActivityReportGoal.findOrCreate({
      where: {
        goalId: newGoal.id,
        activityReportId: report.id,
      },
    });

    const newObjectives = await Promise.all(goal.objectives.map(async (objective) => {
      const { id, ...updatedFields } = objective;
      const updatedObjective = { ...updatedFields, goalId: newGoal.id };

      let savedObjective;
      if (Number.isInteger(id)) {
        updatedObjective.id = id;
        savedObjective = await Objective.update(updatedObjective, { returning: true });
      } else {
        savedObjective = await Objective.findOrCreate({
          where: {
            goalId: updatedObjective.grantId,
            title: updatedObjective.title,
            status: { [Op.not]: 'Completed' },
          },
          defaults: updatedObjective,
        });
        await Objective.update(updatedObjective);
      }

      await ActivityReportObjective.findOrCreate({
        where: {
          objectiveId: savedObjective.id,
          activityReportId: report.id,
        },
      });
      return savedObjective;
    }));

    newGoal.objectives = newObjectives;
    return newGoal;
  }));

  const currentObjectives = currentGoals.map((g) => g.objectives).flat();
  return removeUnusedGoalsObjectivesFromReport(report.id, currentObjectives);
}

export async function copyGoalsToGrants(goals, grantIds) {
  const grants = await Grant.findAll({
    where: {
      id: grantIds,
    },
  });

  const grantGoals = [];
  goals.forEach((goal) => {
    grants.forEach((grant) => {
      grantGoals.push({
        grantId: grant.id,
        recipientId: grant.recipientId,
        goalId: goal.id,
      });
    });
  });

  // await GrantGoal.bulkCreate(grantGoals, {
  //   ignoreDuplicates: true,
  // });
}

export async function updateGoalStatusById(
  goalId,
  oldStatus,
  newStatus,
  closeSuspendReason,
  closeSuspendContext,
) {
  const updatedGoal = await Goal.update(
    {
      status: newStatus,
      closeSuspendReason,
      closeSuspendContext,
      previousStatus: oldStatus,
    },
    { where: { id: goalId }, returning: true },
  );
  return updatedGoal[1][0];
}

export async function destroyGoal(goalId) {
  return goalId;
  // return sequelize.transaction(async (transaction) => {
  //   try {
  //     const reportsWithGoal = await ActivityReport.findAll({
  //       attributes: ['id'],
  //       include: [
  //         {
  //           attributes: ['id'],
  //           model: Objective,
  //           required: true,
  //           as: 'objectivesWithGoals',
  //           include: [
  //             {
  //               attributes: ['id'],
  //               model: Goal,
  //               required: true,
  //               where: {
  //                 id: goalId,
  //               },
  //               as: 'goal',
  //             },
  //           ],
  //         },
  //       ],
  //       transaction,
  //       raw: true,
  //     });

  //     const isOnReport = reportsWithGoal.length;
  //     if (isOnReport) {
  //       throw new Error('Goal is on an activity report and can\'t be deleted');
  //     }

  //     const objectiveTopicsDestroyed = await ObjectiveTopic.destroy({
  //       where: {
  //         objectiveId: {
  //           [Op.in]: sequelize.literal(
  //             `(SELECT "id" FROM "Objectives" WHERE "goalId" = ${sequelize.escape(goalId)})`,
  //           ),
  //         },
  //       },
  //       transaction,
  //     });

  //     const objectiveResourcesDestroyed = await ObjectiveResource.destroy({
  //       where: {
  //         objectiveId: {
  //           [Op.in]: sequelize.literal(
  //             `(SELECT "id" FROM "Objectives" WHERE "goalId" = ${sequelize.escape(goalId)})`,
  //           ),
  //         },
  //       },
  //       transaction,
  //     });

  //     const objectivesDestroyed = await Objective.destroy({
  //       where: {
  //         goalId,
  //       },
  //       transaction,
  //     });

  //     const grantGoalsDestroyed = await GrantGoal.destroy({
  //       where: {
  //         goalId,
  //       },
  //       transaction,
  //     });

  //     const goalsDestroyed = await Goal.destroy({
  //       where: {
  //         id: goalId,
  //       },
  //       transaction,
  //     });

  //     return {
  //       goalsDestroyed,
  //       grantGoalsDestroyed,
  //       objectiveResourcesDestroyed,
  //       objectiveTopicsDestroyed,
  //       objectivesDestroyed,
  //     };
  //   } catch (error) {
  //     auditLogger.error(
  //  `${logContext.namespace} - Sequelize error - unable to delete from db - ${error}`
  //  );
  //     return 0;
  //   }
  // });
}<|MERGE_RESOLUTION|>--- conflicted
+++ resolved
@@ -442,13 +442,8 @@
     include: [
       {
         model: Grant,
-<<<<<<< HEAD
         as: 'grants',
         attributes: ['id', 'regionId'],
-=======
-        as: 'grant',
-        attributes: ['id'],
->>>>>>> 813a6754
         where: {
           id: ids,
         },
