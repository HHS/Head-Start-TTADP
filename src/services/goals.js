import { Op } from 'sequelize';
import { uniqBy } from 'lodash';
import {
  Goal,
  Grant,
  Objective,
  ObjectiveResource,
  ObjectiveFile,
  ObjectiveRole,
  ObjectiveTopic,
  ActivityReportObjective,
  ActivityReportObjectiveTopic,
  ActivityReportObjectiveFile,
  ActivityReportObjectiveResource,
  ActivityReportObjectiveRole,
  sequelize,
  Recipient,
  ActivityReport,
  ActivityReportGoal,
  Approval,
  Topic,
  Program,
  File,
  Role,
} from '../models';
<<<<<<< HEAD
import { DECIMAL_BASE, REPORT_STATUSES, ENTITY_TYPES } from '../constants';
=======
import { DECIMAL_BASE, REPORT_STATUSES, OBJECTIVE_STATUS } from '../constants';
>>>>>>> 7515c721
import {
  cacheObjectiveMetadata,
  cacheGoalMetadata,
  destroyActivityReportObjectiveMetadata,
} from './reportCache';

const OPTIONS_FOR_GOAL_FORM_QUERY = (id, recipientId) => ({
  attributes: [
    'id',
    'endDate',
    'name',
    'status',
    [sequelize.col('grant.regionId'), 'regionId'],
    [sequelize.col('grant.recipient.id'), 'recipientId'],
    'goalNumber',
    'createdVia',
    [
      sequelize.literal(`
        (
          SELECT COUNT("ar"."id")
          FROM "ActivityReports" "ar"
          INNER JOIN "ActivityReportGoals" "arg"
          ON "arg"."activityReportId" = "ar"."id"
          WHERE "arg"."goalId" = "Goal"."id"
        ) > 0
      `),
      'onAnyReport',
    ],
    'onApprovedAR',
  ],
  where: {
    id,
  },
  include: [
    {
      attributes: [
        'title',
        'id',
        'status',
        'onApprovedAR',
        [
          sequelize.literal(`
            (
              SELECT COUNT("ar"."id")
              FROM "ActivityReports" "ar"
              INNER JOIN "ActivityReportObjectives" "aro"
              ON "aro"."activityReportId" = "ar"."id"
              WHERE "aro"."objectiveId" = "objectives"."id"
            ) > 0
          `),
          'onAnyReport',
        ],
      ],
      model: Objective,
      as: 'objectives',
      include: [
        {
          model: ObjectiveResource,
          as: 'resources',
          attributes: [
            ['userProvidedUrl', 'value'],
            ['id', 'key'],
            [
              sequelize.literal(`(
                SELECT COUNT(aror."id")
                FROM "ActivityReportObjectiveResources" "aror"
                INNER JOIN "ActivityReportObjectives" "aro"
                ON "aro"."id" = "aror"."activityReportObjectiveId"
                WHERE "aror"."userProvidedUrl" = "objectives->resources"."userProvidedUrl"
                AND "aro"."objectiveId" = "objectives"."id"
              ) > 0`),
              'onAnyReport',
            ],
            [
              sequelize.literal(`
                (
                  SELECT COUNT("ar"."id")
                  FROM "ActivityReports" "ar"
                  INNER JOIN "Approvals" "a"
                  ON "a"."entityType" = 'report'
                  AND "a"."entityId" = "ar"."id"
                  AND "a"."tier" = 0
                  INNER JOIN "ActivityReportObjectives" "aro"
                  ON "aro"."activityReportId" = "ar"."id"
                  INNER JOIN "ActivityReportObjectiveResources" "o"
                  ON "o"."activityReportObjectiveId" = "aro"."id"
                  WHERE "o"."userProvidedUrl" = "objectives->resources"."userProvidedUrl"
                  AND "aro"."objectiveId" = "objectives"."id"
                  AND "a"."calculatedStatus" = '${REPORT_STATUSES.APPROVED}'
                ) > 0
              `),
              'isOnApprovedReport',
            ],
          ],
        },
        {
          model: Topic,
          as: 'topics',
          attributes: [
            ['id', 'value'],
            ['name', 'label'],
            [
              sequelize.literal(`
                (
                  SELECT COUNT("ar"."id")
                  FROM "ActivityReports" "ar"
                  INNER JOIN "ActivityReportObjectives" "aro"
                  ON "aro"."activityReportId" = "ar"."id"
                  INNER JOIN "ActivityReportObjectiveTopics" "ot"
                  ON "ot"."activityReportObjectiveId" = "aro"."id"
                  WHERE "aro"."objectiveId" = "objectives"."id"
                  AND "ot"."topicId" = "objectives->topics"."id"
                ) > 0
              `),
              'onAnyReport',
            ],
            [
              sequelize.literal(`
                (
                  SELECT COUNT("ar"."id")
                  FROM "ActivityReports" "ar"
                  INNER JOIN "Approvals" "a"
                  ON "a"."entityType" = 'report'
                  AND "a"."entityId" = "ar"."id"
                  AND "a"."tier" = 0
                  INNER JOIN "ActivityReportObjectives" "aro"
                  ON "aro"."activityReportId" = "ar"."id"
                  INNER JOIN "ActivityReportObjectiveTopics" "ot"
                  ON "ot"."activityReportObjectiveId" = "aro"."id"
                  WHERE "aro"."objectiveId" = "objectives"."id"
                  AND "ot"."topicId" = "objectives->topics"."id"
                  AND "a"."calculatedStatus" = '${REPORT_STATUSES.APPROVED}'
                ) > 0
              `),
              'isOnApprovedReport',
            ],
          ],
        },
        {
          model: File,
          as: 'files',
          attributes: {
            include: [
              [
                sequelize.literal(`
                  (
                    SELECT COUNT("ar"."id")
                    FROM "ActivityReports" "ar"
                    INNER JOIN "ActivityReportObjectives" "aro"
                    ON "aro"."activityReportId" = "ar"."id"
                    INNER JOIN "ActivityReportObjectiveFiles" "of"
                    ON "of"."activityReportObjectiveId" = "aro"."id"
                    WHERE "aro"."objectiveId" = "objectives"."id"
                    AND "of"."fileId" = "objectives->files"."id"
                  ) > 0
                `),
                'onAnyReport',
              ],
              [
                sequelize.literal(`
                  (
                    SELECT COUNT("ar"."id")
                    FROM "ActivityReports" "ar"
                    INNER JOIN "Approvals" "a"
                    ON "a"."entityType" = '${ENTITY_TYPES.REPORT}'
                    AND "a"."entityId" = "ar"."id"
                    AND "a"."tier" = 0
                    INNER JOIN "ActivityReportObjectives" "aro"
                    ON "aro"."activityReportId" = "ar"."id"
                    INNER JOIN "ActivityReportObjectiveFiles" "of"
                    ON "of"."activityReportObjectiveId" = "aro"."id"
                    WHERE "aro"."objectiveId" = "objectives"."id"
                    AND "of"."fileId" = "objectives->files"."id"
                    AND "a"."calculatedStatus" = '${REPORT_STATUSES.APPROVED}'
                  ) > 0
                `),
                'isOnApprovedReport',
              ],
            ],
          },
        },
        {
          model: Role,
          as: 'roles',
          attributes: {
            include: [
              [
                sequelize.literal(`
                (
                  SELECT COUNT("ar"."id")
                  FROM "ActivityReports" "ar"
                  INNER JOIN "ActivityReportObjectives" "aro"
                  ON "aro"."activityReportId" = "ar"."id"
                  INNER JOIN "ActivityReportObjectiveRoles" "or"
                  ON "or"."activityReportObjectiveId" = "aro"."id"
                  WHERE "aro"."objectiveId" = "objectives"."id"
                  AND "or"."roleId" = "objectives->roles"."id"
                ) > 0
              `),
                'onAnyReport',
              ],
              [
                sequelize.literal(`
                (
                  SELECT COUNT("ar"."id")
                  FROM "ActivityReports" "ar"
                  INNER JOIN "Approvals" "a"
                  ON "a"."entityType" = 'report'
                  AND "a"."entityId" = "ar"."id"
                  AND "a"."tier" = 0
                  INNER JOIN "ActivityReportObjectives" "aro"
                  ON "aro"."activityReportId" = "ar"."id"
                  INNER JOIN "ActivityReportObjectiveRoles" "or"
                  ON "or"."activityReportObjectiveId" = "aro"."id"
                  WHERE "aro"."objectiveId" = "objectives"."id"
                  AND "or"."roleId" = "objectives->roles"."id"
                  AND "a"."calculatedStatus" = '${REPORT_STATUSES.APPROVED}'
                ) > 0
              `),
                'isOnApprovedReport',
              ],
            ],
          },
        },
        {
          model: ActivityReport,
          as: 'activityReports',
          include: [{
            model: Approval,
            as: 'approval',
            where: { calculatedStatus: { [Op.not]: REPORT_STATUSES.DELETED } },
            required: true,
          }],
          required: false,
        },
      ],
    },
    {
      model: Grant,
      as: 'grant',
      attributes: [
        'id',
        'number',
        'regionId',
        'recipientId',
      ],
      include: [
        {
          attributes: ['programType'],
          model: Program,
          as: 'programs',
        },
        {
          attributes: ['id'],
          model: Recipient,
          as: 'recipient',
          where: {
            id: recipientId,
          },
          required: true,
        },
      ],
    },
  ],
});

export async function saveObjectiveAssociations(
  objective,
  resources = [],
  topics = [],
  roles = [],
  files = [],
  deleteUnusedAssociations = false,
) {
  // topics
  const objectiveTopics = await Promise.all(
    (topics.map(async (topic) => ObjectiveTopic.findOrCreate({
      where: {
        objectiveId: objective.id,
        topicId: topic.value,
      },
    }))),
  );

  // resources
  const objectiveResources = await Promise.all(
    resources.filter(({ value }) => value).map(
      ({ value }) => ObjectiveResource.findOrCreate({
        where: {
          userProvidedUrl: value,
          objectiveId: objective.id,
        },
      }),
    ),
  );

  const objectiveRoles = await Promise.all((roles.map(async (role) => {
    const [r] = await ObjectiveRole.findOrCreate({
      where: {
        roleId: role.id,
        objectiveId: objective.id,
      },
    });
    return r;
  })));

  const objectiveFiles = await Promise.all(
    files.map(
      (file) => ObjectiveFile.findOrCreate({
        where: {
          fileId: file.id,
          objectiveId: objective.id,
        },
      }),
    ),
  );

  if (deleteUnusedAssociations) {
    // cleanup objective topics
    await ObjectiveTopic.destroy({
      where: {
        id: {
          [Op.notIn]: objectiveTopics.length ? objectiveTopics.map(([ot]) => ot.id) : [],
        },
        objectiveId: objective.id,
      },
      individualHooks: true,
    });

    // cleanup objective resources
    await ObjectiveResource.destroy({
      where: {
        id: {
          [Op.notIn]: objectiveResources.length
            ? objectiveResources.map(([or]) => or.id) : [],
        },
        objectiveId: objective.id,
      },
      individualHooks: true,
    });

    // cleanup objective roles
    await ObjectiveRole.destroy({
      where: {
        id: {
          [Op.notIn]: objectiveRoles.length
            ? objectiveRoles.map((or) => or.id) : [],
        },
        objectiveId: objective.id,
      },
      individualHooks: true,
    });

    // cleanup objective files
    await ObjectiveFile.destroy({
      where: {
        id: {
          [Op.notIn]: objectiveFiles.length
            ? objectiveFiles.map((or) => or.id) : [],
        },
        objectiveId: objective.id,
      },
      individualHooks: true,
    });
  }

  return {
    topics: objectiveTopics,
    resources: objectiveResources,
    roles: objectiveRoles,
    files: objectiveFiles,
  };
}

// this is the reducer called when not getting objectives for a report, IE, the RTR table
export function reduceObjectives(newObjectives, currentObjectives = []) {
  return newObjectives.reduce((objectives, objective) => {
    const exists = objectives.find((o) => (
      o.title === objective.title && o.status === objective.status
    ));

    if (exists) {
      const id = objective.getDataValue('id') ? objective.getDataValue('id') : objective.getDataValue('value');
      exists.ids = [...exists.ids, id];
      // Make sure we pass back a list of recipient ids for subsequent saves.
      exists.recipientIds = [...exists.recipientIds, objective.getDataValue('otherEntityId')];
      return objectives;
    }

    const id = objective.getDataValue('id') ? objective.getDataValue('id') : objective.getDataValue('value');

    return [...objectives, {
      ...objective.dataValues,
      value: id,
      ids: [id],
      // Make sure we pass back a list of recipient ids for subsequent saves.
      recipientIds: [objective.getDataValue('otherEntityId')],
      isNew: false,
    }];
  }, currentObjectives);
}

export function reduceObjectivesForActivityReport(newObjectives, currentObjectives = []) {
  return newObjectives.reduce((objectives, objective) => {
    const exists = objectives.find((o) => (
      o.title === objective.title && o.status === objective.status
    ));

    if (exists) {
      const id = objective.getDataValue('id') ? objective.getDataValue('id') : objective.getDataValue('value');
      exists.ids = [...exists.ids, id];

      // we can dedupe these using lodash
      exists.resources = uniqBy([
        ...exists.resources,
        ...objective.activityReportObjectives[0].activityReportObjectiveResources.map(
          (r) => r.dataValues,
        ),
      ], 'value');

      exists.roles = uniqBy([
        ...exists.roles,
        ...objective.activityReportObjectives[0].activityReportObjectiveRoles.map(
          (r) => r.role.dataValues,
        )], 'id');

      exists.topics = uniqBy([
        ...exists.topics,
        ...objective.activityReportObjectives[0].activityReportObjectiveTopics.map(
          (t) => t.topic.dataValues,
        ),
      ], 'id');

      exists.files = uniqBy([
        ...exists.files,
        ...objective.activityReportObjectives[0].activityReportObjectiveFiles.map(
          (f) => ({ ...f.file.dataValues, url: f.file.url }),
        ),
      ], 'key');

      return objectives;
    }

    // since this method is used to rollup both objectives on and off activity reports
    // we need to handle the case where there is TTA provided and TTA not provided
    // NOTE: there will only be one activity report objective, it is queried by activity report id
    const ttaProvided = objective.activityReportObjectives
        && objective.activityReportObjectives[0]
        && objective.activityReportObjectives[0].ttaProvided
      ? objective.activityReportObjectives[0].ttaProvided : null;

    const id = objective.getDataValue('id') ? objective.getDataValue('id') : objective.getDataValue('value');

    return [...objectives, {
      ...objective.dataValues,
      value: id,
      ids: [id],
      ttaProvided,
      isNew: false,

      // for the associated models, we need to return not the direct associations
      // but those associated through an activity report since those reflect the state
      // of the activity report not the state of the objective, which is what
      // we are getting at with this method (getGoalsForReport)

      roles: objective.activityReportObjectives[0].activityReportObjectiveRoles.map(
        (r) => r.role.dataValues,
      ),
      topics: objective.activityReportObjectives[0].activityReportObjectiveTopics.map(
        (t) => t.topic.dataValues,
      ),
      resources: objective.activityReportObjectives[0].activityReportObjectiveResources.map(
        (r) => r.dataValues,
      ),
      files: objective.activityReportObjectives[0].activityReportObjectiveFiles.map(
        (f) => ({ ...f.file.dataValues, url: f.file.url }),
      ),
    }];
  }, currentObjectives);
}

/**
 * Dedupes goals by name + status, as well as objectives by title + status
 * @param {Object[]} goals
 * @returns {Object[]} array of deduped goals
 */
function reduceGoals(goals, forReport = false) {
  const objectivesReducer = forReport ? reduceObjectivesForActivityReport : reduceObjectives;
  const r = goals.reduce((previousValue, currentValue) => {
    const existingGoal = previousValue.find((g) => (
      g.name === currentValue.name && g.status === currentValue.status
    ));

    if (existingGoal) {
      existingGoal.goalNumbers = [...existingGoal.goalNumbers, currentValue.goalNumber];
      existingGoal.goalIds = [...existingGoal.goalIds, currentValue.id];
      existingGoal.grants = [
        ...existingGoal.grants,
        {
          ...currentValue.grant.dataValues,
          recipient: currentValue.grant.recipient.dataValues,
          name: currentValue.grant.name,
          goalId: currentValue.id,
        },
      ];
      existingGoal.grantIds = [...existingGoal.grantIds, currentValue.grant.id];
      existingGoal.objectives = objectivesReducer(
        currentValue.objectives,
        existingGoal.objectives,
      );
      return previousValue;
    }

    const goal = {
      ...currentValue.dataValues,
      goalNumbers: [currentValue.goalNumber],
      goalIds: [currentValue.id],
      grants: [
        {
          ...currentValue.grant.dataValues,
          recipient: currentValue.grant.recipient.dataValues,
          name: currentValue.grant.name,
          goalId: currentValue.id,
        },
      ],
      grantIds: [currentValue.grant.id],
      objectives: objectivesReducer(
        currentValue.objectives,
      ),
      isNew: false,
    };

    return [...previousValue, goal];
  }, []);

  return r;
}

/**
 *
 * @param {number} id
 * @returns {Promise{Object}}
 */
export async function goalsByIdsAndActivityReport(id, activityReportId) {
  const goals = await Goal.findAll({
    attributes: [
      'endDate',
      'status',
      ['id', 'value'],
      ['name', 'label'],
      'id',
      'name',
    ],
    where: {
      id,
    },
    include: [
      {
        model: Grant,
        as: 'grant',
      },
      {
        model: Objective,
        as: 'objectives',
        where: {
          [Op.and]: [
            {
              title: {
                [Op.ne]: '',
              },
            },
            {
              status: {
                [Op.notIn]: [OBJECTIVE_STATUS.COMPLETE, OBJECTIVE_STATUS.DRAFT],
              },
            },
          ],
        },
        attributes: [
          'id',
          ['title', 'label'],
          'title',
          'status',
          'goalId',
        ],
        required: false,
        include: [
          {
            model: ObjectiveResource,
            as: 'resources',
            attributes: [
              ['userProvidedUrl', 'value'],
              ['id', 'key'],
            ],
            required: false,
          },
          {
            model: File,
            as: 'files',
          },
          {
            model: ActivityReportObjective,
            as: 'activityReportObjectives',
            attributes: [
              'ttaProvided',
            ],
            required: false,
            where: {
              activityReportId,
            },
          },
          {
            model: Role,
            as: 'roles',
          },
          {
            model: File,
            as: 'files',
          },
          {
            model: Topic,
            as: 'topics',
            attributes: [
              ['id', 'value'],
              ['name', 'label'],
            ],
            required: false,
          },
          {
            model: ActivityReport,
            as: 'activityReports',
            include: [{
              model: Approval,
              as: 'approval',
              where: { calculatedStatus: { [Op.not]: REPORT_STATUSES.DELETED } },
              required: true,
            }],
            required: false,
          },
        ],
      },
    ],
  });

  return reduceGoals(goals);
}

/**
 *
 * @param {*} goalId
 * @param {*} activityReportId
 * @returns {Promise<Object>}
 */
export function goalByIdAndActivityReport(goalId, activityReportId) {
  return Goal.findOne({
    attributes: [
      'endDate',
      'status',
      ['id', 'value'],
      ['name', 'label'],
      'id',
      'name',
    ],
    where: {
      id: goalId,
    },
    include: [
      {
        where: {
          [Op.and]: [
            {
              title: {
                [Op.ne]: '',
              },
            },
            {
              status: {
                [Op.notIn]: ['Complete'],
              },
            },
          ],
        },
        attributes: [
          'id',
          'title',
          'title',
          'status',
        ],
        model: Objective,
        as: 'objectives',
        required: false,
        include: [
          {
            model: ObjectiveResource,
            as: 'resources',
            attributes: [
              ['userProvidedUrl', 'value'],
              ['id', 'key'],
            ],
            required: false,
          },
          {
            model: ActivityReportObjective,
            as: 'activityReportObjectives',
            attributes: [
              'ttaProvided',
            ],
            required: true,
            where: {
              activityReportId,
            },
          },
          {
            model: Topic,
            as: 'topics',
            attributes: [
              ['id', 'value'],
              ['name', 'label'],
            ],
            required: false,
          },
          {
            model: File,
            as: 'files',
            required: false,
          },
        ],
      },
    ],
  });
}

export async function goalByIdAndRecipient(id, recipientId) {
  return Goal.findOne(OPTIONS_FOR_GOAL_FORM_QUERY(id, recipientId));
}

export async function goalsByIdAndRecipient(ids, recipientId) {
  const goals = await Goal.findAll(OPTIONS_FOR_GOAL_FORM_QUERY(ids, recipientId));
  // dedupe the goals & objectives with shared names + titles
  return reduceGoals(goals);
}

export async function goalByIdWithActivityReportsAndRegions(goalId) {
  return Goal.findOne({
    attributes: ['name', 'id', 'status', 'createdVia'],
    where: {
      id: goalId,
    },
    include: [
      {
        model: Grant,
        as: 'grant',
        attributes: ['regionId'],
      },
      {
        attributes: ['id'],
        model: Objective,
        as: 'objectives',
        required: false,
        include: [{
          attributes: ['id'],
          model: ActivityReport,
          as: 'activityReports',
          required: false,
        }],
      },
    ],
  });
}

async function cleanupObjectivesForGoal(goalId, currentObjectives) {
  // get all objectives not currently on a goal
  const orphanedObjectives = await Objective.findAll({
    attributes: ['id'],
    where: {
      goalId,
      id: {
        [Op.notIn]: currentObjectives.map((objective) => objective.id),
      },
    },
  });

  const orphanedObjectiveIds = orphanedObjectives.map((objective) => objective.id);

  await ObjectiveResource.destroy({
    where: {
      objectiveId: orphanedObjectiveIds,
    },
    individualHooks: true,
  });

  await ObjectiveTopic.destroy({
    where: {
      objectiveId: orphanedObjectiveIds,
    },
    individualHooks: true,
  });

  return Objective.destroy({
    where: {
      id: orphanedObjectiveIds,
    },
    individualHooks: true,
  });
}

/**
 * Goals is an array of an object with the following keys
    id,
    grants,
    name,
    status,
    endDate,
    regionId,
    recipientId,

  The goal model has the following columns
    id,
    name,
    status,
    timeframe,
    isFromSmartsheetTtaPlan
    endDate,

 * @param {Object} goals
 * @returns created or updated goal with grant goals
 */
export async function createOrUpdateGoals(goals) {
  // there can only be one on the goal form (multiple grants maybe, but one recipient)
  let recipient;
  // eslint-disable-next-line max-len
  const goalIds = await Promise.all(goals.map(async (goalData) => {
    const {
      id,
      grantId,
      recipientId,
      regionId,
      objectives,
      status,
      createdVia,
      ...fields
    } = goalData;

    // there can only be one on the goal form (multiple grants maybe, but one recipient)
    recipient = recipientId;

    const options = {
      ...fields,
      isFromSmartsheetTtaPlan: false,
    };

    // In order to reuse goals with matching text we need to do the findOrCreate as the
    // upsert would not preform the extra checks and logic now required.
    const [newGoal] = await Goal.findOrCreate({
      where: {
        grantId,
        name: options.name,
        status: { [Op.not]: 'Closed' },
      },
      defaults: { status },
    });

    await newGoal.update(
      { ...options, status, createdVia: createdVia || 'rtr' },
      { individualHooks: true },
    );

    // before we create objectives, we have to unpack them to make the creation a little cleaner
    // if an objective was new, then it will not have an id but "isNew" will be true
    // since the goals are packed up, the objectives are too and this may create a situation where
    // an objective belonging to one goal will be looped over as part of creating another goal
    // so we first unpack and then, if the objective already exists, it is safe to update all the
    // data except the goal ID, which we update only if "isNew" is true
    // we will have to be careful and watch for edge cases where isNew is a misrepresentation value

    const objectivesToCreateOrUpdate = objectives.reduce((arr, o) => {
      if (o.isNew) {
        // eslint-disable-next-line no-param-reassign
        return [...arr, o];
      }

      if (o.ids && o.ids.length) {
        return [...arr, ...o.ids.map((objectiveId) => ({ ...o, id: objectiveId }))];
      }

      return [...arr, o];
    }, []);

    const newObjectives = await Promise.all(
      objectivesToCreateOrUpdate.map(async (o) => {
        const {
          resources,
          topics,
          roles,
          title,
          files,
          status: objectiveStatus,
          id: objectiveId,
          isNew,
        } = o;

        let objective;

        if (isNew) {
          [objective] = await Objective.findOrCreate({
            where: {
              goalId: newGoal.id,
              title,
            },
          });
        } else if (objectiveId) {
          objective = await Objective.findOne({
            where: {
              id: objectiveId,
              goalId: newGoal.id,
            },
          });

          if (!objective) {
            objective = await Objective.create({
              status: objectiveStatus,
              title,
              goalId: newGoal.id,
            });
          }
        }

        await objective.update({
          title,
          status: objectiveStatus,
        }, { individualHooks: true });

        // save all our objective join tables (ObjectiveResource, ObjectiveTopic, ObjectiveRole)
        const deleteUnusedAssociations = true;
        await saveObjectiveAssociations(
          objective,
          resources,
          topics,
          roles,
          files,
          deleteUnusedAssociations,
        );

        return {
          ...objective.dataValues,
          topics,
          resources,
          roles,
        };
      }),
    );

    // this function deletes unused objectives
    await cleanupObjectivesForGoal(newGoal.id, newObjectives);

    return newGoal.id;
  }));

  // we have to do this outside of the transaction otherwise
  // we get the old values

  return goalsByIdAndRecipient(goalIds, recipient);
}

export async function goalsForGrants(grantIds) {
  /**
   * get all the matching grants
   */
  const grants = await Grant.findAll({
    attributes: ['id', 'oldGrantId'],
    where: {
      id: grantIds,
    },
  });

  /**
   * we need one big array that includes the old recipient id as well,
   * removing all the nulls along the way
   */
  const ids = grants
    .reduce((previous, current) => [...previous, current.id, current.oldGrantId], [])
    .filter((g) => g);

  /*
  * finally, return all matching goals
  */

  return Goal.findAll({
    attributes: [
      [sequelize.fn(
        'ARRAY_AGG',
        sequelize.fn(
          'DISTINCT',
          sequelize.col('grant.id'),
        ),
      ), 'grantIds'],
      [sequelize.fn(
        'ARRAY_AGG',
        sequelize.fn(
          'DISTINCT',
          sequelize.col('"Goal"."id"'),
        ),
      ), 'goalIds'],
      [sequelize.fn(
        'ARRAY_AGG',
        sequelize.fn(
          'DISTINCT',
          sequelize.col('grant.oldGrantId'),
        ),
      ), 'oldGrantIds'],
      'name',
      'status',
      'onApprovedAR',
      'endDate',
    ],
    group: ['"Goal"."name"', '"Goal"."status"', '"Goal"."endDate"', '"Goal"."onApprovedAR"'],
    where: {
      '$grant.id$': ids,
      [Op.or]: [
        {
          status: 'Not Started',
        },
        {
          status: 'In Progress',
        },
        {
          status: null,
        },
        {
          status: 'Draft',
        },
      ],
    },
    include: [
      {
        model: Grant.unscoped(),
        as: 'grant',
        attributes: [],
      },
    ],
    order: ['name'],
  });
}

async function removeActivityReportObjectivesFromReport(reportId, objectiveIdsToRemove) {
  const activityReportObjectivesToDestroy = await ActivityReportObjective.findAll({
    where: {
      activityReportId: reportId,
      objectiveId: objectiveIdsToRemove,
    },
  });

  const idsToDestroy = activityReportObjectivesToDestroy.map((arObjective) => arObjective.id);

  await destroyActivityReportObjectiveMetadata(idsToDestroy);

  return ActivityReportObjective.destroy({
    where: {
      id: idsToDestroy,
    },
    individualHooks: true,
  });
}

async function removeActivityReportGoalsFromReport(reportId, currentGoalIds) {
  return ActivityReportGoal.destroy({
    where: {
      activityReportId: reportId,
      goalId: {
        [Op.notIn]: currentGoalIds,
      },
    },
    individualHooks: true,
  });
}

/// TTAHUB-949: Uncomment to remove Goals not associated
///  with any ActivityReportGoals or createVia 'ActivityReport'.
/*
export async function removeGoals(goalsToRemove) {
  // Get goals being used by ActivityReportGoals.
  const usedGoals = await ActivityReportGoal.findAll({
    attributes: [
      'goalId',
    ],
    where: {
      goalId: goalsToRemove,
    },
  });

  // Get distinct list of goal ids.
  const usedGoalIds = [...new Set(usedGoals.map((g) => g.goalId))];

  // Create array of goals to delete.
  const goalsToDelete = goalsToRemove.filter((o) => !usedGoalIds.includes(o));

  // Delete goals not being used that where createdVia 'ActivityReports'.
  return Goal.destroy({
    where: {
      [Op.and]: [
        {
          id: goalsToDelete,
        },
        {
          createdVia: 'activityReport',
        },
      ],
    },
    individualHooks: true,
  });
}
*/
/// TTAHUB-949: Uncomment to remove Objectives not associated
///  with any ActivityReportObjectives or createVia 'ActivityReport'.
/*
async function removeObjectives(currentObjectiveIds) {
  // Get objectives being used by ActivityReportObjectives.
  const usedObjectives = await ActivityReportObjective.findAll({
    attributes: [
      'objectiveId',
    ],
    where: {
      objectiveId: currentObjectiveIds,
    },
  });

  // Get distinct list of objective ids.
  const usedObjectiveIds = [...new Set(usedObjectives.map((o) => o.objectiveId))];

  // Create array of objectives to delete.
  const objectivesToDelete = currentObjectiveIds.filter((o) => !usedObjectiveIds.includes(o));

  // Delete objectives not being used.
  const objectiveIdsWhere = objectivesToDelete && objectivesToDelete.length ?
    `g.id IN (${objectivesToDelete.join(',')}) AND ` : '';
  return Objective.destroy({
    where: [
      {
        id: objectivesToDelete,
      },
      sequelize.where(
        sequelize.literal(`
      (SELECT COUNT(DISTINCT g."id")
      FROM "Objectives"
      INNER JOIN "Goals" g ON "Objectives"."goalId" = "g"."id"
      WHERE ${objectiveIdsWhere}
       g."createdVia" = 'rtr')`),
        {
          [Op.eq]: 0,
        },
      ),
    ],
  });
}
*/

export async function removeRemovedRecipientsGoals(removedRecipientIds, report) {
  if (!removedRecipientIds) {
    return null;
  }

  const reportId = parseInt(sequelize.escape(report.id), DECIMAL_BASE);

  const goals = await Goal.findAll({
    attributes: [
      'id',
      [
        sequelize.literal(`((select count(*) from "ActivityReportGoals" where "ActivityReportGoals"."goalId" = "Goal"."id" and "ActivityReportGoals"."activityReportId" not in (${reportId}))::int > 0)`),
        'onOtherAr',
      ],
    ],
    where: {
      grantId: removedRecipientIds,
    },
    include: [
      {
        model: ActivityReport,
        as: 'activityReports',
        required: true,
        where: {
          id: reportId,
        },
      },
    ],
  });

  const goalIds = goals.map((goal) => goal.id);
  const goalsToDelete = goals.filter((goal) => !goal.get('onOtherAr')).map((goal) => goal.id);

  await ActivityReportGoal.destroy({
    where: {
      goalId: goalIds,
      activityReportId: reportId,
    },
    individualHooks: true,
  });

  const objectives = await Objective.findAll({
    attributes: [
      'id',
      [sequelize.literal(`((select count(*) from "ActivityReportObjectives" where "ActivityReportObjectives"."objectiveId" = "Objective"."id" and "ActivityReportObjectives"."activityReportId" not in (${reportId}))::int > 0)`), 'onOtherAr'],
    ],
    where: {
      goalId: goalIds,
    },
    include: [
      {
        model: ActivityReport,
        as: 'activityReports',
        required: true,
        where: {
          id: reportId,
        },
      },
    ],
  });

  const objectiveIds = objectives.map((objective) => objective.id);
  const objectivesToDelete = objectives.filter(
    (objective) => !objective.get('onOtherAr'),
  ).map((objective) => objective.id);

  await ActivityReportObjective.destroy({
    where: {
      objectiveId: objectiveIds,
      activityReportId: reportId,
    },
    individualHooks: true,
  });

  await Objective.destroy({
    where: {
      id: objectivesToDelete,
      onApprovedAR: false,
    },
    individualHooks: true,
  });

  return Goal.destroy({
    where: {
      id: goalsToDelete,
      onApprovedAR: false,
    },
    individualHooks: true,
  });
}

export async function removeUnusedGoalsObjectivesFromReport(reportId, currentObjectives) {
  const previousActivityReportObjectives = await ActivityReportObjective.findAll({
    where: {
      activityReportId: reportId,
    },
  });

  const currentObjectiveIds = currentObjectives.map((o) => o.id);

  const activityReportObjectivesToRemove = previousActivityReportObjectives.filter(
    (aro) => !currentObjectiveIds.includes(aro.objectiveId),
  );

  const objectiveIdsToRemove = activityReportObjectivesToRemove.map((aro) => aro.objectiveId);

  /// TTAHUB-949: Uncomment to remove unused Goals and Objectives.
  /*
  const goals = activityReportObjectivesToRemove.map((aro) => aro.objective.goal);
  const goalIdsToRemove = goals.filter((g) => g).filter((goal) => {
    const objectiveIds = goal.objectives.map((o) => o.id);
    return objectiveIds.every((oId) => objectiveIdsToRemove.includes(oId));
  }).map((g) => g.id);
  */

  await removeActivityReportObjectivesFromReport(reportId, objectiveIdsToRemove);
  /// TTAHUB-949: Uncomment to remove unused Goals and Objectives.
  /*
  await removeObjectives(objectiveIdsToRemove);
  return removeGoals(goalIdsToRemove);
  */
}

async function createObjectivesForGoal(goal, objectives, report) {
  // we don't want to create objectives with blank titles
  return Promise.all(objectives.filter((o) => o.title).map(async (objective) => {
    const {
      id,
      isNew,
      ttaProvided,
      ActivityReportObjective: aro,
      title,
      status,
      resources,
      topics,
      roles,
      files,
      ...updatedFields
    } = objective;

    // If the goal set on the objective does not match
    // the goals passed we need to save the objectives.
    const createNewObjectives = objective.goalId !== goal.id;
    const updatedObjective = {
      ...updatedFields, title, status, goalId: goal.id,
    };

    // Check if objective exists.
    let savedObjective;
    if (!isNew && id && !createNewObjectives) {
      savedObjective = await Objective.findByPk(id);
    }

    if (savedObjective) {
      await savedObjective.update({
        title,
        status,
      }, { individualHooks: true });
    } else {
      const objectiveTitle = updatedObjective.title ? updatedObjective.title.trim() : '';

      // Reuse an existing Objective:
      // - It is on the same goal.
      // - Has the same title.
      // - And status is not completed.
      // Note: Values like 'Topics' will be pulled in from the existing objective.
      const existingObjective = await Objective.findOne({
        where: {
          goalId: updatedObjective.goalId,
          title: objectiveTitle,
          status: { [Op.not]: OBJECTIVE_STATUS.COMPLETE },
        },
      });

      if (existingObjective) {
        await existingObjective.update({ status }, { individualHooks: true });
        savedObjective = existingObjective;
      } else {
        savedObjective = await Objective.create({
          ...updatedObjective,
          title: objectiveTitle,
          status,
        });
      }
    }

    // this will save all our objective join table data
    // however, in the case of the Activity Report, we can't really delete
    // unused join table data, so we'll just create any missing links
    // so that the metadata is saved properly

    const deleteUnusedAssociations = false;
    const metadata = await saveObjectiveAssociations(
      savedObjective,
      resources,
      topics,
      roles,
      files,
      deleteUnusedAssociations,
    );

    // this will link our objective to the activity report through
    // activity report objective and then link all associated objective data
    // to the activity report objective to capture this moment in time
    await cacheObjectiveMetadata(
      savedObjective,
      report.id,
      {
        ...metadata,
        ttaProvided: objective.ttaProvided,
      },
    );
    return savedObjective;
  }));
}

export async function saveGoalsForReport(goals, report) {
  let currentObjectives = [];
  const currentGoals = await Promise.all((goals.map(async (goal) => {
    let newGoals = [];
    const status = goal.status ? goal.status : 'Draft';
    const goalIds = goal.goalIds ? goal.goalIds : [];

    // Check if these goals exist.
    const existingGoals = await Goal.findAll({
      where: {
        id: goalIds,
      },
    });

    // we have a param to determine if goals are new
    if (goal.isNew || !existingGoals.length) {
      const {
        isNew,
        objectives,
        id,
        grantIds,
        status: discardedStatus,
        onApprovedAR,
        createdVia,
        ...fields
      } = goal;

      // Reuse an existing Goal:
      // - Has the same name.
      // - Grant Id.
      // - And status is not closed.
      // Note: The existing goal should be used regardless if it was created new.
      newGoals = await Promise.all(goal.grantIds.map(async (grantId) => {
        const [newGoal] = await Goal.findOrCreate({
          where: {
            name: fields.name,
            grantId,
            status: { [Op.not]: 'Closed' },
          },
          defaults: {
            ...fields,
            status,
            grantId, // If we don't specify the grant it will be created with the old.
            createdVia: 'activityReport',
          },
        });

        await cacheGoalMetadata(newGoal, report.id);

        const newGoalObjectives = await createObjectivesForGoal(newGoal, objectives, report);
        currentObjectives = [...currentObjectives, ...newGoalObjectives];

        return newGoal;
      }));
    } else {
      const {
        objectives,
        grantIds,
        status: discardedStatus,
        grant,
        grantId,
        id, // this is unique and we can't trying to set this
        onApprovedAR, // we don't want to set this manually
        createdVia,
        ...fields
      } = goal;

      const { goalTemplateId } = existingGoals[0];

      await Promise.all(existingGoals.map(async (existingGoal) => {
        await existingGoal.update({ status, ...fields }, { individualHooks: true });
        // eslint-disable-next-line max-len
        const existingGoalObjectives = await createObjectivesForGoal(existingGoal, objectives, report);
        currentObjectives = [...currentObjectives, ...existingGoalObjectives];

        await cacheGoalMetadata(existingGoal, report.id);
      }));

      newGoals = await Promise.all(grantIds.map(async (gId) => {
        const existingGoal = existingGoals.find((g) => g.grantId === gId);
        if (existingGoal) {
          return existingGoal;
        }

        const [newGoal] = await Goal.findOrCreate({
          where: {
            [Op.and]: [
              { goalTemplateId: { [Op.not]: null } }, // We need to exclude null matches.
              { goalTemplateId: { [Op.eq]: goalTemplateId } },
            ],
            grantId: gId,
            status: {
              [Op.not]: 'Closed',
            },
          },
          defaults: { ...fields, status },
        });

        await newGoal.update({ ...fields, status, createdVia: createdVia || 'activityReport' }, { individualHooks: true });

        await cacheGoalMetadata(newGoal, report.id);

        const newGoalObjectives = await createObjectivesForGoal(newGoal, objectives, report);
        currentObjectives = [...currentObjectives, ...newGoalObjectives];

        return newGoal;
      }));
    }

    return newGoals;
  })));

  const currentGoalIds = currentGoals.flat().map((g) => g.id);
  await removeActivityReportGoalsFromReport(report.id, currentGoalIds);
  return removeUnusedGoalsObjectivesFromReport(report.id, currentObjectives);
}

export async function updateGoalStatusById(
  goalIds,
  oldStatus,
  newStatus,
  closeSuspendReason,
  closeSuspendContext,
) {
  const g = await Goal.update({
    status: newStatus,
    closeSuspendReason,
    closeSuspendContext,
    previousStatus: oldStatus,
  }, {
    where: {
      id: goalIds,
    },
    returning: true,
    individualHooks: true,
  });

  const [, updated] = g;

  return updated;
}

export async function getGoalsForReport(reportId) {
  const goals = await Goal.findAll({
    where: {
      id: {
        [Op.in]: sequelize.literal(`
        (SELECT
          "goalId"
        FROM "ActivityReportGoals"
        WHERE "activityReportId" = ${reportId})`),
      },
    },
    include: [
      {
        model: Grant,
        as: 'grant',
        required: true,
      },
      {
        model: Objective,
        as: 'objectives',
        include: [
          {
            model: ActivityReportObjective,
            as: 'activityReportObjectives',
            where: {
              activityReportId: reportId,
            },
            include: [
              {

                model: ActivityReportObjectiveTopic,
                as: 'activityReportObjectiveTopics',
                required: false,
                include: [
                  {
                    model: Topic,
                    as: 'topic',
                    attributes: [
                      ['name', 'label'],
                      ['id', 'value'],
                    ],
                  },
                ],
              },
              {
                model: ActivityReportObjectiveFile,
                as: 'activityReportObjectiveFiles',
                required: false,
                include: [
                  {
                    model: File,
                    as: 'file',
                  },
                ],
              },
              {
                model: ActivityReportObjectiveResource,
                as: 'activityReportObjectiveResources',
                required: false,
                attributes: [['userProvidedUrl', 'value'], ['id', 'key']],
              },
              {
                model: ActivityReportObjectiveRole,
                as: 'activityReportObjectiveRoles',
                required: false,
                include: [
                  {
                    model: Role,
                    as: 'role',
                  },
                ],
              },
            ],
          },
          {
            model: Role,
            as: 'roles',
          },
          {
            model: Topic,
            as: 'topics',
            // these need to be renamed to match the frontend form names
            attributes: [['name', 'label'], ['id', 'value']],
          },
          {
            model: ObjectiveResource,
            as: 'resources',
            attributes: [['userProvidedUrl', 'value']],
          },
          {
            model: File,
            as: 'files',
          },
        ],
      },
    ],
  });

  // dedupe the goals & objectives
  const forReport = true;
  return reduceGoals(goals, forReport);
}

export async function createOrUpdateGoalsForActivityReport(goals, reportId) {
  const activityReportId = parseInt(reportId, DECIMAL_BASE);
  const report = await ActivityReport.findByPk(activityReportId);
  await saveGoalsForReport(goals, report);
  return getGoalsForReport(activityReportId);
}

export async function destroyGoal(goalId) {
  return goalId;
  // return sequelize.transaction(async (transaction) => {
  //   try {
  //     const reportsWithGoal = await ActivityReport.findAll({
  //       attributes: ['id'],
  //       include: [
  //         {
  //           attributes: ['id'],
  //           model: Objective,
  //           required: true,
  //           as: 'objectivesWithGoals',
  //           include: [
  //             {
  //               attributes: ['id'],
  //               model: Goal,
  //               required: true,
  //               where: {
  //                 id: goalId,
  //               },
  //               as: 'goal',
  //             },
  //           ],
  //         },
  //       ],
  //       transaction,
  //       raw: true,
  //     });

  //     const isOnReport = reportsWithGoal.length;
  //     if (isOnReport) {
  //       throw new Error('Goal is on an activity report and can\'t be deleted');
  //     }

  //     const objectiveTopicsDestroyed = await ObjectiveTopic.destroy({
  //       where: {
  //         objectiveId: {
  //           [Op.in]: sequelize.literal(
  //             `(SELECT "id" FROM "Objectives" WHERE "goalId" = ${sequelize.escape(goalId)})`,
  //           ),
  //         },
  //       },
  //       individualHooks: true,
  //       transaction,
  //     });

  //     const objectiveResourcesDestroyed = await ObjectiveResource.destroy({
  //       where: {
  //         objectiveId: {
  //           [Op.in]: sequelize.literal(
  //             `(SELECT "id" FROM "Objectives" WHERE "goalId" = ${sequelize.escape(goalId)})`,
  //           ),
  //         },
  //       },
  //       individualHooks: true,
  //       transaction,
  //     });

  //     const objectivesDestroyed = await Objective.destroy({
  //       where: {
  //         goalId,
  //       },
  //       individualHooks: true,
  //       transaction,
  //     });

  //     const grantGoalsDestroyed = await GrantGoal.destroy({
  //       where: {
  //         goalId,
  //       },
  //       individualHooks: true,
  //       transaction,
  //     });

  //     const goalsDestroyed = await Goal.destroy({
  //       where: {
  //         id: goalId,
  //       },
  //       individualHooks: true,
  //       transaction,
  //     });

  //     return {
  //       goalsDestroyed,
  //       grantGoalsDestroyed,
  //       objectiveResourcesDestroyed,
  //       objectiveTopicsDestroyed,
  //       objectivesDestroyed,
  //     };
  //   } catch (error) {
  //     auditLogger.error(
  //  `${logContext.namespace} - Sequelize error - unable to delete from db - ${error}`
  //  );
  //     return 0;
  //   }
  // });
}<|MERGE_RESOLUTION|>--- conflicted
+++ resolved
@@ -23,11 +23,7 @@
   File,
   Role,
 } from '../models';
-<<<<<<< HEAD
-import { DECIMAL_BASE, REPORT_STATUSES, ENTITY_TYPES } from '../constants';
-=======
-import { DECIMAL_BASE, REPORT_STATUSES, OBJECTIVE_STATUS } from '../constants';
->>>>>>> 7515c721
+import { DECIMAL_BASE, REPORT_STATUSES, OBJECTIVE_STATUS, ENTITY_TYPES } from '../constants';
 import {
   cacheObjectiveMetadata,
   cacheGoalMetadata,
