import { Op } from 'sequelize';
import { uniqBy } from 'lodash';
import {
  Goal,
  Grant,
  Objective,
  ObjectiveResource,
  ObjectiveFile,
  ObjectiveTopic,
  ActivityReportObjective,
  ActivityReportObjectiveTopic,
  ActivityReportObjectiveFile,
  ActivityReportObjectiveResource,
  sequelize,
  Recipient,
  ActivityReport,
  ActivityReportGoal,
  Approval,
  Topic,
  Program,
  File,
} from '../models';
import {
  DECIMAL_BASE,
  REPORT_STATUSES,
  OBJECTIVE_STATUS,
  ENTITY_TYPES,
} from '../constants';
import {
  cacheObjectiveMetadata,
  cacheGoalMetadata,
  destroyActivityReportObjectiveMetadata,
} from './reportCache';
import { auditLogger } from '../logger';
import { isValidResourceUrl } from '../lib/urlUtils';

const namespace = 'SERVICE:GOALS';

const logContext = {
  namespace,
};

const OPTIONS_FOR_GOAL_FORM_QUERY = (id, recipientId) => ({
  attributes: [
    'id',
    'endDate',
    'name',
    'status',
    [sequelize.col('grant.regionId'), 'regionId'],
    [sequelize.col('grant.recipient.id'), 'recipientId'],
    'goalNumber',
    'createdVia',
    'isRttapa',
    [
      sequelize.literal(`
        (
<<<<<<< HEAD
          SELECT COUNT("ar"."id")
          FROM "ActivityReports" "ar"
          INNER JOIN "ActivityReportGoals" "arg"
          ON "arg"."activityReportId" = "ar"."id"
=======
          SELECT COUNT("ar"."id") FROM "ActivityReports" "ar"
          INNER JOIN "ActivityReportGoals" "arg" ON "arg"."activityReportId" = "ar"."id"
>>>>>>> 1ac40fb0
          WHERE "arg"."goalId" = "Goal"."id"
        ) > 0
      `),
      'onAnyReport',
    ],
    'onApprovedAR',
  ],
  where: {
    id,
  },
  include: [
    {
      attributes: [
        'title',
        'id',
        'status',
        'onApprovedAR',
        'rtrOrder',
        [
          sequelize.literal(`
            (
<<<<<<< HEAD
              SELECT COUNT("ar"."id")
              FROM "ActivityReports" "ar"
              INNER JOIN "ActivityReportObjectives" "aro"
              ON "aro"."activityReportId" = "ar"."id"
=======
              SELECT COUNT("ar"."id") FROM "ActivityReports" "ar"
              INNER JOIN "ActivityReportObjectives" "aro" ON "aro"."activityReportId" = "ar"."id"
>>>>>>> 1ac40fb0
              WHERE "aro"."objectiveId" = "objectives"."id"
            ) > 0
          `),
          'onAnyReport',
        ],
      ],
      model: Objective,
      as: 'objectives',
      order: [['rtrOrder', 'ASC']],
      include: [
        {
          model: ObjectiveResource,
          as: 'resources',
          attributes: [
            ['userProvidedUrl', 'value'],
            ['id', 'key'],
            [
              sequelize.literal(`(
<<<<<<< HEAD
                SELECT COUNT(aror."id")
                FROM "ActivityReportObjectiveResources" "aror"
                INNER JOIN "ActivityReportObjectives" "aro"
                ON "aro"."id" = "aror"."activityReportObjectiveId"
=======
                SELECT COUNT(aror."id") FROM "ActivityReportObjectiveResources" "aror"
                INNER JOIN "ActivityReportObjectives" "aro" ON "aro"."id" = "aror"."activityReportObjectiveId"
>>>>>>> 1ac40fb0
                WHERE "aror"."userProvidedUrl" = "objectives->resources"."userProvidedUrl"
                AND "aro"."objectiveId" = "objectives"."id"
              ) > 0`),
              'onAnyReport',
            ],
            [
              sequelize.literal(`
                (
                  SELECT COUNT("ar"."id")
                  FROM "ActivityReports" "ar"
                  INNER JOIN "Approvals" "a"
                  ON "a"."entityType" = 'report'
                  AND "a"."entityId" = "ar"."id"
                  AND "a"."tier" = 0
                  INNER JOIN "ActivityReportObjectives" "aro"
                  ON "aro"."activityReportId" = "ar"."id"
                  INNER JOIN "ActivityReportObjectiveResources" "o"
                  ON "o"."activityReportObjectiveId" = "aro"."id"
                  WHERE "o"."userProvidedUrl" = "objectives->resources"."userProvidedUrl"
                  AND "aro"."objectiveId" = "objectives"."id"
                  AND "a"."calculatedStatus" = '${REPORT_STATUSES.APPROVED}'
                ) > 0
              `),
              'isOnApprovedReport',
            ],
          ],
        },
        {
          model: Topic,
          as: 'topics',
          attributes: [
            'id',
            'name',
            [
              sequelize.literal(`
                (
<<<<<<< HEAD
                  SELECT COUNT("ar"."id")
                  FROM "ActivityReports" "ar"
                  INNER JOIN "ActivityReportObjectives" "aro"
                  ON "aro"."activityReportId" = "ar"."id"
                  INNER JOIN "ActivityReportObjectiveTopics" "ot"
                  ON "ot"."activityReportObjectiveId" = "aro"."id"
=======
                  SELECT COUNT("ar"."id") FROM "ActivityReports" "ar"
                  INNER JOIN "ActivityReportObjectives" "aro" ON "aro"."activityReportId" = "ar"."id"
                  INNER JOIN "ActivityReportObjectiveTopics" "ot" ON "ot"."activityReportObjectiveId" = "aro"."id"
>>>>>>> 1ac40fb0
                  WHERE "aro"."objectiveId" = "objectives"."id"
                  AND "ot"."topicId" = "objectives->topics"."id"
                ) > 0
              `),
              'onAnyReport',
            ],
            [
              sequelize.literal(`
                (
<<<<<<< HEAD
                  SELECT COUNT("ar"."id")
                  FROM "ActivityReports" "ar"
                  INNER JOIN "Approvals" "a"
                  ON "a"."entityType" = 'report'
                  AND "a"."entityId" = "ar"."id"
                  AND "a"."tier" = 0
                  INNER JOIN "ActivityReportObjectives" "aro"
                  ON "aro"."activityReportId" = "ar"."id"
                  INNER JOIN "ActivityReportObjectiveTopics" "ot"
                  ON "ot"."activityReportObjectiveId" = "aro"."id"
                  WHERE "aro"."objectiveId" = "objectives"."id"
                  AND "ot"."topicId" = "objectives->topics"."id"
                  AND "a"."calculatedStatus" = '${REPORT_STATUSES.APPROVED}'
=======
                  SELECT COUNT("ar"."id") FROM "ActivityReports" "ar"
                  INNER JOIN "ActivityReportObjectives" "aro" ON "aro"."activityReportId" = "ar"."id"
                  INNER JOIN "ActivityReportObjectiveTopics" "ot" ON "ot"."activityReportObjectiveId" = "aro"."id"
                  WHERE "aro"."objectiveId" = "objectives"."id"  AND "ot"."topicId" = "objectives->topics"."id"
                  AND "ar"."calculatedStatus" = '${REPORT_STATUSES.APPROVED}'
>>>>>>> 1ac40fb0
                ) > 0
              `),
              'isOnApprovedReport',
            ],
          ],
        },
        {
          model: File,
          as: 'files',
          attributes: {
            include: [
              [
                sequelize.literal(`
                  (
<<<<<<< HEAD
                    SELECT COUNT("ar"."id")
                    FROM "ActivityReports" "ar"
                    INNER JOIN "ActivityReportObjectives" "aro"
                    ON "aro"."activityReportId" = "ar"."id"
                    INNER JOIN "ActivityReportObjectiveFiles" "of"
                    ON "of"."activityReportObjectiveId" = "aro"."id"
                    WHERE "aro"."objectiveId" = "objectives"."id"
                    AND "of"."fileId" = "objectives->files"."id"
=======
                    SELECT COUNT("ar"."id") FROM "ActivityReports" "ar"
                    INNER JOIN "ActivityReportObjectives" "aro" ON "aro"."activityReportId" = "ar"."id"
                    INNER JOIN "ActivityReportObjectiveFiles" "of" ON "of"."activityReportObjectiveId" = "aro"."id"
                    WHERE "aro"."objectiveId" = "objectives"."id" AND "of"."fileId" = "objectives->files"."id"
>>>>>>> 1ac40fb0
                  ) > 0
                `),
                'onAnyReport',
              ],
              [
                sequelize.literal(`
                  (
<<<<<<< HEAD
                    SELECT COUNT("ar"."id")
                    FROM "ActivityReports" "ar"
                    INNER JOIN "Approvals" "a"
                    ON "a"."entityType" = '${ENTITY_TYPES.REPORT}'
                    AND "a"."entityId" = "ar"."id"
                    AND "a"."tier" = 0
                    INNER JOIN "ActivityReportObjectives" "aro"
                    ON "aro"."activityReportId" = "ar"."id"
                    INNER JOIN "ActivityReportObjectiveFiles" "of"
                    ON "of"."activityReportObjectiveId" = "aro"."id"
                    WHERE "aro"."objectiveId" = "objectives"."id"
                    AND "of"."fileId" = "objectives->files"."id"
                    AND "a"."calculatedStatus" = '${REPORT_STATUSES.APPROVED}'
=======
                    SELECT COUNT("ar"."id") FROM "ActivityReports" "ar"
                    INNER JOIN "ActivityReportObjectives" "aro" ON "aro"."activityReportId" = "ar"."id"
                    INNER JOIN "ActivityReportObjectiveFiles" "of" ON "of"."activityReportObjectiveId" = "aro"."id"
                    WHERE "aro"."objectiveId" = "objectives"."id"
                    AND "of"."fileId" = "objectives->files"."id"
                    AND "ar"."calculatedStatus" = '${REPORT_STATUSES.APPROVED}'
>>>>>>> 1ac40fb0
                  ) > 0
                `),
                'isOnApprovedReport',
              ],
            ],
          },
        },
        {
          model: ActivityReport,
          as: 'activityReports',
          include: [{
            model: Approval,
            as: 'approval',
            where: { calculatedStatus: { [Op.not]: REPORT_STATUSES.DELETED } },
            required: true,
          }],
          required: false,
        },
      ],
    },
    {
      model: Grant,
      as: 'grant',
      attributes: [
        'id',
        'number',
        'regionId',
        'recipientId',
        'numberWithProgramTypes',
      ],
      include: [
        {
          attributes: ['programType'],
          model: Program,
          as: 'programs',
        },
        {
          attributes: ['id'],
          model: Recipient,
          as: 'recipient',
          where: {
            id: recipientId,
          },
          required: true,
        },
      ],
    },
  ],
});

export async function saveObjectiveAssociations(
  objective,
  resources = [],
  topics = [],
  files = [],
  deleteUnusedAssociations = false,
) {
  // We need to know if the objectiveTemplateId is populated to know if we
  // can disable the hooks on the ObjectiveTopic
  const o = await Objective.findOne({
    attributes: ['objectiveTemplateId'],
    where: { id: objective.id },
    raw: true,
  });

  // topics
  const objectiveTopics = await Promise.all(
    (topics.map(async (topic) => {
      let otopic = await ObjectiveTopic.findOne({
        where: {
          objectiveId: objective.id,
          topicId: topic.id,
        },
      });
      if (!otopic) {
        otopic = await ObjectiveTopic.create({
          objectiveId: objective.id,
          topicId: topic.id,
        }, { hooks: !!o.objectiveTemplateId });
      }
      return otopic;
    })),
  );

  if (deleteUnusedAssociations) {
    // cleanup objective topics
    await ObjectiveTopic.destroy({
      where: {
        id: {
          [Op.notIn]: objectiveTopics.length ? objectiveTopics.map((ot) => ot.id) : [],
        },
        objectiveId: objective.id,
      },
    });
  }

  // resources
  const objectiveResources = await Promise.all(
    resources.filter(({ value }) => value && isValidResourceUrl(value)).map(
      async ({ value }) => {
        let oresource = await ObjectiveResource.findOne({
          where: {
            userProvidedUrl: value,
            objectiveId: objective.id,
          },
        });
        if (!oresource) {
          oresource = await ObjectiveResource.create({
            userProvidedUrl: value,
            objectiveId: objective.id,
          }, { hooks: !!o.objectiveTemplateId });
        }
        return oresource;
      },
    ),
  );

  if (deleteUnusedAssociations) {
    // cleanup objective resources
    await ObjectiveResource.destroy({
      where: {
        id: {
          [Op.notIn]: objectiveResources.length
            ? objectiveResources.map((or) => or.id) : [],
        },
        objectiveId: objective.id,
      },
    });
  }

  const objectiveFiles = await Promise.all(
    files.map(
      async (file) => {
        let ofile = await ObjectiveFile.findOne({
          where: {
            fileId: file.id,
            objectiveId: objective.id,
          },
        });
        if (!ofile) {
          ofile = await ObjectiveFile.create({
            fileId: file.id,
            objectiveId: objective.id,
          }, { hooks: !!o.objectiveTemplateId });
        }
        return ofile;
      },
    ),
  );

  if (deleteUnusedAssociations) {
    // cleanup objective files
    await ObjectiveFile.destroy({
      where: {
        id: {
          [Op.notIn]: objectiveFiles.length
            ? objectiveFiles.map((or) => or.id) : [],
        },
        objectiveId: objective.id,
      },
      individualHooks: true,
    });
  }

  return {
    topics: objectiveTopics,
    resources: objectiveResources,
    files: objectiveFiles,
  };
}

// this is the reducer called when not getting objectives for a report, IE, the RTR table
export function reduceObjectives(newObjectives, currentObjectives = []) {
  // objectives = accumulator
  // we pass in the existing objectives as the accumulator
  const objectivesToSort = newObjectives.reduce((objectives, objective) => {
    const exists = objectives.find((o) => (
      o.title.trim() === objective.title.trim() && o.status === objective.status
    ));

    if (exists) {
      const id = objective.getDataValue('id') ? objective.getDataValue('id') : objective.getDataValue('value');
      exists.ids = [...exists.ids, id];
      // Make sure we pass back a list of recipient ids for subsequent saves.
      exists.recipientIds = [...exists.recipientIds, objective.getDataValue('otherEntityId')];
      exists.activityReports = [
        ...(exists.activityReports || []),
        ...(objective.activityReports || []),
      ];
      return objectives;
    }

    const id = objective.getDataValue('id') ? objective.getDataValue('id') : objective.getDataValue('value');

    return [...objectives, {
      ...objective.dataValues,
      title: objective.title,
      value: id,
      ids: [id],
      // Make sure we pass back a list of recipient ids for subsequent saves.
      recipientIds: [objective.getDataValue('otherEntityId')],
      isNew: false,
    }];
  }, currentObjectives);

  objectivesToSort.sort((o1, o2) => {
    if (o1.rtrOrder < o2.rtrOrder) {
      return -1;
    }
    return 1;
  });

  return objectivesToSort;
}

export function reduceObjectivesForActivityReport(newObjectives, currentObjectives = []) {
  const objectivesToSort = newObjectives.reduce((objectives, objective) => {
    // check the activity report objective status
    const objectiveStatus = objective.activityReportObjectives
      && objective.activityReportObjectives[0]
      && objective.activityReportObjectives[0].status
      ? objective.activityReportObjectives[0].status : objective.status;

    // objectives represent the accumulator in the find below
    // objective is the objective as it is returned from the API
    const exists = objectives.find((o) => (
      o.title.trim() === objective.title.trim() && o.status === objectiveStatus
    ));

    if (exists) {
      const id = objective.getDataValue('id') ? objective.getDataValue('id') : objective.getDataValue('value');
      exists.ids = [...exists.ids, id];

      // we can dedupe these using lodash
      exists.resources = uniqBy([
        ...exists.resources,
        ...(objective.activityReportObjectives
          && objective.activityReportObjectives.length > 0
          ? objective.activityReportObjectives[0].activityReportObjectiveResources
            .map((r) => r.dataValues)
          : []),
      ], 'value');

      exists.topics = uniqBy([
        ...exists.topics,
        ...(objective.activityReportObjectives
          && objective.activityReportObjectives.length > 0
          ? objective.activityReportObjectives[0].activityReportObjectiveTopics
            .map((t) => t.topic.dataValues)
          : []),
      ], 'id');

      exists.files = uniqBy([
        ...exists.files,
        ...(objective.activityReportObjectives
          && objective.activityReportObjectives.length > 0
          ? objective.activityReportObjectives[0].activityReportObjectiveFiles
            .map((f) => ({ ...f.file.dataValues, url: f.file.url }))
          : []),
      ], 'key');

      return objectives;
    }

    // since this method is used to rollup both objectives on and off activity reports
    // we need to handle the case where there is TTA provided and TTA not provided
    // NOTE: there will only be one activity report objective, it is queried by activity report id
    const ttaProvided = objective.activityReportObjectives
        && objective.activityReportObjectives[0]
        && objective.activityReportObjectives[0].ttaProvided
      ? objective.activityReportObjectives[0].ttaProvided : null;

    const arOrder = objective.activityReportObjectives
      && objective.activityReportObjectives[0]
      && objective.activityReportObjectives[0].arOrder
      ? objective.activityReportObjectives[0].arOrder : null;

    const id = objective.getDataValue('id') ? objective.getDataValue('id') : objective.getDataValue('value');

    return [...objectives, {
      ...objective.dataValues,
      title: objective.title,
      value: id,
      ids: [id],
      ttaProvided,
      status: objectiveStatus, // the status from above, derived from the activity report objective
      isNew: false,
      arOrder,

      // for the associated models, we need to return not the direct associations
      // but those associated through an activity report since those reflect the state
      // of the activity report not the state of the objective, which is what
      // we are getting at with this method (getGoalsForReport)

      topics: objective.activityReportObjectives
        && objective.activityReportObjectives.length > 0
        ? objective.activityReportObjectives[0].activityReportObjectiveTopics
          .map((t) => t.topic.dataValues)
        : [],
      resources: objective.activityReportObjectives
        && objective.activityReportObjectives.length > 0
        ? objective.activityReportObjectives[0].activityReportObjectiveResources
          .map((r) => r.dataValues)
        : [],
      files: objective.activityReportObjectives
        && objective.activityReportObjectives.length > 0
        ? objective.activityReportObjectives[0].activityReportObjectiveFiles
          .map((f) => ({ ...f.file.dataValues, url: f.file.url }))
        : [],
    }];
  }, currentObjectives);

  // Sort by AR Order in place.
  objectivesToSort.sort((o1, o2) => {
    if (o1.arOrder < o2.arOrder) {
      return -1;
    }
    return 1;
  });
  return objectivesToSort;
}

/**
 * Dedupes goals by name + status, as well as objectives by title + status
 * @param {Object[]} goals
 * @returns {Object[]} array of deduped goals
 */
function reduceGoals(goals, forReport = false) {
  const objectivesReducer = forReport ? reduceObjectivesForActivityReport : reduceObjectives;

  const where = (g, currentValue) => (forReport ? g.name === currentValue.name
    && g.status === currentValue.status
    && g.isRttapa === currentValue.activityReportGoals[0].isRttapa : g.name === currentValue.name
    && g.status === currentValue.status);

  const r = goals.reduce((previousValues, currentValue) => {
    const existingGoal = previousValues.find((g) => where(g, currentValue));

    if (existingGoal) {
      existingGoal.goalNumbers = [...existingGoal.goalNumbers, currentValue.goalNumber];
      existingGoal.goalIds = [...existingGoal.goalIds, currentValue.id];
      existingGoal.grants = [
        ...existingGoal.grants,
        {
          ...currentValue.grant.dataValues,
          recipient: currentValue.grant.recipient.dataValues,
          name: currentValue.grant.name,
          goalId: currentValue.id,
          numberWithProgramTypes: currentValue.grant.numberWithProgramTypes,
        },
      ];
      existingGoal.grantIds = [...existingGoal.grantIds, currentValue.grant.id];
      existingGoal.objectives = objectivesReducer(
        currentValue.objectives,
        existingGoal.objectives,
      );
      return previousValues;
    }

    const goal = {
      ...currentValue.dataValues,
      goalNumbers: [currentValue.goalNumber],
      goalIds: [currentValue.id],
      grants: [
        {
          ...currentValue.grant.dataValues,
          numberWithProgramTypes: currentValue.grant.numberWithProgramTypes,
          recipient: currentValue.grant.recipient.dataValues,
          name: currentValue.grant.name,
          goalId: currentValue.id,
        },
      ],
      grantIds: [currentValue.grant.id],
      objectives: objectivesReducer(
        currentValue.objectives,
      ),
      isNew: false,
    };

    if (forReport) {
      goal.isRttapa = currentValue.activityReportGoals[0].isRttapa;
      goal.initialRttapa = currentValue.isRttapa;
    }

    return [...previousValues, goal];
  }, []);

  return r;
}

/**
 *
 * @param {number} id
 * @returns {Promise{Object}}
 */
export async function goalsByIdsAndActivityReport(id, activityReportId) {
  const goals = await Goal.findAll({
    attributes: [
      'endDate',
      'status',
      ['id', 'value'],
      ['name', 'label'],
      'id',
      'name',
    ],
    where: {
      id,
    },
    include: [
      {
        model: Grant,
        as: 'grant',
      },
      {
        model: Objective,
        as: 'objectives',
        where: {
          [Op.and]: [
            {
              title: {
                [Op.ne]: '',
              },
            },
          ],
        },
        attributes: [
          'id',
          ['title', 'label'],
          'title',
          'status',
          'goalId',
        ],
        required: false,
        include: [
          {
            model: ObjectiveResource,
            separate: true,
            as: 'resources',
            attributes: [
              ['userProvidedUrl', 'value'],
              ['id', 'key'],
            ],
            required: false,
          },
          {
            model: File,
            as: 'files',
          },
          {
            model: ActivityReportObjective,
            as: 'activityReportObjectives',
            attributes: [
              'ttaProvided',
            ],
            required: false,
            where: {
              activityReportId,
            },
          },
          {
            model: File,
            as: 'files',
          },
          {
            model: Topic,
            as: 'topics',
            required: false,
          },
          {
            model: ActivityReport,
            as: 'activityReports',
            include: [{
              model: Approval,
              as: 'approval',
              where: { calculatedStatus: { [Op.not]: REPORT_STATUSES.DELETED } },
              required: true,
            }],
            required: false,
          },
        ],
      },
    ],
  });

  return reduceGoals(goals);
}

/**
 *
 * @param {*} goalId
 * @param {*} activityReportId
 * @returns {Promise<Object>}
 */
export function goalByIdAndActivityReport(goalId, activityReportId) {
  return Goal.findOne({
    attributes: [
      'endDate',
      'status',
      ['id', 'value'],
      ['name', 'label'],
      'id',
      'name',
    ],
    where: {
      id: goalId,
    },
    include: [
      {
        where: {
          [Op.and]: [
            {
              title: {
                [Op.ne]: '',
              },
            },
            {
              status: {
                [Op.notIn]: ['Complete'],
              },
            },
          ],
        },
        attributes: [
          'id',
          'title',
          'title',
          'status',
        ],
        model: Objective,
        as: 'objectives',
        required: false,
        include: [
          {
            model: ObjectiveResource,
            as: 'resources',
            attributes: [
              ['userProvidedUrl', 'value'],
              ['id', 'key'],
            ],
            required: false,
          },
          {
            model: ActivityReportObjective,
            as: 'activityReportObjectives',
            attributes: [
              'ttaProvided',
            ],
            required: true,
            where: {
              activityReportId,
            },
          },
          {
            model: Topic,
            as: 'topics',
            attributes: [
              ['id', 'value'],
              ['name', 'label'],
            ],
            required: false,
          },
          {
            model: File,
            as: 'files',
            required: false,
          },
        ],
      },
    ],
  });
}

export async function goalByIdAndRecipient(id, recipientId) {
  return Goal.findOne(OPTIONS_FOR_GOAL_FORM_QUERY(id, recipientId));
}

export async function goalsByIdAndRecipient(ids, recipientId) {
  return reduceGoals(await Goal.findAll(OPTIONS_FOR_GOAL_FORM_QUERY(ids, recipientId)));
}

export async function goalByIdWithActivityReportsAndRegions(goalId) {
  return Goal.findOne({
    attributes: ['name', 'id', 'status', 'createdVia'],
    where: {
      id: goalId,
    },
    include: [
      {
        model: Grant,
        as: 'grant',
        attributes: ['regionId'],
      },
      {
        attributes: ['id'],
        model: Objective,
        as: 'objectives',
        required: false,
        include: [{
          attributes: ['id'],
          model: ActivityReport,
          as: 'activityReports',
          required: false,
        }],
      },
    ],
  });
}

async function cleanupObjectivesForGoal(goalId, currentObjectives) {
  // get all objectives not currently on a goal
  const orphanedObjectives = await Objective.findAll({
    attributes: ['id'],
    where: {
      goalId,
      id: {
        [Op.notIn]: currentObjectives.map((objective) => objective.id),
      },
    },
    include: [
      {
        model: ActivityReport,
        as: 'activityReports',
        required: false,
      },
    ],
  });

  const orphanedObjectiveIds = orphanedObjectives
    .filter((objective) => !objective.activityReports || !objective.activityReports.length)
    .map((objective) => objective.id);

<<<<<<< HEAD
  await ObjectiveResource.destroy({
    where: {
      objectiveId: orphanedObjectiveIds,
    },
    individualHooks: true,
  });

  await ObjectiveTopic.destroy({
    where: {
      objectiveId: orphanedObjectiveIds,
    },
    individualHooks: true,
  });

  return Objective.destroy({
    where: {
      id: orphanedObjectiveIds,
    },
    individualHooks: true,
  });
=======
  if (Array.isArray(orphanedObjectiveIds) && orphanedObjectiveIds.length > 0) {
    await Promise.all([
      ObjectiveFile.destroy({
        where: {
          objectiveId: orphanedObjectiveIds,
        },
      }),
      ObjectiveResource.destroy({
        where: {
          objectiveId: orphanedObjectiveIds,
        },
      }),
      ObjectiveTopic.destroy({
        where: {
          objectiveId: orphanedObjectiveIds,
        },
      }),
    ]);
  }

  return (Array.isArray(orphanedObjectiveIds) && orphanedObjectiveIds.length > 0)
    ? Objective.destroy({
      where: {
        id: orphanedObjectiveIds,
      },
    })
    : Promise.resolve();
>>>>>>> 1ac40fb0
}

/**
 * Goals is an array of an object with the following keys
    id,
    grants,
    name,
    status,
    endDate,
    regionId,
    recipientId,

  The goal model has the following columns
    id,
    name,
    status,
    timeframe,
    isFromSmartsheetTtaPlan
    endDate,

 * @param {Object} goals
 * @returns created or updated goal with grant goals
 */
export async function createOrUpdateGoals(goals) {
  // there can only be one on the goal form (multiple grants maybe, but one recipient)
  let recipient;
  // eslint-disable-next-line max-len
  const goalIds = await Promise.all(goals.map(async (goalData) => {
    const {
      ids,
      grantId,
      recipientId,
      regionId,
      objectives,
      createdVia,
      isRttapa,
      endDate,
      status,
      ...options
    } = goalData;

    // there can only be one on the goal form (multiple grants maybe, but one recipient)
    recipient = recipientId;

    let isRttapaValue = null;

    if (isRttapa === 'Yes' || isRttapa === 'No') {
      isRttapaValue = isRttapa;
    }
    let newGoal;
    // we first need to see if the goal exists given what ids we have
    if (ids && ids.length) {
      newGoal = await Goal.findOne({
        where: {
          grantId,
          status: { [Op.not]: 'Closed' },
          id: ids,
        },
      });
    }

    if (!newGoal) {
      newGoal = await Goal.findOne({
        where: {
          grantId,
          status: {
            [Op.not]: 'Closed',
          },
          name: options.name,
        },
      });
      if (!newGoal) {
        newGoal = await Goal.create({
          grantId,
          name: options.name,
          status: 'Draft', // if we are creating a goal for the first time, it should be set to 'Draft'
          isFromSmartsheetTtaPlan: false,
        });
      }
    }

    // we can't update this stuff if the goal is on an approved AR
    if (newGoal && !newGoal.onApprovedAR) {
      await newGoal.update(
        {
          ...options,
          isRttapa: isRttapaValue,
          status,
          // if the createdVia column is populated, keep what's there
          // otherwise, if the goal is imported, we say so
          // otherwise, we've got ourselves an rtr goal, baby
          createdVia: createdVia || (newGoal.isFromSmartsheetTtaPlan ? 'imported' : 'rtr'),
          endDate: endDate || null,
        },
        { individualHooks: true },
      );
    // except for the end date, which is always editable
    } else if (newGoal) {
      await newGoal.update(
        { endDate: endDate || null, isRttapa: isRttapaValue },
        { individualHooks: true },
      );
    }

    const newObjectives = await Promise.all(
      objectives.map(async (o, index) => {
        const {
          resources,
          topics,
          title,
          files,
          status: objectiveStatus,
          id: objectiveIdsMayContainStrings,
        } = o;

        const objectiveIds = [objectiveIdsMayContainStrings]
          .flat()
          .filter((id) => parseInt(id, DECIMAL_BASE));

        let objective;

        // if the objective is complete on both the front and back end
        // we need to handle things a little differently
        if (objectiveStatus === OBJECTIVE_STATUS.COMPLETE && objectiveIds && objectiveIds.length) {
          objective = await Objective.findOne({
            where: {
              id: objectiveIds,
              status: OBJECTIVE_STATUS.COMPLETE,
            },
          });

          if (objective) {
            return {
              ...objective.dataValues,
              topics,
              resources,
              files,
            };
          }
        }

        if (objectiveIds && objectiveIds.length) {
          // this needs to find "complete" objectives as well
          // since we could be moving the status back from the RTR
          objective = await Objective.findOne({
            where: {
              id: objectiveIds,
              goalId: newGoal.id,
            },
          });
        }

        if (!objective) {
          objective = await Objective.findOne({
            where: {
              status: { [Op.not]: OBJECTIVE_STATUS.COMPLETE },
              title,
              goalId: newGoal.id,
            },
          });
          if (!objective) {
            objective = await Objective.create({
              status: objectiveStatus,
              title,
              goalId: newGoal.id,
              createdVia: 'rtr',
            });
          }
        }

        await objective.update({
          title,
          status: objectiveStatus,
          rtrOrder: index + 1,
        }, { individualHooks: true });

        // save all our objective join tables (ObjectiveResource, ObjectiveTopic, ObjectiveFile)
        const deleteUnusedAssociations = true;
        await saveObjectiveAssociations(
          objective,
          resources,
          topics,
          files,
          deleteUnusedAssociations,
        );

        return {
          ...objective.dataValues,
          topics,
          resources,
          files,
        };
      }),
    );

    // this function deletes unused objectives
    await cleanupObjectivesForGoal(newGoal.id, newObjectives);

    return newGoal.id;
  }));

  // we have to do this outside of the transaction otherwise
  // we get the old values
  return goalsByIdAndRecipient(goalIds, recipient);
}

export async function goalsForGrants(grantIds) {
  /**
   * get all the matching grants
   */
  const grants = await Grant.findAll({
    attributes: ['id', 'oldGrantId'],
    where: {
      id: grantIds,
    },
  });

  /**
   * we need one big array that includes the old recipient id as well,
   * removing all the nulls along the way
   */
  const ids = grants
    .reduce((previous, current) => [...previous, current.id, current.oldGrantId], [])
    .filter((g) => g);

  /*
  * finally, return all matching goals
  */

  return Goal.findAll({
    attributes: [
      [sequelize.fn(
        'ARRAY_AGG',
        sequelize.fn(
          'DISTINCT',
          sequelize.col('grant.id'),
        ),
      ), 'grantIds'],
      [sequelize.fn(
        'ARRAY_AGG',
        sequelize.fn(
          'DISTINCT',
          sequelize.col('"Goal"."id"'),
        ),
      ), 'goalIds'],
      [sequelize.fn(
        'ARRAY_AGG',
        sequelize.fn(
          'DISTINCT',
          sequelize.col('grant.oldGrantId'),
        ),
      ), 'oldGrantIds'],
      [sequelize.fn(
        'MAX',
        sequelize.fn(
          'DISTINCT',
          sequelize.col('"Goal"."createdAt"'),
        ),
      ), 'created'],

      'name',
      'status',
      'onApprovedAR',
      'endDate',
      'isRttapa',
    ],
    group: ['"Goal"."name"', '"Goal"."status"', '"Goal"."endDate"', '"Goal"."onApprovedAR"', '"Goal"."isRttapa"'],
    where: {
      '$grant.id$': ids,
      status: {
        [Op.or]: [
          { [Op.notIn]: ['Closed', 'Suspended'] },
          { [Op.is]: null },
        ],
      },
    },
    include: [
      {
        model: Grant.unscoped(),
        as: 'grant',
        attributes: [],
      },
    ],
    order: [[sequelize.fn(
      'MAX',
      sequelize.fn(
        'DISTINCT',
        sequelize.col('"Goal"."createdAt"'),
      ),
    ), 'desc']],
  });
}

async function removeActivityReportObjectivesFromReport(reportId, objectiveIdsToRemove) {
  const activityReportObjectivesToDestroy = Array.isArray(objectiveIdsToRemove)
  && objectiveIdsToRemove.length > 0
    ? await ActivityReportObjective.findAll({
      attributes: ['id'],
      where: {
        activityReportId: reportId,
        objectiveId: objectiveIdsToRemove,
      },
    })
    : [];

  const idsToDestroy = activityReportObjectivesToDestroy.map((arObjective) => arObjective.id);

  await destroyActivityReportObjectiveMetadata(idsToDestroy);

<<<<<<< HEAD
  return ActivityReportObjective.destroy({
    where: {
      id: idsToDestroy,
    },
    individualHooks: true,
  });
=======
  return Array.isArray(idsToDestroy) && idsToDestroy.length > 0
    ? ActivityReportObjective.destroy({
      where: {
        id: idsToDestroy,
      },
    })
    : Promise.resolve();
>>>>>>> 1ac40fb0
}

async function removeActivityReportGoalsFromReport(reportId, currentGoalIds) {
  return ActivityReportGoal.destroy({
    where: {
      activityReportId: reportId,
      goalId: {
        [Op.notIn]: currentGoalIds,
      },
    },
    individualHooks: true,
  });
}

export async function setActivityReportGoalAsActivelyEdited(goalIdsAsString, reportId) {
  try {
    // because of the way express works, goalIdsAsString is a string or an array of strings
    // so we flatmap it here to handle both cases
    const goalIds = [goalIdsAsString].flatMap((id) => parseInt(id, DECIMAL_BASE));

    // set all other goals back to actively edited: false
    await ActivityReportGoal.update({
      isActivelyEdited: false,
    }, {
      where: {
        activityReportId: reportId,
        goalId: {
          [Op.notIn]: goalIds,
        },
      },
    });

    return ActivityReportGoal.update({
      isActivelyEdited: true,
    }, {
      where: {
        activityReportId: reportId,
        goalId: goalIds,
      },
      returning: true,
    });
  } catch (error) {
    auditLogger.error(
      ` SERVICE:GOALS:setActivityReportGoalsAsActivielyEdited\nunable to update ActivityReportGoals table \n${error}`,
    );

    return [];
  }
}

async function removeObjectives(objectivesToRemove, reportId) {
  if (!objectivesToRemove.length) {
    return Promise.resolve();
  }

  // TODO - when we have an "onAnyReport" flag, we can use that here instead of two SQL statements
  const objectivesToPossiblyDestroy = await Objective.findAll({
    where: {
      createdVia: 'activityReport',
      id: objectivesToRemove,
      onApprovedAR: false,
    },
<<<<<<< HEAD
    individualHooks: true,
  });
}
*/
/// TTAHUB-949: Uncomment to remove Objectives not associated
///  with any ActivityReportObjectives or createVia 'ActivityReport'.
/*
async function removeObjectives(currentObjectiveIds) {
  // Get objectives being used by ActivityReportObjectives.
  const usedObjectives = await ActivityReportObjective.findAll({
    attributes: [
      'objectiveId',
=======
    include: [
      {
        model: ActivityReport,
        as: 'activityReports',
        required: false,
        where: {
          id: {
            [Op.not]: reportId,
          },
        },
      },
>>>>>>> 1ac40fb0
    ],
  });

  // see TODO above, but this can be removed when we have an "onAnyReport" flag
  const objectivesToDefinitelyDestroy = objectivesToPossiblyDestroy
    .filter((o) => !o.activityReports.length);

  if (!objectivesToDefinitelyDestroy.length) {
    return Promise.resolve();
  }

  return Objective.destroy({
    where: {
      id: objectivesToDefinitelyDestroy.map((o) => o.id),
    },
  });
}

export async function removeRemovedRecipientsGoals(removedRecipientIds, report) {
  if (!removedRecipientIds
    || !(Array.isArray(removedRecipientIds) && removedRecipientIds.length > 0)) {
    return null;
  }

  const reportId = parseInt(sequelize.escape(report.id), DECIMAL_BASE);

  const goals = await Goal.findAll({
    attributes: [
      'id',
      [
        sequelize.literal(`
        ((select count(*)
        from "ActivityReportGoals"
        where "ActivityReportGoals"."goalId" = "Goal"."id"
        and "ActivityReportGoals"."activityReportId" not in (${reportId}))::int > 0)`),
        'onOtherAr',
      ],
    ],
    where: {
      grantId: removedRecipientIds,
    },
    include: [
      {
        model: ActivityReport,
        as: 'activityReports',
        required: true,
        where: {
          id: reportId,
        },
      },
    ],
  });

  const goalIds = goals.map((goal) => goal.id);
  const goalsToDelete = goals.filter((goal) => !goal.get('onOtherAr')).map((goal) => goal.id);

<<<<<<< HEAD
  await ActivityReportGoal.destroy({
    where: {
      goalId: goalIds,
      activityReportId: reportId,
    },
    individualHooks: true,
  });
=======
  if (Array.isArray(goalIds) && goalIds.length > 0) {
    await ActivityReportGoal.destroy({
      where: {
        goalId: goalIds,
        activityReportId: reportId,
      },
    });
  }
>>>>>>> 1ac40fb0

  const objectives = await Objective.findAll({
    attributes: [
      'id',
      [
        sequelize.literal(`
        ((select count(*)
        from "ActivityReportObjectives"
        where "ActivityReportObjectives"."objectiveId" = "Objective"."id"
        and "ActivityReportObjectives"."activityReportId" not in (${reportId}))::int > 0)`),
        'onOtherAr',
      ],
    ],
    where: {
      goalId: goalIds,
    },
    include: [
      {
        model: ActivityReport,
        as: 'activityReports',
        required: true,
        where: {
          id: reportId,
        },
      },
    ],
  });

  const objectiveIds = objectives.map((objective) => objective.id);
  const objectivesToDelete = objectives.filter(
    (objective) => !objective.get('onOtherAr'),
  ).map((objective) => objective.id);

<<<<<<< HEAD
  await ActivityReportObjective.destroy({
    where: {
      objectiveId: objectiveIds,
      activityReportId: reportId,
    },
    individualHooks: true,
  });

  await Objective.destroy({
    where: {
      id: objectivesToDelete,
      onApprovedAR: false,
    },
    individualHooks: true,
  });
=======
  if (Array.isArray(objectiveIds) && objectiveIds.length > 0) {
    await ActivityReportObjective.destroy({
      where: {
        objectiveId: objectiveIds,
        activityReportId: reportId,
      },
    });
  }

  if (Array.isArray(objectivesToDelete) && objectivesToDelete.length > 0) {
    await Objective.destroy({
      where: {
        id: objectivesToDelete,
        onApprovedAR: false,
      },
    });
  }
>>>>>>> 1ac40fb0

  return Goal.destroy({
    where: {
      id: goalsToDelete,
      onApprovedAR: false,
    },
    individualHooks: true,
  });
}

export async function removeUnusedGoalsObjectivesFromReport(reportId, currentObjectives) {
  const previousActivityReportObjectives = await ActivityReportObjective.findAll({
    where: {
      activityReportId: reportId,
    },
  });

  const currentObjectiveIds = currentObjectives.map((o) => o.id);

  const activityReportObjectivesToRemove = previousActivityReportObjectives.filter(
    (aro) => !currentObjectiveIds.includes(aro.objectiveId),
  );

  const objectiveIdsToRemove = activityReportObjectivesToRemove.map((aro) => aro.objectiveId);

  await removeActivityReportObjectivesFromReport(reportId, objectiveIdsToRemove);

  // attempt to remove objectives that are no longer associated with any ARs
  // and weren't created on the RTR as a planning exercise
  await removeObjectives(objectiveIdsToRemove, reportId);
}

async function createObjectivesForGoal(goal, objectives, report) {
  /*
     Note: Objective Status
     We only want to set Objective status from here on initial Objective creation.
     All subsequent Objective status updates should come from the AR Hook using end date.
  */

  if (!objectives) {
    return [];
  }

  // we don't want to create objectives with blank titles
  return Promise.all(objectives.filter((o) => o.title
    || o.ttaProvided
    || o.topics.length
    || o.resources.length
    || o.files.length).map(async (objective, index) => {
    const {
      id,
      isNew,
      ttaProvided,
      ActivityReportObjective: aro,
      title,
      status,
      resources,
      topics,
      files,
      ...updatedFields
    } = objective;

    // If the goal set on the objective does not match
    // the goals passed we need to save the objectives.
    const createNewObjectives = objective.goalId !== goal.id;
    const updatedObjective = {
      ...updatedFields, title, goalId: goal.id,
    };

    // Check if objective exists.
    let savedObjective;
    if (!isNew && id && !createNewObjectives) {
      savedObjective = await Objective.findByPk(id);
    }

    if (savedObjective) {
      // We should only allow the title to change if we are not on a approved AR.
      if (!savedObjective.onApprovedAR) {
        await savedObjective.update({
          title,
        }, { individualHooks: true });
      }
    } else {
      const objectiveTitle = updatedObjective.title ? updatedObjective.title.trim() : '';

      // Reuse an existing Objective:
      // - It is on the same goal.
      // - Has the same title.
      // - And status is not completed.
      // Note: Values like 'Topics' will be pulled in from the existing objective.
      const existingObjective = await Objective.findOne({
        where: {
          goalId: updatedObjective.goalId,
          title: objectiveTitle,
          status: { [Op.not]: OBJECTIVE_STATUS.COMPLETE },
        },
      });
      if (!existingObjective) {
        savedObjective = await Objective.create({
          ...updatedObjective,
          title: objectiveTitle,
          status: OBJECTIVE_STATUS.NOT_STARTED, // Only the hook should set status.
          createdVia: 'activityReport',
        });
      } else {
        savedObjective = existingObjective;
      }
    }

    // this will save all our objective join table data
    // however, in the case of the Activity Report, we can't really delete
    // unused join table data, so we'll just create any missing links
    // so that the metadata is saved properly

    const deleteUnusedAssociations = false;
    const metadata = await saveObjectiveAssociations(
      savedObjective,
      resources,
      topics,
      files,
      deleteUnusedAssociations,
    );

    // this will link our objective to the activity report through
    // activity report objective and then link all associated objective data
    // to the activity report objective to capture this moment in time
    await cacheObjectiveMetadata(
      savedObjective,
      report.id,
      {
        ...metadata,
        status,
        ttaProvided: objective.ttaProvided,
        order: index,
      },
    );
    return savedObjective;
  }));
}

export async function saveGoalsForReport(goals, report) {
  let currentObjectives = [];

  // actively edited goals represents the goals that are currently being edited on the frontend
  const activelyEditedGoals = [];

  const currentGoals = await Promise.all((goals.map(async (goal) => {
    let newGoals = [];
    const status = goal.status ? goal.status : 'Draft';
    const goalIds = goal.goalIds ? goal.goalIds : [];
    const endDate = goal.endDate && goal.endDate.toLowerCase() !== 'invalid date' ? goal.endDate : null;
    const isActivelyBeingEditing = goal.isActivelyBeingEditing
      ? goal.isActivelyBeingEditing : false;

    // Check if these goals exist.
    const existingGoals = Array.isArray(goalIds) && goalIds.length > 0
      ? await Goal.findAll({ // All fields are needed.
        where: {
          id: goalIds,
        },
      })
      : [];

    // we have a param to determine if goals are new
    if (goal.isNew || !existingGoals.length) {
      const {
        isNew,
        objectives,
        id,
        grantIds,
        status: discardedStatus,
        onApprovedAR,
        createdVia,
        endDate: discardedEndDate,
        isRttapa,
        ...fields
      } = goal;

      // Reuse an existing Goal:
      // - Has the same name.
      // - Grant Id.
      // - And status is not closed.
      // Note: The existing goal should be used regardless if it was created new.
      newGoals = await Promise.all(goal.grantIds.map(async (grantId) => {
        let newGoal = await Goal.findOne({
          where: {
            name: fields.name,
            grantId,
            status: { [Op.not]: 'Closed' },
          },
        });
        if (!newGoal) {
          newGoal = await Goal.create({
            grantId, // If we don't specify the grant it will be created with the old.
            ...fields,
            status,
            onApprovedAR,
            createdVia: 'activityReport',
          });
        }

        if (!newGoal.onApprovedAR && endDate && endDate !== 'Invalid date') {
          await newGoal.update({ endDate }, { individualHooks: true });
        }

        await cacheGoalMetadata(newGoal, report.id, isRttapa || null, isActivelyBeingEditing);

        const newGoalObjectives = await createObjectivesForGoal(newGoal, objectives, report);
        currentObjectives = [...currentObjectives, ...newGoalObjectives];

        return newGoal;
      }));
    } else {
      const {
        objectives,
        grantIds,
        status: discardedStatus,
        grant,
        grantId,
        id, // this is unique and we can't trying to set this
        onApprovedAR, // we don't want to set this manually
        endDate: discardedEndDate, // get this outta here
        createdVia,
        goalIds: discardedGoalIds,
        isRttapa,
        ...fields
      } = goal;

      const { goalTemplateId } = existingGoals[0];

      await Promise.all(existingGoals.map(async (existingGoal) => {
        await existingGoal.update({
          status, endDate, ...fields,
        }, { individualHooks: true });

        const existingGoalObjectives = await createObjectivesForGoal(
          existingGoal,
          objectives,
          report,
        );
        currentObjectives = [...currentObjectives, ...existingGoalObjectives];

        await cacheGoalMetadata(existingGoal, report.id, isRttapa, isActivelyBeingEditing);
      }));

      newGoals = await Promise.all(grantIds.map(async (gId) => {
        const existingGoal = existingGoals.find((g) => g.grantId === gId);
        if (existingGoal) {
          return existingGoal;
        }

        let newGoal = await Goal.findOne({ // All columns are needed for caching metadata.
          where: {
            [Op.and]: [
              { goalTemplateId: { [Op.not]: null } }, // We need to exclude null matches.
              { goalTemplateId: { [Op.eq]: goalTemplateId } },
            ],
            name: fields.name,
            grantId: gId,
            status: { [Op.not]: 'Closed' },
          },
        });
        if (!newGoal) {
          newGoal = await Goal.create({
            goalTemplateId,
            grantId: gId,
            ...fields,
            status,
          });
        }

        await newGoal.update({
          ...fields, status, endDate, createdVia: createdVia || 'activityReport',
        }, { individualHooks: true });

        await cacheGoalMetadata(newGoal, report.id, isRttapa);

        const newGoalObjectives = await createObjectivesForGoal(newGoal, objectives, report);
        currentObjectives = [...currentObjectives, ...newGoalObjectives];

        if (isActivelyBeingEditing) {
          // if the goal is flagged as "Active" from the frontend, we want to record that
          // to update the report later
          activelyEditedGoals.push(newGoal.id);
        }
        return newGoal;
      }));
    }

    return newGoals;
  })));

  const currentGoalIds = currentGoals.flat().map((g) => g.id);
  await removeActivityReportGoalsFromReport(report.id, currentGoalIds);
  return removeUnusedGoalsObjectivesFromReport(report.id, currentObjectives);
}

export async function updateGoalStatusById(
  goalIds,
  oldStatus,
  newStatus,
  closeSuspendReason,
  closeSuspendContext,
) {
  const g = await Goal.update({
    status: newStatus,
    closeSuspendReason,
    closeSuspendContext,
    previousStatus: oldStatus,
  }, {
    where: {
      id: goalIds,
    },
    returning: true,
    individualHooks: true,
  });

  const [, updated] = g;

  return updated;
}

export async function getGoalsForReport(reportId) {
  const goals = await Goal.findAll({
    include: [
      {
        model: ActivityReportGoal,
        as: 'activityReportGoals',
        where: {
          activityReportId: reportId,
        },
        required: true,
      },
      {
        model: Grant,
        as: 'grant',
        required: true,
      },
      {
        separate: true,
        model: Objective,
        as: 'objectives',
        include: [
          {
            required: true,
            model: ActivityReportObjective,
            as: 'activityReportObjectives',
            where: {
              activityReportId: reportId,
            },
            include: [
              {
                separate: true,
                model: ActivityReportObjectiveTopic,
                as: 'activityReportObjectiveTopics',
                required: false,
                include: [
                  {
                    model: Topic,
                    as: 'topic',
                  },
                ],
              },
              {
                separate: true,
                model: ActivityReportObjectiveFile,
                as: 'activityReportObjectiveFiles',
                required: false,
                include: [
                  {
                    model: File,
                    as: 'file',
                  },
                ],
              },
              {
                separate: true,
                model: ActivityReportObjectiveResource,
                as: 'activityReportObjectiveResources',
                required: false,
                attributes: [['userProvidedUrl', 'value'], ['id', 'key']],
              },
            ],
          },
          {
            model: Topic,
            as: 'topics',
          },
          {
            separate: true,
            model: ObjectiveResource,
            as: 'resources',
            attributes: [['userProvidedUrl', 'value']],
          },
          {
            model: File,
            as: 'files',
          },
        ],
      },
    ],
    order: [
      [[sequelize.col('activityReportGoals.createdAt'), 'asc']],
    ],
  });

  // dedupe the goals & objectives
  const forReport = true;
  return reduceGoals(goals, forReport);
}

export async function createOrUpdateGoalsForActivityReport(goals, reportId) {
  const activityReportId = parseInt(reportId, DECIMAL_BASE);
  const report = await ActivityReport.findByPk(activityReportId);
  await saveGoalsForReport(goals, report);
  return getGoalsForReport(activityReportId);
}

export async function destroyGoal(goalIds) {
  try {
    if (typeof goalIds === 'number') {
      goalIds = [goalIds]; // eslint-disable-line no-param-reassign
    } else if (!(Array.isArray(goalIds) && goalIds.map((i) => typeof i).every((i) => i === 'number'))) {
      throw new Error('goalIds is not a number or and array of numbers');
    }
    const reportsWithGoal = (Array.isArray(goalIds) && goalIds.length)
      ? await ActivityReport.findAll({
        attributes: ['id'],
        include: [
          {
            attributes: ['id'],
            model: Goal,
            required: true,
            where: {
              id: goalIds,
            },
            as: 'goals',
          },
        ],
      })
      : [];

    const isOnReport = reportsWithGoal.length;
    if (isOnReport) {
      throw new Error('Goal is on an activity report and can\'t be deleted');
    }
<<<<<<< HEAD
    const objectives = await Objective.findAll({
      where: {
        goalId: goalIds,
      },
    });
=======

    const objectives = (Array.isArray(goalIds) && goalIds.length)
      ? await Objective.findAll({
        attributes: ['id'],
        where: {
          goalId: { [Op.in]: goalIds },
        },
      })
      : [];
>>>>>>> 1ac40fb0

    const objectiveIds = objectives.map((o) => o.id);

    const objectiveTopicsDestroyed = (Array.isArray(objectiveIds) && objectiveIds.length)
      ? await ObjectiveTopic.destroy({
        where: {
          objectiveId: { [Op.in]: objectiveIds },
        },
      })
      : await Promise.resolve();

    const objectiveResourcesDestroyed = (Array.isArray(objectiveIds) && objectiveIds.length)
      ? await ObjectiveResource.destroy({
        where: {
          objectiveId: { [Op.in]: objectiveIds },
        },
      })
      : await Promise.resolve();

    const objectivesDestroyed = (Array.isArray(objectiveIds) && objectiveIds.length)
      ? await Objective.destroy({
        where: {
          id: { [Op.in]: objectiveIds },
        },
      })
      : await Promise.resolve();

    const goalsDestroyed = (Array.isArray(goalIds) && goalIds.length)
      ? await Goal.destroy({
        where: {
          id: { [Op.in]: goalIds },
        },
      })
      : await Promise.resolve();

    return {
      goalsDestroyed,
      objectiveResourcesDestroyed,
      objectiveTopicsDestroyed,
      objectivesDestroyed,
    };
  } catch (error) {
    auditLogger.error(
      `${logContext.namespace} - Sequelize error - unable to delete from db - ${error}`,
    );
    return 0;
  }
}<|MERGE_RESOLUTION|>--- conflicted
+++ resolved
@@ -54,15 +54,10 @@
     [
       sequelize.literal(`
         (
-<<<<<<< HEAD
           SELECT COUNT("ar"."id")
           FROM "ActivityReports" "ar"
           INNER JOIN "ActivityReportGoals" "arg"
           ON "arg"."activityReportId" = "ar"."id"
-=======
-          SELECT COUNT("ar"."id") FROM "ActivityReports" "ar"
-          INNER JOIN "ActivityReportGoals" "arg" ON "arg"."activityReportId" = "ar"."id"
->>>>>>> 1ac40fb0
           WHERE "arg"."goalId" = "Goal"."id"
         ) > 0
       `),
@@ -84,15 +79,10 @@
         [
           sequelize.literal(`
             (
-<<<<<<< HEAD
               SELECT COUNT("ar"."id")
               FROM "ActivityReports" "ar"
               INNER JOIN "ActivityReportObjectives" "aro"
               ON "aro"."activityReportId" = "ar"."id"
-=======
-              SELECT COUNT("ar"."id") FROM "ActivityReports" "ar"
-              INNER JOIN "ActivityReportObjectives" "aro" ON "aro"."activityReportId" = "ar"."id"
->>>>>>> 1ac40fb0
               WHERE "aro"."objectiveId" = "objectives"."id"
             ) > 0
           `),
@@ -111,15 +101,10 @@
             ['id', 'key'],
             [
               sequelize.literal(`(
-<<<<<<< HEAD
                 SELECT COUNT(aror."id")
                 FROM "ActivityReportObjectiveResources" "aror"
                 INNER JOIN "ActivityReportObjectives" "aro"
                 ON "aro"."id" = "aror"."activityReportObjectiveId"
-=======
-                SELECT COUNT(aror."id") FROM "ActivityReportObjectiveResources" "aror"
-                INNER JOIN "ActivityReportObjectives" "aro" ON "aro"."id" = "aror"."activityReportObjectiveId"
->>>>>>> 1ac40fb0
                 WHERE "aror"."userProvidedUrl" = "objectives->resources"."userProvidedUrl"
                 AND "aro"."objectiveId" = "objectives"."id"
               ) > 0`),
@@ -156,18 +141,12 @@
             [
               sequelize.literal(`
                 (
-<<<<<<< HEAD
                   SELECT COUNT("ar"."id")
                   FROM "ActivityReports" "ar"
                   INNER JOIN "ActivityReportObjectives" "aro"
                   ON "aro"."activityReportId" = "ar"."id"
                   INNER JOIN "ActivityReportObjectiveTopics" "ot"
                   ON "ot"."activityReportObjectiveId" = "aro"."id"
-=======
-                  SELECT COUNT("ar"."id") FROM "ActivityReports" "ar"
-                  INNER JOIN "ActivityReportObjectives" "aro" ON "aro"."activityReportId" = "ar"."id"
-                  INNER JOIN "ActivityReportObjectiveTopics" "ot" ON "ot"."activityReportObjectiveId" = "aro"."id"
->>>>>>> 1ac40fb0
                   WHERE "aro"."objectiveId" = "objectives"."id"
                   AND "ot"."topicId" = "objectives->topics"."id"
                 ) > 0
@@ -177,7 +156,6 @@
             [
               sequelize.literal(`
                 (
-<<<<<<< HEAD
                   SELECT COUNT("ar"."id")
                   FROM "ActivityReports" "ar"
                   INNER JOIN "Approvals" "a"
@@ -191,13 +169,6 @@
                   WHERE "aro"."objectiveId" = "objectives"."id"
                   AND "ot"."topicId" = "objectives->topics"."id"
                   AND "a"."calculatedStatus" = '${REPORT_STATUSES.APPROVED}'
-=======
-                  SELECT COUNT("ar"."id") FROM "ActivityReports" "ar"
-                  INNER JOIN "ActivityReportObjectives" "aro" ON "aro"."activityReportId" = "ar"."id"
-                  INNER JOIN "ActivityReportObjectiveTopics" "ot" ON "ot"."activityReportObjectiveId" = "aro"."id"
-                  WHERE "aro"."objectiveId" = "objectives"."id"  AND "ot"."topicId" = "objectives->topics"."id"
-                  AND "ar"."calculatedStatus" = '${REPORT_STATUSES.APPROVED}'
->>>>>>> 1ac40fb0
                 ) > 0
               `),
               'isOnApprovedReport',
@@ -212,7 +183,6 @@
               [
                 sequelize.literal(`
                   (
-<<<<<<< HEAD
                     SELECT COUNT("ar"."id")
                     FROM "ActivityReports" "ar"
                     INNER JOIN "ActivityReportObjectives" "aro"
@@ -221,12 +191,6 @@
                     ON "of"."activityReportObjectiveId" = "aro"."id"
                     WHERE "aro"."objectiveId" = "objectives"."id"
                     AND "of"."fileId" = "objectives->files"."id"
-=======
-                    SELECT COUNT("ar"."id") FROM "ActivityReports" "ar"
-                    INNER JOIN "ActivityReportObjectives" "aro" ON "aro"."activityReportId" = "ar"."id"
-                    INNER JOIN "ActivityReportObjectiveFiles" "of" ON "of"."activityReportObjectiveId" = "aro"."id"
-                    WHERE "aro"."objectiveId" = "objectives"."id" AND "of"."fileId" = "objectives->files"."id"
->>>>>>> 1ac40fb0
                   ) > 0
                 `),
                 'onAnyReport',
@@ -234,7 +198,6 @@
               [
                 sequelize.literal(`
                   (
-<<<<<<< HEAD
                     SELECT COUNT("ar"."id")
                     FROM "ActivityReports" "ar"
                     INNER JOIN "Approvals" "a"
@@ -248,14 +211,6 @@
                     WHERE "aro"."objectiveId" = "objectives"."id"
                     AND "of"."fileId" = "objectives->files"."id"
                     AND "a"."calculatedStatus" = '${REPORT_STATUSES.APPROVED}'
-=======
-                    SELECT COUNT("ar"."id") FROM "ActivityReports" "ar"
-                    INNER JOIN "ActivityReportObjectives" "aro" ON "aro"."activityReportId" = "ar"."id"
-                    INNER JOIN "ActivityReportObjectiveFiles" "of" ON "of"."activityReportObjectiveId" = "aro"."id"
-                    WHERE "aro"."objectiveId" = "objectives"."id"
-                    AND "of"."fileId" = "objectives->files"."id"
-                    AND "ar"."calculatedStatus" = '${REPORT_STATUSES.APPROVED}'
->>>>>>> 1ac40fb0
                   ) > 0
                 `),
                 'isOnApprovedReport',
@@ -887,44 +842,25 @@
     .filter((objective) => !objective.activityReports || !objective.activityReports.length)
     .map((objective) => objective.id);
 
-<<<<<<< HEAD
-  await ObjectiveResource.destroy({
-    where: {
-      objectiveId: orphanedObjectiveIds,
-    },
-    individualHooks: true,
-  });
-
-  await ObjectiveTopic.destroy({
-    where: {
-      objectiveId: orphanedObjectiveIds,
-    },
-    individualHooks: true,
-  });
-
-  return Objective.destroy({
-    where: {
-      id: orphanedObjectiveIds,
-    },
-    individualHooks: true,
-  });
-=======
   if (Array.isArray(orphanedObjectiveIds) && orphanedObjectiveIds.length > 0) {
     await Promise.all([
       ObjectiveFile.destroy({
         where: {
           objectiveId: orphanedObjectiveIds,
         },
+        individualHooks: true,
       }),
       ObjectiveResource.destroy({
         where: {
           objectiveId: orphanedObjectiveIds,
         },
+        individualHooks: true,
       }),
       ObjectiveTopic.destroy({
         where: {
           objectiveId: orphanedObjectiveIds,
         },
+        individualHooks: true,
       }),
     ]);
   }
@@ -936,7 +872,6 @@
       },
     })
     : Promise.resolve();
->>>>>>> 1ac40fb0
 }
 
 /**
@@ -1246,14 +1181,6 @@
 
   await destroyActivityReportObjectiveMetadata(idsToDestroy);
 
-<<<<<<< HEAD
-  return ActivityReportObjective.destroy({
-    where: {
-      id: idsToDestroy,
-    },
-    individualHooks: true,
-  });
-=======
   return Array.isArray(idsToDestroy) && idsToDestroy.length > 0
     ? ActivityReportObjective.destroy({
       where: {
@@ -1261,7 +1188,6 @@
       },
     })
     : Promise.resolve();
->>>>>>> 1ac40fb0
 }
 
 async function removeActivityReportGoalsFromReport(reportId, currentGoalIds) {
@@ -1292,6 +1218,7 @@
           [Op.notIn]: goalIds,
         },
       },
+      individualHooks: true,
     });
 
     return ActivityReportGoal.update({
@@ -1301,6 +1228,7 @@
         activityReportId: reportId,
         goalId: goalIds,
       },
+      individualHooks: true,
       returning: true,
     });
   } catch (error) {
@@ -1324,20 +1252,6 @@
       id: objectivesToRemove,
       onApprovedAR: false,
     },
-<<<<<<< HEAD
-    individualHooks: true,
-  });
-}
-*/
-/// TTAHUB-949: Uncomment to remove Objectives not associated
-///  with any ActivityReportObjectives or createVia 'ActivityReport'.
-/*
-async function removeObjectives(currentObjectiveIds) {
-  // Get objectives being used by ActivityReportObjectives.
-  const usedObjectives = await ActivityReportObjective.findAll({
-    attributes: [
-      'objectiveId',
-=======
     include: [
       {
         model: ActivityReport,
@@ -1349,7 +1263,6 @@
           },
         },
       },
->>>>>>> 1ac40fb0
     ],
   });
 
@@ -1406,24 +1319,15 @@
   const goalIds = goals.map((goal) => goal.id);
   const goalsToDelete = goals.filter((goal) => !goal.get('onOtherAr')).map((goal) => goal.id);
 
-<<<<<<< HEAD
-  await ActivityReportGoal.destroy({
-    where: {
-      goalId: goalIds,
-      activityReportId: reportId,
-    },
-    individualHooks: true,
-  });
-=======
   if (Array.isArray(goalIds) && goalIds.length > 0) {
     await ActivityReportGoal.destroy({
       where: {
         goalId: goalIds,
         activityReportId: reportId,
       },
+      individualHooks: true,
     });
   }
->>>>>>> 1ac40fb0
 
   const objectives = await Objective.findAll({
     attributes: [
@@ -1457,29 +1361,13 @@
     (objective) => !objective.get('onOtherAr'),
   ).map((objective) => objective.id);
 
-<<<<<<< HEAD
-  await ActivityReportObjective.destroy({
-    where: {
-      objectiveId: objectiveIds,
-      activityReportId: reportId,
-    },
-    individualHooks: true,
-  });
-
-  await Objective.destroy({
-    where: {
-      id: objectivesToDelete,
-      onApprovedAR: false,
-    },
-    individualHooks: true,
-  });
-=======
   if (Array.isArray(objectiveIds) && objectiveIds.length > 0) {
     await ActivityReportObjective.destroy({
       where: {
         objectiveId: objectiveIds,
         activityReportId: reportId,
       },
+      individualHooks: true,
     });
   }
 
@@ -1489,9 +1377,9 @@
         id: objectivesToDelete,
         onApprovedAR: false,
       },
+      individualHooks: true,
     });
   }
->>>>>>> 1ac40fb0
 
   return Goal.destroy({
     where: {
@@ -1938,13 +1826,6 @@
     if (isOnReport) {
       throw new Error('Goal is on an activity report and can\'t be deleted');
     }
-<<<<<<< HEAD
-    const objectives = await Objective.findAll({
-      where: {
-        goalId: goalIds,
-      },
-    });
-=======
 
     const objectives = (Array.isArray(goalIds) && goalIds.length)
       ? await Objective.findAll({
@@ -1954,7 +1835,6 @@
         },
       })
       : [];
->>>>>>> 1ac40fb0
 
     const objectiveIds = objectives.map((o) => o.id);
 
