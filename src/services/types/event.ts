import { TRAINING_REPORT_STATUSES } from '@ttahub/common';

type TRStatusType = TRAINING_REPORT_STATUSES.NOT_STARTED
| TRAINING_REPORT_STATUSES.IN_PROGRESS
| TRAINING_REPORT_STATUSES.COMPLETED
| TRAINING_REPORT_STATUSES.SUSPENDED;

export type SessionShape = {
  id: number;
  data: {
    sessionName: string;
    status: string;
    endDate: string;
    startDate: string;
    courses?: string[];
    useIpdCourses: boolean;
    isIstVisit: 'yes' | 'no';
    regionalOfficeTta?: string;
    participants?: { value: string; label: string }[];
    nextSteps: { completeDate: string, note: string }[];
  }
};

type EventReportPilotNationalCenterUserType = {
  id: number;
  eventReportPilotId: number;
  nationalCenterId: number;
  nationalCenterName: string;
  userName: string;
  userId: number;
};

export type EventShape = {
  id: number;
  ownerId: number;
  pocIds: number[];
  collaboratorIds: number[];
  regionId: number;
  data: {
    startDate: string;
    endDate: string;
    status: string;
    eventId: string;
    eventName: string;
  };
  updatedAt: string;
  sessionReports: SessionShape[];
  owner: undefined | { id: string; name: string; email: string };
  eventReportPilotNationalCenterUsers: EventReportPilotNationalCenterUserType[];
};

export type CreateEventRequest = {
  ownerId: number;
  pocIds: number;
  collaboratorIds: number[];
  regionId: number;
  data: {
    owner: undefined | { id: string; name: string; email: string }
    status: TRStatusType;
  };
};

export type UpdateEventRequest = CreateEventRequest;

export type TRAlertShape = {
  id: number;
  eventId: string;
  eventName: string;
  alertType: 'noSessionsCreated' | 'missingEventInfo' | 'missingSessionInfo' | 'eventNotCompleted';
<<<<<<< HEAD
  sessionName: string;
  isSession: boolean;
=======
  eventStatus: TRStatusType;
  sessionName: string;
  sessionId: number | false;
  isSession: boolean;
  ownerId: number;
  pocIds: number[];
  collaboratorIds: number[];
  startDate: string;
  endDate: string;
>>>>>>> f6e356c1
};<|MERGE_RESOLUTION|>--- conflicted
+++ resolved
@@ -67,10 +67,6 @@
   eventId: string;
   eventName: string;
   alertType: 'noSessionsCreated' | 'missingEventInfo' | 'missingSessionInfo' | 'eventNotCompleted';
-<<<<<<< HEAD
-  sessionName: string;
-  isSession: boolean;
-=======
   eventStatus: TRStatusType;
   sessionName: string;
   sessionId: number | false;
@@ -80,5 +76,4 @@
   collaboratorIds: number[];
   startDate: string;
   endDate: string;
->>>>>>> f6e356c1
 };