--- conflicted
+++ resolved
@@ -7,10 +7,7 @@
 
 export type SessionShape = {
   id: number;
-<<<<<<< HEAD
-=======
   eventId?: number;
->>>>>>> 9d04e76a
   approverId?: number;
   data: {
     sessionName: string;
@@ -24,18 +21,13 @@
     participants?: { value: string; label: string }[];
     nextSteps: { completeDate: string, note: string }[];
     pocComplete: boolean;
-<<<<<<< HEAD
     collabComplete: boolean;
     submitterId?: number;
-  }
-=======
-    ownerComplete: boolean;
     objectiveTrainers: string[];
   };
   submitted?: boolean;
   createdAt?: string;
   updatedAt?: string;
->>>>>>> 9d04e76a
 };
 
 type EventReportPilotNationalCenterUserType = {
