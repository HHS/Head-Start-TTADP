--- conflicted
+++ resolved
@@ -1,12 +1,8 @@
 /* eslint-disable import/prefer-default-export */
 import {
   Objective,
-<<<<<<< HEAD
-=======
-  ActivityReportObjective,
   Goal,
   Grant,
->>>>>>> 7aaae23f
 } from '../models';
 import { removeUnusedGoalsObjectivesFromReport } from './goals';
 import { cacheObjectiveMetadata } from './reportCache';
