import { Op } from 'sequelize';
<<<<<<< HEAD
=======
import { OBJECTIVE_STATUS } from '../constants';
>>>>>>> f3bade17
import {
  Objective,
  ActivityReportObjective,
  Goal,
  Grant,
  Role,
  Topic,
  File,
  ObjectiveResource,
} from '../models';
import { removeUnusedGoalsObjectivesFromReport, reduceObjectives, saveObjectiveAssociations } from './goals';
import { cacheObjectiveMetadata } from './reportCache';

export async function saveObjectivesForReport(objectives, report) {
  const updatedObjectives = await Promise.all(objectives.map(async (objective) => Promise
    .all(objective.recipientIds.map(async (otherEntityId) => {
      const {
        roles: roleNames, topics, files, resources,
      } = objective;

      const roles = await Role.findAll({
        where: {
          fullName: roleNames,
        },
      });

      // Determine if this objective already exists.
      let existingObjective;

      // 1. Find existing by id and entity and id.
      if (objective.ids
            && objective.ids.length) {
        const validIdsToCheck = objective.ids.filter((id) => typeof id === 'number');
        existingObjective = await Objective.findOne({
          where: {
            // We are checking all objective id's but only one should link to the entity.
            id: validIdsToCheck,
            otherEntityId,
<<<<<<< HEAD
            status: { [Op.not]: 'Complete' },
=======
            status: { [Op.not]: OBJECTIVE_STATUS.COMPLETE },
>>>>>>> f3bade17
          },
        });
      }

      // 2. Find by title and 'entity' id.
      if (!existingObjective) {
        // Determine if this objective already exists.
        existingObjective = await Objective.findOne({
          where: {
            title: objective.title,
            otherEntityId,
<<<<<<< HEAD
            status: { [Op.not]: 'Complete' },
=======
            status: { [Op.not]: OBJECTIVE_STATUS.COMPLETE },
>>>>>>> f3bade17
          },
        });
      }

      // If it already exists update the status else create it.
      let savedObjective;
      if (existingObjective) {
        await existingObjective.update({
          status: objective.status,
          title: objective.title,
        }, { individualHooks: true });
        savedObjective = existingObjective;
      } else {
        // To prevent validation error exclude id.
        // In this case the user might have changed the title for objective.
        const { id, ...ObjPros } = objective;
        savedObjective = await Objective.create({
          ...ObjPros,
          otherEntityId,
        });
      }

      const deleteUnusedAssociations = false;

      const metadata = await saveObjectiveAssociations(
        savedObjective,
        resources,
        topics,
        roles,
        files,
        deleteUnusedAssociations,
      );

      await cacheObjectiveMetadata(savedObjective, report.id, {
        ...metadata,
        ttaProvided: objective.ttaProvided,
      });

      return savedObjective;
    }))));

  const currentObjectives = updatedObjectives.flat();
  return removeUnusedGoalsObjectivesFromReport(report.id, currentObjectives);
}

export async function getObjectiveById(objectiveId) {
  return Objective.findOne({
    attributes: [
      'id',
      'title',
      'status',
      'onApprovedAR',
      'otherEntityId',
    ],
    where: {
      id: objectiveId,
    },
    include: [
      {
        model: Goal,
        as: 'goal',
        include: [
          {
            model: Grant,
            as: 'grant',
            attributes: ['regionId'],
          },
        ],
      },
    ],
  });
}

export async function getObjectivesByReportId(reportId) {
  const objectives = await Objective.findAll({
    model: Objective,
    include: [
      {
        model: ActivityReportObjective,
        as: 'activityReportObjectives',
        where: {
          activityReportId: reportId,
        },
        required: true,
      },
      {
        model: Role,
        as: 'roles',
      },
      {
        model: Topic,
        as: 'topics',
        // these need to be renamed to match the frontend form names
        attributes: [['name', 'label'], ['id', 'value']],
      },
      {
        model: ObjectiveResource,
        as: 'resources',
        attributes: [['userProvidedUrl', 'value']],
      },
      {
        model: File,
        as: 'files',
      },
    ],
  });

  return reduceObjectives(objectives);
}<|MERGE_RESOLUTION|>--- conflicted
+++ resolved
@@ -1,8 +1,5 @@
 import { Op } from 'sequelize';
-<<<<<<< HEAD
-=======
 import { OBJECTIVE_STATUS } from '../constants';
->>>>>>> f3bade17
 import {
   Objective,
   ActivityReportObjective,
@@ -41,11 +38,7 @@
             // We are checking all objective id's but only one should link to the entity.
             id: validIdsToCheck,
             otherEntityId,
-<<<<<<< HEAD
-            status: { [Op.not]: 'Complete' },
-=======
             status: { [Op.not]: OBJECTIVE_STATUS.COMPLETE },
->>>>>>> f3bade17
           },
         });
       }
@@ -57,11 +50,7 @@
           where: {
             title: objective.title,
             otherEntityId,
-<<<<<<< HEAD
-            status: { [Op.not]: 'Complete' },
-=======
             status: { [Op.not]: OBJECTIVE_STATUS.COMPLETE },
->>>>>>> f3bade17
           },
         });
       }
