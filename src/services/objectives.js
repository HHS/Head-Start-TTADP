--- conflicted
+++ resolved
@@ -6,42 +6,6 @@
 import { removeUnusedGoalsObjectivesFromReport } from './goals';
 
 export async function saveObjectivesForReport(objectives, report) {
-<<<<<<< HEAD
-  // TODO: ttaProvided needs to move from objective to ActivityReportObjective
-  const objectivesToCreate = objectives.map(({
-    ttaProvided,
-    title,
-    status,
-    id,
-    new: isNew,
-  }) => {
-    const dbId = isNew ? undefined : id;
-    return {
-      id: dbId, ttaProvided, title, status,
-    };
-  });
-
-  const currentObjectives = await Promise.all(
-    objectivesToCreate.map(async (o) => {
-      const [obj] = await Objective.upsert(
-        o,
-        { returning: true },
-      );
-      return obj;
-    }),
-  );
-
-  const savedObjectiveIds = currentObjectives.map((o) => o.id);
-
-  await Promise.all(
-    savedObjectiveIds.map((objectiveId) => ActivityReportObjective.findOrCreate({
-      where: {
-        objectiveId,
-        activityReportId: report.id,
-      },
-    })),
-  );
-=======
   const updatedObjectives = await Promise.all(objectives.map(async (objective) => {
     if (objective.isNew) {
       return Promise.all(objective.recipientIds.map(async (recipient) => {
@@ -52,7 +16,6 @@
             otherEntityId: recipient,
           },
         });
->>>>>>> 2ae089be
 
         const [aro] = await ActivityReportObjective.findOrCreate({
           where: {
