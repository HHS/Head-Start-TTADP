--- conflicted
+++ resolved
@@ -72,14 +72,11 @@
         objectiveId: objective.id,
       },
       individualHooks: true,
-<<<<<<< HEAD
-=======
     });
 
     await Resource.destroy({
       where: { url: 'https://www.test.gov' },
       individualHooks: true,
->>>>>>> 9f8e9e1f
     });
 
     await ObjectiveTopic.destroy({
