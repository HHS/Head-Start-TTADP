/* eslint-disable jest/no-disabled-tests */
import faker from '@faker-js/faker';
import { createOrUpdateGoals } from './goals';
import db, {
  Goal,
  Grant,
  Recipient,
  Topic,
  Objective,
  ObjectiveResource,
  ObjectiveTopic,
} from '../models';

describe('createOrUpdateGoals', () => {
  afterEach(async () => {
    jest.clearAllMocks();
  });

  let goal;
  let topic;
  let objective;
  let recipient;
  let newGoals;
  let grants = [
    {
      id: faker.datatype.number(),
      number: faker.random.alphaNumeric(5),
      cdi: false,
      regionId: 1,
    },
    {
      id: faker.datatype.number(),
      number: faker.random.alphaNumeric(5),
      cdi: false,
      regionId: 1,
    },
  ];

  beforeAll(async () => {
    recipient = await Recipient.create({ name: 'recipient', id: faker.datatype.number(), uei: faker.datatype.string(12) });
    grants = await Promise.all(
      grants.map((g) => Grant.create({ ...g, recipientId: recipient.id })),
    );

    goal = await Goal.create({
      name: 'This is some serious goal text',
      status: 'Draft',
      grantId: grants[0].id,
    });
    topic = await Topic.findOne();

    objective = await Objective.create({
      goalId: goal.id,
      title: 'This is some serious goal text',
      status: 'Not Started',
    });

    await Objective.create({
      goalId: goal.id,
      title: 'This objective will be deleted',
      status: 'Not Started',
    });

    await ObjectiveResource.create({
      objectiveId: objective.id,
      userProvidedUrl: 'https://www.test.gov',
    });
  });

  afterAll(async () => {
    await ObjectiveResource.destroy({
      where: {
        objectiveId: objective.id,
      },
    });

    await ObjectiveTopic.destroy({
      where: {
        objectiveId: objective.id,
      },
    });

    await Objective.destroy({
      where: {
        goalId: goal.id,
      },
    });

    await Goal.destroy({
      where: {
        id: newGoals.map((g) => g.id),
      },
    });

    await Grant.destroy({
      where: {
        id: grants.map((g) => g.id),
      },
    });

    await Recipient.destroy({
      where: {
        id: recipient.id,
      },
    });

    await db.sequelize.close();
  });

  it('creates new goals and updates existing ones', async () => {
    const basicGoal = {
      recipientId: recipient.id,
      regionId: 1,
      name: 'This is some serious goal text',
      grantId: goal.grantId,
      status: 'Draft',
    };

    newGoals = await createOrUpdateGoals([
      {
        ...basicGoal,
        id: goal.id,
<<<<<<< HEAD
=======
        ids: [goal.id],
>>>>>>> 66723c70
        createdVia: 'activityReport',
        status: 'Not Started',
        objectives: [
          {
            id: objective.id,
            status: 'Not Started',
            title: 'This is an objective',
            resources: [
              {
                value: 'https://www.test.gov',
              },
            ],
            topics: [
              {
                id: topic.id,
              },
            ],
          },
          {
            id: 'new-0',
            isNew: true,
            status: 'Not Started',
            title: 'This is another objective',
            resources: [],
            topics: [
              {
                id: topic.id,
              },
            ],
          },
        ],
      },
      {
        ...basicGoal,
        grantId: grants[1].id,
        isNew: true,
        objectives: [],
        ids: [goal.id],
      },
    ]);

    expect(newGoals).toHaveLength(2);

    const ids = newGoals.map((g) => g.goalIds).flat();
    expect(ids.length).toBe(2);
    expect(ids).toContain(goal.id);

    const statuses = newGoals.map((g) => g.status);
    expect(statuses.length).toBe(2);
    expect(statuses).toContain('Not Started');
    expect(statuses).toContain('Draft');

    const createdVias = newGoals.map((g) => g.createdVia);
    expect(createdVias.length).toBe(2);
    expect(createdVias).toContain('activityReport');
    expect(createdVias).toContain('rtr');

    const [, updatedGoal] = newGoals;
    expect(updatedGoal.name).toBe('This is some serious goal text');
    expect(updatedGoal.grantIds.length).toBe(1);

    const grantIds = newGoals.map((g) => g.grantIds).flat();
    expect(grantIds.length).toBe(2);
    expect(grantIds).toContain(grants[0].id);
    expect(grantIds).toContain(grants[1].id);

    const grantRegions = updatedGoal.grants.map((g) => g.regionId);
    const grantRecipients = updatedGoal.grants.map((g) => g.recipientId);

    expect(grantRegions).toContain(1);
    expect(grantRecipients).toContain(recipient.id);

    const objectivesOnUpdatedGoal = await Objective.findAll({
      where: {
        goalId: ids,
      },
      raw: true,
    });

    expect(objectivesOnUpdatedGoal.length).toBe(2);
    const titles = objectivesOnUpdatedGoal.map((obj) => obj.title);
    expect(titles).toContain('This is another objective');
    expect(titles).toContain('This is an objective');
    expect(titles).not.toContain('This objective will be deleted');

    const objectiveOnUpdatedGoal = await Objective.findByPk(objective.id, { raw: true });
    expect(objectiveOnUpdatedGoal.id).toBe(objective.id);
    expect(objectiveOnUpdatedGoal.title).toBe('This is an objective');
    expect(objectiveOnUpdatedGoal.status).toBe(objective.status);

    const objectiveTopics = await ObjectiveTopic.findAll({
      where: {
        objectiveId: objective.id,
      },
      raw: true,
    });

    expect(objectiveTopics.length).toBe(1);
    expect(objectiveTopics[0].topicId).toBe(topic.id);

    const resource = await ObjectiveResource.findAll({
      where: {
        objectiveId: objective.id,
      },
      raw: true,
    });

    expect(resource.length).toBe(1);
    expect(resource[0].userProvidedUrl).toBe('https://www.test.gov');

    const newGoal = newGoals.find((g) => g.id !== goal.id);
    expect(newGoal.status).toBe('Draft');
    expect(newGoal.name).toBe('This is some serious goal text');
    expect(newGoal.grant.id).toBe(grants[1].id);
    expect(newGoal.grant.regionId).toBe(1);
  });
});<|MERGE_RESOLUTION|>--- conflicted
+++ resolved
@@ -120,10 +120,7 @@
       {
         ...basicGoal,
         id: goal.id,
-<<<<<<< HEAD
-=======
         ids: [goal.id],
->>>>>>> 66723c70
         createdVia: 'activityReport',
         status: 'Not Started',
         objectives: [
