import {
  Grantee, Grant, Program, sequelize,
} from '../models';
import { allGrantees, granteeById, granteesByName } from './grantee';
import filtersToScopes from '../scopes';

describe('Grantee DB service', () => {
  const grantees = [
    {
      id: 73,
      name: 'grantee 1',
    },
    {
      id: 74,
      name: 'grantee 2',
    },
    {
      id: 75,
      name: 'grantee 3',
    },
  ];

  beforeAll(async () => {
    await Promise.all([
      ...grantees.map((g) => Grantee.create(g)),
      await Grant.create({
        id: 75,
        number: '1145543',
        regionId: 1,
        granteeId: 75,
        status: 'Active',
        startDate: new Date(),
        endDate: new Date(),
      }),
      await Grant.create({
        id: 74,
        number: '1145341',
        regionId: 1,
        granteeId: 74,
        status: 'Active',
        startDate: new Date(),
        endDate: new Date(),
      }),
      await Program.create({
        id: 74,
        grantId: 75,
        name: 'type2',
        startYear: 'Aeons ago',
        status: 'active',
        startDate: 'today',
        endDate: 'tomorrow',
      }),
      await Program.create({
        id: 75,
        grantId: 75,
        name: 'type',
        startYear: 'The murky depths of time',
        status: 'active',
        startDate: 'today',
        endDate: 'tomorrow',
      }),
    ]);
  });

  afterAll(async () => {
    const id = grantees.map((g) => g.id);
    await Program.destroy({ where: { id } });
    await Grant.destroy({ where: { id } });
    await Grantee.destroy({ where: { id } });
    await sequelize.close();
  });

  describe('allGrantees', () => {
    it('returns all grantees', async () => {
      const foundGrantees = await allGrantees();
      const foundIds = foundGrantees.map((g) => g.id);
      expect(foundIds).toContain(73);
      expect(foundIds).toContain(74);
      expect(foundIds).toContain(75);
    });
  });

  describe('granteeById', () => {
    it('returns a grantee by grantee id and region id', async () => {
      const query = { 'region.in': ['1'], 'granteeId.in': [75] };
      const grantScopes = filtersToScopes(query, 'grant');
      const grantee3 = await granteeById(75, grantScopes);

      // Grantee Name.
      expect(grantee3.name).toBe('grantee 3');

      // Number of Grants.
      expect(grantee3.grants.length).toBe(1);

      // Grants.
      expect(grantee3.grants[0].id).toBe(75);
      expect(grantee3.grants[0].regionId).toBe(1);
      expect(grantee3.grants[0].number).toBe('1145543');
      expect(grantee3.grants[0].status).toBe('Active');
      expect(grantee3.grants[0].programSpecialistName).toBe(null);
      expect(grantee3.grants[0].startDate).toBeTruthy();
      expect(grantee3.grants[0].endDate).toBeTruthy();
<<<<<<< HEAD
      expect(grantee3.grants[0].dataValues.programs).toStrictEqual(['type2', 'type']);
=======
      expect(grantee3.grants[0].programs.map((program) => program.name)).toStrictEqual(['type2', 'type']);
>>>>>>> 80b09510
    });
    it('returns grantee and grants without a region specified', async () => {
      const query = { 'granteeId.in': [74] };
      const grantScopes = filtersToScopes(query, 'grant');
      const grantee2 = await granteeById(74, grantScopes);

      // Grantee Name.
      expect(grantee2.name).toBe('grantee 2');

      // Number of Grants.
      expect(grantee2.grants.length).toBe(1);

      // Grants.
      expect(grantee2.grants[0].id).toBe(74);
      expect(grantee2.grants[0].regionId).toBe(1);
      expect(grantee2.grants[0].number).toBe('1145341');
      expect(grantee2.grants[0].status).toBe('Active');
      expect(grantee2.grants[0].programSpecialistName).toBe(null);
      expect(grantee2.grants[0].startDate).toBeTruthy();
      expect(grantee2.grants[0].endDate).toBeTruthy();
    });

    it('returns null when nothing is found', async () => {
      const query = { 'granteeId.in': [100] };
      const grantScopes = filtersToScopes(query, 'grant');
      const grantee = await granteeById(100, grantScopes);

      expect(grantee).toBeNull();
    });
  });

  describe('granteesByName', () => {
    const granteesToSearch = [
      {
        id: 63,
        name: 'Apple Juice',
      },
      {
        id: 64,
        name: 'Orange',
      },
      {
        id: 65,
        name: 'Banana',
      },
      {
        id: 66,
        name: 'Apple Sauce',
      },
    ];

    const grants = [
      {
        id: 50,
        granteeId: 63,
        regionId: 1,
        number: '12345',
        programSpecialistName: 'George',
      },
      {
        id: 51,
        granteeId: 63,
        regionId: 1,
        number: '12346',
        programSpecialistName: 'Belle',
      },
      {
        id: 52,
        granteeId: 64,
        regionId: 1,
        number: '55557',
        programSpecialistName: 'Caesar',
      },
      {
        id: 53,
        granteeId: 64,
        regionId: 1,
        number: '55558',
        programSpecialistName: 'Doris',
      },
      {
        id: 54,
        granteeId: 65,
        regionId: 1,
        number: '12349',
        programSpecialistName: 'Eugene',
      },
      {
        id: 55,
        granteeId: 65,
        regionId: 2,
        number: '12350',
        programSpecialistName: 'Farrah',
      },
      {
        id: 56,
        granteeId: 66,
        regionId: 1,
        number: '12351',
        programSpecialistName: 'Aaron',
      },
    ];

    beforeEach(async () => {
      await Promise.all(granteesToSearch.map((g) => Grantee.create(g)));
      await Promise.all(grants.map((g) => Grant.create(g)));
    });

    afterEach(async () => {
      await Grant.destroy({ where: { granteeId: granteesToSearch.map((g) => g.id) } });
      await Grantee.destroy({ where: { id: granteesToSearch.map((g) => g.id) } });
    });

    it('finds based on grantee name', async () => {
      const foundGrantees = await granteesByName('apple', 1, 'name', 'asc', 0);
      expect(foundGrantees.rows.length).toBe(2);
      expect(foundGrantees.rows.map((g) => g.id)).toContain(63);
    });

    it('finds based on grantee id', async () => {
      const foundGrantees = await granteesByName('5555', 1, 'name', 'asc', 0);
      expect(foundGrantees.rows.length).toBe(1);
      expect(foundGrantees.rows.map((g) => g.id)).toContain(64);
    });

    it('finds based on region', async () => {
      const foundGrantees = await granteesByName('banana', 2, 'name', 'asc', 0);
      expect(foundGrantees.rows.length).toBe(1);
      expect(foundGrantees.rows.map((g) => g.id)).toContain(65);
    });

    it('sorts based on name', async () => {
      const foundGrantees = await granteesByName('apple', 1, 'name', 'asc', 0);
      expect(foundGrantees.rows.length).toBe(2);
      expect(foundGrantees.rows.map((g) => g.id)).toStrictEqual([63, 66]);
    });

    it('sorts based on program specialist', async () => {
      const foundGrantees = await granteesByName('apple', 1, 'programSpecialist', 'asc', 0);
      expect(foundGrantees.rows.length).toBe(2);
      expect(foundGrantees.rows.map((g) => g.id)).toStrictEqual([66, 63]);
    });

    it('respects sort order', async () => {
      const foundGrantees = await granteesByName('apple', 1, 'name', 'desc', 0);
      expect(foundGrantees.rows.length).toBe(2);
      expect(foundGrantees.rows.map((g) => g.id)).toStrictEqual([66, 63]);
    });

    it('respects the offset passed in', async () => {
      const foundGrantees = await granteesByName('apple', 1, 'name', 'asc', 1);
      expect(foundGrantees.rows.length).toBe(1);
      expect(foundGrantees.rows.map((g) => g.id)).toStrictEqual([66]);
    });
  });
});<|MERGE_RESOLUTION|>--- conflicted
+++ resolved
@@ -100,11 +100,7 @@
       expect(grantee3.grants[0].programSpecialistName).toBe(null);
       expect(grantee3.grants[0].startDate).toBeTruthy();
       expect(grantee3.grants[0].endDate).toBeTruthy();
-<<<<<<< HEAD
-      expect(grantee3.grants[0].dataValues.programs).toStrictEqual(['type2', 'type']);
-=======
       expect(grantee3.grants[0].programs.map((program) => program.name)).toStrictEqual(['type2', 'type']);
->>>>>>> 80b09510
     });
     it('returns grantee and grants without a region specified', async () => {
       const query = { 'granteeId.in': [74] };
