<<<<<<< HEAD
import {
  Grantee, Grant, ActivityReport, ActivityRecipient, sequelize,
} from '../models';
import { allGrantees, granteeByScopes } from './grantee';
import filtersToScopes from '../scopes';
import { REPORT_STATUSES } from '../constants';
=======
import db, { Grantee, Grant } from '../models';
import { allGrantees, granteesByNameAndRegion } from './grantee';
>>>>>>> 2d7df357

describe('Grantee DB service', () => {
  const grantees = [
    {
      id: 73,
      name: 'grantee 1',
    },
    {
      id: 74,
      name: 'grantee 2',
    },
    {
      id: 75,
      name: 'grantee 3',
    },
  ];

  beforeAll(async () => {
    await Promise.all([
      ...grantees.map((g) => Grantee.create(g)),
      await ActivityReport.create({
        regionId: 1,
        status: REPORT_STATUSES.APPROVED,
        approvingManagerId: 1,
        numberOfParticipants: 1,
        deliveryMethod: 'method',
        duration: 0,
        endDate: '2000-01-01T12:00:00Z',
        startDate: '2000-01-01T12:00:00Z',
        requester: 'requester',
        programTypes: ['type'],
        targetPopulations: ['pop'],
        reason: ['reason'],
        participants: ['participants'],
        topics: ['topics'],
        ttaType: ['type'],
        id: 61905,
      }),
      await ActivityReport.create({
        regionId: 1,
        status: REPORT_STATUSES.APPROVED,
        approvingManagerId: 1,
        numberOfParticipants: 1,
        deliveryMethod: 'method',
        duration: 0,
        endDate: '2000-01-01T12:00:00Z',
        startDate: '2000-01-01T12:00:00Z',
        requester: 'requester',
        programTypes: ['type'],
        targetPopulations: ['pop'],
        reason: ['reason'],
        participants: ['participants'],
        topics: ['topics'],
        ttaType: ['type'],
        id: 61906,
      }),
      await Grant.create({
        id: 75,
        number: '1145543',
        regionId: 1,
        granteeId: 75,
        status: 'Active',
        startDate: new Date(),
        endDate: new Date(),
      }),
      await Grant.create({
        id: 74,
        number: '1145341',
        regionId: 1,
        granteeId: 74,
        status: 'Active',
        startDate: new Date(),
        endDate: new Date(),
      }),
      await ActivityRecipient.create({
        activityReportId: 61905,
        grantId: 74,
      }),
      await ActivityRecipient.create({
        activityReportId: 61906,
        grantId: 75,
      }),
    ]);
  });

  afterAll(async () => {
    await ActivityRecipient.destroy({ where: { activityReportId: [61905, 61906] } });
    await Grant.destroy({ where: { id: grantees.map((g) => g.id) } });
    await Grantee.destroy({ where: { id: grantees.map((g) => g.id) } });
    await ActivityReport.destroy({ where: { id: [61905, 61906] } });
    await sequelize.close();
  });

  describe('allGrantees', () => {
    it('returns all grantees', async () => {
      const foundGrantees = await allGrantees();
      const foundIds = foundGrantees.map((g) => g.id);
      expect(foundIds).toContain(73);
      expect(foundIds).toContain(74);
      expect(foundIds).toContain(75);
    });
  });

  describe('granteeByScopes', () => {
    it('returns a grantee by grantee id and region id', async () => {
      const query = { 'region.in': ['1'], 'granteeId.in': [75] };
      const grantScopes = filtersToScopes(query, 'grant');
      const grantee3 = await granteeByScopes(75, grantScopes);

      // Grantee Name.
      expect(grantee3.name).toBe('grantee 3');

      // Number of Grants.
      expect(grantee3.grants.length).toBe(1);

      // Grants.
      expect(grantee3.grants[0].id).toBe(75);
      expect(grantee3.grants[0].regionId).toBe(1);
      expect(grantee3.grants[0].number).toBe('1145543');
      expect(grantee3.grants[0].status).toBe('Active');
      expect(grantee3.grants[0].programSpecialistName).toBe(null);
      expect(grantee3.grants[0].startDate).toBeTruthy();
      expect(grantee3.grants[0].endDate).toBeTruthy();
    });
    it('returns grantee and grants without a region specified', async () => {
      const query = { 'granteeId.in': [74] };
      const grantScopes = filtersToScopes(query, 'grant');
      const grantee2 = await granteeByScopes(74, grantScopes);

      // Grantee Name.
      expect(grantee2.name).toBe('grantee 2');

      // Number of Grants.
      expect(grantee2.grants.length).toBe(1);

      // Grants.
      expect(grantee2.grants[0].id).toBe(74);
      expect(grantee2.grants[0].regionId).toBe(1);
      expect(grantee2.grants[0].number).toBe('1145341');
      expect(grantee2.grants[0].status).toBe('Active');
      expect(grantee2.grants[0].programSpecialistName).toBe(null);
      expect(grantee2.grants[0].startDate).toBeTruthy();
      expect(grantee2.grants[0].endDate).toBeTruthy();
    });
  });

  describe('granteesByNameAndRegion', () => {
    const grantees = [
      {
        id: 63,
        name: 'Apple Juice',
      },
      {
        id: 64,
        name: 'Orange',
      },
      {
        id: 65,
        name: 'Banana',
      },
      {
        id: 66,
        name: 'Apple Sauce',
      },
    ];

    const grants = [
      {
        id: 50,
        granteeId: 63,
        regionId: 1,
        number: '12345',
        programSpecialistName: 'George',
      },
      {
        id: 51,
        granteeId: 63,
        regionId: 1,
        number: '12346',
        programSpecialistName: 'Belle',
      },
      {
        id: 52,
        granteeId: 64,
        regionId: 1,
        number: '55557',
        programSpecialistName: 'Caesar',
      },
      {
        id: 53,
        granteeId: 64,
        regionId: 1,
        number: '55558',
        programSpecialistName: 'Doris',
      },
      {
        id: 54,
        granteeId: 65,
        regionId: 1,
        number: '12349',
        programSpecialistName: 'Eugene',
      },
      {
        id: 55,
        granteeId: 65,
        regionId: 2,
        number: '12350',
        programSpecialistName: 'Farrah',
      },
      {
        id: 56,
        granteeId: 66,
        regionId: 1,
        number: '12351',
        programSpecialistName: 'Aaron',
      },
    ];

    beforeEach(async () => {
      await Promise.all(grantees.map((g) => Grantee.create(g)));
      await Promise.all(grants.map((g) => Grant.create(g)));
    });

    afterEach(async () => {
      await Grant.destroy({ where: { granteeId: grantees.map((g) => g.id) } });
      await Grantee.destroy({ where: { id: grantees.map((g) => g.id) } });
    });

    it('finds based on grantee name', async () => {
      const foundGrantees = await granteesByNameAndRegion('apple', 1, 'name', 'asc', 0);
      expect(foundGrantees.rows.length).toBe(2);
      expect(foundGrantees.rows.map((g) => g.id)).toContain(63);
    });

    it('finds based on grantee id', async () => {
      const foundGrantees = await granteesByNameAndRegion('5555', 1, 'name', 'asc', 0);
      expect(foundGrantees.rows.length).toBe(1);
      expect(foundGrantees.rows.map((g) => g.id)).toContain(64);
    });

    it('finds based on region', async () => {
      const foundGrantees = await granteesByNameAndRegion('banana', 2, 'name', 'asc', 0);
      expect(foundGrantees.rows.length).toBe(1);
      expect(foundGrantees.rows.map((g) => g.id)).toContain(65);
    });

    it('sorts based on name', async () => {
      const foundGrantees = await granteesByNameAndRegion('apple', 1, 'name', 'asc', 0);
      expect(foundGrantees.rows.length).toBe(2);
      expect(foundGrantees.rows.map((g) => g.id)).toStrictEqual([63, 66]);
    });

    it('sorts based on program specialist', async () => {
      const foundGrantees = await granteesByNameAndRegion('apple', 1, 'programSpecialist', 'asc', 0);
      expect(foundGrantees.rows.length).toBe(2);
      expect(foundGrantees.rows.map((g) => g.id)).toStrictEqual([66, 63]);
    });

    it('respects sort order', async () => {
      const foundGrantees = await granteesByNameAndRegion('apple', 1, 'name', 'desc', 0);
      expect(foundGrantees.rows.length).toBe(2);
      expect(foundGrantees.rows.map((g) => g.id)).toStrictEqual([66, 63]);
    });

    it('respects the offset passed in', async () => {
      const foundGrantees = await granteesByNameAndRegion('apple', 1, 'name', 'asc', 1);
      expect(foundGrantees.rows.length).toBe(1);
      expect(foundGrantees.rows.map((g) => g.id)).toStrictEqual([66]);
    });
  });
});<|MERGE_RESOLUTION|>--- conflicted
+++ resolved
@@ -1,14 +1,9 @@
-<<<<<<< HEAD
 import {
   Grantee, Grant, ActivityReport, ActivityRecipient, sequelize,
 } from '../models';
-import { allGrantees, granteeByScopes } from './grantee';
+import { allGrantees, granteeByScopes, granteesByNameAndRegion } from './grantee';
 import filtersToScopes from '../scopes';
 import { REPORT_STATUSES } from '../constants';
-=======
-import db, { Grantee, Grant } from '../models';
-import { allGrantees, granteesByNameAndRegion } from './grantee';
->>>>>>> 2d7df357
 
 describe('Grantee DB service', () => {
   const grantees = [
@@ -156,7 +151,7 @@
   });
 
   describe('granteesByNameAndRegion', () => {
-    const grantees = [
+    const granteesByName = [
       {
         id: 63,
         name: 'Apple Juice',
@@ -228,13 +223,13 @@
     ];
 
     beforeEach(async () => {
-      await Promise.all(grantees.map((g) => Grantee.create(g)));
+      await Promise.all(granteesByName.map((g) => Grantee.create(g)));
       await Promise.all(grants.map((g) => Grant.create(g)));
     });
 
     afterEach(async () => {
-      await Grant.destroy({ where: { granteeId: grantees.map((g) => g.id) } });
-      await Grantee.destroy({ where: { id: grantees.map((g) => g.id) } });
+      await Grant.destroy({ where: { granteeId: granteesByName.map((g) => g.id) } });
+      await Grantee.destroy({ where: { id: granteesByName.map((g) => g.id) } });
     });
 
     it('finds based on grantee name', async () => {
