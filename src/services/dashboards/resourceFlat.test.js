/* eslint-disable jest/no-commented-out-tests */
/* eslint-disable max-len */
import { REPORT_STATUSES } from '@ttahub/common';
import db, {
  ActivityReport,
  ActivityRecipient,
  Topic,
  User,
  Recipient,
  Grant,
  NextStep,
  Goal,
  Objective,
  ActivityReportObjective,
  ActivityReportObjectiveResource,
  ActivityReportObjectiveTopic,
  Resource,
} from '../../models';
import filtersToScopes from '../../scopes';
import {
  resourceFlatData,
  rollUpResourceUse,
  rollUpTopicUse,
  restructureOverview,
} from './resource';
import { RESOURCE_DOMAIN } from '../../constants';
import { processActivityReportObjectiveForResourcesById } from '../resource';

const RECIPIENT_ID = 46204400;
const GRANT_ID_ONE = 107843;
const REGION_ID = 14;
const NON_HEADSTART_DOMAIN = 'non.test1.gov';
const HEADSTART_RESOURCE_URL = `https://${RESOURCE_DOMAIN.HEAD_START}/test`;
const HEADSTART_RESOURCE_URL2 = `https://${RESOURCE_DOMAIN.HEAD_START}/test2`;
const NON_HEADSTART_RESOURCE_URL = `https://${NON_HEADSTART_DOMAIN}/a/b/c`;
const MAPPED_ECLKC_RESOURCE = 'https://eclkc.ohs.acf.hhs.gov/testmapped';

const mockUser = {
  id: 5426871,
  homeRegionId: 1,
  name: 'user5426862',
  hsesUsername: 'user5426862',
  hsesUserId: '5426862',
  lastLogin: new Date(),
};

const mockRecipient = {
  name: 'recipient',
  id: RECIPIENT_ID,
  uei: 'NNA5N2KHMGN2XX',
};

const mockGrant = {
  id: GRANT_ID_ONE,
  number: `${GRANT_ID_ONE}`,
  recipientId: RECIPIENT_ID,
  regionId: REGION_ID,
  status: 'Active',
};

const mockGoal = {
  name: 'Goal 1',
  status: 'Draft',
  isFromSmartsheetTtaPlan: false,
  onApprovedAR: false,
  onAR: false,
  grantId: GRANT_ID_ONE,
  createdVia: 'rtr',
};

const reportObject = {
  activityRecipientType: 'recipient',
  submissionStatus: REPORT_STATUSES.SUBMITTED,
  calculatedStatus: REPORT_STATUSES.APPROVED,
  userId: mockUser.id,
  lastUpdatedById: mockUser.id,
  HeadStartResourcesUsed: ['test'],
  activityRecipients: [
    { grantId: GRANT_ID_ONE },
  ],
  approvingManagerId: 1,
  numberOfParticipants: 11,
  deliveryMethod: 'method',
  duration: 1,
  endDate: '2000-01-01T12:00:00Z',
  startDate: '2000-01-01T12:00:00Z',
  requester: 'requester',
  targetPopulations: ['pop'],
  reason: ['reason'],
  participants: ['participants'],
  ttaType: ['technical-assistance'],
  version: 2,
};

const regionOneReportA = {
  ...reportObject,
  regionId: REGION_ID,
  duration: 1,
  startDate: '2021-01-02T12:00:00Z',
  endDate: '2021-01-31T12:00:00Z',
};

const regionOneReportB = {
  ...reportObject,
  regionId: REGION_ID,
  duration: 2,
  startDate: '2021-01-15T12:00:00Z',
  endDate: '2021-02-15T12:00:00Z',
};

const regionOneReportC = {
  ...reportObject,
  regionId: REGION_ID,
  duration: 3,
  startDate: '2021-01-20T12:00:00Z',
  endDate: '2021-02-28T12:00:00Z',
};

const regionOneReportD = {
  ...reportObject,
  regionId: REGION_ID,
  duration: 3,
  startDate: '2021-01-22T12:00:00Z',
  endDate: '2021-01-31T12:00:00Z',
};

const regionOneDraftReport = {
  ...reportObject,
  regionId: REGION_ID,
  duration: 7,
  startDate: '2021-01-02T12:00:00Z',
  endDate: '2021-01-31T12:00:00Z',
  submissionStatus: REPORT_STATUSES.DRAFT,
  calculatedStatus: REPORT_STATUSES.DRAFT,
};

let goal;
let objective;
let goalTwo;
let goalThree;
let objectiveTwo;
let objectiveThree;
let activityReportOneObjectiveOne;
let activityReportOneObjectiveTwo;
let activityReportOneObjectiveThree; // Topic but no resources.
let activityReportObjectiveTwo;
let activityReportObjectiveThree;
let arIds;

describe('Resources dashboard', () => {
  beforeAll(async () => {
<<<<<<< HEAD
    try {
      await User.findOrCreate({ where: mockUser, individualHooks: true });
      await Recipient.findOrCreate({ where: mockRecipient, individualHooks: true });
      await Grant.findOrCreate({
        where: mockGrant,
        validate: true,
        individualHooks: true,
      });
      [goal] = await Goal.findOrCreate({ where: mockGoal, validate: true, individualHooks: true });
      [goalTwo] = await Goal.findOrCreate({ where: { ...mockGoal, name: 'Goal 2' }, validate: true, individualHooks: true });
      [goalThree] = await Goal.findOrCreate({ where: { ...mockGoal, name: 'Goal 3' }, validate: true, individualHooks: true });
      [objective] = await Objective.findOrCreate({
        where: {
          title: 'Objective 1',
          goalId: goal.dataValues.id,
          status: 'In Progress',
        },
      });

      [objectiveTwo] = await Objective.findOrCreate({
        where: {
          title: 'Objective 2',
          goalId: goalTwo.dataValues.id,
          status: 'In Progress',
        },
      });

      [objectiveThree] = await Objective.findOrCreate({
        where: {
          title: 'Objective 3',
          goalId: goalThree.dataValues.id,
          status: 'In Progress',
        },
      });

      // Get topic ID's.

      const topic1 = await Topic.findOne({
        attributes: [['id', '']],
        where: { name: 'CLASS: Classroom Organization' },
        raw: true,
      });

      auditLogger.info('--- Topic 1 ID:', topic1);

      const { topicId: classOrgTopicId } = await Topic.findOne({
        attributes: [['id', 'topicId']],
        where: { name: 'CLASS: Classroom Organization' },
        raw: true,
      });

      const { topicId: erseaTopicId } = await Topic.findOne({
        attributes: [['id', 'topicId']],
        where: { name: 'ERSEA' },
        raw: true,
      });

      const topic2 = await Topic.findOne({
        attributes: [['id', 'topicId']],
        where: { name: 'Coaching' },
        raw: true,
      });

      auditLogger.info('--- Topic 2 ID:', topic2);

      const { topicId: coachingTopicId } = await Topic.findOne({
        attributes: [['id', 'topicId']],
        where: { name: 'Coaching' },
        raw: true,
      });

      const topic3 = await Topic.findOne({
        attributes: [['id', 'topicId']],
        where: { name: 'Facilities' },
        raw: true,
      });

      auditLogger.info('--- Topic 3 ID:', topic3);

      const { topicId: facilitiesTopicId } = await Topic.findOne({
        attributes: [['id', 'topicId']],
        where: { name: 'Facilities' },
        raw: true,
      });

      const topic4 = await Topic.findOne({
        attributes: [['id', 'topicId']],
        where: { name: 'Fiscal / Budget' },
        raw: true,
      });

      auditLogger.info('--- Topic 4 ID:', topic4);

      const { topicId: fiscalBudgetTopicId } = await Topic.findOne({
        attributes: [['id', 'topicId']],
        where: { name: 'Fiscal / Budget' },
        raw: true,
      });

      const topic5 = await Topic.findOne({
        attributes: [['id', 'topicId']],
        where: { name: 'Nutrition' },
        raw: true,
      });

      auditLogger.info('--- Topic 5 ID:', topic5);

      const { topicId: nutritionTopicId } = await Topic.findOne({
        attributes: [['id', 'topicId']],
        where: { name: 'Nutrition' },
        raw: true,
      });

      const topic6 = await Topic.findOne({
        attributes: [['id', 'topicId']],
        where: { name: 'Oral Health' },
        raw: true,
      });
      auditLogger.info('--- Topic 6 ID:', topic6);

      const { topicId: oralHealthTopicId } = await Topic.findOne({
        attributes: [['id', 'topicId']],
        where: { name: 'Oral Health' },
        raw: true,
      });

      // Report 1 (Mixed Resources).
      const reportOne = await ActivityReport.create({
        ...regionOneReportA,
      }, {
        individualHooks: true,
      });
      await ActivityRecipient.findOrCreate({
        where: { activityReportId: reportOne.id, grantId: mockGrant.id },
      });

      // Report 1 - Activity Report Objective 1
      [activityReportOneObjectiveOne] = await ActivityReportObjective.findOrCreate({
        where: {
          activityReportId: reportOne.id,
          status: 'Complete',
          objectiveId: objective.id,
        },
      });

      await ActivityReportObjectiveTopic.findOrCreate({
        where: {
          activityReportObjectiveId: activityReportOneObjectiveOne.id,
          topicId: classOrgTopicId,
        },
      });

      await ActivityReportObjectiveTopic.findOrCreate({
        where: {
          activityReportObjectiveId: activityReportOneObjectiveOne.id,
          topicId: erseaTopicId,
        },
      });

      await ActivityReportObjectiveTopic.findOrCreate({
        where: {
          activityReportObjectiveId: activityReportOneObjectiveOne.id,
          topicId: coachingTopicId,
        },
      });

      // Report 1 HeadStart Resource 1.
      // Report 1 Non-HeadStart Resource 1.
      await processActivityReportObjectiveForResourcesById(
        activityReportOneObjectiveOne.id,
        [HEADSTART_RESOURCE_URL, NON_HEADSTART_RESOURCE_URL, MAPPED_ECLKC_RESOURCE],
      );

      // Report 1 - Activity Report Objective 2
      [activityReportOneObjectiveTwo] = await ActivityReportObjective.findOrCreate({
        where: {
          activityReportId: reportOne.id,
          status: 'Complete',
          objectiveId: objectiveTwo.id,
        },
      });

      await ActivityReportObjectiveTopic.findOrCreate({
        where: {
          activityReportObjectiveId: activityReportOneObjectiveTwo.id,
          topicId: coachingTopicId,
        },
      });

      await processActivityReportObjectiveForResourcesById(
        activityReportOneObjectiveTwo.id,
        [HEADSTART_RESOURCE_URL, NON_HEADSTART_RESOURCE_URL],
      );

      // Report 1 - Activity Report Objective 3 (No resources)
      // This topic should NOT count as there are no resources.
      [activityReportOneObjectiveThree] = await ActivityReportObjective.findOrCreate({
        where: {
          activityReportId: reportOne.id,
          status: 'Complete',
          objectiveId: objectiveThree.id,
        },
      });

      await ActivityReportObjectiveTopic.findOrCreate({
        where: {
          activityReportObjectiveId: activityReportOneObjectiveThree.id,
          topicId: nutritionTopicId,
        },
      });

      // Report 2 (Only HeadStart).
      const reportTwo = await ActivityReport.create({ ...regionOneReportB });
      await ActivityRecipient.create({ activityReportId: reportTwo.id, grantId: mockGrant.id });

      activityReportObjectiveTwo = await ActivityReportObjective.create({
        activityReportId: reportTwo.id,
        status: 'Complete',
        objectiveId: objective.id,
      });
=======
    await User.findOrCreate({ where: mockUser, individualHooks: true });
    await Recipient.findOrCreate({ where: mockRecipient, individualHooks: true });
    await Grant.findOrCreate({
      where: mockGrant,
      validate: true,
      individualHooks: true,
    });
    [goal] = await Goal.findOrCreate({ where: mockGoal, validate: true, individualHooks: true });
    [goalTwo] = await Goal.findOrCreate({ where: { ...mockGoal, name: 'Goal 2' }, validate: true, individualHooks: true });
    [goalThree] = await Goal.findOrCreate({ where: { ...mockGoal, name: 'Goal 3' }, validate: true, individualHooks: true });
    [objective] = await Objective.findOrCreate({
      where: {
        title: 'Objective 1',
        goalId: goal.dataValues.id,
        status: 'In Progress',
      },
    });
>>>>>>> 677d8bfa

    [objectiveTwo] = await Objective.findOrCreate({
      where: {
        title: 'Objective 2',
        goalId: goalTwo.dataValues.id,
        status: 'In Progress',
      },
    });

    [objectiveThree] = await Objective.findOrCreate({
      where: {
        title: 'Objective 3',
        goalId: goalThree.dataValues.id,
        status: 'In Progress',
      },
    });

    // Create topics if they don't exist
    const [classOrgTopicCreated] = await Topic.findOrCreate({
      where: { name: 'CLASS: Classroom Organization' },
      defaults: { name: 'CLASS: Classroom Organization' },
    });

    const [erseaTopicCreated] = await Topic.findOrCreate({
      where: { name: 'ERSEA' },
      defaults: { name: 'ERSEA' },
    });

    const [coachingTopicCreated] = await Topic.findOrCreate({
      where: { name: 'Coaching' },
      defaults: { name: 'Coaching' },
    });

    const [facilitiesTopicCreated] = await Topic.findOrCreate({
      where: { name: 'Facilities' },
      defaults: { name: 'Facilities' },
    });

    const [fiscalBudgetTopicCreated] = await Topic.findOrCreate({
      where: { name: 'Fiscal / Budget' },
      defaults: { name: 'Fiscal / Budget' },
    });

    const [nutritionTopicCreated] = await Topic.findOrCreate({
      where: { name: 'Nutrition' },
      defaults: { name: 'Nutrition' },
    });

    const [oralHealthTopicCreated] = await Topic.findOrCreate({
      where: { name: 'Oral Health' },
      defaults: { name: 'Oral Health' },
    });

    // Report 1 (Mixed Resources).
    const reportOne = await ActivityReport.create({
      ...regionOneReportA,
    }, {
      individualHooks: true,
    });
    await ActivityRecipient.findOrCreate({
      where: { activityReportId: reportOne.id, grantId: mockGrant.id },
    });

    // Report 1 - Activity Report Objective 1
    [activityReportOneObjectiveOne] = await ActivityReportObjective.findOrCreate({
      where: {
        activityReportId: reportOne.id,
        status: 'Complete',
        objectiveId: objective.id,
      },
    });

    await ActivityReportObjectiveTopic.findOrCreate({
      where: {
        activityReportObjectiveId: activityReportOneObjectiveOne.id,
        topicId: classOrgTopicCreated.id,
      },
    });

    await ActivityReportObjectiveTopic.findOrCreate({
      where: {
        activityReportObjectiveId: activityReportOneObjectiveOne.id,
        topicId: erseaTopicCreated.id,
      },
    });

    await ActivityReportObjectiveTopic.findOrCreate({
      where: {
        activityReportObjectiveId: activityReportOneObjectiveOne.id,
        topicId: coachingTopicCreated.id,
      },
    });

    // Report 1 HeadStart Resource 1.
    // Report 1 Non-HeadStart Resource 1.
    await processActivityReportObjectiveForResourcesById(
      activityReportOneObjectiveOne.id,
      [HEADSTART_RESOURCE_URL, NON_HEADSTART_RESOURCE_URL, MAPPED_ECLKC_RESOURCE],
    );

    // Report 1 - Activity Report Objective 2
    [activityReportOneObjectiveTwo] = await ActivityReportObjective.findOrCreate({
      where: {
        activityReportId: reportOne.id,
        status: 'Complete',
        objectiveId: objectiveTwo.id,
      },
    });

    await ActivityReportObjectiveTopic.findOrCreate({
      where: {
        activityReportObjectiveId: activityReportOneObjectiveTwo.id,
        topicId: coachingTopicCreated.id,
      },
    });

    await processActivityReportObjectiveForResourcesById(
      activityReportOneObjectiveTwo.id,
      [HEADSTART_RESOURCE_URL, NON_HEADSTART_RESOURCE_URL],
    );

    // Report 1 - Activity Report Objective 3 (No resources)
    // This topic should NOT count as there are no resources.
    [activityReportOneObjectiveThree] = await ActivityReportObjective.findOrCreate({
      where: {
        activityReportId: reportOne.id,
        status: 'Complete',
        objectiveId: objectiveThree.id,
      },
    });

    await ActivityReportObjectiveTopic.findOrCreate({
      where: {
        activityReportObjectiveId: activityReportOneObjectiveThree.id,
        topicId: nutritionTopicCreated.id,
      },
    });

    // Report 2 (Only HeadStart).
    const reportTwo = await ActivityReport.create({ ...regionOneReportB });
    await ActivityRecipient.create({ activityReportId: reportTwo.id, grantId: mockGrant.id });

    activityReportObjectiveTwo = await ActivityReportObjective.create({
      activityReportId: reportTwo.id,
      status: 'Complete',
      objectiveId: objective.id,
    });

    // Report 2 HeadStart Resource 1.
    await processActivityReportObjectiveForResourcesById(
      activityReportObjectiveTwo.id,
      [HEADSTART_RESOURCE_URL, HEADSTART_RESOURCE_URL2],
    );

    // Report 2 Topic 1.
    await ActivityReportObjectiveTopic.findOrCreate({
      where: {
        activityReportObjectiveId: activityReportObjectiveTwo.id,
        topicId: oralHealthTopicCreated.id,
      },
    });

    // Report 3 (Only Non-HeadStart).
    const reportThree = await ActivityReport.create({ ...regionOneReportC });
    await ActivityRecipient.create({ activityReportId: reportThree.id, grantId: mockGrant.id });

    activityReportObjectiveThree = await ActivityReportObjective.create({
      activityReportId: reportThree.id,
      status: 'Complete',
      objectiveId: objective.id,
    });

    // Report 3 Non-HeadStart Resource 1.
    await processActivityReportObjectiveForResourcesById(
      activityReportObjectiveThree.id,
      [NON_HEADSTART_RESOURCE_URL, HEADSTART_RESOURCE_URL2],
    );

    // Report 3 Topic 1.
    await ActivityReportObjectiveTopic.findOrCreate({
      where: {
        activityReportObjectiveId: activityReportObjectiveThree.id,
        topicId: nutritionTopicCreated.id,
      },
    });

    // Report 4.
    const reportFour = await ActivityReport.create({ ...regionOneReportD });
    await ActivityRecipient.create({ activityReportId: reportFour.id, grantId: mockGrant.id });

    const activityReportObjectiveForReport4 = await ActivityReportObjective.create({
      activityReportId: reportFour.id,
      status: 'Complete',
      objectiveId: objective.id,
    });

    // Report 4 Topic 1.
    await ActivityReportObjectiveTopic.findOrCreate({
      where: {
        activityReportObjectiveId: activityReportObjectiveForReport4.id,
        topicId: facilitiesTopicCreated.id,
      },
    });

    // Report 4 Topic 2.
    await ActivityReportObjectiveTopic.findOrCreate({
      where: {
        activityReportObjectiveId: activityReportObjectiveForReport4.id,
        topicId: fiscalBudgetTopicCreated.id,
      },
    });

    // Report 4 Topic 3.
    await ActivityReportObjectiveTopic.findOrCreate({
      where: {
        activityReportObjectiveId: activityReportObjectiveForReport4.id,
        topicId: erseaTopicCreated.id,
      },
    });

    // Report 4 Non-HeadStart Resource 1.
    await processActivityReportObjectiveForResourcesById(
      activityReportObjectiveForReport4.id,
      [HEADSTART_RESOURCE_URL2],
    );

    // Report 5 (No resources).
    const reportFive = await ActivityReport.create({ ...regionOneReportD });
    await ActivityRecipient.create({ activityReportId: reportFive.id, grantId: mockGrant.id });

    const activityReportObjectiveForReport5 = await ActivityReportObjective.create({
      activityReportId: reportFive.id,
      status: 'Complete',
      objectiveId: objective.id,
    });

    // Report 5 Topic 1.
    await ActivityReportObjectiveTopic.findOrCreate({
      where: {
        activityReportObjectiveId: activityReportObjectiveForReport5.id,
        topicId: facilitiesTopicCreated.id,
      },
    });

    // Draft Report (Excluded).
    const reportDraft = await ActivityReport.create({ ...regionOneDraftReport });
    await ActivityRecipient.create({ activityReportId: reportDraft.id, grantId: mockGrant.id });

    const activityReportObjectiveDraft = await ActivityReportObjective.create({
      activityReportId: reportDraft.id,
      status: 'Complete',
      objectiveId: objective.id,
    });

    // Report Draft HeadStart Resource 1.
    // Report Draft Non-HeadStart Resource 1.
    await processActivityReportObjectiveForResourcesById(
      activityReportObjectiveDraft.id,
      [HEADSTART_RESOURCE_URL, NON_HEADSTART_RESOURCE_URL],
    );

    // Draft Report 5 Topic 2.
    await ActivityReportObjectiveTopic.findOrCreate({
      where: {
        activityReportObjectiveId: activityReportObjectiveDraft.id,
        topicId: erseaTopicCreated.id,
      },
    });

    arIds = [
      reportOne.id,
      reportTwo.id,
      reportThree.id,
      reportFour.id,
      reportFive.id,
      reportDraft.id,
    ];
  });

  afterAll(async () => {
    const reports = await ActivityReport
      .findAll({ where: { userId: [mockUser.id] } });
    const ids = reports.map((report) => report.id);
    await NextStep.destroy({ where: { activityReportId: ids } });
    await ActivityRecipient.destroy({ where: { activityReportId: ids } });

    await ActivityReportObjectiveResource.destroy({
      where: {
        activityReportObjectiveId: activityReportOneObjectiveOne.id,
      },
    });
    await ActivityReportObjectiveTopic.destroy({
      where: {
        activityReportObjectiveId: arIds,
      },
    });

    // eslint-disable-next-line max-len
    await ActivityReportObjective.destroy({ where: { objectiveId: [objective.id, objectiveTwo.id, objectiveThree.id] } });
    await ActivityReport.destroy({ where: { id: ids } });
    await Objective.destroy({ where: { id: [objective.id, objectiveTwo.id, objectiveThree.id] }, force: true });
    await Goal.destroy({ where: { id: [goal.id, goalTwo.id, goalThree.id] }, force: true });
    await Grant.destroy({ where: { id: GRANT_ID_ONE }, individualHooks: true });
    await User.destroy({ where: { id: [mockUser.id] } });
    await Recipient.destroy({ where: { id: RECIPIENT_ID } });
    await db.sequelize.close();
  });

  afterEach(() => {
    jest.clearAllMocks();
  });

  it('resourceUseFlat', async () => {
    const scopes = await filtersToScopes({ 'region.in': [REGION_ID], 'startDate.win': '2021/01/01-2021/01/31' });
    let resourceUseResult;
    const mappedResource = await Resource.findOne({
      where: { url: MAPPED_ECLKC_RESOURCE },
    });

    await db.sequelize.transaction(async () => {
      ({ resourceUseResult } = await resourceFlatData(scopes));

      expect(resourceUseResult).toBeDefined();
      expect(resourceUseResult.length).toBe(4);

      expect(resourceUseResult).toStrictEqual([
        {
          date: '2021-01-01',
          url: 'https://headstart.gov/test',
          rollUpDate: 'Jan-21',
          title: null,
          resourceCount: '2',
          totalCount: '2',
        },
        {
          date: '2021-01-01',
          url: 'https://headstart.gov/test2',
          rollUpDate: 'Jan-21',
          title: null,
          resourceCount: '3',
          totalCount: '3',
        },
        {
          date: '2021-01-01',
          url: 'https://headstart.gov/testmapped',
          rollUpDate: 'Jan-21',
          title: null,
          resourceCount: '1',
          totalCount: '1',
        },
        {
          date: '2021-01-01',
          url: 'https://non.test1.gov/a/b/c',
          rollUpDate: 'Jan-21',
          title: null,
          resourceCount: '2',
          totalCount: '2',
        },
      ]);
    });
  });

  it('resourceTopicUseFlat', async () => {
    const scopes = await filtersToScopes({ 'region.in': [REGION_ID], 'startDate.win': '2021/01/01-2021/01/31' });
    let topicUseResult;
    await db.sequelize.transaction(async () => {
      ({ topicUseResult } = await resourceFlatData(scopes));

      expect(topicUseResult).toBeDefined();

      expect(topicUseResult).toStrictEqual([
        {
          name: 'CLASS: Classroom Organization', rollUpDate: 'Jan-21', resourceCount: '3', totalCount: '3', date: '2021-01-01',
        },
        {
          name: 'Coaching', rollUpDate: 'Jan-21', resourceCount: '3', totalCount: '3', date: '2021-01-01',
        },
        {
          name: 'ERSEA', rollUpDate: 'Jan-21', resourceCount: '4', totalCount: '4', date: '2021-01-01',
        },
        {
          name: 'Facilities', rollUpDate: 'Jan-21', resourceCount: '1', totalCount: '1', date: '2021-01-01',
        },
        {
          name: 'Fiscal / Budget', rollUpDate: 'Jan-21', resourceCount: '1', totalCount: '1', date: '2021-01-01',
        },
        {
          name: 'Nutrition', rollUpDate: 'Jan-21', resourceCount: '2', totalCount: '2', date: '2021-01-01',
        },
        {
          name: 'Oral Health', rollUpDate: 'Jan-21', resourceCount: '2', totalCount: '2', date: '2021-01-01',
        },
      ]);
    });
  });

  it('overviewFlat', async () => {
    const scopes = await filtersToScopes({ 'region.in': [REGION_ID], 'startDate.win': '2021/01/01-2021/01/31' });
    let overView;
    await db.sequelize.transaction(async () => {
      ({ overView } = await resourceFlatData(scopes));

      expect(overView).toBeDefined();
      const {
        numberOfParticipants,
        numberOfRecipients,
        pctOfReportsWithResources,
        pctOfHeadStartResources,
      } = overView;

      // Number of Participants.
      expect(numberOfParticipants).toStrictEqual([{
        participants: '44',
      }]);

      // Number of Recipients.
      expect(numberOfRecipients).toStrictEqual([{
        recipients: '1',
      }]);

      // Percent of Reports with Resources.
      expect(pctOfReportsWithResources).toStrictEqual([
        {
          reportsWithResourcesCount: '4',
          totalReportsCount: '5',
          resourcesPct: '80.00',
        },
      ]);

      // Percent of HeadStart reports.
      expect(pctOfHeadStartResources).toStrictEqual([
        {
          headStartCount: '3',
          allCount: '4',
          headStartPct: '75.00',
        },
      ]);
    });
  });

  it('resourceDateHeadersFlat', async () => {
    const scopes = await filtersToScopes({ 'region.in': [REGION_ID], 'startDate.win': '2021/01/01-2021/01/31' });
    let dateHeaders;
    await db.sequelize.transaction(async () => {
      ({ dateHeaders } = await resourceFlatData(scopes));
      expect(dateHeaders).toBeDefined();
      expect(dateHeaders.length).toBe(1);
      expect(dateHeaders).toStrictEqual([
        {
          rollUpDate: 'Jan-21',
        },
      ]);
    });
  });

  it('should roll up resource use results correctly', async () => {
    const data = {
      resourceUseResult: [
        {
          url: 'http://google.com', resourceCount: 1, rollUpDate: 'Jan-21', title: null, totalCount: 10,
        },
        {
          url: 'http://google.com', resourceCount: 2, rollUpDate: 'Feb-21', title: null, totalCount: 10,
        },
        {
          url: 'http://google.com', resourceCount: 3, rollUpDate: 'Mar-21', title: null, totalCount: 10,
        },
        {
          url: 'http://google.com', resourceCount: 4, rollUpDate: 'Apr-21', title: null, totalCount: 10,
        },
        {
          url: 'http://github.com', resourceCount: 1, rollUpDate: 'Jan-21', title: null, totalCount: 10,
        },
        {
          url: 'http://github.com', resourceCount: 2, rollUpDate: 'Feb-21', title: null, totalCount: 10,
        },
        {
          url: 'http://github.com', resourceCount: 3, rollUpDate: 'Mar-21', title: null, totalCount: 10,
        },
        {
          url: 'http://github.com', resourceCount: 4, rollUpDate: 'Apr-21', title: null, totalCount: 10,
        },
        {
          url: 'http://yahoo.com', resourceCount: 1, rollUpDate: 'Jan-21', title: null, totalCount: 10,
        },
        {
          url: 'http://yahoo.com', resourceCount: 2, rollUpDate: 'Feb-21', title: null, totalCount: 10,
        },
        {
          url: 'http://yahoo.com', resourceCount: 3, rollUpDate: 'Mar-21', title: null, totalCount: 10,
        },
        {
          url: 'http://yahoo.com', resourceCount: 4, rollUpDate: 'Apr-21', title: null, totalCount: 10,
        },
      ],
    };

    const result = await rollUpResourceUse(data);

    expect(result).toEqual([
      {
        heading: 'http://github.com',
        url: 'http://github.com',
        total: 10,
        title: null,
        sortBy: 'http://github.com',
        isUrl: true,
        data: [
          {
            title: 'Jan-21', value: 1,
          },
          {
            title: 'Feb-21', value: 2,
          },
          {
            title: 'Mar-21', value: 3,
          },
          {
            title: 'Apr-21', value: 4,
          },
          {
            title: 'Total', value: 10,
          },
        ],
      },
      {
        heading: 'http://google.com',
        url: 'http://google.com',
        title: null,
        sortBy: 'http://google.com',
        total: 10,
        isUrl: true,
        data: [
          {
            title: 'Jan-21', value: 1,
          },
          {
            title: 'Feb-21', value: 2,
          },
          {
            title: 'Mar-21', value: 3,
          },
          {
            title: 'Apr-21', value: 4,
          },
          {
            title: 'Total', value: 10,
          },
        ],
      },
      {
        heading: 'http://yahoo.com',
        url: 'http://yahoo.com',
        total: 10,
        title: null,
        sortBy: 'http://yahoo.com',
        isUrl: true,
        data: [
          {
            title: 'Jan-21', value: 1,
          },
          {
            title: 'Feb-21', value: 2,
          },
          {
            title: 'Mar-21', value: 3,
          },
          {
            title: 'Apr-21', value: 4,
          },
          {
            title: 'Total', value: 10,
          },
        ],
      },
    ]);
  });

  it('should roll up topic use results correctly', async () => {
    const data = {
      topicUseResult: [
        {
          name: 'CLASS: Classroom Organization', rollUpDate: 'Jan-21', resourceCount: '1', totalCount: '6',
        },
        {
          name: 'CLASS: Classroom Organization', rollUpDate: 'Feb-21', resourceCount: '2', totalCount: '6',
        },
        {
          name: 'CLASS: Classroom Organization', rollUpDate: 'Mar-21', resourceCount: '3', totalCount: '6',
        },
        {
          name: 'ERSEA', rollUpDate: 'Jan-21', resourceCount: '1', totalCount: '6',
        },
        {
          name: 'ERSEA', rollUpDate: 'Feb-21', resourceCount: '2', totalCount: '6',
        },
        {
          name: 'ERSEA', rollUpDate: 'Mar-21', resourceCount: '3', totalCount: '6',
        },
      ],
    };

    const result = await rollUpTopicUse(data);

    expect(result).toEqual([
      {
        heading: 'CLASS: Classroom Organization',
        name: 'CLASS: Classroom Organization',
        total: '6',
        isUrl: false,
        data: [
          {
            title: 'Jan-21', value: '1',
          },
          {
            title: 'Feb-21', value: '2',
          },
          {
            title: 'Mar-21', value: '3',
          },
          {
            title: 'Total', value: '6',
          },
        ],
      },
      {
        heading: 'ERSEA',
        name: 'ERSEA',
        total: '6',
        isUrl: false,
        data: [
          {
            title: 'Jan-21', value: '1',
          },
          {
            title: 'Feb-21', value: '2',
          },
          {
            title: 'Mar-21', value: '3',
          },
          {
            title: 'Total', value: '6',
          },
        ],
      },
    ]);
  });

  it('verify overview restructures correctly', async () => {
    const overviewData = {
      overView: {
        pctOfReportsWithResources: [{ resourcesPct: '80.0000', reportsWithResourcesCount: '4', totalReportsCount: '5' }],
        numberOfParticipants: [{ participants: '44' }],
        numberOfRecipients: [{ recipients: '1' }],
        pctOfHeadStartResources: [{ headStartCount: '2', allCount: '3', headStartPct: '66.6667' }],
        pctOfReportsWithCourses: [{ coursesPct: '80.0000', reportsWithCoursesCount: '4', totalReportsCount: '5' }],
      },
    };

    const result = restructureOverview(overviewData);

    expect(result).toEqual({
      report: {
        percentResources: '80.00%',
        numResources: '4',
        num: '5',
      },
      participant: {
        numParticipants: '44',
      },
      recipient: {
        numResources: '1',
      },
      resource: {
        numHeadStart: '2',
        num: '3',
        percentHeadStart: '66.67%',
      },
      ipdCourses: {
        percentReports: '80.00%',
      },
    });
  });
});<|MERGE_RESOLUTION|>--- conflicted
+++ resolved
@@ -149,228 +149,6 @@
 
 describe('Resources dashboard', () => {
   beforeAll(async () => {
-<<<<<<< HEAD
-    try {
-      await User.findOrCreate({ where: mockUser, individualHooks: true });
-      await Recipient.findOrCreate({ where: mockRecipient, individualHooks: true });
-      await Grant.findOrCreate({
-        where: mockGrant,
-        validate: true,
-        individualHooks: true,
-      });
-      [goal] = await Goal.findOrCreate({ where: mockGoal, validate: true, individualHooks: true });
-      [goalTwo] = await Goal.findOrCreate({ where: { ...mockGoal, name: 'Goal 2' }, validate: true, individualHooks: true });
-      [goalThree] = await Goal.findOrCreate({ where: { ...mockGoal, name: 'Goal 3' }, validate: true, individualHooks: true });
-      [objective] = await Objective.findOrCreate({
-        where: {
-          title: 'Objective 1',
-          goalId: goal.dataValues.id,
-          status: 'In Progress',
-        },
-      });
-
-      [objectiveTwo] = await Objective.findOrCreate({
-        where: {
-          title: 'Objective 2',
-          goalId: goalTwo.dataValues.id,
-          status: 'In Progress',
-        },
-      });
-
-      [objectiveThree] = await Objective.findOrCreate({
-        where: {
-          title: 'Objective 3',
-          goalId: goalThree.dataValues.id,
-          status: 'In Progress',
-        },
-      });
-
-      // Get topic ID's.
-
-      const topic1 = await Topic.findOne({
-        attributes: [['id', '']],
-        where: { name: 'CLASS: Classroom Organization' },
-        raw: true,
-      });
-
-      auditLogger.info('--- Topic 1 ID:', topic1);
-
-      const { topicId: classOrgTopicId } = await Topic.findOne({
-        attributes: [['id', 'topicId']],
-        where: { name: 'CLASS: Classroom Organization' },
-        raw: true,
-      });
-
-      const { topicId: erseaTopicId } = await Topic.findOne({
-        attributes: [['id', 'topicId']],
-        where: { name: 'ERSEA' },
-        raw: true,
-      });
-
-      const topic2 = await Topic.findOne({
-        attributes: [['id', 'topicId']],
-        where: { name: 'Coaching' },
-        raw: true,
-      });
-
-      auditLogger.info('--- Topic 2 ID:', topic2);
-
-      const { topicId: coachingTopicId } = await Topic.findOne({
-        attributes: [['id', 'topicId']],
-        where: { name: 'Coaching' },
-        raw: true,
-      });
-
-      const topic3 = await Topic.findOne({
-        attributes: [['id', 'topicId']],
-        where: { name: 'Facilities' },
-        raw: true,
-      });
-
-      auditLogger.info('--- Topic 3 ID:', topic3);
-
-      const { topicId: facilitiesTopicId } = await Topic.findOne({
-        attributes: [['id', 'topicId']],
-        where: { name: 'Facilities' },
-        raw: true,
-      });
-
-      const topic4 = await Topic.findOne({
-        attributes: [['id', 'topicId']],
-        where: { name: 'Fiscal / Budget' },
-        raw: true,
-      });
-
-      auditLogger.info('--- Topic 4 ID:', topic4);
-
-      const { topicId: fiscalBudgetTopicId } = await Topic.findOne({
-        attributes: [['id', 'topicId']],
-        where: { name: 'Fiscal / Budget' },
-        raw: true,
-      });
-
-      const topic5 = await Topic.findOne({
-        attributes: [['id', 'topicId']],
-        where: { name: 'Nutrition' },
-        raw: true,
-      });
-
-      auditLogger.info('--- Topic 5 ID:', topic5);
-
-      const { topicId: nutritionTopicId } = await Topic.findOne({
-        attributes: [['id', 'topicId']],
-        where: { name: 'Nutrition' },
-        raw: true,
-      });
-
-      const topic6 = await Topic.findOne({
-        attributes: [['id', 'topicId']],
-        where: { name: 'Oral Health' },
-        raw: true,
-      });
-      auditLogger.info('--- Topic 6 ID:', topic6);
-
-      const { topicId: oralHealthTopicId } = await Topic.findOne({
-        attributes: [['id', 'topicId']],
-        where: { name: 'Oral Health' },
-        raw: true,
-      });
-
-      // Report 1 (Mixed Resources).
-      const reportOne = await ActivityReport.create({
-        ...regionOneReportA,
-      }, {
-        individualHooks: true,
-      });
-      await ActivityRecipient.findOrCreate({
-        where: { activityReportId: reportOne.id, grantId: mockGrant.id },
-      });
-
-      // Report 1 - Activity Report Objective 1
-      [activityReportOneObjectiveOne] = await ActivityReportObjective.findOrCreate({
-        where: {
-          activityReportId: reportOne.id,
-          status: 'Complete',
-          objectiveId: objective.id,
-        },
-      });
-
-      await ActivityReportObjectiveTopic.findOrCreate({
-        where: {
-          activityReportObjectiveId: activityReportOneObjectiveOne.id,
-          topicId: classOrgTopicId,
-        },
-      });
-
-      await ActivityReportObjectiveTopic.findOrCreate({
-        where: {
-          activityReportObjectiveId: activityReportOneObjectiveOne.id,
-          topicId: erseaTopicId,
-        },
-      });
-
-      await ActivityReportObjectiveTopic.findOrCreate({
-        where: {
-          activityReportObjectiveId: activityReportOneObjectiveOne.id,
-          topicId: coachingTopicId,
-        },
-      });
-
-      // Report 1 HeadStart Resource 1.
-      // Report 1 Non-HeadStart Resource 1.
-      await processActivityReportObjectiveForResourcesById(
-        activityReportOneObjectiveOne.id,
-        [HEADSTART_RESOURCE_URL, NON_HEADSTART_RESOURCE_URL, MAPPED_ECLKC_RESOURCE],
-      );
-
-      // Report 1 - Activity Report Objective 2
-      [activityReportOneObjectiveTwo] = await ActivityReportObjective.findOrCreate({
-        where: {
-          activityReportId: reportOne.id,
-          status: 'Complete',
-          objectiveId: objectiveTwo.id,
-        },
-      });
-
-      await ActivityReportObjectiveTopic.findOrCreate({
-        where: {
-          activityReportObjectiveId: activityReportOneObjectiveTwo.id,
-          topicId: coachingTopicId,
-        },
-      });
-
-      await processActivityReportObjectiveForResourcesById(
-        activityReportOneObjectiveTwo.id,
-        [HEADSTART_RESOURCE_URL, NON_HEADSTART_RESOURCE_URL],
-      );
-
-      // Report 1 - Activity Report Objective 3 (No resources)
-      // This topic should NOT count as there are no resources.
-      [activityReportOneObjectiveThree] = await ActivityReportObjective.findOrCreate({
-        where: {
-          activityReportId: reportOne.id,
-          status: 'Complete',
-          objectiveId: objectiveThree.id,
-        },
-      });
-
-      await ActivityReportObjectiveTopic.findOrCreate({
-        where: {
-          activityReportObjectiveId: activityReportOneObjectiveThree.id,
-          topicId: nutritionTopicId,
-        },
-      });
-
-      // Report 2 (Only HeadStart).
-      const reportTwo = await ActivityReport.create({ ...regionOneReportB });
-      await ActivityRecipient.create({ activityReportId: reportTwo.id, grantId: mockGrant.id });
-
-      activityReportObjectiveTwo = await ActivityReportObjective.create({
-        activityReportId: reportTwo.id,
-        status: 'Complete',
-        objectiveId: objective.id,
-      });
-=======
     await User.findOrCreate({ where: mockUser, individualHooks: true });
     await Recipient.findOrCreate({ where: mockRecipient, individualHooks: true });
     await Grant.findOrCreate({
@@ -388,7 +166,6 @@
         status: 'In Progress',
       },
     });
->>>>>>> 677d8bfa
 
     [objectiveTwo] = await Objective.findOrCreate({
       where: {
