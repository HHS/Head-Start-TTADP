import moment from 'moment';
import {
  Recipient, Grant, Program, sequelize,
} from '../models';
import {
  allRecipients, recipientById, recipientsByName,
} from './recipient';
import filtersToScopes from '../scopes';

describe('Recipient DB service', () => {
  const recipients = [
    {
      id: 73,
      uei: 'NNA5N2KHMGN2',
      name: 'recipient 1',
      recipientType: 'recipient type 1',
    },
    {
      id: 74,
      uei: 'NNA5N2KHMKN2',
      name: 'recipient 2',
      recipientType: 'recipient type 2',
    },
    {
      id: 75,
      uei: 'NNA5N2KHMJN2',
      name: 'recipient 3',
      recipientType: 'recipient type 3',
    },
    {
      id: 76,
      uei: 'NNA5N2KHMGM2',
      name: 'recipient 4',
      recipientType: 'recipient type 4',
    },
  ];

  beforeAll(async () => {
    await Promise.all(recipients.map((r) => Recipient.create(r)));
    await Promise.all([
      Grant.create({
        id: 74,
        number: '1145341',
        regionId: 1,
        recipientId: 74,
        status: 'Active',
        startDate: new Date(),
        endDate: new Date(),
      }),
      Grant.create({
        id: 75,
        number: '1145543',
        regionId: 1,
        recipientId: 75,
        status: 'Active',
        startDate: new Date(),
        endDate: new Date(),
        grantSpecialistName: 'Tom Jones',
      }),
      Grant.create({
        id: 76,
        number: '3145351',
        regionId: 1,
        recipientId: 76,
        status: 'Active',
        startDate: new Date('2021-12-01'),
        endDate: new Date('2021-12-01'),
      }),
      Grant.create({
        id: 77,
        number: '3145352',
        regionId: 1,
        recipientId: 76,
        status: 'Active',
        startDate: new Date('2020-01-01'),
        endDate: new Date('2020-01-15'),
      }),
      Grant.create({
        id: 78,
        number: '3145353',
        regionId: 1,
        recipientId: 76,
        status: 'Inactive',
        startDate: new Date('2021-12-01'),
        endDate: new Date('2021-12-01'),
      }),
      Grant.create({
        id: 79,
        number: '3145354',
        regionId: 1,
        recipientId: 76,
        status: 'Inactive',
        startDate: new Date('2020-01-01'),
        endDate: new Date('2020-01-15'),
      }),
      Grant.create({
        id: 80,
        number: '3145355',
        regionId: 1,
        recipientId: 76,
        status: 'Inactive',
        startDate: new Date(moment().add(1, 'days').format('MM/DD/yyyy')),
        endDate: new Date(moment().add(2, 'days').format('MM/DD/yyyy')),
      }),
      Grant.create({
        id: 81,
        number: '3145399',
        regionId: 1,
        recipientId: 76,
        status: 'Inactive',
        startDate: new Date(moment().subtract(5, 'days').format('MM/DD/yyyy')),
        endDate: new Date(moment().format('MM/DD/yyyy')),
      }),

    ]);
    await Promise.all([
      Program.create({
        id: 74,
        grantId: 75,
        name: 'type2',
        programType: 'EHS',
        startYear: 'Aeons ago',
        status: 'active',
        startDate: 'today',
        endDate: 'tomorrow',
      }),
      Program.create({
        id: 75,
        grantId: 75,
        name: 'type',
        programType: 'HS',
        startYear: 'The murky depths of time',
        status: 'active',
        startDate: 'today',
        endDate: 'tomorrow',
      }),
      Program.create({
        id: 76,
        grantId: 76,
        name: 'type',
        programType: 'HS',
        startYear: 'The murky depths of time',
        status: 'active',
        startDate: 'today',
        endDate: 'tomorrow',
      }),
      Program.create({
        id: 77,
        grantId: 77,
        name: 'type',
        programType: 'HS',
        startYear: 'The murky depths of time',
        status: 'active',
        startDate: 'today',
        endDate: 'tomorrow',
      }),
      Program.create({
        id: 78,
        grantId: 78,
        name: 'type',
        programType: 'HS',
        startYear: 'The murky depths of time',
        status: 'active',
        startDate: 'today',
        endDate: 'tomorrow',
      }),
      Program.create({
        id: 79,
        grantId: 79,
        name: 'type',
        programType: 'HS',
        startYear: 'The murky depths of time',
        status: 'active',
        startDate: 'today',
        endDate: 'tomorrow',
      }),
      Program.create({
        id: 80,
        grantId: 80,
        name: 'type',
        programType: 'HS',
        startYear: 'The murky depths of time',
        status: 'active',
        startDate: 'today',
        endDate: 'tomorrow',
      }),
      Program.create({
        id: 81,
        grantId: 81,
        name: 'type',
        programType: 'HS',
        startYear: 'The murky depths of time',
        status: 'active',
        startDate: 'today',
        endDate: 'tomorrow',
      }),
    ]);
  });

  afterAll(async () => {
    await Program.destroy({ where: { id: [74, 75, 76, 77, 78, 79, 80, 81] } });
    await Grant.destroy({ where: { id: [74, 75, 76, 77, 78, 79, 80, 81] } });
    await Recipient.destroy({ where: { id: [73, 74, 75, 76] } });
    await sequelize.close();
  });

  describe('allRecipients', () => {
    it('returns all recipients', async () => {
      const foundRecipients = await allRecipients();
      const foundIds = foundRecipients.map((g) => g.id);
      expect(foundIds).toContain(73);
      expect(foundIds).toContain(74);
      expect(foundIds).toContain(75);
    });
  });

  describe('recipientById', () => {
    it('returns a recipient by recipient id and region id', async () => {
      const query = { 'region.in': ['1'] };
      const { grant: grantScopes } = filtersToScopes(query);
      const recipient3 = await recipientById(75, grantScopes);

      // Recipient Name.
      expect(recipient3.name).toBe('recipient 3');

      // Recipient Type.
      expect(recipient3.recipientType).toBe('recipient type 3');

      // Number of Grants.
      expect(recipient3.grants.length).toBe(1);

      // Grants.
      expect(recipient3.grants[0].id).toBe(75);
      expect(recipient3.grants[0].regionId).toBe(1);
      expect(recipient3.grants[0].number).toBe('1145543');
      expect(recipient3.grants[0].status).toBe('Active');
      expect(recipient3.grants[0].programSpecialistName).toBe(null);
      expect(recipient3.grants[0].grantSpecialistName).toBe('Tom Jones');
      expect(recipient3.grants[0].startDate).toBeTruthy();
      expect(recipient3.grants[0].endDate).toBeTruthy();
      expect(recipient3.grants[0].programs.map((program) => program.name).sort()).toStrictEqual(['type2', 'type'].sort());
<<<<<<< HEAD
      expect(recipient3.grants[0].programs.map((program) => program.programType).sort()).toStrictEqual(['EHS', 'HS']);
=======
      expect(recipient3.grants[0].programs.map((program) => program.programType).sort()).toStrictEqual(['EHS', 'HS'].sort());
>>>>>>> 7aa51500
    });
    it('returns recipient and grants without a region specified', async () => {
      const recipient2 = await recipientById(74, {});

      // Recipient Name.
      expect(recipient2.name).toBe('recipient 2');

      // Number of Grants.
      expect(recipient2.grants.length).toBe(1);

      // Grants.
      expect(recipient2.grants[0].id).toBe(74);
      expect(recipient2.grants[0].regionId).toBe(1);
      expect(recipient2.grants[0].number).toBe('1145341');
      expect(recipient2.grants[0].status).toBe('Active');
      expect(recipient2.grants[0].programSpecialistName).toBe(null);
      expect(recipient2.grants[0].grantSpecialistName).toBe(null);
      expect(recipient2.grants[0].startDate).toBeTruthy();
      expect(recipient2.grants[0].endDate).toBeTruthy();
    });

    it('returns null when nothing is found', async () => {
      const recipient = await recipientById(100, {});

      expect(recipient).toBeNull();
    });

    it('returns active grants and inactive grants after cutoff', async () => {
      const recipient = await recipientById(76, {});

      expect(recipient.name).toBe('recipient 4');
      expect(recipient.grants.length).toBe(4);

      // Active After Cut Off Date.
      expect(recipient.grants[0].id).toBe(76);
      expect(recipient.grants[0].status).toBe('Active');

      // Active Before Cut Off Date.
      expect(recipient.grants[1].id).toBe(77);
      expect(recipient.grants[1].status).toBe('Active');

      // Inactive with End Date of Today.
      expect(recipient.grants[2].id).toBe(81);
      expect(recipient.grants[2].status).toBe('Inactive');

      // Inactive After Cut Off Date.
      expect(recipient.grants[3].id).toBe(78);
      expect(recipient.grants[3].status).toBe('Inactive');
    });
  });

  describe('recipientsByName', () => {
    const recipientsToSearch = [
      {
        id: 63,
        uei: 'NNA5N2KHMGN2',
        name: 'Apple Juice',
      },
      {
        id: 64,
        uei: 'NNA5N2KBAGN2',
        name: 'Orange',
      },
      {
        id: 65,
        uei: 'NNA5N2KHMBA2',
        name: 'Banana',
      },
      {
        id: 66,
        uei: 'NNA5N2KHMCA2',
        name: 'Apple Sauce',
      },
      {
        id: 67,
        uei: 'NNA5N2KHMGN2',
        name: 'Apple Butter',
      },
      {
        id: 68,
        uei: 'NNA5N2KHMGN2',
        name: 'Apple Crisp',
      },
      {
        id: 69,
        uei: 'NNA5N2KHMDZ2',
        name: 'Pumpkin Pie',
      },
      {
        id: 70,
        uei: 'NNA5N2KHMVF2',
        name: 'Pumpkin Bread',
      },
      {
        id: 71,
        uei: 'NNA5N2KHMPO2',
        name: 'Pumpkin Coffee',
      },
    ];

    const grants = [
      {
        id: 50,
        recipientId: 63,
        regionId: 1,
        number: '12345',
        programSpecialistName: 'George',
        status: 'Active',
        endDate: new Date(2020, 10, 2),
        grantSpecialistName: 'Glen',
        annualFundingMonth: 'October',
      },
      {
        id: 51,
        recipientId: 63,
        regionId: 1,
        number: '12346',
        programSpecialistName: 'Belle',
        status: 'Active',
        grantSpecialistName: 'Ben',
        annualFundingMonth: 'October',
      },
      {
        id: 52,
        recipientId: 64,
        regionId: 1,
        number: '55557',
        programSpecialistName: 'Caesar',
        status: 'Active',
        grantSpecialistName: 'Cassie',
        annualFundingMonth: 'October',
      },
      {
        id: 53,
        recipientId: 64,
        regionId: 1,
        number: '55558',
        programSpecialistName: 'Doris',
        status: 'Active',
        grantSpecialistName: 'David',
        annualFundingMonth: 'October',
      },
      {
        id: 54,
        recipientId: 65,
        regionId: 1,
        number: '12349',
        programSpecialistName: 'Eugene',
        status: 'Active',
        grantSpecialistName: 'Eric',
        annualFundingMonth: 'January',
      },
      {
        id: 55,
        recipientId: 65,
        regionId: 2,
        number: '12350',
        programSpecialistName: 'Farrah',
        status: 'Active',
        grantSpecialistName: 'Frank',
        annualFundingMonth: null,
      },
      {
        id: 56,
        recipientId: 66,
        regionId: 1,
        number: '12351',
        programSpecialistName: 'Aaron',
        status: 'Active',
        grantSpecialistName: 'Brom',
        annualFundingMonth: 'October',
      },
      {
        id: 57,
        recipientId: 67,
        regionId: 1,
        number: '12352',
        programSpecialistName: 'Jim',
        status: 'Inactive',
        annualFundingMonth: 'October',
      },
      {
        id: 58,
        recipientId: 68,
        regionId: 1,
        number: '12353',
        programSpecialistName: 'Jim',
        status: 'Inactive',
        endDate: new Date(2020, 10, 31),
        grantSpecialistName: 'Allen',
        annualFundingMonth: 'November',
      },
      {
        id: 59,
        recipientId: 69,
        regionId: 1,
        number: '582353',
        programSpecialistName: 'John Tom',
        status: 'Inactive',
        endDate: new Date(moment().add(2, 'days').format('MM/DD/yyyy')),
        grantSpecialistName: 'Bill Smith',
        annualFundingMonth: 'October',
      },
      {
        id: 60,
        recipientId: 70,
        regionId: 1,
        number: '582354',
        programSpecialistName: 'John Tom',
        status: 'Inactive',
        endDate: new Date(moment().format('MM/DD/yyyy')),
        grantSpecialistName: 'Bill Smith',
        annualFundingMonth: 'October',
      },
      {
        id: 61,
        recipientId: 71,
        regionId: 1,
        number: '582355',
        programSpecialistName: 'Grant West',
        status: 'Inactive',
        endDate: new Date('08/31/2020'),
        grantSpecialistName: 'Joe Allen',
        annualFundingMonth: 'October',
      },
    ];

    function regionToScope(regionId) {
      const query = { 'region.in': [regionId] };
      const { grant } = filtersToScopes(query);
      return grant;
    }

    beforeAll(async () => {
      await Promise.all(recipientsToSearch.map((g) => Recipient.create(g)));
      await Promise.all(grants.map((g) => Grant.create(g)));
    });

    afterAll(async () => {
      await Grant.destroy({ where: { recipientId: recipientsToSearch.map((g) => g.id) } });
      await Recipient.destroy({ where: { id: recipientsToSearch.map((g) => g.id) } });
    });

    it('finds based on recipient name', async () => {
      const foundRecipients = await recipientsByName('apple', regionToScope(1), 'name', 'asc', 0);
      expect(foundRecipients.rows.length).toBe(3);
      expect(foundRecipients.rows.map((g) => g.id)).toContain(63);
      expect(foundRecipients.rows.map((g) => g.id)).toContain(66);
      expect(foundRecipients.rows.map((g) => g.id)).toContain(68);
    });

    it('finds based on recipient id', async () => {
      const foundRecipients = await recipientsByName('5555', regionToScope(1), 'name', 'asc', 0);
      expect(foundRecipients.rows.length).toBe(1);
      expect(foundRecipients.rows.map((g) => g.id)).toContain(64);
    });

    it('finds based on region', async () => {
      const foundRecipients = await recipientsByName('banana', regionToScope(2), 'name', 'asc', 0);
      expect(foundRecipients.rows.length).toBe(1);
      expect(foundRecipients.rows.map((g) => g.id)).toContain(65);
    });

    it('sorts based on name', async () => {
      const foundRecipients = await recipientsByName('apple', regionToScope(1), 'name', 'asc', 0);
      expect(foundRecipients.rows.length).toBe(3);
      expect(foundRecipients.rows.map((g) => g.id)).toStrictEqual([68, 63, 66]);
    });

    it('sorts based on program specialist', async () => {
      const foundRecipients = await recipientsByName('apple', regionToScope(1), 'programSpecialist', 'asc', 0);
      expect(foundRecipients.rows.length).toBe(3);
      expect(foundRecipients.rows.map((g) => g.id)).toStrictEqual([66, 63, 68]);
    });

    it('sorts based on grant specialist', async () => {
      const foundRecipients = await recipientsByName('apple', regionToScope(1), 'grantSpecialist', 'asc', 0);
      expect(foundRecipients.rows.length).toBe(3);
      expect(foundRecipients.rows.map((g) => g.id)).toStrictEqual([68, 63, 66]);
    });

    it('respects sort order', async () => {
      const foundRecipients = await recipientsByName('apple', regionToScope(1), 'name', 'desc', 0);
      expect(foundRecipients.rows.length).toBe(3);
      expect(foundRecipients.rows.map((g) => g.id)).toStrictEqual([66, 63, 68]);
    });

    it('respects the offset passed in', async () => {
      const foundRecipients = await recipientsByName('apple', regionToScope(1), 'name', 'asc', 1);
      expect(foundRecipients.rows.length).toBe(2);
      expect(foundRecipients.rows.map((g) => g.id)).toStrictEqual([63, 66]);
    });

    it('finds inactive grants that fall in the accepted range', async () => {
      const foundRecipients = await recipientsByName('Pumpkin', regionToScope(1), 'name', 'asc', 0);
      expect(foundRecipients.rows.length).toBe(2);
      expect(foundRecipients.rows.map((g) => g.id)).toContain(70);
      expect(foundRecipients.rows.map((g) => g.id)).toContain(71);
    });
  });
});<|MERGE_RESOLUTION|>--- conflicted
+++ resolved
@@ -239,11 +239,7 @@
       expect(recipient3.grants[0].startDate).toBeTruthy();
       expect(recipient3.grants[0].endDate).toBeTruthy();
       expect(recipient3.grants[0].programs.map((program) => program.name).sort()).toStrictEqual(['type2', 'type'].sort());
-<<<<<<< HEAD
-      expect(recipient3.grants[0].programs.map((program) => program.programType).sort()).toStrictEqual(['EHS', 'HS']);
-=======
       expect(recipient3.grants[0].programs.map((program) => program.programType).sort()).toStrictEqual(['EHS', 'HS'].sort());
->>>>>>> 7aa51500
     });
     it('returns recipient and grants without a region specified', async () => {
       const recipient2 = await recipientById(74, {});
