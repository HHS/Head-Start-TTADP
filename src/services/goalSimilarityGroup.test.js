<<<<<<< HEAD
import { CURRENT_GOAL_SIMILARITY_VERSION } from '../constants';
=======
import { CREATION_METHOD, GOAL_STATUS } from '../constants';
>>>>>>> 82847718
import {
  Recipient,
  Goal,
  GoalSimilarityGroup,
  GoalSimilarityGroupGoal,
  Grant,
  sequelize,
} from '../models';
import {
  createGoal,
  createGrant,
  createRecipient,
} from '../testUtils';
import {
  getSimilarityGroupsByRecipientId,
  getSimilarityGroupByContainingGoalIds,
  setSimilarityGroupAsUserInvalidated,
  setSimilarityGroupAsUserMerged,
  createSimilarityGroup,
  deleteSimilarityGroup,
  flattenSimilarityGroupGoals,
} from './goalSimilarityGroup';

describe('goalSimilarityGroup services', () => {
  let recipient;
  let grant;
  let goal1;
  let goal2;
  let goal3;
  let goal4;
  let goal5;
  let goal6;

  beforeAll(async () => {
    recipient = await createRecipient();
    grant = await createGrant({ recipientId: recipient.id });
    goal1 = await createGoal({ grantId: grant.id, status: 'In Progress' });
    goal2 = await createGoal({ grantId: grant.id, status: 'In Progress' });
    goal3 = await createGoal({ grantId: grant.id, status: 'In Progress' });
    goal4 = await createGoal({ grantId: grant.id, status: 'In Progress' });
    goal5 = await createGoal({ grantId: grant.id, status: 'In Progress' });
    goal6 = await createGoal({ grantId: grant.id, status: 'In Progress' });

    const group = await GoalSimilarityGroup.create({
      recipientId: recipient.id,
      version: CURRENT_GOAL_SIMILARITY_VERSION,
    });

    await GoalSimilarityGroupGoal.bulkCreate([
      { goalSimilarityGroupId: group.id, goalId: goal1.id },
      { goalSimilarityGroupId: group.id, goalId: goal2.id },
      { goalSimilarityGroupId: group.id, goalId: goal3.id },
    ]);
  });

  afterAll(async () => {
    const groups = await GoalSimilarityGroup.findAll({ where: { recipientId: recipient.id } });
    const groupIds = groups.map((group) => group.id);

    await GoalSimilarityGroupGoal.destroy({ where: { goalSimilarityGroupId: groupIds } });
    await GoalSimilarityGroup.destroy({ where: { recipientId: recipient.id } });
    await Goal.destroy({ where: { grantId: grant.id }, force: true });
    await Grant.destroy({ where: { recipientId: recipient.id }, individualHooks: true });
    await Recipient.destroy({ where: { id: recipient.id } });
    await sequelize.close();
  });

  test('getSimilarityGroupByContainingGoalIds', async () => {
    const group = await getSimilarityGroupByContainingGoalIds(
      [goal1.id, goal2.id, goal3.id],
      { recipientId: recipient.id },
    );
    expect(group.goals.sort()).toEqual([goal1.id, goal2.id, goal3.id].sort());
  });

  test('getSimilarityGroupsByRecipientId', async () => {
    const groups = await getSimilarityGroupsByRecipientId(recipient.id);
    expect(groups.length).toBe(1);
    expect(groups[0].goals.sort()).toEqual([goal1.id, goal2.id, goal3.id].sort());
  });

  test('setSimilarityGroupAsUserInvalidated', async () => {
    const groups = await getSimilarityGroupsByRecipientId(recipient.id);
    expect(groups.length).toBe(1);
    expect(groups[0].userHasInvalidated).toBeFalsy();

    await setSimilarityGroupAsUserInvalidated(groups[0].id);

    const updatedGroups = await getSimilarityGroupsByRecipientId(recipient.id);
    expect(updatedGroups.length).toBe(1);
    expect(updatedGroups[0].userHasInvalidated).toBe(true);
  });

  test('setSimilarityGroupAsUserMerged', async () => {
    const groups = await getSimilarityGroupsByRecipientId(recipient.id);
    expect(groups.length).toBe(1);
    expect(groups[0].finalGoalId).toBe(null);

    await setSimilarityGroupAsUserMerged(groups[0].id, 1);

    const updatedGroups = await getSimilarityGroupsByRecipientId(recipient.id);
    expect(updatedGroups.length).toBe(1);
    expect(updatedGroups[0].finalGoalId).toBe(1);
  });

  test('createSimilarityGroup & deleteSimilarityGroup', async () => {
    const goals = [
      {
        excludedIfNotAdmin: false,
        ids: [goal4.id, goal5.id, goal6.id],
      },
    ];
    const newGroup = await createSimilarityGroup(recipient.id, goals);
    const groups = await getSimilarityGroupsByRecipientId(recipient.id);

    expect(groups.length).toBe(2);

    await deleteSimilarityGroup(newGroup.id);
    const updatedGroups = await getSimilarityGroupsByRecipientId(recipient.id);
    expect(updatedGroups.length).toBe(1);
  });

  describe('flattenSimilarityGroupGoals', () => {
    it('should flatten similarity group goals', () => {
      const group = {
        toJSON: jest.fn().mockReturnValue({ id: 'group-id' }),
        goals: [
          { id: 'goal-1', goalTemplate: { creationMethod: CREATION_METHOD.CURATED }, status: GOAL_STATUS.IN_PROGRESS },
          { id: 'goal-2', goalTemplate: { creationMethod: CREATION_METHOD.CURATED }, status: GOAL_STATUS.CLOSED },
          { id: 'goal-3', goalTemplate: { creationMethod: CREATION_METHOD.AUTOMATIC }, status: GOAL_STATUS.IN_PROGRESS },
        ],
      };

      const result = flattenSimilarityGroupGoals(group, true);

      expect(result).toEqual({
        id: 'group-id',
        goals: ['goal-1', 'goal-2', 'goal-3'],
      });
    });

    it('should filter closed curated goals if allowClosedCuratedGoal is false', () => {
      const group = {
        toJSON: jest.fn().mockReturnValue({ id: 'group-id' }),
        goals: [
          { id: 'goal-1', goalTemplate: { creationMethod: CREATION_METHOD.CURATED }, status: GOAL_STATUS.IN_PROGRESS },
          { id: 'goal-2', goalTemplate: { creationMethod: CREATION_METHOD.CURATED }, status: GOAL_STATUS.CLOSED },
        ],
      };

      const result = flattenSimilarityGroupGoals(group, false);

      expect(result).toEqual({
        id: 'group-id',
        goals: ['goal-1'],
      });
    });

    it('should include closed curated goals if allowClosedCuratedGoal is true', () => {
      const group = {
        toJSON: jest.fn().mockReturnValue({ id: 'group-id' }),
        goals: [
          { id: 'goal-1', goalTemplate: { creationMethod: CREATION_METHOD.CURATED }, status: GOAL_STATUS.IN_PROGRESS },
          { id: 'goal-2', goalTemplate: { creationMethod: CREATION_METHOD.CURATED }, status: GOAL_STATUS.CLOSED },
        ],
      };

      const result = flattenSimilarityGroupGoals(group, true);

      expect(result).toEqual({
        id: 'group-id',
        goals: ['goal-1', 'goal-2'],
      });
    });
  });
});<|MERGE_RESOLUTION|>--- conflicted
+++ resolved
@@ -1,8 +1,8 @@
-<<<<<<< HEAD
-import { CURRENT_GOAL_SIMILARITY_VERSION } from '../constants';
-=======
-import { CREATION_METHOD, GOAL_STATUS } from '../constants';
->>>>>>> 82847718
+import {
+  CURRENT_GOAL_SIMILARITY_VERSION,
+  CREATION_METHOD,
+  GOAL_STATUS,
+} from '../constants';
 import {
   Recipient,
   Goal,
@@ -133,48 +133,15 @@
           { id: 'goal-1', goalTemplate: { creationMethod: CREATION_METHOD.CURATED }, status: GOAL_STATUS.IN_PROGRESS },
           { id: 'goal-2', goalTemplate: { creationMethod: CREATION_METHOD.CURATED }, status: GOAL_STATUS.CLOSED },
           { id: 'goal-3', goalTemplate: { creationMethod: CREATION_METHOD.AUTOMATIC }, status: GOAL_STATUS.IN_PROGRESS },
+          { id: 'goal-4', status: GOAL_STATUS.IN_PROGRESS },
         ],
       };
 
-      const result = flattenSimilarityGroupGoals(group, true);
+      const result = flattenSimilarityGroupGoals(group);
 
       expect(result).toEqual({
         id: 'group-id',
-        goals: ['goal-1', 'goal-2', 'goal-3'],
-      });
-    });
-
-    it('should filter closed curated goals if allowClosedCuratedGoal is false', () => {
-      const group = {
-        toJSON: jest.fn().mockReturnValue({ id: 'group-id' }),
-        goals: [
-          { id: 'goal-1', goalTemplate: { creationMethod: CREATION_METHOD.CURATED }, status: GOAL_STATUS.IN_PROGRESS },
-          { id: 'goal-2', goalTemplate: { creationMethod: CREATION_METHOD.CURATED }, status: GOAL_STATUS.CLOSED },
-        ],
-      };
-
-      const result = flattenSimilarityGroupGoals(group, false);
-
-      expect(result).toEqual({
-        id: 'group-id',
-        goals: ['goal-1'],
-      });
-    });
-
-    it('should include closed curated goals if allowClosedCuratedGoal is true', () => {
-      const group = {
-        toJSON: jest.fn().mockReturnValue({ id: 'group-id' }),
-        goals: [
-          { id: 'goal-1', goalTemplate: { creationMethod: CREATION_METHOD.CURATED }, status: GOAL_STATUS.IN_PROGRESS },
-          { id: 'goal-2', goalTemplate: { creationMethod: CREATION_METHOD.CURATED }, status: GOAL_STATUS.CLOSED },
-        ],
-      };
-
-      const result = flattenSimilarityGroupGoals(group, true);
-
-      expect(result).toEqual({
-        id: 'group-id',
-        goals: ['goal-1', 'goal-2'],
+        goals: ['goal-1', 'goal-3', 'goal-4'],
       });
     });
   });
