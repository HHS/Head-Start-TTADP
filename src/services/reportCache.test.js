--- conflicted
+++ resolved
@@ -11,11 +11,7 @@
   ObjectiveFile,
   ObjectiveResource,
   ObjectiveTopic,
-<<<<<<< HEAD
-  ObjectiveRole,
-=======
   ActivityReport,
->>>>>>> 86da5c5a
   ActivityRecipient,
   ActivityReportGoal,
   ActivityReportObjective,
@@ -207,25 +203,15 @@
   });
 
   afterAll(async () => {
-<<<<<<< HEAD
     await ObjectiveTopic.destroy({ where: { objectiveId: objective.id }, individualHooks: true });
     await ObjectiveResource.destroy({
       where: { objectiveId: objective.id },
       individualHooks: true,
     });
-    await ObjectiveRole.destroy({ where: { objectiveId: objective.id }, individualHooks: true });
     await ObjectiveFile.destroy({ where: { objectiveId: objective.id }, individualHooks: true });
     await Promise.all(files.map(async (file) => file.destroy({ individualHooks: true })));
     await activityRecipient.destroy({ individualHooks: true });
     await ActivityReportGoal.destroy({ where: { goalId: goal.id }, individualHooks: true });
-=======
-    await ObjectiveTopic.destroy({ where: { objectiveId: objective.id } });
-    await ObjectiveResource.destroy({ where: { objectiveId: objective.id } });
-    await ObjectiveFile.destroy({ where: { objectiveId: objective.id } });
-    await Promise.all(files.map(async (file) => file.destroy()));
-    await activityRecipient.destroy();
-    await ActivityReportGoal.destroy({ where: { goalId: goal.id } });
->>>>>>> 86da5c5a
     const aroFiles = await ActivityReportObjectiveFile
       .findAll({ include: { model: ActivityReportObjective, as: 'activityReportObjective', where: { objectiveId: objective.id } } });
     await ActivityReportObjectiveFile.destroy({
@@ -234,23 +220,10 @@
     });
     const aroResources = await ActivityReportObjectiveResource
       .findAll({ include: { model: ActivityReportObjective, as: 'activityReportObjective', where: { objectiveId: objective.id } } });
-<<<<<<< HEAD
     await ActivityReportObjectiveResource.destroy({
       where: { id: { [Op.in]: aroResources.map((aroResource) => aroResource.id) } },
       individualHooks: true,
     });
-    const aroRoles = await ActivityReportObjectiveRole.findAll({
-      include: { model: ActivityReportObjective, as: 'activityReportObjective', where: { objectiveId: objective.id } },
-      individualHooks: true,
-    });
-    await ActivityReportObjectiveRole.destroy({
-      where: { id: { [Op.in]: aroRoles.map((aroRole) => aroRole.id) } },
-      individualHooks: true,
-    });
-=======
-    await ActivityReportObjectiveResource
-      .destroy({ where: { id: { [Op.in]: aroResources.map((aroResource) => aroResource.id) } } });
->>>>>>> 86da5c5a
     const aroTopics = await ActivityReportObjectiveTopic
       .findAll({ include: { model: ActivityReportObjective, as: 'activityReportObjective', where: { objectiveId: objective.id } } });
     await ActivityReportObjectiveTopic.destroy({
@@ -369,19 +342,12 @@
     });
     it('add and remove from cache', async () => {
       // update added or removed files
-<<<<<<< HEAD
       await ObjectiveFile.destroy({ where: { objectiveId: objective.id }, individualHooks: true });
       await ObjectiveResource.destroy({
         where: { objectiveId: objective.id },
         individualHooks: true,
       });
-      await ObjectiveRole.destroy({ where: { objectiveId: objective.id }, individualHooks: true });
       await ObjectiveTopic.destroy({ where: { objectiveId: objective.id }, individualHooks: true });
-=======
-      await ObjectiveFile.destroy({ where: { objectiveId: objective.id } });
-      await ObjectiveResource.destroy({ where: { objectiveId: objective.id } });
-      await ObjectiveTopic.destroy({ where: { objectiveId: objective.id } });
->>>>>>> 86da5c5a
       objectiveFiles.push(await ObjectiveFile.findOrCreate({
         where: {
           objectiveId: objective.id,
@@ -444,19 +410,12 @@
       expect(aro.activityReportObjectiveTopics[0].topicId).toEqual(mockObjectiveTopics[1].topicId);
     });
     it('remove from cache', async () => {
-<<<<<<< HEAD
       await ObjectiveFile.destroy({ where: { objectiveId: objective.id }, individualHooks: true });
       await ObjectiveResource.destroy({
         where: { objectiveId: objective.id },
         individualHooks: true,
       });
-      await ObjectiveRole.destroy({ where: { objectiveId: objective.id }, individualHooks: true });
       await ObjectiveTopic.destroy({ where: { objectiveId: objective.id }, individualHooks: true });
-=======
-      await ObjectiveFile.destroy({ where: { objectiveId: objective.id } });
-      await ObjectiveResource.destroy({ where: { objectiveId: objective.id } });
-      await ObjectiveTopic.destroy({ where: { objectiveId: objective.id } });
->>>>>>> 86da5c5a
 
       const filesForThisObjective = await ObjectiveFile.findAll({
         where: {
