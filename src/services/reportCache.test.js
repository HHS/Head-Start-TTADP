--- conflicted
+++ resolved
@@ -84,16 +84,11 @@
   };
 
   const mockReport = {
-<<<<<<< HEAD
     approval: {
       submissionStatus: REPORT_STATUSES.DRAFT,
       calculatedStatus: REPORT_STATUSES.DRAFT,
     },
-=======
     id: 900000,
-    submissionStatus: REPORT_STATUSES.DRAFT,
-    calculatedStatus: REPORT_STATUSES.DRAFT,
->>>>>>> 9f8e9e1f
     numberOfParticipants: 1,
     deliveryMethod: 'method',
     duration: 0,
@@ -205,7 +200,6 @@
   });
 
   afterAll(async () => {
-<<<<<<< HEAD
     await ObjectiveTopic.destroy({ where: { objectiveId: objective.id }, individualHooks: true });
     await ObjectiveResource.destroy({
       where: { objectiveId: objective.id },
@@ -213,12 +207,6 @@
     });
     await ObjectiveFile.destroy({ where: { objectiveId: objective.id }, individualHooks: true });
     await Promise.all(files.map(async (file) => file.destroy({ individualHooks: true })));
-    await activityRecipient.destroy({ individualHooks: true });
-    await ActivityReportGoal.destroy({ where: { goalId: goal.id }, individualHooks: true });
-=======
-    await ObjectiveTopic.destroy({ where: { objectiveId: objective.id } });
-    await ObjectiveResource.destroy({ where: { objectiveId: objective.id } });
-    await ObjectiveFile.destroy({ where: { objectiveId: objective.id } });
     await ActivityRecipient.destroy({
       where: {
         [Op.or]: [
@@ -226,9 +214,9 @@
           { grantId: mockGrant.id },
         ],
       },
-    });
-    await ActivityReportGoal.destroy({ where: { goalId: goal.id } });
->>>>>>> 9f8e9e1f
+      individualHooks: true,
+    });
+    await ActivityReportGoal.destroy({ where: { goalId: goal.id }, individualHooks: true });
     const aroFiles = await ActivityReportObjectiveFile
       .findAll({ include: { model: ActivityReportObjective, as: 'activityReportObjective', where: { objectiveId: objective.id } } });
     await ActivityReportObjectiveFile.destroy({
@@ -243,7 +231,6 @@
     });
     const aroTopics = await ActivityReportObjectiveTopic
       .findAll({ include: { model: ActivityReportObjective, as: 'activityReportObjective', where: { objectiveId: objective.id } } });
-<<<<<<< HEAD
     await ActivityReportObjectiveTopic.destroy({
       where: { id: { [Op.in]: aroTopics.map((aroTopic) => aroTopic.id) } },
       individualHooks: true,
@@ -258,23 +245,8 @@
     await Grant.destroy({ where: { id: grant.id }, individualHooks: true });
     await Recipient.destroy({ where: { id: recipient.id }, individualHooks: true });
     await Promise.all(roles.map(async (role) => role.destroy({ individualHooks: true })));
+    await Promise.all(files.map(async (file) => file.destroy()));
     await User.destroy({ where: { id: user.id }, individualHooks: true });
-=======
-    await ActivityReportObjectiveTopic
-      .destroy({ where: { id: { [Op.in]: aroTopics.map((aroTopic) => aroTopic.id) } } });
-    await ActivityReportObjective.destroy({ where: { objectiveId: objective.id } });
-    await ActivityReport.destroy({ where: { id: report.id } });
-    await Objective.destroy({ where: { id: objective.id } });
-    await Goal.destroy({ where: { id: goal.id } });
-    await Grant.destroy({ where: { id: grant.id } });
-    await Recipient.destroy({ where: { id: recipient.id } });
-    await Promise.all(roles.map(async (role) => CollaboratorRole.destroy({
-      where: { roleId: role.id },
-    })));
-    await Promise.all(roles.map(async (role) => role.destroy()));
-    await Promise.all(files.map(async (file) => file.destroy()));
-    await User.destroy({ where: { id: user.id } });
->>>>>>> 9f8e9e1f
     await db.sequelize.close();
   });
 
@@ -434,40 +406,7 @@
             objectiveId: objective.id,
           },
         });
-<<<<<<< HEAD
-
-      const metadata = {
-        files: filesForThisObjective,
-        resources: [...resources, { userProvidedUrl: '1302 Subpart A—Eligibility, Recruitment, Selection, Enrollment, and Attendance | ECLKC (hhs.gov)' }],
-        topics: topicsForThisObjective,
-        ttaProvided: null,
-        order: 0,
-      };
-      await cacheObjectiveMetadata(objective, report.id, metadata);
-      const aro = await ActivityReportObjective.findOne({
-        where: { activityReportId: report.id },
-        include: [{
-          model: ActivityReportObjectiveFile,
-          as: 'activityReportObjectiveFiles',
-        }, {
-          model: ActivityReportObjectiveResource,
-          as: 'activityReportObjectiveResources',
-        }, {
-          model: ActivityReportObjectiveTopic,
-          as: 'activityReportObjectiveTopics',
-        }],
-      });
-
-      expect(aro).toBeDefined();
-      expect(aro.activityReportObjectiveFiles.length).toEqual(1);
-      expect(aro.activityReportObjectiveFiles[0].fileId).toEqual(mockFiles[1].id);
-      expect(aro.activityReportObjectiveResources.length).toEqual(1);
-      expect(aro.activityReportObjectiveResources[0].userProvidedUrl)
-        .toEqual(mockObjectiveResources[1].userProvidedUrl);
-      expect(aro.activityReportObjectiveTopics.length).toEqual(1);
-      expect(aro.activityReportObjectiveTopics[0].topicId)
-        .toEqual(mockObjectiveTopics[1].topicId);
-=======
+
         // TODO: GH - fix
         const metadata = {
           files: filesForThisObjective,
@@ -503,7 +442,6 @@
         expect(aro.activityReportObjectiveTopics.length).toEqual(1);
         expect(aro.activityReportObjectiveTopics[0].topicId)
           .toEqual(mockObjectiveTopics[1].topicId);
->>>>>>> 9f8e9e1f
       }
       // });
       // i t('remove from cache', async () => {
