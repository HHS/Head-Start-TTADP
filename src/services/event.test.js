--- conflicted
+++ resolved
@@ -1,10 +1,7 @@
 import { TRAINING_REPORT_STATUSES as TRS } from '@ttahub/common';
-<<<<<<< HEAD
-
+
+import { Op } from 'sequelize';
 import db from '../models';
-=======
-import { Op } from 'sequelize';
->>>>>>> 36c0a61d
 import {
   createEvent,
   updateEvent,
