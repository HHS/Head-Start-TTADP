--- conflicted
+++ resolved
@@ -388,12 +388,9 @@
     attachments,
     otherResources,
     approvingManager,
-<<<<<<< HEAD
     author,
-=======
     granteeNextSteps,
     specialistNextSteps,
->>>>>>> f9408ad1
     ...updatedFields
   } = newActivityReport;
   await sequelize.transaction(async (transaction) => {
