import _ from 'lodash';
import { Op } from 'sequelize';

import {
  ActivityReport,
  ActivityReportCollaborator,
  sequelize,
  ActivityRecipient,
  File,
  Grant,
  Grantee,
  NonGrantee,
  Goal,
  User,
} from '../models';

async function saveReportCollaborators(activityReportId, collaborators, transaction) {
  const newCollaborators = collaborators.map((collaborator) => ({
    activityReportId,
    userId: collaborator,
  }));

  if (newCollaborators.length > 0) {
    await ActivityReportCollaborator.bulkCreate(
      newCollaborators,
      { transaction, ignoreDuplicates: true },
    );
    await ActivityReportCollaborator.destroy({
      where: {
        activityReportId,
        userId: {
          [Op.notIn]: collaborators,
        },
      },
    },
    {
      transaction,
    });
  } else {
    await ActivityReportCollaborator.destroy({
      where: {
        activityReportId,
      },
    },
    {
      transaction,
    });
  }
}

async function saveReportRecipients(
  activityReportId,
  activityRecipientIds,
  activityRecipientType,
  transaction,
) {
  const newRecipients = activityRecipientIds.map((activityRecipientId) => {
    const activityRecipient = {
      activityReportId,
      grantId: null,
      nonGranteeId: null,
    };

    if (activityRecipientType === 'non-grantee') {
      activityRecipient.nonGranteeId = activityRecipientId;
    } else if (activityRecipientType === 'grantee') {
      activityRecipient.grantId = activityRecipientId;
    }
    return activityRecipient;
  });

  const where = {
    activityReportId,
  };

  if (activityRecipientType === 'non-grantee') {
    where[Op.or] = {
      nonGranteeId: {
        [Op.notIn]: activityRecipientIds,
      },
      grantId: {
        [Op.not]: null,
      },
    };
  } else if (activityRecipientType === 'grantee') {
    where[Op.or] = {
      grantId: {
        [Op.notIn]: activityRecipientIds,
      },
      nonGranteeId: {
        [Op.not]: null,
      },
    };
  }

  await ActivityRecipient.bulkCreate(newRecipients, { transaction, ignoreDuplicates: true });
  await ActivityRecipient.destroy({ where }, { transaction });
}

async function update(newReport, report, transaction) {
  const updatedReport = await report.update(newReport, {
    transaction,
    fields: _.keys(newReport),
  });
  return updatedReport;
}

async function create(report, transaction) {
  return ActivityReport.create(report, { transaction });
}

export function activityReportById(activityReportId) {
  return ActivityReport.findOne({
    where: {
      id: {
        [Op.eq]: activityReportId,
      },
    },
    include: [
      {
        model: ActivityRecipient,
        attributes: ['id', 'name', 'activityRecipientId'],
        as: 'activityRecipients',
        required: false,
        include: [
          {
            model: Grant,
            attributes: ['id', 'number'],
            as: 'grant',
            required: false,
            include: [{
              model: Grantee,
              as: 'grantee',
              attributes: ['name'],
            }],
          },
          {
            model: NonGrantee,
            as: 'nonGrantee',
            required: false,
          },
        ],
      },
      {
        model: Goal,
        as: 'goals',
        attributes: ['id', 'name'],
      },
      {
        model: User,
        attributes: ['id', 'name'],
        as: 'collaborators',
      },
      {
        model: File,
        where: {
          attachmentType: 'ATTACHMENT',
          status: {
            [Op.ne]: 'UPLOAD_FAILED',
          },
        },
        as: 'attachments',
        required: false,
      },
      {
        model: File,
        where: {
          attachmentType: 'RESOURCE',
          status: {
            [Op.ne]: 'UPLOAD_FAILED',
          },
        },
        as: 'otherResources',
        required: false,
      },
    ],
  });
}

export async function createOrUpdate(newActivityReport, report) {
  let savedReport;
  const {
<<<<<<< HEAD
    collaborators,
    activityRecipients,
    attachments,
    otherResources,
    ...updatedFields
=======
    collaborators, activityRecipients, goals, ...updatedFields
>>>>>>> e27e7dff
  } = newActivityReport;
  await sequelize.transaction(async (transaction) => {
    if (report) {
      savedReport = await update(updatedFields, report, transaction);
    } else {
      savedReport = await create(updatedFields, transaction);
    }

    if (collaborators) {
      const { id } = savedReport;
      const newCollaborators = collaborators.map(
        (g) => g.id,
      );
      await saveReportCollaborators(id, newCollaborators, transaction);
    }

    if (activityRecipients) {
      const { activityRecipientType, id } = savedReport;
      const activityRecipientIds = activityRecipients.map(
        (g) => g.activityRecipientId,
      );
      await saveReportRecipients(id, activityRecipientIds, activityRecipientType, transaction);
    }
  });
  return activityReportById(savedReport.id);
}

export async function possibleRecipients() {
  const grants = await Grantee.findAll({
    attributes: ['id', 'name'],
    include: [{
      model: Grant,
      as: 'grants',
      attributes: [['id', 'activityRecipientId'], 'name', 'number'],
      include: [{
        model: Grantee,
        as: 'grantee',
      }],
    }],
  });
  const nonGrantees = await NonGrantee.findAll({
    raw: true,
    attributes: [['id', 'activityRecipientId'], 'name'],
  });
  return { grants, nonGrantees };
}<|MERGE_RESOLUTION|>--- conflicted
+++ resolved
@@ -180,15 +180,12 @@
 export async function createOrUpdate(newActivityReport, report) {
   let savedReport;
   const {
-<<<<<<< HEAD
+    goals,
     collaborators,
     activityRecipients,
     attachments,
     otherResources,
     ...updatedFields
-=======
-    collaborators, activityRecipients, goals, ...updatedFields
->>>>>>> e27e7dff
   } = newActivityReport;
   await sequelize.transaction(async (transaction) => {
     if (report) {
