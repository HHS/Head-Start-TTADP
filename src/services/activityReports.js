import _ from 'lodash';
import { Op } from 'sequelize';
import moment from 'moment';
import {
  REPORT_STATUSES,
  DECIMAL_BASE,
  REPORTS_PER_PAGE,
  ENTITY_TYPES,
  COLLABORATOR_TYPES,
  RECIPIENT_TYPE,
} from '../constants';
import orderReportsBy from '../lib/orderReportsBy';
import filtersToScopes from '../scopes';
import { setReadRegions } from './accessValidation';
import {
  syncOwner,
  syncOwnerInstantiators,
  syncEditors,
  syncRatifiers,
} from './collaborators';
import {
  ActivityReport,
  Approval,
  Collaborator,
  ActivityReportFile,
  sequelize,
  ActivityRecipient,
  File,
  Grant,
  Recipient,
  OtherEntity,
  Goal,
  User,
  NextStep,
  Objective,
  Program,
  ActivityReportGoal,
  ActivityReportObjective,
  ActivityReportObjectiveResource,
  ObjectiveResource,
  Topic,
  Role,
} from '../models';
import {
  removeUnusedGoalsObjectivesFromReport,
  saveGoalsForReport,
  removeRemovedRecipientsGoals,
  getGoalsForReport,
} from './goals';
import { auditLogger } from '../logger';
import { getObjectivesByReportId, saveObjectivesForReport } from './objectives';

export async function batchQuery(query, limit) {
  let finished = false;
  let page = 0;
  const finalResult = [];

  while (!finished) {
    // eslint-disable-next-line no-await-in-loop
    const rows = await ActivityReport.findAll({
      ...query,
      limit,
      offset: page * limit,
    });
    /*
      Sequelize adds a bunch of data/functions to items it retrieves from
      the database. We _should_ be able to give sequelize `raw: true` to
      get results without the extra sequelize "stuff", but the link to an
      issue below shows sequelize can't handle `raw: true` with `hasMany`
      associations.

      When DB objects have the extra sequelize "stuff" we run into memory
      issues. When we get only data from the DB we don't run into memory
      issues because all the sequelize "stuff" we don't need is garbage
      collected at some point.

      See https://github.com/sequelize/sequelize/issues/3897
    */
    const raw = JSON.parse(JSON.stringify(rows));
    finalResult.push(...raw);
    if (rows.length < limit) {
      finished = true;
    }
    page += 1;
  }

  return finalResult;
}
async function saveOwner(activityReportId, collaborator) {
  return syncOwner(
    ENTITY_TYPES.REPORT,
    activityReportId,
    [collaborator],
  );
}

async function saveOwnerInstantiators(activityReportId, collaborator) {
  if (!collaborator) {
    throw new Error('No collaborator provided. If creating a report, make sure to provide an `owner`.');
  }

  return syncOwnerInstantiators(
    ENTITY_TYPES.REPORT,
    activityReportId,
    [collaborator],
  );
}

async function saveReportCollaborators(activityReportId, collaborators) {
  return syncEditors(
    ENTITY_TYPES.REPORT,
    activityReportId,
    collaborators,
  );
}

async function saveApprovers(activityReportId, collaborators) {
  return syncRatifiers(
    ENTITY_TYPES.REPORT,
    activityReportId,
    collaborators,
  );
}

async function saveApproval(activityReportId, approval) {
  return Approval.update(approval, {
    where: {
      entityType: ENTITY_TYPES.REPORT,
      entityId: activityReportId,
      tier: 0,
    },
  });
}

async function saveReportRecipients(
  activityReportId,
  activityRecipientIds,
  activityRecipientType,
) {
  const newRecipients = activityRecipientIds.map((activityRecipientId) => {
    const activityRecipient = {
      activityReportId,
      grantId: null,
      otherEntityId: null,
    };

    if (activityRecipientType === RECIPIENT_TYPE.OTHER_ENTITY) {
      activityRecipient.otherEntityId = activityRecipientId;
    } else if (activityRecipientType === RECIPIENT_TYPE.RECIPIENT) {
      activityRecipient.grantId = activityRecipientId;
    }
    return activityRecipient;
  });

  const where = {
    activityReportId,
  };

  const empty = activityRecipientIds.length === 0;
  if (!empty && activityRecipientType === RECIPIENT_TYPE.OTHER_ENTITY) {
    where[Op.or] = {
      otherEntityId: {
        [Op.notIn]: activityRecipientIds,
      },
      grantId: {
        [Op.not]: null,
      },
    };
  } else if (!empty && activityRecipientType === RECIPIENT_TYPE.RECIPIENT) {
    where[Op.or] = {
      grantId: {
        [Op.notIn]: activityRecipientIds,
      },
      otherEntityId: {
        [Op.not]: null,
      },
    };
  }

  await Promise.all(
    newRecipients.map(async (newRecipient) => {
      if (newRecipient.grantId) {
        const gr = await Grant.findOne({ where: { id: newRecipient.grantId } });
        auditLogger.error(JSON.stringify({ name: 'saveReportRecipients', newRecipient, gr }));
        return ActivityRecipient.findOrCreate({
          where: {
            activityReportId: newRecipient.activityReportId,
            grantId: newRecipient.grantId,
          },
          defaults: newRecipient,
        });
      }
      if (newRecipient.otherEntityId) {
        return ActivityRecipient.findOrCreate({
          where: {
            activityReportId: newRecipient.activityReportId,
            otherEntityId: newRecipient.otherEntityId,
          },
          defaults: newRecipient,
        });
      }
      return null;
    }),
  );
  const before = await ActivityRecipient.findAll({ where: { activityReportId } });
  await ActivityRecipient.destroy({ where, individualHooks: true });
  const after = await ActivityRecipient.findAll({ where: { activityReportId } });
  auditLogger.info(JSON.stringify({ name: 'saveReportRecipients', before, after }));
}

async function saveNotes(activityReportId, notes, isRecipientNotes) {
  const noteType = isRecipientNotes ? 'RECIPIENT' : 'SPECIALIST';
  const ids = notes.map((n) => n.id).filter((id) => !!id);
  const where = {
    activityReportId,
    noteType,
    id: {
      [Op.notIn]: ids,
    },
  };
  // Remove any notes that are no longer relevant
  await NextStep.destroy({ where, individualHooks: true });

  if (notes.length > 0) {
    // If a note has an id, and its content has changed, update to the newer content
    // If no id, then assume its a new entry
    const newNotes = notes.map((note) => ({
      id: note.id ? parseInt(note.id, DECIMAL_BASE) : undefined,
      note: note.note,
      completeDate: !note.completeDate ? null : note.completeDate,
      activityReportId,
      noteType,
    }));
    await NextStep.bulkCreate(newNotes, { updateOnDuplicate: ['note', 'completeDate', 'updatedAt'] });
  }
}

async function update(newReport, report) {
  const updatedReport = await report.update(newReport, {
    fields: _.keys(newReport),
  });
  return updatedReport;
}

async function create(report, silent = false) {
  try {
    return ActivityReport.create(report, {
      silent,
    });
  } catch (err) {
    auditLogger.error(JSON.stringify({ name: 'ActivityReport.create', err, report }));
    throw new Error(err);
  }
}

export function activityReportByLegacyId(legacyId) {
  return ActivityReport.findOne({
    where: {
      legacyId,
    },
    include: [
      {
        model: ActivityReportFile,
        as: 'reportFiles',
        required: false,
        separate: true,
        include: [
          {
            model: File,
            where: {
              status: {
                [Op.ne]: 'UPLOAD_FAILED',
              },
            },
            as: 'file',
            required: false,
          },
        ],
      },
      {
        model: Collaborator,
        attributes: ['id', 'status', 'note'],
        as: 'approvers',
        required: false,
        separate: true,
        include: [
          {
            model: User,
            as: 'user',
            attributes: ['id', 'name', 'fullName'],
            include: [
              {
                model: Role,
                as: 'roles',
              },
            ],
          },
        ],
      },
    ],
  });
}

export async function populateRecipientInfo(activityRecipients, grantPrograms) {
  /*
      Hopefully this code is temporary until we figure
      out why joining programs to grants causes issues.
  */
  return activityRecipients.map((recipient) => {
    if (recipient.grant && grantPrograms.length) {
      const programsToAssign = grantPrograms.filter((p) => p.grantId === recipient.grantId);
      // Programs.
      Object.defineProperty(
        recipient.grant,
        'programs',
        {
          value: programsToAssign,
          enumerable: true,
        },
      );

      // Program Types.
      const programTypes = programsToAssign && programsToAssign.length > 0
        ? [...new Set(
          programsToAssign.filter((p) => (p.programType))
            .map((p) => (p.programType)).sort(),
        )] : [];
      Object.defineProperty(
        recipient.grant,
        'programTypes',
        {
          value: programTypes,
          enumerable: true,
        },
      );

      // Number with Program Types.
      const numberWithProgramTypes = `${recipient.grant.number} ${programTypes.length > 0 ? ` - ${programTypes.join(', ')}` : ''}`;

      Object.defineProperty(
        recipient.grant,
        'numberWithProgramTypes',
        {
          value: numberWithProgramTypes,
          enumerable: true,
        },
      );

      // Name.
      let nameValue;
      if (recipient.grant.recipient) {
        nameValue = `${recipient.grant.recipient.name} - ${recipient.grant.numberWithProgramTypes}`;
      } else {
        nameValue = `${recipient.grant.numberWithProgramTypes}`;
      }
      Object.defineProperty(
        recipient.grant,
        'name',
        {
          value: nameValue,
          enumerable: true,
        },
      );

      Object.defineProperty(
        recipient,
        'name',
        {
          value: nameValue,
          enumerable: true,
        },
      );
    }
    return { ...recipient };
  });
}

export async function activityReportAndRecipientsById(
  activityReportId,
  isImported = false,
  allowDeletedStatus = false,
) {
  const arId = parseInt(activityReportId, DECIMAL_BASE);

  const goalsAndObjectives = await getGoalsForReport(arId);
  const objectivesWithoutGoals = await getObjectivesByReportId(arId);

  const recipients = await ActivityRecipient.findAll({
    where: {
      activityReportId: arId,
    },
    attributes: [
      'id',
      'name',
      'activityRecipientId',
      'grantId',
    ],
    include: [
      {
        model: Grant,
        as: 'grant',
      },
    ],
  });

  // Get all grant programs at once to reduce DB calls.
  const grantIds = recipients.map((a) => a.grantId);
  const grantPrograms = await Program.findAll({
    where: {
      grantId: grantIds,
    },
  });

  // Populate Activity Recipient info.
  const updatedRecipients = await populateRecipientInfo(recipients, grantPrograms);

  const activityRecipients = updatedRecipients.map((recipient) => {
    const name = recipient.otherEntity ? recipient.otherEntity.name : recipient.grant.name;

    const activityRecipientId = recipient.otherEntity
      ? recipient.otherEntity.dataValues.id
      : recipient.grant.dataValues.id;

    return {
      id: activityRecipientId,
      activityRecipientId, // Create or Update Report Expect's this Field.
      name,
    };
  });

  // TTAHUB-949: Determine how many other AR's are using these goals.
  /*
  const users = await sequelize.query("SELECT * FROM `users`", { type: QueryTypes.SELECT });
  sequelize.literal(
    `(SELECT arg.goalId AS goalId, COUNT(arg.id) AS reportsUsingGoal
      FROM "ActivityReportGoals" arg
      INNER JOIN "Goals" g ON arg."goalId" = g.id
      WHERE arg."activityReportId" != ${arId} AND  AND g."createdVia" = 'activityReport'
      GROUP BY g.id)`),
      */

  const finder = allowDeletedStatus ? ActivityReport.unscoped() : ActivityReport;
  const report = await finder.findOne({
    attributes: {
      exclude: [
        !isImported && 'imported',
        'legacyId',
      ].filter(Boolean),
    },
    where: {
      id: arId,
    },
    include: [
      {
        model: Approval,
        as: 'approval',
      },
      {
        attributes: [
          ['id', 'value'],
          ['title', 'label'],
          'id',
          'title',
          'status',
          'goalId',
        ],
        model: Objective,
        as: 'objectivesWithGoals',
        include: [
          {
            model: Goal,
            as: 'goal',
            attributes: [
              ['id', 'value'],
              ['name', 'label'],
              'id',
              'name',
              'status',
              'endDate',
              'goalNumber',
            ],
          },
          {
            model: ObjectiveResource,
            as: 'resources',
            attributes: [
              ['userProvidedUrl', 'value'],
              ['id', 'key'],
            ],
          },
          {
            model: Topic,
            as: 'topics',
            attributes: [
              ['id', 'value'],
              ['name', 'label'],
            ],
          },
        ],
      },
      {
        model: Objective,
        as: 'objectivesWithoutGoals',
        include: [
          {
            model: Topic,
            as: 'topics',
            attributes: [
              ['id', 'value'],
              ['name', 'label'],
            ],
          },
          {
            model: File,
            as: 'files',
          },
          {
            model: ObjectiveResource,
            as: 'resources',
            attributes: [
              ['userProvidedUrl', 'value'],
              ['id', 'key'],
            ],
          },
        ],
      },
      {
        model: Collaborator,
        as: 'owner',
        required: false,
        include: [
          {
            model: User,
            as: 'user',
            attributes: ['name', 'fullName', 'homeRegionId'],
            include: [{
              model: Role,
              as: 'roles',
              order: [['name', 'ASC']],
              required: false,
            }],
          },
          {
            model: Role,
            as: 'roles',
            order: [['name', 'ASC']],
            required: false,
          },
        ],
      },
      {
        model: Collaborator,
        as: 'collaborators',
        required: false,
        separate: true,
        include: [
          {
            model: User,
            as: 'user',
            attributes: ['name', 'fullName', 'homeRegionId'],
            include: [{
              model: Role,
              as: 'roles',
              order: [['name', 'ASC']],
              required: false,
            }],
          },
          {
            model: Role,
            as: 'roles',
            order: [['name', 'ASC']],
            required: false,
          },
        ],
      },
      {
        model: File,
        where: {
          status: {
            [Op.ne]: 'UPLOAD_FAILED',
          },
        },
        as: 'files',
        required: false,
      },
      {
        model: NextStep,
        where: {
          noteType: {
            [Op.eq]: 'SPECIALIST',
          },
        },
        attributes: ['note', 'completeDate', 'id'],
        as: 'specialistNextSteps',
        required: false,
        separate: true,
      },
      {
        model: NextStep,
        where: {
          noteType: {
            [Op.eq]: 'RECIPIENT',
          },
        },
        attributes: ['note', 'completeDate', 'id'],
        as: 'recipientNextSteps',
        required: false,
        separate: true,
      },
      {
        model: Collaborator,
        as: 'approvers',
        attributes: ['id', 'status', 'note'],
        required: false,
        separate: true,
        include: [
          {
            model: User,
            as: 'user',
            attributes: ['id', 'name', 'fullName'],
            include: [{
              model: Role,
              as: 'roles',
              order: [['name', 'ASC']],
              required: false,
            }],
          },
          {
            model: Role,
            as: 'roles',
            order: [['name', 'ASC']],
            required: false,
          },
        ],
      },
    ],
    order: [
      [{ model: Objective, as: 'objectivesWithGoals' }, 'id', 'ASC'],
    ],
  }, {
    raw: true,
  });

  return [report, activityRecipients, goalsAndObjectives, objectivesWithoutGoals];
}

/**
 * Retrieves activity reports in sorted slices
 * using sequelize.literal for several associated fields based on the following
 * https://github.com/sequelize/sequelize/issues/11288
 *
 * @param {*} sortBy - field to sort by; default updatedAt
 * @param {*} sortDir - order: either ascending or descending; default desc
 * @param {*} offset - offset from the start of the total sorted results
 * @param {*} limit - size of the slice
 * @returns {Promise<any>} - returns a promise with total reports count and the reports slice
 */
export async function activityReports(
  {
    sortBy = 'updatedAt',
    sortDir = 'desc',
    offset = 0,
    limit = REPORTS_PER_PAGE,
    ...filters
  },
  excludeLegacy = false,
  userId = 0,
) {
  const { activityReport: scopes } = await filtersToScopes(filters, { userId });

  const where = {
    '$approval.calculatedStatus$': REPORT_STATUSES.APPROVED,
    [Op.and]: scopes,
  };

  if (excludeLegacy) {
    where.legacyId = { [Op.eq]: null };
  }

  const reports = await ActivityReport.findAndCountAll(
    {
      where,
      attributes: [
        'id',
        'displayId',
        'startDate',
        'lastSaved',
        'topics',
        'calculatedStatus',
        'regionId',
        'updatedAt',
        'sortedTopics',
        'legacyId',
        'createdAt',
        'approvedAt',
        'creatorRole',
        'creatorName',
        sequelize.literal(
          `(SELECT
            name as collaboratorName
          FROM "Users"
          JOIN "Collaborators"
          ON "Users"."id" = "Collaborators"."userId"
          AND "Collaborators"."entityType" = '${ENTITY_TYPES.REPORT}'
          AND "Collaborators"."entityId" = "ActivityReport"."id"
          AND '${COLLABORATOR_TYPES.OWNER}' = ALL("Collaborators"."collaboratorRoles")
          LIMIT 1)`,
        ),
        sequelize.literal(
          `(SELECT
            name as collaboratorName
          FROM "Users"
          JOIN "Collaborators"
          ON "Users"."id" = "Collaborators"."userId"
          AND "Collaborators"."entityType" = '${ENTITY_TYPES.REPORT}'
          AND "Collaborators"."entityId" = "ActivityReport"."id"
          AND '${COLLABORATOR_TYPES.EDITOR}' = ALL("Collaborators"."collaboratorRoles")
          LIMIT 1)`,
        ),
        sequelize.literal(
          // eslint-disable-next-line quotes
          `(SELECT "OtherEntities".name as otherEntityName from "OtherEntities" INNER JOIN "ActivityRecipients" ON "ActivityReport"."id" = "ActivityRecipients"."activityReportId" AND "ActivityRecipients"."otherEntityId" = "OtherEntities".id order by otherEntityName ${sortDir} limit 1)`,
        ),
        sequelize.literal(
          // eslint-disable-next-line quotes
          `(SELECT "Recipients".name as recipientName FROM "Recipients" INNER JOIN "ActivityRecipients" ON "ActivityReport"."id" = "ActivityRecipients"."activityReportId" JOIN "Grants" ON "Grants"."id" = "ActivityRecipients"."grantId" AND "Recipients"."id" = "Grants"."recipientId" order by recipientName ${sortDir} limit 1)`,
        ),
      ],
      include: [
        {
          model: Collaborator,
          as: 'owner',
          include: [
            {
              model: User,
              as: 'user',
              attributes: ['name', 'fullName', 'homeRegionId'],
              include: [
                {
                  model: Role,
                  as: 'roles',
                },
              ],
              order: [
                [sequelize.col('user."name"'), 'ASC'],
              ],
            },
            {
              model: Role,
              as: 'roles',
              order: [['name', 'ASC']],
            },
          ],
        },
        {
          required: false,
          model: Collaborator,
          as: 'collaborators',
          include: [
            {
              model: User,
              as: 'user',
              attributes: ['id', 'name', 'fullName'],
              include: [
                {
                  model: Role,
                  as: 'roles',
                },
              ],
              order: [
                [sequelize.col('user."name"'), 'ASC'],
              ],
            },
            {
              model: Role,
              as: 'roles',
              order: [['name', 'ASC']],
            },
          ],
        },
        {
          model: Collaborator,
          attributes: ['id', 'status', 'note'],
          as: 'approvers',
          required: false,
          include: [
            {
              model: User,
              as: 'user',
              attributes: ['id', 'name', 'fullName'],
              include: [
                {
                  model: Role,
                  as: 'roles',
                },
              ],
            },
          ],
        },
      ],
      order: orderReportsBy(sortBy, sortDir),
      offset,
      limit,
      distinct: true,
    },
    {
      subQuery: false,
    },
  );

  const reportIds = reports.rows.map(({ id }) => id);

  const recipients = await ActivityRecipient.findAll({
    where: {
      activityReportId: reportIds,
    },
    attributes: ['id', 'name', 'activityRecipientId', 'activityReportId', 'grantId'],
    // sorting these just so the order is testable
    order: [
      [sequelize.col('grant.recipient.name'), sortDir],
      [sequelize.col('otherEntity.name'), sortDir],
    ],
  });

  const topics = await Topic.findAll({
    attributes: ['name', 'id'],
    include: [
      {
        model: Objective,
        attributes: ['id'],
        as: 'objectives',
        required: true,
        include: {
          attributes: ['activityReportId', 'objectiveId'],
          model: ActivityReportObjective,
          as: 'activityReportObjectives',
          required: true,
          where: {
            activityReportId: reportIds,
          },
        },
      },
    ],
    order: [
      [sequelize.col('name'), sortDir],
    ],
  });

  // Get all grant programs at once to reduce DB calls.
  const grantIds = recipients.map((a) => a.grantId);
  const grantPrograms = await Program.findAll({
    where: {
      grantId: grantIds,
    },
  });

  // Populate Activity Recipient info.
  await populateRecipientInfo(recipients, grantPrograms);

  return { ...reports, recipients, topics };
}

export async function activityReportsForCleanup(userId) {
  const threeMonthsAgo = moment().subtract(3, 'months').format('YYYY-MM-DD');

  return ActivityReport.unscoped().findAll(
    {
      where: {
        // we only cleanup reports from the last three months
        createdAt: { [Op.gt]: threeMonthsAgo },
        [Op.or]: [
          // if the report is created by a user and not in draft status, it is eligible for cleanup
          {
            [Op.and]: {
              '$owner.userId$': { [Op.eq]: userId },
              '$approval.calculatedStatus$': {
                [Op.ne]: REPORT_STATUSES.DRAFT,
              },
            },
          },
          {
            // if the user is an approver on the report, it is eligible for cleanup
            '$approvers.userId$': { [Op.eq]: userId },
          },
          {
            // if the user is an collaborator, and the report is not in draft,
            // it is eligible for cleanup
            '$collaborators.userId$': { [Op.eq]: userId },
            '$approval.calculatedStatus$': {
              [Op.ne]: REPORT_STATUSES.DRAFT,
            },
          },
        ],
      },
      attributes: [
        'id',
        ['$approval.calculatedStatus$', 'calculatedStatus'],
        ['$owner.userId$', 'userId'],
      ],
      include: [
        {
          model: Approval,
          as: 'approval',
        },
        {
          model: Collaborator,
          as: 'owner',
          include: [{
            model: User,
            as: 'user',
            attributes: ['id'],
          }],
        },
        {
          required: false,
          model: Collaborator,
          as: 'owner',
          include: [
            {
              model: User,
              as: 'user',
              attributes: ['id'],
              duplicating: true,
            },
          ],
        },
        {
          required: false,
          model: Collaborator,
          as: 'collaborators',
          include: [
            {
              model: User,
              as: 'user',
              attributes: ['id'],
              duplicating: true,
            },
          ],
        },
        {
          model: Collaborator,
          attributes: ['id'],
          as: 'approvers',
          required: false,
          include: [
            {
              model: User,
              as: 'user',
              attributes: ['id'],
            },
          ],
        },
      ],
      distinct: true,
    },
    {
      subQuery: false,
    },
  );
}

/**
 * Retrieves alerts based on the following logic:
 * One or both of these high level conditions are true -
 * manager - assigned to approve and report is 'submitted' or 'needs_action'.
 * specialist - owner id or one of the collaborator's id matches and calculatedStatus is not
 * 'approved'.
 * @param {*} userId
 */
export async function activityReportAlerts(userId, {
  sortBy = 'startDate',
  sortDir = 'desc',
  offset = 0,
  ...filters
}) {
  const updatedFilters = await setReadRegions(filters, userId);
  const { activityReport: scopes } = await filtersToScopes(updatedFilters, { userId });
  const reports = await ActivityReport.findAndCountAll(
    {
      where: {
        [Op.and]: scopes,
        [Op.or]: [
          {
            [Op.or]: [
              { '$approval.calculatedStatus$': REPORT_STATUSES.SUBMITTED },
              { '$approval.calculatedStatus$': REPORT_STATUSES.NEEDS_ACTION },
            ],
            '$approvers.userId$': userId,
          },
          {
            [Op.and]: [
              {
                [Op.and]: [
                  {
                    '$approval.calculatedStatus$': { [Op.ne]: REPORT_STATUSES.APPROVED },
                  },
                ],
              },
              {
                [Op.or]: [{ '$owner->user.id$': userId }, { '$collaborators->user.id$': userId }],
              },
            ],
          },
        ],
        legacyId: null,
      },
      attributes: [
        'id',
        'displayId',
        'startDate',
        [sequelize.col('approval.calculatedStatus'), 'calculatedStatus'],
        'regionId',
        [sequelize.col('owner.userId'), 'userId'],
        'createdAt',
        [sequelize.col('owner.roles.name'), 'creatorRole'],
        [sequelize.col('owner.user.name'), 'creatorName'],
        sequelize.literal(
          `(SELECT
            name AS collaboratorName
          FROM "Users"
          JOIN "Collaborators"
          ON "Users"."id" = "Collaborators"."userId"
          AND "Collaborators"."entityType" = '${ENTITY_TYPES.REPORT}'
          AND "Collaborators"."entityId" = "ActivityReport"."id"
          AND '${COLLABORATOR_TYPES.OWNER}' = ALL("Collaborators"."collaboratorTypes")
          LIMIT 1)`,
        ),
        sequelize.literal(
          `(SELECT
            name AS collaboratorName
          FROM "Users"
          JOIN "Collaborators"
          ON "Users"."id" = "Collaborators"."userId"
          AND "Collaborators"."entityType" = '${ENTITY_TYPES.REPORT}'
          AND "Collaborators"."entityId" = "ActivityReport"."id"
          AND '${COLLABORATOR_TYPES.EDITOR}' = ALL("Collaborators"."collaboratorTypes")
          LIMIT 1)`,
        ),
        sequelize.literal(
          `(SELECT
            "OtherEntities".name AS otherEntityName
          FROM "OtherEntities"
          INNER JOIN "ActivityRecipients"
          ON "ActivityReport"."id" = "ActivityRecipients"."activityReportId"
          AND "ActivityRecipients"."otherEntityId" = "OtherEntities".id
          ORDER BY otherEntityName ${sortDir}
          LIMIT 1)`,
        ),
        sequelize.literal(
          `(SELECT
            "Recipients".name AS recipientName
          FROM "Recipients"
          INNER JOIN "ActivityRecipients"
          ON "ActivityReport"."id" = "ActivityRecipients"."activityReportId"
          JOIN "Grants"
          ON "Grants"."id" = "ActivityRecipients"."grantId"
          AND "Recipients"."id" = "Grants"."recipientId"
          ORDER BY recipientName ${sortDir}
          LIMIT 1)`,
        ),

        // TODO: GH
        // eslint-disable-next-line quotes
        [sequelize.literal(`
        (SELECT
          CASE
            WHEN COUNT(1) = 0
              THEN '0'
            ELSE  CONCAT(SUM(
              CASE
                WHEN COALESCE("Collaborators".status,'needs_action') = 'approved'
                  THEN 1
                ELSE 0
              END), ' of ', COUNT(1))
          END
        FROM "Collaborators"
        WHERE "Collaborators"."entityType" = '${ENTITY_TYPES.REPORT}'
        AND "Collaborators"."entityId" = "ActivityReport"."id"
        AND '${COLLABORATOR_TYPES.RATIFIER}' = ANY("Collaborators"."collaboratorTypes")
        AND "Collaborators"."deletedAt" IS NULL
        limit 1)`), 'pendingApprovals'],
      ],
      include: [
        {
          model: Approval,
          as: 'approval',
          attributes: ['calculatedStatus'],
        },
        {
          model: Collaborator,
          as: 'owner',
          include: [{
            model: User,
            as: 'user',
            attributes: ['name', 'fullName', 'homeRegionId'],
            include: [
              {
                model: Role,
                as: 'roles',
              },
            ],
          }],
        },
        {
          required: false,
          model: Collaborator,
          as: 'collaborators',
          include: [
            {
              model: User,
              as: 'user',
              attributes: ['id', 'name', 'fullName'],
              include: [
                {
                  model: Role,
                  as: 'roles',
                },
              ],
              duplicating: true,
            },
            {
              model: Role,
              as: 'roles',
            },
          ],
        },
        {
          model: Collaborator,
          attributes: ['id', 'status', 'note'],
          as: 'approvers',
          required: false,
          include: [
            {
              model: User,
              as: 'user',
              attributes: ['id', 'name', 'fullName'],
              include: [
                {
                  model: Role,
                  as: 'roles',
                },
              ],
            },
          ],
        },
      ],
      order: orderReportsBy(sortBy, sortDir),
      offset,
      distinct: true,
    },
    {
      subQuery: false,
    },
  );

  const recipients = await ActivityRecipient.findAll({
    where: {
      activityReportId: reports.rows.map(({ id }) => id),
    },
    attributes: ['id', 'name', 'activityRecipientId', 'activityReportId'],
  });

  return { ...reports, recipients };
}

export function formatResources(resources) {
  return resources.reduce((acc, resource) => {
    // skip empties
    if (!resource) {
      return acc;
    }

    // if we have a value, grab it
    if (resource.value !== undefined) {
      if (resource.value) {
        return [...acc, resource.value];
      }
      // if the above statement is not truthy, we don't want to add it to the array
      return acc;
    }

    // otherwise, we just return the resource, under the assumption that
    // its a string
    return [...acc, resource];
  }, []);
}

export async function createOrUpdate(newActivityReport, report) {
  let savedReport;
  auditLogger.info(JSON.stringify(newActivityReport));
  const {
    approvers,
    approval,
    // approverUserIds,
    goals,
    objectivesWithGoals,
    objectivesWithoutGoals,
    collaborators,
    activityRecipients,
    files,
    owner,
    recipientNextSteps,
    specialistNextSteps,
    ECLKCResourcesUsed,
    nonECLKCResourcesUsed,
    attachments,
    recipientsWhoHaveGoalsThatShouldBeRemoved,
    silent,
    imported,
    ...allFields
  } = newActivityReport;
  const previousActivityRecipientType = report && report.activityRecipientType;
  const resources = {};

  if (ECLKCResourcesUsed) {
    resources.ECLKCResourcesUsed = formatResources(ECLKCResourcesUsed);
  }

  if (nonECLKCResourcesUsed) {
    resources.nonECLKCResourcesUsed = formatResources(nonECLKCResourcesUsed);
  }

  const updatedFields = { ...allFields, ...resources, imported };
  if (report) {
    savedReport = await update(updatedFields, report);
    const { id: savedReportId } = savedReport;
    if (owner) {
      await saveOwner(savedReportId, owner);
    }
  } else {
    if (silent) {
      savedReport = await create(updatedFields, silent);
    } else {
      savedReport = await create(updatedFields);
    }
    const { id: savedReportId } = savedReport;

    if (!owner) throw new Error('Expected an owner for new report creation.');

    try {
      await saveOwnerInstantiators(savedReportId, owner);
    } catch (err) {
      auditLogger.error(JSON.stringify({ name: 'saveOwnerInstantiators', owner, err }));
      throw new Error(err);
    }
  }
  if (approval) {
    const { id: savedReportId } = savedReport;
    try {
      await saveApproval(savedReportId, approval);
    } catch (err) {
      auditLogger.error(JSON.stringify({ name: 'saveApproval', approval, err }));
      throw new Error(err);
    }
  }
  if (collaborators) {
    const { id: savedReportId } = savedReport;
    try {
      await saveReportCollaborators(savedReportId, collaborators);
    } catch (err) {
      auditLogger.error(JSON.stringify({ name: 'saveReportCollaborators', collaborators, err }));
      throw new Error(err);
    }
  }
  if (approvers) {
    const { id: savedReportId } = savedReport;
    try {
      await saveApprovers(savedReportId, approvers);
    } catch (err) {
      auditLogger.error(JSON.stringify({ name: 'saveApprovers', approvers, err }));
      throw new Error(err);
    }
  }

  if (activityRecipients) {
    try {
      const { activityRecipientType: recipientType, id: savedReportId } = savedReport;
      let typeOfRecipient = recipientType;
      if (typeOfRecipient === null || typeOfRecipient === undefined) {
        if (activityRecipients[0].hasOwnProperty('otherEntityId')) { // eslint-disable-line no-prototype-builtins
          typeOfRecipient = RECIPIENT_TYPE.OTHER_ENTITY;
        } else if (activityRecipients[0].hasOwnProperty('grantId')) { // eslint-disable-line no-prototype-builtins
          typeOfRecipient = RECIPIENT_TYPE.RECIPIENT;
        }
      }
      const activityRecipientIds = activityRecipients.map((g) => {
        if (g.activityRecipientId) return g.activityRecipientId;
        return typeOfRecipient === RECIPIENT_TYPE.OTHER_ENTITY
          ? g.otherEntityId
          : g.grantId;
      });
      auditLogger.info(
        JSON.stringify({
          name: 'saveReportRecipients',
          activityRecipients,
          activityRecipientIds,
          typeOfRecipient,
        }),
      );
      await saveReportRecipients(savedReportId, activityRecipientIds, typeOfRecipient);
    } catch (err) {
      auditLogger.error(JSON.stringify({ name: 'saveReportRecipients', activityRecipients, err }));
      throw new Error(err);
    }
  }

  if (recipientNextSteps) {
    try {
      const { id } = savedReport;
      await saveNotes(id, recipientNextSteps, true);
    } catch (err) {
      auditLogger.error(JSON.stringify({ name: 'saveNotes', recipientNextSteps, err }));
      throw new Error(err);
    }
  }

  if (specialistNextSteps) {
    try {
      const { id } = savedReport;
      await saveNotes(id, specialistNextSteps, false);
    } catch (err) {
      auditLogger.error(JSON.stringify({ name: 'saveNotes', specialistNextSteps, err }));
      throw new Error(err);
    }
  }

  /**
     * since on partial updates, a new value for activity recipient type may not be passed,
     * we use the old one in that case
     */

  const recipientType = () => {
    if (allFields && allFields.activityRecipientType) {
      return allFields.activityRecipientType;
    }
    if (report && report.activityRecipientType) {
      return report.activityRecipientType;
    }

    return '';
  };

  const activityRecipientType = recipientType();

  if (recipientsWhoHaveGoalsThatShouldBeRemoved) {
    try {
      await removeRemovedRecipientsGoals(recipientsWhoHaveGoalsThatShouldBeRemoved, savedReport);
    } catch (err) {
      auditLogger.error(JSON.stringify({ name: 'removeRemovedRecipientsGoals', recipientsWhoHaveGoalsThatShouldBeRemoved, err }));
      throw new Error(err);
    }
  }

  if (previousActivityRecipientType
    && previousActivityRecipientType !== report.activityRecipientType) {
    try {
      await removeUnusedGoalsObjectivesFromReport(report.id, []);
    } catch (err) {
      auditLogger.error(JSON.stringify({ name: 'removeUnusedGoalsObjectivesFromReport', reportId: report.id, err }));
      throw new Error(err);
    }
  }

  if (activityRecipientType === 'other-entity' && objectivesWithoutGoals) {
    try {
      await saveObjectivesForReport(objectivesWithoutGoals, savedReport);
    } catch (err) {
      auditLogger.error(JSON.stringify({ name: 'saveObjectivesForReport', objectivesWithoutGoals, err }));
      throw new Error(err);
    }
  } else if (activityRecipientType === 'recipient' && goals) {
    try {
      await saveGoalsForReport(goals, savedReport, recipientsWhoHaveGoalsThatShouldBeRemoved);
    } catch (err) {
      auditLogger.error(JSON.stringify({ name: 'saveGoalsForReport', savedReport, err }));
      throw new Error(err);
    }
  }

  // // Approvers are removed if approverUserIds is an empty array
  // if (approverUserIds) { // TODO: Remove this
  //   await syncRatifiers(
  //     ENTITY_TYPES.REPORT,
  //     savedReport.id,
  //     approverUserIds.map((id) => { const approver = { userId: id }; return approver; }),
  //   );
  // }
  try {
    const [r, recips, gAndOs, oWoG] = await activityReportAndRecipientsById(
      savedReport.id,
      !!imported,
      true,
    );
    return r ? {
      ...r.dataValues,
      displayId: r.displayId,
      activityRecipients: recips,
      goalsAndObjectives: gAndOs,
      objectivesWithoutGoals: oWoG,
    } : null;
  } catch (err) {
    auditLogger.error(JSON.stringify(err));
    throw new Error(err);
  }
}

export async function setStatus(report, status) {
  await Approval.update({ submissionStatus: status }, {
    where: { entityType: ENTITY_TYPES.REPORT, entityId: report.id, tier: 0 },
    individualHooks: true,
  });
  return activityReportAndRecipientsById(report.id);
}

/*
 * Queries the db for relevant recipients depending on the region id.
 * If no region id is passed, then default to returning all available recipients.
 * Note: This only affects grants and recipients. Non Recipients remain unaffected by the region id.
 *
 * @param {number} [regionId] - A region id to query against
 * @returns {*} Grants and Other entities
 */
export async function possibleRecipients(regionId) {
  const where = { status: 'Active', regionId };

  const grants = await Recipient.findAll({
    attributes: ['id', 'name'],
    order: ['name'],
    include: [{
      where,
      model: Grant,
      as: 'grants',
      attributes: [['id', 'activityRecipientId'], 'name', 'number'],
      include: [{
        model: Recipient,
        as: 'recipient',
      },
      {
        model: Program,
        as: 'programs',
        attributes: ['programType'],
      },
      ],
    }],
  });
  const otherEntities = await OtherEntity.findAll({
    raw: true,
    attributes: [['id', 'activityRecipientId'], 'name'],
  });
  return { grants, otherEntities };
}

async function getDownloadableActivityReports(where, separate = true) {
  const query = {
    where,
    attributes: {
      include: ['displayId', 'createdAt', 'approvedAt', 'creatorRole', 'creatorName'],
      exclude: ['imported', 'legacyId', 'additionalNotes', 'approvers'],
    },
    include: [
      {
        model: ActivityReportObjective,
        as: 'activityReportObjectives',
        attributes: ['ttaProvided', 'status'],
        order: [['objective', 'goal', 'id'], ['objective', 'id']],
        separate,
        include: [{
          model: Objective,
          as: 'objective',
          include: [{
            model: Goal,
            as: 'goal',
          },
          ],
          attributes: ['id', 'title', 'status'],
        },
        {
          model: ActivityReportObjectiveResource,
          as: 'activityReportObjectiveResources',
        },
        {
          model: Topic,
          as: 'topics',
        },
        {
          model: File,
          as: 'files',
        },
        ],
      },
      {
        model: ActivityReportGoal,
        as: 'activityReportGoals',
        separate,
        include: [{
          model: Goal,
          as: 'goal',
        }],
        attributes: ['status'],
        order: [['goal', 'id']],
      },
      {
        model: ActivityRecipient,
        attributes: ['id', 'name', 'activityRecipientId', 'grantId', 'otherEntityId'],
        as: 'activityRecipients',
        required: false,
        separate,
        include: [
          {
            model: Grant,
            as: 'grant',
          },
        ],
      },
      {
        model: File,
        where: {
          status: {
            [Op.ne]: 'UPLOAD_FAILED',
          },
        },
        as: 'files',
        required: false,
      },
      {
        model: Collaborator,
        as: 'owner',
        include: [
          {
            model: User,
            as: 'user',
            attributes: ['id', 'name', 'fullName', 'homeRegionId'],
          },
          {
            model: Role,
            as: 'roles',
            order: [['name', 'ASC']],
          },
        ],
      },
      {
        model: Collaborator,
        as: 'collaborators',
        separate,
        include: [
          {
            model: User,
            as: 'user',
            attributes: ['id', 'name', 'fullName', 'homeRegionId'],
          },
          {
            model: Role,
            as: 'roles',
            order: [['name', 'ASC']],
          },
        ],
      },
      {
        model: NextStep,
        where: {
          noteType: {
            [Op.eq]: 'SPECIALIST',
          },
        },
        attributes: ['note', 'id'],
        as: 'specialistNextSteps',
        separate,
        required: false,
      },
      {
        model: NextStep,
        where: {
          noteType: {
            [Op.eq]: 'RECIPIENT',
          },
        },
        attributes: ['note', 'id'],
        as: 'recipientNextSteps',
        separate,
        required: false,
      },
      {
        model: Collaborator,
        attributes: ['userId'],
        as: 'approvers',
        required: false,
        separate,
        include: [
          {
            model: User,
            as: 'user',
            attributes: ['id', 'name', 'fullName', 'homeRegionId'],
          },
          {
            model: Role,
            as: 'roles',
            order: [['name', 'ASC']],
          },
        ],
      },
    ],
    subQuery: separate,
    order: [['id', 'DESC']],
  };

  // Get reports.
  const reports = await batchQuery(query, 2000);

  // Populate Activity Recipient info.
  const updatedReportPromises = reports.map(async (r) => {
    const grantIds = r.activityRecipients.map((a) => a.grantId);
    // Get all grant programs at once to reduce DB calls.
    const grantPrograms = await Program.findAll({
      where: {
        grantId: grantIds,
      },
    });
    const updatedRecipients = await populateRecipientInfo(r.activityRecipients, grantPrograms);
    return { ...r, activityRecipients: updatedRecipients };
  });
  return Promise.all(updatedReportPromises);
}

export async function getAllDownloadableActivityReports(
  readRegions,
  filters,
  userId = 0,
) {
  const regions = readRegions || [];

  const { activityReport: scopes } = await filtersToScopes(filters, { userId });

  const where = {
    regionId: {
      [Op.in]: regions,
    },
    '$approval.calculatedStatus$': REPORT_STATUSES.APPROVED,
    [Op.and]: scopes,
  };

  return getDownloadableActivityReports(where);
}

export async function getAllDownloadableActivityReportAlerts(userId, filters) {
  const { activityReport: scopes } = await filtersToScopes(filters, { userId });
  const where = {
    [Op.and]: scopes,
    [Op.or]: [
      { // User is approver, and report is submitted or needs_action
        [Op.and]: [{
          [Op.or]: [
            { '$approval.calculatedStatus$': REPORT_STATUSES.SUBMITTED },
            { '$approval.calculatedStatus$': REPORT_STATUSES.NEEDS_ACTION },
          ],
          '$approvers.userId$': userId,
        }],
      },
      { // User is owner or collaborator, and report is approved
        [Op.and]: [
          {
            [Op.and]: [
              {
                '$approval.calculatedStatus$': { [Op.ne]: REPORT_STATUSES.APPROVED },
              },
            ],
          },
          {
            [Op.or]: [{ '$owner.userId$': userId }, { '$collaborators.userId$': userId }],
          },
        ],
      },
    ],
    legacyId: null,
  };

  return getDownloadableActivityReports(where, false);
}

/**
 * Fetches ActivityReports for downloading
 *
 * @param {Array<int>} report - array of report ids
 * @returns {Promise<any>} - returns a promise with total reports count and the reports slice
 */
export async function getDownloadableActivityReportsByIds(readRegions, {
  report = [],
}) {
  const regions = readRegions || [];
  // Create a Set to ensure unique ordered values
  const reportSet = Array.isArray(report) ? new Set(report) : new Set([report]);
  const reportIds = [...reportSet].filter((i) => /\d+/.test(i));
  const where = { regionId: regions, id: { [Op.in]: reportIds } };
  return getDownloadableActivityReports(where);
}

/**
 * Fetches ActivityReports where a user is a collaborator based by date
 *
 * @param {integer} userId - user id
 * @param {string} date - date interval string, e.g. NOW() - INTERVAL '1 DAY'
 * @returns {Promise<ActivityReport[]>} - retrieved reports
 */
// TODO: I don't think using the audit log is the correct method to do this.
export async function activityReportsWhereCollaboratorByDate(userId, date) {
  const reports = await ActivityReport.findAll({
    attributes: ['id', 'displayId'],
    where: {
      [Op.and]: [
        {
          '$approval.calculatedStatus$': {
            [Op.ne]: REPORT_STATUSES.APPROVED,
          },
        },
        {
          id: {
            [Op.in]: sequelize.literal(
              `(SELECT (new_row_data->'entityId')::NUMERIC
            FROM "ZALCollaborators"
            where dml_timestamp > ${date}
            AND (new_row_data->'userId')::NUMERIC = ${userId}
            AND (new_row_data->>'entityType')::TEXT = '${ENTITY_TYPES.REPORT}'
            AND (new_row_data->>'collaboratorTypes')::TEXT like '%${COLLABORATOR_TYPES.EDITOR}%')`,
            ),
          },
        },
      ],
    },
    include: [
      {
        model: Approval,
        as: 'approval',
      },
      {
        model: Collaborator,
        as: 'collaborators',
        where: { userId },
      },
    ],
  });
  return reports;
}

/**
 * Fetches ActivityReports where change was requested and a user is either
 * a collaborator or an author
 *
 * @param {integer} userId - user id
 * @param {string} date - date interval string, e.g. NOW() - INTERVAL '1 DAY'
 * @returns {Promise<ActivityReport[]>} - retrieved reports
 */
export async function activityReportsChangesRequestedByDate(userId, date) {
  const reports = await ActivityReport.findAll({
    attributes: ['id', 'displayId'],
    where: {
      [Op.and]: [
        {
          '$approval.calculatedStatus$': {
            [Op.ne]: REPORT_STATUSES.APPROVED,
          },
        },
        {
          [Op.or]: [{ '$owner.userId$': userId }, { '$collaborators.userId$': userId }],
        },
        {
          id: {
            [Op.in]: sequelize.literal(
              `(SELECT (new_row_data->'entityId')::NUMERIC
                FROM "ZALApprovals"
                where dml_timestamp > ${date}
                AND (new_row_data->>'calculatedStatus')::TEXT = '${REPORT_STATUSES.NEEDS_ACTION}'
                AND (new_row_data->'entityType')::TEXT = '${ENTITY_TYPES.REPORT}'
                AND (new_row_data->'tier')::NUMERIC = 0)`,
            ),
          },
        },
      ],
    },
    include: [
      {
        model: Approval,
        as: 'approval',
      },
      {
        model: Collaborator,
        as: 'owner',
        attributes: ['userId'],
      },
      {
        model: Collaborator,
        as: 'collaborators',
        attributes: ['userId'],
        required: false,
      },
    ],
  });
  return reports;
}

/**
 * Fetches ActivityReports that were submitted for the manager's review
 *
 * @param {integer} userId - manager's id
 * @param {string} date - date interval string, e.g. NOW() - INTERVAL '1 DAY'
 * @returns {Promise<ActivityReport[]>} - retrieved reports
 */
export async function activityReportsSubmittedByDate(userId, date) {
  const reports = await ActivityReport.findAll({
    attributes: ['id', 'displayId'],
    where: {
      id: {
        [Op.in]: sequelize.literal(
          `(SELECT (new_row_data->'entityId')::NUMERIC
            FROM "ZALApprovals"
            where dml_timestamp > ${date}
            AND (new_row_data->>'calculatedStatus')::TEXT = '${REPORT_STATUSES.SUBMITTED}'
            AND (new_row_data->'entityType')::TEXT = '${ENTITY_TYPES.REPORT}'
            AND (new_row_data->'tier')::NUMERIC = 0)`,
        ),
      },
    },
    include: [
      {
        model: Approval,
        as: 'approval',
        where: {
          calculatedStatus: { [Op.notIn]: [REPORT_STATUSES.APPROVED, REPORT_STATUSES.DRAFT] },
        },
        required: true,
      },
      {
        model: Collaborator,
        as: 'approvers',
        attributes: ['userId'],
      },
    ],
  });
  return reports;
}

/**
 * Fetches ActivityReports that were approved for authors and collaborators
 *
 * @param {integer} userId - user's id
 * @param {string} date - date interval string, e.g. NOW() - INTERVAL '1 DAY'
 * @returns {Promise<ActivityReport[]>} - retrieved reports
 */
export async function activityReportsApprovedByDate(userId, date) {
  const reports = await ActivityReport.findAll({
    attributes: ['id', 'displayId'],
    where: {
      [Op.and]: [
        {
          '$approval.calculatedStatus$': REPORT_STATUSES.APPROVED,
        },
<<<<<<< HEAD
        {
          [Op.or]: [{ '$owner.userId$': userId }, { '$collaborators.userId$': userId }],
=======
        userId && {
          [Op.or]: [{ userId }, { '$activityReportCollaborators.userId$': userId }],
>>>>>>> 1ac40fb0
        },
        {
          id: {
            [Op.in]: sequelize.literal(
              `(SELECT (new_row_data->'entityId')::NUMERIC
                FROM "ZALApprovals"
                where dml_timestamp > ${date}
                AND (new_row_data->>'calculatedStatus')::TEXT = '${REPORT_STATUSES.APPROVED}'
                AND (new_row_data->'entityType')::TEXT = '${ENTITY_TYPES.REPORT}'
                AND (new_row_data->'tier')::NUMERIC = 0)`,
            ),
          },
        },
      ].filter(Boolean),
    },
    include: [
      {
        model: Approval,
        as: 'approval',
      },
      {
        model: Collaborator,
        as: 'owner',
        attributes: ['userId'],
      },
      {
        model: Collaborator,
        as: 'collaborators',
        attributes: ['userId'],
        required: false,
      },
    ],
  });
  return reports;
}<|MERGE_RESOLUTION|>--- conflicted
+++ resolved
@@ -1852,13 +1852,8 @@
         {
           '$approval.calculatedStatus$': REPORT_STATUSES.APPROVED,
         },
-<<<<<<< HEAD
         {
           [Op.or]: [{ '$owner.userId$': userId }, { '$collaborators.userId$': userId }],
-=======
-        userId && {
-          [Op.or]: [{ userId }, { '$activityReportCollaborators.userId$': userId }],
->>>>>>> 1ac40fb0
         },
         {
           id: {
