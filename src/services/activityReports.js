/* eslint-disable @typescript-eslint/quotes */
import _ from 'lodash';
import { Op } from 'sequelize';
import moment from 'moment';
import {
  REPORT_STATUSES,
  DECIMAL_BASE,
  REPORTS_PER_PAGE,
  ENTITY_TYPES,
  COLLABORATOR_TYPES,
  RECIPIENT_TYPE,
} from '../constants';
import orderReportsBy from '../lib/orderReportsBy';
import filtersToScopes from '../scopes';
import { setReadRegions } from './accessValidation';
import {
  syncOwner,
  syncOwnerInstantiators,
  syncEditors,
  syncRatifiers,
} from './collaborators';
import {
  ActivityReport,
  Approval,
  Collaborator,
  ActivityReportFile,
  sequelize,
  ActivityRecipient,
  File,
  Grant,
  Recipient,
  OtherEntity,
  Goal,
  User,
  NextStep,
  Objective,
  Program,
  ActivityReportGoal,
  ActivityReportObjective,
  ActivityReportObjectiveResource,
  ActivityReportObjectiveTopic,
  ObjectiveResource,
  Topic,
  Role,
} from '../models';
import {
  removeUnusedGoalsObjectivesFromReport,
  saveGoalsForReport,
  removeRemovedRecipientsGoals,
  getGoalsForReport,
} from './goals';
import { auditLogger } from '../logger';
import { getObjectivesByReportId, saveObjectivesForReport } from './objectives';

export async function batchQuery(query, limit) {
  let finished = false;
  let page = 0;
  const finalResult = [];

  while (!finished) {
    // eslint-disable-next-line no-await-in-loop
    const rows = await ActivityReport.findAll({
      ...query,
      limit,
      offset: page * limit,
    });
    /*
      Sequelize adds a bunch of data/functions to items it retrieves from
      the database. We _should_ be able to give sequelize `raw: true` to
      get results without the extra sequelize "stuff", but the link to an
      issue below shows sequelize can't handle `raw: true` with `hasMany`
      associations.

      When DB objects have the extra sequelize "stuff" we run into memory
      issues. When we get only data from the DB we don't run into memory
      issues because all the sequelize "stuff" we don't need is garbage
      collected at some point.

      See https://github.com/sequelize/sequelize/issues/3897
    */
    const raw = JSON.parse(JSON.stringify(rows));
    finalResult.push(...raw);
    if (rows.length < limit) {
      finished = true;
    }
    page += 1;
  }

  return finalResult;
}
async function saveOwner(activityReportId, collaborator) {
  return syncOwner(
    ENTITY_TYPES.REPORT,
    activityReportId,
    [collaborator],
  );
}

async function saveOwnerInstantiators(activityReportId, collaborator) {
  if (!collaborator) {
    throw new Error('No collaborator provided. If creating a report, make sure to provide an `owner`.');
  }

  return syncOwnerInstantiators(
    ENTITY_TYPES.REPORT,
    activityReportId,
    [collaborator],
  );
}

async function saveReportCollaborators(activityReportId, collaborators) {
  return syncEditors(
    ENTITY_TYPES.REPORT,
    activityReportId,
    collaborators,
  );
}

async function saveApprovers(activityReportId, collaborators) {
  return syncRatifiers(
    ENTITY_TYPES.REPORT,
    activityReportId,
    collaborators,
  );
}

async function saveApproval(activityReportId, approval) {
  return Approval.update(approval, {
    where: {
      entityType: ENTITY_TYPES.REPORT,
      entityId: activityReportId,
      tier: 0,
    },
  });
}

async function saveReportRecipients(
  activityReportId,
  activityRecipientIds,
  activityRecipientType,
) {
  const newRecipients = activityRecipientIds.map((activityRecipientId) => {
    const activityRecipient = {
      activityReportId,
      grantId: null,
      otherEntityId: null,
    };

    if (activityRecipientType === RECIPIENT_TYPE.OTHER_ENTITY) {
      activityRecipient.otherEntityId = activityRecipientId;
    } else if (activityRecipientType === RECIPIENT_TYPE.RECIPIENT) {
      activityRecipient.grantId = activityRecipientId;
    }
    return activityRecipient;
  });

  const where = {
    activityReportId,
  };

  const empty = activityRecipientIds.length === 0;
  if (!empty && activityRecipientType === RECIPIENT_TYPE.OTHER_ENTITY) {
    where[Op.or] = {
      otherEntityId: {
        [Op.notIn]: activityRecipientIds,
      },
      grantId: {
        [Op.not]: null,
      },
    };
  } else if (!empty && activityRecipientType === RECIPIENT_TYPE.RECIPIENT) {
    where[Op.or] = {
      grantId: {
        [Op.notIn]: activityRecipientIds,
      },
      otherEntityId: {
        [Op.not]: null,
      },
    };
  }

  await Promise.all(
    newRecipients.map(async (newRecipient) => {
      if (newRecipient.grantId) {
        const gr = await Grant.findOne({ where: { id: newRecipient.grantId } });
        auditLogger.error(JSON.stringify({ name: 'saveReportRecipients', newRecipient, gr }));
        return ActivityRecipient.findOrCreate({
          where: {
            activityReportId: newRecipient.activityReportId,
            grantId: newRecipient.grantId,
          },
          defaults: newRecipient,
        });
      }
      if (newRecipient.otherEntityId) {
        return ActivityRecipient.findOrCreate({
          where: {
            activityReportId: newRecipient.activityReportId,
            otherEntityId: newRecipient.otherEntityId,
          },
          defaults: newRecipient,
        });
      }
      return null;
    }),
  );
  const before = await ActivityRecipient.findAll({ where: { activityReportId } });
  await ActivityRecipient.destroy({ where, individualHooks: true });
  const after = await ActivityRecipient.findAll({ where: { activityReportId } });
  auditLogger.info(JSON.stringify({ name: 'saveReportRecipients', before, after }));
}

async function saveNotes(activityReportId, notes, isRecipientNotes) {
  const noteType = isRecipientNotes ? 'RECIPIENT' : 'SPECIALIST';
  const ids = notes.map((n) => n.id).filter((id) => !!id);
  const where = {
    activityReportId,
    noteType,
    id: {
      [Op.notIn]: ids,
    },
  };
  // Remove any notes that are no longer relevant
  await NextStep.destroy({ where, individualHooks: true });

  if (notes.length > 0) {
    // If a note has an id, and its content has changed, update to the newer content
    // If no id, then assume its a new entry
    const newNotes = notes.map((note) => ({
      id: note.id ? parseInt(note.id, DECIMAL_BASE) : undefined,
      note: note.note,
      completeDate: !note.completeDate ? null : note.completeDate,
      activityReportId,
      noteType,
    }));
    await NextStep.bulkCreate(newNotes, { updateOnDuplicate: ['note', 'completeDate', 'updatedAt'] });
  }
}

async function update(newReport, report) {
  const updatedReport = await report.update(newReport, {
    fields: _.keys(newReport),
  });
  return updatedReport;
}

async function create(report, silent = false) {
  try {
    return ActivityReport.create(report, {
      silent,
    });
  } catch (err) {
    auditLogger.error(JSON.stringify({ name: 'ActivityReport.create', err, report }));
    throw new Error(err);
  }
}

export function activityReportByLegacyId(legacyId) {
  return ActivityReport.findOne({
    where: {
      legacyId,
    },
    include: [
      {
        model: ActivityReportFile,
        as: 'reportFiles',
        required: false,
        separate: true,
        include: [
          {
            model: File,
            where: {
              status: {
                [Op.ne]: 'UPLOAD_FAILED',
              },
            },
            as: 'file',
            required: false,
          },
        ],
      },
      {
        model: Collaborator,
        attributes: ['id', 'status', 'note'],
        as: 'approvers',
        required: false,
        separate: true,
        include: [
          {
            model: User,
            as: 'user',
            attributes: ['id', 'name', 'fullName'],
            include: [
              {
                model: Role,
                as: 'roles',
              },
            ],
          },
        ],
      },
    ],
  });
}

export async function populateRecipientInfo(activityRecipients, grantPrograms) {
  /*
      Hopefully this code is temporary until we figure
      out why joining programs to grants causes issues.
  */
  return activityRecipients.map((recipient) => {
    if (recipient.grant && grantPrograms.length) {
      const programsToAssign = grantPrograms.filter((p) => p.grantId === recipient.grantId);
      // Programs.
      Object.defineProperty(
        recipient.grant,
        'programs',
        {
          value: programsToAssign,
          enumerable: true,
        },
      );

      // Program Types.
      const programTypes = programsToAssign && programsToAssign.length > 0
        ? [...new Set(
          programsToAssign.filter((p) => (p.programType))
            .map((p) => (p.programType)).sort(),
        )] : [];
      Object.defineProperty(
        recipient.grant,
        'programTypes',
        {
          value: programTypes,
          enumerable: true,
        },
      );

      // Number with Program Types.
      const numberWithProgramTypes = `${recipient.grant.number} ${programTypes.length > 0 ? ` - ${programTypes.join(', ')}` : ''}`;

      Object.defineProperty(
        recipient.grant,
        'numberWithProgramTypes',
        {
          value: numberWithProgramTypes,
          enumerable: true,
        },
      );

      // Name.
      let nameValue;
      if (recipient.grant.recipient) {
        nameValue = `${recipient.grant.recipient.name} - ${recipient.grant.numberWithProgramTypes}`;
      } else {
        nameValue = `${recipient.grant.numberWithProgramTypes}`;
      }
      Object.defineProperty(
        recipient.grant,
        'name',
        {
          value: nameValue,
          enumerable: true,
        },
      );

      Object.defineProperty(
        recipient,
        'name',
        {
          value: nameValue,
          enumerable: true,
        },
      );
    }
    return { ...recipient };
  });
}

export async function activityReportAndRecipientsById(
  activityReportId,
  isImported = false,
  allowDeletedStatus = false,
) {
  const arId = parseInt(activityReportId, DECIMAL_BASE);

  const goalsAndObjectives = await getGoalsForReport(arId);
  const objectivesWithoutGoals = await getObjectivesByReportId(arId);

  const recipients = await ActivityRecipient.findAll({
    where: {
      activityReportId: arId,
    },
    attributes: [
      'id',
      'name',
      'activityRecipientId',
      'grantId',
    ],
    include: [
      {
        model: Grant,
        as: 'grant',
      },
    ],
  });

  // Get all grant programs at once to reduce DB calls.
  const grantIds = recipients.map((a) => a.grantId);
  const grantPrograms = await Program.findAll({
    where: {
      grantId: grantIds,
    },
  });

  // Populate Activity Recipient info.
  const updatedRecipients = await populateRecipientInfo(recipients, grantPrograms);

  const activityRecipients = updatedRecipients.map((recipient) => {
    const name = recipient.otherEntity ? recipient.otherEntity.name : recipient.grant.name;

    const activityRecipientId = recipient.otherEntity
      ? recipient.otherEntity.dataValues.id
      : recipient.grant.dataValues.id;

    return {
      id: activityRecipientId,
      activityRecipientId, // Create or Update Report Expect's this Field.
      name,
    };
  });

  // TTAHUB-949: Determine how many other AR's are using these goals.
  /*
  const users = await sequelize.query("SELECT * FROM `users`", { type: QueryTypes.SELECT });
  sequelize.literal(
    `(SELECT arg.goalId AS goalId, COUNT(arg.id) AS reportsUsingGoal
      FROM "ActivityReportGoals" arg
      INNER JOIN "Goals" g ON arg."goalId" = g.id
      WHERE arg."activityReportId" != ${arId} AND  AND g."createdVia" = 'activityReport'
      GROUP BY g.id)`),
      */

  const finder = allowDeletedStatus ? ActivityReport.unscoped() : ActivityReport;
  const report = await finder.findOne({
    attributes: {
      exclude: [
        !isImported && 'imported',
        'legacyId',
      ].filter(Boolean),
    },
    where: {
      id: arId,
    },
    include: [
      {
        model: Approval,
        as: 'approval',
      },
      {
        attributes: [
          ['id', 'value'],
          ['title', 'label'],
          'id',
          'title',
          'status',
          'goalId',
        ],
        model: Objective,
        as: 'objectivesWithGoals',
        include: [
          {
            model: Goal,
            as: 'goal',
            attributes: [
              ['id', 'value'],
              ['name', 'label'],
              'id',
              'name',
              'status',
              'endDate',
              'goalNumber',
            ],
          },
          {
            model: ObjectiveResource,
            as: 'resources',
            attributes: [
              ['userProvidedUrl', 'value'],
              ['id', 'key'],
            ],
          },
          {
            model: Topic,
            as: 'topics',
            attributes: [
              ['id', 'value'],
              ['name', 'label'],
            ],
          },
        ],
      },
      {
        model: Objective,
        as: 'objectivesWithoutGoals',
        include: [
          {
            model: Topic,
            as: 'topics',
            attributes: [
              ['id', 'value'],
              ['name', 'label'],
            ],
          },
          {
            model: File,
            as: 'files',
          },
          {
            model: ObjectiveResource,
            as: 'resources',
            attributes: [
              ['userProvidedUrl', 'value'],
              ['id', 'key'],
            ],
          },
        ],
      },
      {
        model: Collaborator,
        as: 'owner',
        required: false,
        include: [
          {
            model: User,
            as: 'user',
            attributes: ['name', 'fullName', 'homeRegionId'],
            include: [{
              model: Role,
              as: 'roles',
              order: [['name', 'ASC']],
              required: false,
            }],
          },
          {
            model: Role,
            as: 'roles',
            order: [['name', 'ASC']],
            required: false,
          },
        ],
      },
      {
        model: Collaborator,
        as: 'collaborators',
        required: false,
        separate: true,
        include: [
          {
            model: User,
            as: 'user',
            attributes: ['name', 'fullName', 'homeRegionId'],
            include: [{
              model: Role,
              as: 'roles',
              order: [['name', 'ASC']],
              required: false,
            }],
          },
          {
            model: Role,
            as: 'roles',
            order: [['name', 'ASC']],
            required: false,
          },
        ],
      },
      {
        model: File,
        where: {
          status: {
            [Op.ne]: 'UPLOAD_FAILED',
          },
        },
        as: 'files',
        required: false,
      },
      {
        model: NextStep,
        where: {
          noteType: {
            [Op.eq]: 'SPECIALIST',
          },
        },
        attributes: ['note', 'completeDate', 'id'],
        as: 'specialistNextSteps',
        required: false,
        separate: true,
      },
      {
        model: NextStep,
        where: {
          noteType: {
            [Op.eq]: 'RECIPIENT',
          },
        },
        attributes: ['note', 'completeDate', 'id'],
        as: 'recipientNextSteps',
        required: false,
        separate: true,
      },
      {
        model: Collaborator,
        as: 'approvers',
        attributes: ['id', 'status', 'note'],
        required: false,
        separate: true,
        include: [
          {
            model: User,
            as: 'user',
            attributes: ['id', 'name', 'fullName'],
            include: [{
              model: Role,
              as: 'roles',
              order: [['name', 'ASC']],
              required: false,
            }],
          },
          {
            model: Role,
            as: 'roles',
            order: [['name', 'ASC']],
            required: false,
          },
        ],
      },
    ],
    order: [
      [{ model: Objective, as: 'objectivesWithGoals' }, 'id', 'ASC'],
    ],
  }, {
    raw: true,
  });

  return [report, activityRecipients, goalsAndObjectives, objectivesWithoutGoals];
}

/**
 * Retrieves activity reports in sorted slices
 * using sequelize.literal for several associated fields based on the following
 * https://github.com/sequelize/sequelize/issues/11288
 *
 * @param {*} sortBy - field to sort by; default updatedAt
 * @param {*} sortDir - order: either ascending or descending; default desc
 * @param {*} offset - offset from the start of the total sorted results
 * @param {*} limit - size of the slice
 * @returns {Promise<any>} - returns a promise with total reports count and the reports slice
 */
export async function activityReports(
  {
    sortBy = 'updatedAt',
    sortDir = 'desc',
    offset = 0,
    limit = REPORTS_PER_PAGE,
    ...filters
  },
  excludeLegacy = false,
  userId = 0,
) {
  const { activityReport: scopes } = await filtersToScopes(filters, { userId });

  const where = {
    '$approval.calculatedStatus$': REPORT_STATUSES.APPROVED,
    [Op.and]: scopes,
  };

  if (excludeLegacy) {
    where.legacyId = { [Op.eq]: null };
  }

  const reports = await ActivityReport.findAndCountAll(
    {
      where,
      attributes: [
        'id',
        'displayId',
        'startDate',
        'lastSaved',
        'topics',
        'calculatedStatus',
        'regionId',
        'updatedAt',
        'sortedTopics',
        'legacyId',
        'createdAt',
        'approvedAt',
        'creatorRole',
        'creatorName',
        sequelize.literal(
          `(SELECT
            name as collaboratorName
          FROM "Users"
          JOIN "Collaborators"
          ON "Users"."id" = "Collaborators"."userId"
          AND "Collaborators"."entityType" = '${ENTITY_TYPES.REPORT}'
          AND "Collaborators"."entityId" = "ActivityReport"."id"
          AND '${COLLABORATOR_TYPES.OWNER}' = ALL("Collaborators"."collaboratorRoles")
          LIMIT 1)`,
        ),
        sequelize.literal(
          `(SELECT
            name as collaboratorName
          FROM "Users"
          JOIN "Collaborators"
          ON "Users"."id" = "Collaborators"."userId"
          AND "Collaborators"."entityType" = '${ENTITY_TYPES.REPORT}'
          AND "Collaborators"."entityId" = "ActivityReport"."id"
          AND '${COLLABORATOR_TYPES.EDITOR}' = ALL("Collaborators"."collaboratorRoles")
          LIMIT 1)`,
        ),
        sequelize.literal(
          // eslint-disable-next-line quotes
          `(SELECT "OtherEntities".name as otherEntityName from "OtherEntities" INNER JOIN "ActivityRecipients" ON "ActivityReport"."id" = "ActivityRecipients"."activityReportId" AND "ActivityRecipients"."otherEntityId" = "OtherEntities".id order by otherEntityName ${sortDir} limit 1)`,
        ),
        sequelize.literal(
          // eslint-disable-next-line quotes
          `(SELECT "Recipients".name as recipientName FROM "Recipients" INNER JOIN "ActivityRecipients" ON "ActivityReport"."id" = "ActivityRecipients"."activityReportId" JOIN "Grants" ON "Grants"."id" = "ActivityRecipients"."grantId" AND "Recipients"."id" = "Grants"."recipientId" order by recipientName ${sortDir} limit 1)`,
        ),
      ],
      include: [
        {
          model: Collaborator,
          as: 'owner',
          include: [
            {
              model: User,
              as: 'user',
              attributes: ['name', 'fullName', 'homeRegionId'],
              include: [
                {
                  model: Role,
                  as: 'roles',
                },
              ],
              order: [
                [sequelize.col('user."name"'), 'ASC'],
              ],
            },
            {
              model: Role,
              as: 'roles',
              order: [['name', 'ASC']],
            },
          ],
        },
        {
          required: false,
          model: Collaborator,
          as: 'collaborators',
          include: [
            {
              model: User,
              as: 'user',
              attributes: ['id', 'name', 'fullName'],
              include: [
                {
                  model: Role,
                  as: 'roles',
                },
              ],
              order: [
                [sequelize.col('user."name"'), 'ASC'],
              ],
            },
            {
              model: Role,
              as: 'roles',
              order: [['name', 'ASC']],
            },
          ],
        },
        {
          model: Collaborator,
          attributes: ['id', 'status', 'note'],
          as: 'approvers',
          required: false,
          include: [
            {
              model: User,
              as: 'user',
              attributes: ['id', 'name', 'fullName'],
              include: [
                {
                  model: Role,
                  as: 'roles',
                },
              ],
            },
          ],
        },
      ],
      order: orderReportsBy(sortBy, sortDir),
      offset,
      limit,
      distinct: true,
    },
    {
      subQuery: false,
    },
  );

  const reportIds = reports.rows.map(({ id }) => id);

  const recipients = await ActivityRecipient.findAll({
    where: {
      activityReportId: reportIds,
    },
    attributes: ['id', 'name', 'activityRecipientId', 'activityReportId', 'grantId'],
    // sorting these just so the order is testable
    order: [
      [sequelize.col('grant.recipient.name'), sortDir],
      [sequelize.col('otherEntity.name'), sortDir],
    ],
  });

  const arots = await ActivityReportObjectiveTopic.findAll({
    include: [
      {
        model: ActivityReportObjective,
        as: 'activityReportObjective',
        where: {
          activityReportId: reportIds,
        },
        required: true,
      },
      {
        model: Topic,
        as: 'topic',
        required: true,
      },
    ],
  });

  const topics = arots.map((arot) => ({
    activityReportId: arot.activityReportObjective.activityReportId,
    name: arot.topic.name,
  }));

  // Get all grant programs at once to reduce DB calls.
  const grantIds = recipients.map((a) => a.grantId);
  const grantPrograms = await Program.findAll({
    where: {
      grantId: grantIds,
    },
  });

  // Populate Activity Recipient info.
  await populateRecipientInfo(recipients, grantPrograms);

  return {
    ...reports, recipients, topics,
  };
}

export async function activityReportsForCleanup(userId) {
  const threeMonthsAgo = moment().subtract(3, 'months').format('YYYY-MM-DD');

  return ActivityReport.unscoped().findAll(
    {
      where: {
        // we only cleanup reports from the last three months
        createdAt: { [Op.gt]: threeMonthsAgo },
        [Op.or]: [
          // if the report is created by a user and not in draft status, it is eligible for cleanup
          {
            [Op.and]: {
              '$owner.userId$': { [Op.eq]: userId },
              '$approval.calculatedStatus$': {
                [Op.ne]: REPORT_STATUSES.DRAFT,
              },
            },
          },
          {
            // if the user is an approver on the report, it is eligible for cleanup
            '$approvers.userId$': { [Op.eq]: userId },
          },
          {
            // if the user is an collaborator, and the report is not in draft,
            // it is eligible for cleanup
            '$collaborators.userId$': { [Op.eq]: userId },
            '$approval.calculatedStatus$': {
              [Op.ne]: REPORT_STATUSES.DRAFT,
            },
          },
        ],
      },
      attributes: [
        'id',
        ['$approval.calculatedStatus$', 'calculatedStatus'],
        ['$owner.userId$', 'userId'],
      ],
      include: [
        {
          model: Approval,
          as: 'approval',
        },
        {
          model: Collaborator,
          as: 'owner',
          include: [{
            model: User,
            as: 'user',
            attributes: ['id'],
          }],
        },
        {
          required: false,
          model: Collaborator,
          as: 'owner',
          include: [
            {
              model: User,
              as: 'user',
              attributes: ['id'],
              duplicating: true,
            },
          ],
        },
        {
          required: false,
          model: Collaborator,
          as: 'collaborators',
          include: [
            {
              model: User,
              as: 'user',
              attributes: ['id'],
              duplicating: true,
            },
          ],
        },
        {
          model: Collaborator,
          attributes: ['id'],
          as: 'approvers',
          required: false,
          include: [
            {
              model: User,
              as: 'user',
              attributes: ['id'],
            },
          ],
        },
      ],
      distinct: true,
    },
    {
      subQuery: false,
    },
  );
}

/**
 * Retrieves alerts based on the following logic:
 * One or both of these high level conditions are true -
 * manager - assigned to approve and report is 'submitted' or 'needs_action'.
 * specialist - owner id or one of the collaborator's id matches and calculatedStatus is not
 * 'approved'.
 * @param {*} userId
 */
export async function activityReportAlerts(userId, {
  sortBy = 'startDate',
  sortDir = 'desc',
  offset = 0,
  ...filters
}) {
  const updatedFilters = await setReadRegions(filters, userId);
  const { activityReport: scopes } = await filtersToScopes(updatedFilters, { userId });
  const reports = await ActivityReport.findAndCountAll(
    {
      where: {
        [Op.and]: scopes,
        [Op.or]: [
          {
            [Op.or]: [
              { '$approval.calculatedStatus$': REPORT_STATUSES.SUBMITTED },
              { '$approval.calculatedStatus$': REPORT_STATUSES.NEEDS_ACTION },
            ],
            '$approvers.userId$': userId,
          },
          {
            [Op.and]: [
              {
                [Op.and]: [
                  {
                    '$approval.calculatedStatus$': { [Op.ne]: REPORT_STATUSES.APPROVED },
                  },
                ],
              },
              {
                [Op.or]: [{ '$owner->user.id$': userId }, { '$collaborators->user.id$': userId }],
              },
            ],
          },
        ],
        legacyId: null,
      },
      attributes: [
        'id',
        'displayId',
        'startDate',
        [sequelize.col('approval.calculatedStatus'), 'calculatedStatus'],
        'regionId',
        [sequelize.col('owner.userId'), 'userId'],
        'createdAt',
        [sequelize.col('owner.roles.name'), 'creatorRole'],
        [sequelize.col('owner.user.name'), 'creatorName'],
        sequelize.literal(
          `(SELECT
            name AS collaboratorName
          FROM "Users"
          JOIN "Collaborators"
          ON "Users"."id" = "Collaborators"."userId"
          AND "Collaborators"."entityType" = '${ENTITY_TYPES.REPORT}'
          AND "Collaborators"."entityId" = "ActivityReport"."id"
          AND '${COLLABORATOR_TYPES.OWNER}' = ALL("Collaborators"."collaboratorTypes")
          LIMIT 1)`,
        ),
        sequelize.literal(
          `(SELECT
            name AS collaboratorName
          FROM "Users"
          JOIN "Collaborators"
          ON "Users"."id" = "Collaborators"."userId"
          AND "Collaborators"."entityType" = '${ENTITY_TYPES.REPORT}'
          AND "Collaborators"."entityId" = "ActivityReport"."id"
          AND '${COLLABORATOR_TYPES.EDITOR}' = ALL("Collaborators"."collaboratorTypes")
          LIMIT 1)`,
        ),
        sequelize.literal(
          `(SELECT
            "OtherEntities".name AS otherEntityName
          FROM "OtherEntities"
          INNER JOIN "ActivityRecipients"
          ON "ActivityReport"."id" = "ActivityRecipients"."activityReportId"
          AND "ActivityRecipients"."otherEntityId" = "OtherEntities".id
          ORDER BY otherEntityName ${sortDir}
          LIMIT 1)`,
        ),
        sequelize.literal(
          `(SELECT
            "Recipients".name AS recipientName
          FROM "Recipients"
          INNER JOIN "ActivityRecipients"
          ON "ActivityReport"."id" = "ActivityRecipients"."activityReportId"
          JOIN "Grants"
          ON "Grants"."id" = "ActivityRecipients"."grantId"
          AND "Recipients"."id" = "Grants"."recipientId"
          ORDER BY recipientName ${sortDir}
          LIMIT 1)`,
        ),

        // TODO: GH
        // eslint-disable-next-line quotes
        [sequelize.literal(`
        (SELECT
          CASE
            WHEN COUNT(1) = 0
              THEN '0'
            ELSE  CONCAT(SUM(
              CASE
                WHEN COALESCE("Collaborators".status,'needs_action') = 'approved'
                  THEN 1
                ELSE 0
              END), ' of ', COUNT(1))
          END
        FROM "Collaborators"
        WHERE "Collaborators"."entityType" = '${ENTITY_TYPES.REPORT}'
        AND "Collaborators"."entityId" = "ActivityReport"."id"
        AND '${COLLABORATOR_TYPES.RATIFIER}' = ANY("Collaborators"."collaboratorTypes")
        AND "Collaborators"."deletedAt" IS NULL
        limit 1)`), 'pendingApprovals'],
      ],
      include: [
        {
          model: Approval,
          as: 'approval',
          attributes: ['calculatedStatus'],
        },
        {
          model: Collaborator,
          as: 'owner',
          include: [{
            model: User,
            as: 'user',
            attributes: ['name', 'fullName', 'homeRegionId'],
            include: [
              {
                model: Role,
                as: 'roles',
              },
            ],
          }],
        },
        {
          required: false,
          model: Collaborator,
          as: 'collaborators',
          include: [
            {
              model: User,
              as: 'user',
              attributes: ['id', 'name', 'fullName'],
              include: [
                {
                  model: Role,
                  as: 'roles',
                },
              ],
              duplicating: true,
            },
            {
              model: Role,
              as: 'roles',
            },
          ],
        },
        {
          model: Collaborator,
          attributes: ['id', 'status', 'note'],
          as: 'approvers',
          required: false,
          include: [
            {
              model: User,
              as: 'user',
              attributes: ['id', 'name', 'fullName'],
              include: [
                {
                  model: Role,
                  as: 'roles',
                },
              ],
            },
          ],
        },
      ],
      order: orderReportsBy(sortBy, sortDir),
      offset,
      distinct: true,
    },
    {
      subQuery: false,
    },
  );

  const recipients = await ActivityRecipient.findAll({
    where: {
      activityReportId: reports.rows.map(({ id }) => id),
    },
    attributes: ['id', 'name', 'activityRecipientId', 'activityReportId'],
  });

  return { ...reports, recipients };
}

export function formatResources(resources) {
  return resources.reduce((acc, resource) => {
    // skip empties
    if (!resource) {
      return acc;
    }

    // if we have a value, grab it
    if (resource.value !== undefined) {
      if (resource.value) {
        return [...acc, resource.value];
      }
      // if the above statement is not truthy, we don't want to add it to the array
      return acc;
    }

    // otherwise, we just return the resource, under the assumption that
    // its a string
    return [...acc, resource];
  }, []);
}

export async function createOrUpdate(newActivityReport, report) {
  let savedReport;
  auditLogger.info(JSON.stringify(newActivityReport));
  const {
    approvers,
    approval,
    // approverUserIds,
    goals,
    objectivesWithGoals,
    objectivesWithoutGoals,
    collaborators,
    activityRecipients,
    files,
    owner,
    recipientNextSteps,
    specialistNextSteps,
    ECLKCResourcesUsed,
    nonECLKCResourcesUsed,
    attachments,
    recipientsWhoHaveGoalsThatShouldBeRemoved,
    silent,
    imported,
    ...allFields
  } = newActivityReport;
  const previousActivityRecipientType = report && report.activityRecipientType;
  const resources = {};

  if (ECLKCResourcesUsed) {
    resources.ECLKCResourcesUsed = formatResources(ECLKCResourcesUsed);
  }

  if (nonECLKCResourcesUsed) {
    resources.nonECLKCResourcesUsed = formatResources(nonECLKCResourcesUsed);
  }

  const updatedFields = { ...allFields, ...resources, imported };
  if (report) {
    savedReport = await update(updatedFields, report);
    const { id: savedReportId } = savedReport;
    if (owner) {
      await saveOwner(savedReportId, owner);
    }
  } else {
    if (silent) {
      savedReport = await create(updatedFields, silent);
    } else {
      savedReport = await create(updatedFields);
    }
    const { id: savedReportId } = savedReport;

    if (!owner) throw new Error('Expected an owner for new report creation.');

    try {
      await saveOwnerInstantiators(savedReportId, owner);
    } catch (err) {
      auditLogger.error(JSON.stringify({ name: 'saveOwnerInstantiators', owner, err }));
      throw new Error(err);
    }
  }
  if (approval) {
    const { id: savedReportId } = savedReport;
    try {
      await saveApproval(savedReportId, approval);
    } catch (err) {
      auditLogger.error(JSON.stringify({ name: 'saveApproval', approval, err }));
      throw new Error(err);
    }
  }
  if (collaborators) {
    const { id: savedReportId } = savedReport;
    try {
      await saveReportCollaborators(savedReportId, collaborators);
    } catch (err) {
      auditLogger.error(JSON.stringify({ name: 'saveReportCollaborators', collaborators, err }));
      throw new Error(err);
    }
  }
  if (approvers) {
    const { id: savedReportId } = savedReport;
    try {
      await saveApprovers(savedReportId, approvers);
    } catch (err) {
      auditLogger.error(JSON.stringify({ name: 'saveApprovers', approvers, err }));
      throw new Error(err);
    }
  }

  if (activityRecipients) {
    try {
      const { activityRecipientType: recipientType, id: savedReportId } = savedReport;
      let typeOfRecipient = recipientType;
      if (typeOfRecipient === null || typeOfRecipient === undefined) {
        if (activityRecipients[0].hasOwnProperty('otherEntityId')) { // eslint-disable-line no-prototype-builtins
          typeOfRecipient = RECIPIENT_TYPE.OTHER_ENTITY;
        } else if (activityRecipients[0].hasOwnProperty('grantId')) { // eslint-disable-line no-prototype-builtins
          typeOfRecipient = RECIPIENT_TYPE.RECIPIENT;
        }
      }
      const activityRecipientIds = activityRecipients.map((g) => {
        if (g.activityRecipientId) return g.activityRecipientId;
        return typeOfRecipient === RECIPIENT_TYPE.OTHER_ENTITY
          ? g.otherEntityId
          : g.grantId;
      });
      auditLogger.info(
        JSON.stringify({
          name: 'saveReportRecipients',
          activityRecipients,
          activityRecipientIds,
          typeOfRecipient,
        }),
      );
      await saveReportRecipients(savedReportId, activityRecipientIds, typeOfRecipient);
    } catch (err) {
      auditLogger.error(JSON.stringify({ name: 'saveReportRecipients', activityRecipients, err }));
      throw new Error(err);
    }
  }

  if (recipientNextSteps) {
    try {
      const { id } = savedReport;
      await saveNotes(id, recipientNextSteps, true);
    } catch (err) {
      auditLogger.error(JSON.stringify({ name: 'saveNotes', recipientNextSteps, err }));
      throw new Error(err);
    }
  }

  if (specialistNextSteps) {
    try {
      const { id } = savedReport;
      await saveNotes(id, specialistNextSteps, false);
    } catch (err) {
      auditLogger.error(JSON.stringify({ name: 'saveNotes', specialistNextSteps, err }));
      throw new Error(err);
    }
  }

  /**
     * since on partial updates, a new value for activity recipient type may not be passed,
     * we use the old one in that case
     */

  const recipientType = () => {
    if (allFields && allFields.activityRecipientType) {
      return allFields.activityRecipientType;
    }
    if (report && report.activityRecipientType) {
      return report.activityRecipientType;
    }

    return '';
  };

  const activityRecipientType = recipientType();

<<<<<<< HEAD
  if (recipientsWhoHaveGoalsThatShouldBeRemoved) {
    try {
      await removeRemovedRecipientsGoals(recipientsWhoHaveGoalsThatShouldBeRemoved, savedReport);
    } catch (err) {
      auditLogger.error(JSON.stringify({ name: 'removeRemovedRecipientsGoals', recipientsWhoHaveGoalsThatShouldBeRemoved, err }));
      throw new Error(err);
    }
=======
  if (
    recipientsWhoHaveGoalsThatShouldBeRemoved
    && recipientsWhoHaveGoalsThatShouldBeRemoved.length
  ) {
    await removeRemovedRecipientsGoals(recipientsWhoHaveGoalsThatShouldBeRemoved, savedReport);
>>>>>>> 441cc9b1
  }

  if (previousActivityRecipientType
    && previousActivityRecipientType !== report.activityRecipientType) {
    try {
      await removeUnusedGoalsObjectivesFromReport(report.id, []);
    } catch (err) {
      auditLogger.error(JSON.stringify({ name: 'removeUnusedGoalsObjectivesFromReport', reportId: report.id, err }));
      throw new Error(err);
    }
  }

  if (activityRecipientType === 'other-entity' && objectivesWithoutGoals) {
    try {
      await saveObjectivesForReport(objectivesWithoutGoals, savedReport);
    } catch (err) {
      auditLogger.error(JSON.stringify({ name: 'saveObjectivesForReport', objectivesWithoutGoals, err }));
      throw new Error(err);
    }
  } else if (activityRecipientType === 'recipient' && goals) {
    await saveGoalsForReport(goals, savedReport);
  }

  // // Approvers are removed if approverUserIds is an empty array
  // if (approverUserIds) { // TODO: Remove this
  //   await syncRatifiers(
  //     ENTITY_TYPES.REPORT,
  //     savedReport.id,
  //     approverUserIds.map((id) => { const approver = { userId: id }; return approver; }),
  //   );
  // }
  try {
    const [r, recips, gAndOs, oWoG] = await activityReportAndRecipientsById(
      savedReport.id,
      !!imported,
      true,
    );
    return r ? {
      ...r.dataValues,
      displayId: r.displayId,
      activityRecipients: recips,
      goalsAndObjectives: gAndOs,
      objectivesWithoutGoals: oWoG,
    } : null;
  } catch (err) {
    auditLogger.error(JSON.stringify(err));
    throw new Error(err);
  }
}

export async function setStatus(report, status) {
  await Approval.update({ submissionStatus: status }, {
    where: { entityType: ENTITY_TYPES.REPORT, entityId: report.id, tier: 0 },
    individualHooks: true,
  });
  return activityReportAndRecipientsById(report.id);
}

/*
 * Queries the db for relevant recipients depending on the region id.
 * If no region id is passed, then default to returning all available recipients.
 * Note: This only affects grants and recipients. Non Recipients remain unaffected by the region id.
 *
 * @param {number} [regionId] - A region id to query against
 * @returns {*} Grants and Other entities
 */
export async function possibleRecipients(regionId) {
  const where = { status: 'Active', regionId };

  const grants = await Recipient.findAll({
    attributes: ['id', 'name'],
    order: ['name'],
    include: [{
      where,
      model: Grant,
      as: 'grants',
      attributes: [['id', 'activityRecipientId'], 'name', 'number'],
      include: [{
        model: Recipient,
        as: 'recipient',
      },
      {
        model: Program,
        as: 'programs',
        attributes: ['programType'],
      },
      ],
    }],
  });
  const otherEntities = await OtherEntity.findAll({
    raw: true,
    attributes: [['id', 'activityRecipientId'], 'name'],
  });
  return { grants, otherEntities };
}

async function getDownloadableActivityReports(where, separate = true) {
  const query = {
    where,
    attributes: {
      include: ['displayId', 'createdAt', 'approvedAt', 'creatorRole', 'creatorName', 'submittedDate'],
      exclude: ['imported', 'legacyId', 'additionalNotes', 'approvers'],
    },
    include: [
      {
        model: ActivityReportObjective,
        as: 'activityReportObjectives',
        attributes: ['ttaProvided', 'status'],
        order: [['objective', 'goal', 'id'], ['objective', 'id']],
        separate,
        include: [{
          model: Objective,
          as: 'objective',
          include: [{
            model: Goal,
            as: 'goal',
          },
          ],
          attributes: ['id', 'title', 'status'],
        },
        {
          model: ActivityReportObjectiveResource,
          as: 'activityReportObjectiveResources',
        },
        {
          model: Topic,
          as: 'topics',
        },
        {
          model: File,
          as: 'files',
        },
        ],
      },
      {
        model: ActivityReportGoal,
        as: 'activityReportGoals',
        separate,
        include: [{
          model: Goal,
          as: 'goal',
        }],
        attributes: ['status'],
        order: [['goal', 'id']],
      },
      {
        model: ActivityRecipient,
        attributes: ['id', 'name', 'activityRecipientId', 'grantId', 'otherEntityId'],
        as: 'activityRecipients',
        required: false,
        separate,
        include: [
          {
            model: Grant,
            as: 'grant',
          },
        ],
      },
      {
        model: File,
        where: {
          status: {
            [Op.ne]: 'UPLOAD_FAILED',
          },
        },
        as: 'files',
        required: false,
      },
      {
        model: Collaborator,
        as: 'owner',
        include: [
          {
            model: User,
            as: 'user',
            attributes: ['id', 'name', 'fullName', 'homeRegionId'],
          },
          {
            model: Role,
            as: 'roles',
            order: [['name', 'ASC']],
          },
        ],
      },
      {
        model: Collaborator,
        as: 'collaborators',
        separate,
        include: [
          {
            model: User,
            as: 'user',
            attributes: ['id', 'name', 'fullName', 'homeRegionId'],
          },
          {
            model: Role,
            as: 'roles',
            order: [['name', 'ASC']],
          },
        ],
      },
      {
        model: NextStep,
        where: {
          noteType: {
            [Op.eq]: 'SPECIALIST',
          },
        },
        attributes: ['note', 'id'],
        as: 'specialistNextSteps',
        separate,
        required: false,
      },
      {
        model: NextStep,
        where: {
          noteType: {
            [Op.eq]: 'RECIPIENT',
          },
        },
        attributes: ['note', 'id'],
        as: 'recipientNextSteps',
        separate,
        required: false,
      },
      {
        model: Collaborator,
        attributes: ['userId'],
        as: 'approvers',
        required: false,
        separate,
        include: [
          {
            model: User,
            as: 'user',
            attributes: ['id', 'name', 'fullName', 'homeRegionId'],
          },
          {
            model: Role,
            as: 'roles',
            order: [['name', 'ASC']],
          },
        ],
      },
    ],
    subQuery: separate,
    order: [['id', 'DESC']],
  };

  // Get reports.
  const reports = await batchQuery(query, 2000);

  // Populate Activity Recipient info.
  const updatedReportPromises = reports.map(async (r) => {
    const grantIds = r.activityRecipients.map((a) => a.grantId);
    // Get all grant programs at once to reduce DB calls.
    const grantPrograms = await Program.findAll({
      where: {
        grantId: grantIds,
      },
    });
    const updatedRecipients = await populateRecipientInfo(r.activityRecipients, grantPrograms);
    return { ...r, activityRecipients: updatedRecipients };
  });
  return Promise.all(updatedReportPromises);
}

export async function getAllDownloadableActivityReports(
  readRegions,
  filters,
  userId = 0,
) {
  const regions = readRegions || [];

  const { activityReport: scopes } = await filtersToScopes(filters, { userId });

  const where = {
    regionId: {
      [Op.in]: regions,
    },
    '$approval.calculatedStatus$': REPORT_STATUSES.APPROVED,
    [Op.and]: scopes,
  };

  return getDownloadableActivityReports(where);
}

export async function getAllDownloadableActivityReportAlerts(userId, filters) {
  const { activityReport: scopes } = await filtersToScopes(filters, { userId });
  const where = {
    [Op.and]: scopes,
    [Op.or]: [
      { // User is approver, and report is submitted or needs_action
        [Op.and]: [{
          [Op.or]: [
            { '$approval.calculatedStatus$': REPORT_STATUSES.SUBMITTED },
            { '$approval.calculatedStatus$': REPORT_STATUSES.NEEDS_ACTION },
          ],
          '$approvers.userId$': userId,
        }],
      },
      { // User is owner or collaborator, and report is approved
        [Op.and]: [
          {
            [Op.and]: [
              {
                '$approval.calculatedStatus$': { [Op.ne]: REPORT_STATUSES.APPROVED },
              },
            ],
          },
          {
            [Op.or]: [{ '$owner.userId$': userId }, { '$collaborators.userId$': userId }],
          },
        ],
      },
    ],
    legacyId: null,
  };

  return getDownloadableActivityReports(where, false);
}

/**
 * Fetches ActivityReports for downloading
 *
 * @param {Array<int>} report - array of report ids
 * @returns {Promise<any>} - returns a promise with total reports count and the reports slice
 */
export async function getDownloadableActivityReportsByIds(readRegions, {
  report = [],
}) {
  const regions = readRegions || [];
  // Create a Set to ensure unique ordered values
  const reportSet = Array.isArray(report) ? new Set(report) : new Set([report]);
  const reportIds = [...reportSet].filter((i) => /\d+/.test(i));
  const where = { regionId: regions, id: { [Op.in]: reportIds } };
  return getDownloadableActivityReports(where);
}

/**
 * Fetches ActivityReports where a user is a collaborator based by date
 *
 * @param {integer} userId - user id
 * @param {string} date - date interval string, e.g. NOW() - INTERVAL '1 DAY'
 * @returns {Promise<ActivityReport[]>} - retrieved reports
 */
// TODO: I don't think using the audit log is the correct method to do this.
export async function activityReportsWhereCollaboratorByDate(userId, date) {
  const reports = await ActivityReport.findAll({
    attributes: ['id', 'displayId'],
    where: {
      [Op.and]: [
        {
          '$approval.calculatedStatus$': {
            [Op.ne]: REPORT_STATUSES.APPROVED,
          },
        },
        {
          id: {
            [Op.in]: sequelize.literal(
              `(SELECT (new_row_data->'entityId')::NUMERIC
            FROM "ZALCollaborators"
            where dml_timestamp > ${date}
            AND (new_row_data->'userId')::NUMERIC = ${userId}
            AND (new_row_data->>'entityType')::TEXT = '${ENTITY_TYPES.REPORT}'
            AND (new_row_data->>'collaboratorTypes')::TEXT like '%${COLLABORATOR_TYPES.EDITOR}%')`,
            ),
          },
        },
      ],
    },
    include: [
      {
        model: Approval,
        as: 'approval',
      },
      {
        model: Collaborator,
        as: 'collaborators',
        where: { userId },
      },
    ],
  });
  return reports;
}

/**
 * Fetches ActivityReports where change was requested and a user is either
 * a collaborator or an author
 *
 * @param {integer} userId - user id
 * @param {string} date - date interval string, e.g. NOW() - INTERVAL '1 DAY'
 * @returns {Promise<ActivityReport[]>} - retrieved reports
 */
export async function activityReportsChangesRequestedByDate(userId, date) {
  const reports = await ActivityReport.findAll({
    attributes: ['id', 'displayId'],
    where: {
      [Op.and]: [
        {
          '$approval.calculatedStatus$': {
            [Op.ne]: REPORT_STATUSES.APPROVED,
          },
        },
        {
          [Op.or]: [{ '$owner.userId$': userId }, { '$collaborators.userId$': userId }],
        },
        {
          id: {
            [Op.in]: sequelize.literal(
              `(SELECT (new_row_data->'entityId')::NUMERIC
                FROM "ZALApprovals"
                where dml_timestamp > ${date}
                AND (new_row_data->>'calculatedStatus')::TEXT = '${REPORT_STATUSES.NEEDS_ACTION}'
                AND (new_row_data->'entityType')::TEXT = '${ENTITY_TYPES.REPORT}'
                AND (new_row_data->'tier')::NUMERIC = 0)`,
            ),
          },
        },
      ],
    },
    include: [
      {
        model: Approval,
        as: 'approval',
      },
      {
        model: Collaborator,
        as: 'owner',
        attributes: ['userId'],
      },
      {
        model: Collaborator,
        as: 'collaborators',
        attributes: ['userId'],
        required: false,
      },
    ],
  });
  return reports;
}

/**
 * Fetches ActivityReports that were submitted for the manager's review
 *
 * @param {integer} userId - manager's id
 * @param {string} date - date interval string, e.g. NOW() - INTERVAL '1 DAY'
 * @returns {Promise<ActivityReport[]>} - retrieved reports
 */
export async function activityReportsSubmittedByDate(userId, date) {
  const reports = await ActivityReport.findAll({
    attributes: ['id', 'displayId'],
    where: {
      id: {
        [Op.in]: sequelize.literal(
          `(SELECT (new_row_data->'entityId')::NUMERIC
            FROM "ZALApprovals"
            where dml_timestamp > ${date}
            AND (new_row_data->>'calculatedStatus')::TEXT = '${REPORT_STATUSES.SUBMITTED}'
            AND (new_row_data->'entityType')::TEXT = '${ENTITY_TYPES.REPORT}'
            AND (new_row_data->'tier')::NUMERIC = 0)`,
        ),
      },
    },
    include: [
      {
        model: Approval,
        as: 'approval',
        where: {
          calculatedStatus: { [Op.notIn]: [REPORT_STATUSES.APPROVED, REPORT_STATUSES.DRAFT] },
        },
        required: true,
      },
      {
        model: Collaborator,
        as: 'approvers',
        attributes: ['userId'],
      },
    ],
  });
  return reports;
}

/**
 * Fetches ActivityReports that were approved for authors and collaborators
 *
 * @param {integer} userId - user's id
 * @param {string} date - date interval string, e.g. NOW() - INTERVAL '1 DAY'
 * @returns {Promise<ActivityReport[]>} - retrieved reports
 */
export async function activityReportsApprovedByDate(userId, date) {
  const reports = await ActivityReport.findAll({
    attributes: ['id', 'displayId'],
    where: {
      [Op.and]: [
        {
          '$approval.calculatedStatus$': REPORT_STATUSES.APPROVED,
        },
        {
          [Op.or]: [{ '$owner.userId$': userId }, { '$collaborators.userId$': userId }],
        },
        {
          id: {
            [Op.in]: sequelize.literal(
              `(SELECT (new_row_data->'entityId')::NUMERIC
                FROM "ZALApprovals"
                where dml_timestamp > ${date}
                AND (new_row_data->>'calculatedStatus')::TEXT = '${REPORT_STATUSES.APPROVED}'
                AND (new_row_data->'entityType')::TEXT = '${ENTITY_TYPES.REPORT}'
                AND (new_row_data->'tier')::NUMERIC = 0)`,
            ),
          },
        },
      ].filter(Boolean),
    },
    include: [
      {
        model: Approval,
        as: 'approval',
      },
      {
        model: Collaborator,
        as: 'owner',
        attributes: ['userId'],
      },
      {
        model: Collaborator,
        as: 'collaborators',
        attributes: ['userId'],
        required: false,
      },
    ],
  });
  return reports;
}<|MERGE_RESOLUTION|>--- conflicted
+++ resolved
@@ -1344,22 +1344,12 @@
   };
 
   const activityRecipientType = recipientType();
-
-<<<<<<< HEAD
-  if (recipientsWhoHaveGoalsThatShouldBeRemoved) {
-    try {
-      await removeRemovedRecipientsGoals(recipientsWhoHaveGoalsThatShouldBeRemoved, savedReport);
-    } catch (err) {
-      auditLogger.error(JSON.stringify({ name: 'removeRemovedRecipientsGoals', recipientsWhoHaveGoalsThatShouldBeRemoved, err }));
-      throw new Error(err);
-    }
-=======
+  
   if (
     recipientsWhoHaveGoalsThatShouldBeRemoved
     && recipientsWhoHaveGoalsThatShouldBeRemoved.length
   ) {
     await removeRemovedRecipientsGoals(recipientsWhoHaveGoalsThatShouldBeRemoved, savedReport);
->>>>>>> 441cc9b1
   }
 
   if (previousActivityRecipientType
