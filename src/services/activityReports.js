--- conflicted
+++ resolved
@@ -78,17 +78,9 @@
 
   // Create and delete activity report collaborators.
   if (newCollaborators.length > 0) {
-<<<<<<< HEAD
-    await ActivityReportCollaborator.bulkCreate(
-      newCollaborators,
-      { ignoreDuplicates: true, validate: true, individualHooks: true },
-    );
-
-=======
     await Promise.all(newCollaborators.map((where) => (
       ActivityReportCollaborator.findOrCreate({ where })
     )));
->>>>>>> 2ae089be
     await ActivityReportCollaborator.destroy(
       {
         where: {
@@ -459,24 +451,6 @@
         ],
       },
       {
-<<<<<<< HEAD
-        model: ActivityReportFile,
-        as: 'reportFiles',
-        required: false,
-        separate: true,
-        include: [
-          {
-            model: File,
-            where: {
-              status: {
-                [Op.ne]: 'UPLOAD_FAILED',
-              },
-            },
-            as: 'file',
-            required: false,
-          },
-        ],
-=======
         model: File,
         where: {
           status: {
@@ -485,7 +459,6 @@
         },
         as: 'files',
         required: false,
->>>>>>> 2ae089be
       },
       {
         model: NextStep,
@@ -825,7 +798,6 @@
   } else {
     savedReport = await create(updatedFields);
   }
-
   if (activityReportCollaborators) {
     const { id } = savedReport;
     const newCollaborators = activityReportCollaborators.map(
@@ -993,10 +965,6 @@
         ],
       },
       {
-<<<<<<< HEAD
-        model: ActivityReportFile,
-        as: 'reportFiles',
-=======
         model: File,
         where: {
           status: {
@@ -1004,21 +972,7 @@
           },
         },
         as: 'files',
->>>>>>> 2ae089be
-        required: false,
-        separate: true,
-        include: [
-          {
-            model: File,
-            where: {
-              status: {
-                [Op.ne]: 'UPLOAD_FAILED',
-              },
-            },
-            as: 'file',
-            required: false,
-          },
-        ],
+        required: false,
       },
       {
         model: User,
