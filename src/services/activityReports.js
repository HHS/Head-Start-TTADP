import _ from 'lodash';
import { Op } from 'sequelize';
import moment from 'moment';
import { REPORT_STATUSES, DECIMAL_BASE, REPORTS_PER_PAGE } from '../constants';
import orderReportsBy from '../lib/orderReportsBy';
import filtersToScopes from '../scopes';
import { setReadRegions } from './accessValidation';
import { syncApprovers } from './activityReportApprovers';
import {
  ActivityReport,
  ActivityReportApprover,
  ActivityReportCollaborator,
  ActivityReportFile,
  sequelize,
  ActivityRecipient,
  File,
  Grant,
  Recipient,
  OtherEntity,
  Goal,
  User,
  NextStep,
  Objective,
  Program,
  ActivityReportGoal,
  ActivityReportObjective,
  ActivityReportObjectiveResource,
  ObjectiveResource,
  Topic,
  CollaboratorRole,
  Role,
} from '../models';
import {
  removeUnusedGoalsObjectivesFromReport,
  saveGoalsForReport,
  removeRemovedRecipientsGoals,
  getGoalsForReport,
} from './goals';

import { saveObjectivesForReport } from './objectives';

export async function batchQuery(query, limit) {
  let finished = false;
  let page = 0;
  const finalResult = [];

  while (!finished) {
    // eslint-disable-next-line no-await-in-loop
    const rows = await ActivityReport.findAll({
      ...query,
      limit,
      offset: page * limit,
    });
    /*
      Sequelize adds a bunch of data/functions to items it retrieves from
      the database. We _should_ be able to give sequelize `raw: true` to
      get results without the extra sequelize "stuff", but the link to an
      issue below shows sequelize can't handle `raw: true` with `hasMany`
      associations.

      When DB objects have the extra sequelize "stuff" we run into memory
      issues. When we get only data from the DB we don't run into memory
      issues because all the sequelize "stuff" we don't need is garbage
      collected at some point.

      See https://github.com/sequelize/sequelize/issues/3897
    */
    const raw = JSON.parse(JSON.stringify(rows));
    finalResult.push(...raw);
    if (rows.length < limit) {
      finished = true;
    }
    page += 1;
  }

  return finalResult;
}

async function saveReportCollaborators(activityReportId, collaborators) {
  const newCollaborators = collaborators.map((collaborator) => ({
    activityReportId,
    userId: collaborator,
  }));

  // Create and delete activity report collaborators.
  if (newCollaborators.length > 0) {
    await Promise.all(newCollaborators.map((where) => (
      ActivityReportCollaborator.findOrCreate({ where })
    )));
    await ActivityReportCollaborator.destroy(
      {
        where: {
          activityReportId,
          userId: {
            [Op.notIn]: collaborators,
          },
        },
      },
    );
  } else {
    await ActivityReportCollaborator.destroy(
      {
        where: {
          activityReportId,
        },
      },
    );
  }

  const updatedReportCollaborators = await ActivityReportCollaborator.findAll({
    where: { activityReportId },
    include: [
      {
        model: User,
        as: 'user',
        include: [
          {
            model: Role,
            as: 'roles',
          },
        ],
      },
    ],
  });

<<<<<<< HEAD
  if (updatedReportCollaborators && updatedReportCollaborators.length > 0) {
    // eslint-disable-next-line max-len
    await Promise.all(updatedReportCollaborators.map((collaborator) => Promise.all(collaborator.user.roles.map(async (role) => CollaboratorRole.findOrCreate({
      where: {
        activityReportCollaboratorId: collaborator.id,
        roleId: role.id,
      },
    })))));
=======
  // Get collaborator roles to add.
  const rolesToAdd = updatedReportCollaborators.filter(
    (c) => !c.collaboratorRoles.length
      && c.user.role.length,
  );

  // If we have collaborators missing roles.
  if (rolesToAdd && rolesToAdd.length > 0) {
    let updatedRoles = [];
    rolesToAdd.forEach((collaborator) => {
      // Set collaborator roles.
      const { role } = collaborator.user;
      // Concat list of collaborator role updates promises.
      updatedRoles = updatedRoles.concat(role.map((r) => CollaboratorRole.findOrCreate(
        { where: { activityReportCollaboratorId: collaborator.id, role: r } },
      )));
    });

    // Resolve all role update promises.
    if (updatedRoles && updatedRoles.length > 0) {
      await Promise.all(updatedRoles);
    }
>>>>>>> 611def93
  }
}

async function saveReportRecipients(
  activityReportId,
  activityRecipientIds,
  activityRecipientType,
) {
  const newRecipients = activityRecipientIds.map((activityRecipientId) => {
    const activityRecipient = {
      activityReportId,
      grantId: null,
      otherEntityId: null,
    };

    if (activityRecipientType === 'other-entity') {
      activityRecipient.otherEntityId = activityRecipientId;
    } else if (activityRecipientType === 'recipient') {
      activityRecipient.grantId = activityRecipientId;
    }
    return activityRecipient;
  });

  const where = {
    activityReportId,
  };

  const empty = activityRecipientIds.length === 0;
  if (!empty && activityRecipientType === 'other-entity') {
    where[Op.or] = {
      otherEntityId: {
        [Op.notIn]: activityRecipientIds,
      },
      grantId: {
        [Op.not]: null,
      },
    };
  } else if (!empty && activityRecipientType === 'recipient') {
    where[Op.or] = {
      grantId: {
        [Op.notIn]: activityRecipientIds,
      },
      otherEntityId: {
        [Op.not]: null,
      },
    };
  }

  await Promise.all(
    newRecipients.map(async (newRecipient) => {
      if (newRecipient.grantId) {
        return ActivityRecipient.findOrCreate({
          where: {
            activityReportId: newRecipient.activityReportId,
            grantId: newRecipient.grantId,
          },
          defaults: newRecipient,
        });
      }
      if (newRecipient.otherEntityId) {
        return ActivityRecipient.findOrCreate({
          where: {
            activityReportId: newRecipient.activityReportId,
            otherEntityId: newRecipient.otherEntityId,
          },
          defaults: newRecipient,
        });
      }
      return null;
    }),
  );

  await ActivityRecipient.destroy({ where });
}

async function saveNotes(activityReportId, notes, isRecipientNotes) {
  const noteType = isRecipientNotes ? 'RECIPIENT' : 'SPECIALIST';
  const ids = notes.map((n) => n.id).filter((id) => !!id);
  const where = {
    activityReportId,
    noteType,
    id: {
      [Op.notIn]: ids,
    },
  };
  // Remove any notes that are no longer relevant
  await NextStep.destroy({ where });

  if (notes.length > 0) {
    // If a note has an id, and its content has changed, update to the newer content
    // If no id, then assume its a new entry
    const newNotes = notes.map((note) => ({
      id: note.id ? parseInt(note.id, DECIMAL_BASE) : undefined,
      note: note.note,
      completeDate: note.completeDate,
      activityReportId,
      noteType,
    }));
    await NextStep.bulkCreate(newNotes, { updateOnDuplicate: ['note', 'completeDate', 'updatedAt'] });
  }
}

async function update(newReport, report) {
  const updatedReport = await report.update(newReport, {
    fields: _.keys(newReport),
  });
  return updatedReport;
}

async function create(report) {
  return ActivityReport.create(report);
}

export function activityReportByLegacyId(legacyId) {
  return ActivityReport.findOne({
    where: {
      legacyId,
    },
    include: [
      {
        model: ActivityReportFile,
        as: 'reportFiles',
        required: false,
        separate: true,
        include: [
          {
            model: File,
            where: {
              status: {
                [Op.ne]: 'UPLOAD_FAILED',
              },
            },
            as: 'file',
            required: false,
          },
        ],
      },
      {
        model: ActivityReportApprover,
        attributes: ['id', 'status', 'note'],
        as: 'approvers',
        required: false,
        separate: true,
        include: [
          {
            model: User,
            attributes: ['id', 'name', 'fullName'],
            include: [
              {
                model: Role,
                as: 'roles',
              },
            ],
          },
        ],
      },
    ],
  });
}

export async function populateRecipientInfo(activityRecipients, grantPrograms) {
  /*
      Hopefully this code is temporary until we figure
      out why joining programs to grants causes issues.
  */
  return activityRecipients.map((recipient) => {
    if (recipient.grant && grantPrograms.length) {
      const programsToAssign = grantPrograms.filter((p) => p.grantId === recipient.grantId);
      // Programs.
      Object.defineProperty(
        recipient.grant,
        'programs',
        {
          value: programsToAssign,
          enumerable: true,
        },
      );

      // Program Types.
      const programTypes = programsToAssign && programsToAssign.length > 0
        ? [...new Set(
          programsToAssign.filter((p) => (p.programType))
            .map((p) => (p.programType)).sort(),
        )] : [];
      Object.defineProperty(
        recipient.grant,
        'programTypes',
        {
          value: programTypes,
          enumerable: true,
        },
      );

      // Number with Program Types.
      const numberWithProgramTypes = `${recipient.grant.number} ${programTypes.length > 0 ? ` - ${programTypes.join(', ')}` : ''}`;

      Object.defineProperty(
        recipient.grant,
        'numberWithProgramTypes',
        {
          value: numberWithProgramTypes,
          enumerable: true,
        },
      );

      // Name.
      let nameValue;
      if (recipient.grant.recipient) {
        nameValue = `${recipient.grant.recipient.name} - ${recipient.grant.numberWithProgramTypes}`;
      } else {
        nameValue = `${recipient.grant.numberWithProgramTypes}`;
      }
      Object.defineProperty(
        recipient.grant,
        'name',
        {
          value: nameValue,
          enumerable: true,
        },
      );

      Object.defineProperty(
        recipient,
        'name',
        {
          value: nameValue,
          enumerable: true,
        },
      );
    }
    return { ...recipient };
  });
}

export async function activityReportAndRecipientsById(activityReportId) {
  const arId = parseInt(activityReportId, DECIMAL_BASE);

  const goalsAndObjectives = await getGoalsForReport(arId);

  const recipients = await ActivityRecipient.findAll({
    where: {
      activityReportId: arId,
    },
    attributes: [
      'id',
      'name',
      'activityRecipientId',
      'grantId',
    ],
    include: [
      {
        model: Grant,
        as: 'grant',
      },
    ],
  });

  // Get all grant programs at once to reduce DB calls.
  const grantIds = recipients.map((a) => a.grantId);
  const grantPrograms = await Program.findAll({
    where: {
      grantId: grantIds,
    },
  });

  // Populate Activity Recipient info.
  const updatedRecipients = await populateRecipientInfo(recipients, grantPrograms);

  const activityRecipients = updatedRecipients.map((recipient) => {
    const name = recipient.otherEntity ? recipient.otherEntity.name : recipient.grant.name;
    const activityRecipientId = recipient.otherEntity
      ? recipient.otherEntity.dataValues.id : recipient.grant.dataValues.id;

    return {
      id: activityRecipientId,
      activityRecipientId, // Create or Update Report Expect's this Field.
      name,
    };
  });

  // TTAHUB-949: Determine how many other AR's are using these goals.
  /*
  const users = await sequelize.query("SELECT * FROM `users`", { type: QueryTypes.SELECT });
  sequelize.literal(
    `(SELECT arg.goalId AS goalId, COUNT(arg.id) AS reportsUsingGoal
      FROM "ActivityReportGoals" arg
      INNER JOIN "Goals" g ON arg."goalId" = g.id
      WHERE arg."activityReportId" != ${arId} AND  AND g."createdVia" = 'activityReport'
      GROUP BY g.id)`),
      */

  const report = await ActivityReport.findOne({
    attributes: { exclude: ['imported', 'legacyId'] },
    where: {
      id: arId,
    },
    include: [
      {
        attributes: [
          ['id', 'value'],
          ['title', 'label'],
          'id',
          'title',
          'status',
          'goalId',
        ],
        model: Objective,
        as: 'objectivesWithGoals',
        include: [
          {
            model: Goal,
            as: 'goal',
            attributes: [
              ['id', 'value'],
              ['name', 'label'],
              'id',
              'name',
              'status',
              'endDate',
              'goalNumber',
            ],
          },
          {
            model: ObjectiveResource,
            as: 'resources',
            attributes: [
              ['userProvidedUrl', 'value'],
              ['id', 'key'],
            ],
          },
          {
            model: Topic,
            as: 'topics',
            attributes: [
              ['id', 'value'],
              ['name', 'label'],
            ],
          },
        ],
      },
      {
        model: Objective,
        as: 'objectivesWithoutGoals',
        include: [
          {
            model: Role,
            as: 'roles',
          },
          {
            model: Topic,
            as: 'topics',
          },
          {
            model: File,
            as: 'files',
          },
          {
            model: ObjectiveResource,
            as: 'resources',
          },
        ],
      },
      {
        model: User,
        as: 'author',
        include: [
          {
            model: Role, as: 'roles', order: [['name', 'ASC']],
          },
        ],
      },
      {
        required: false,
        model: ActivityReportCollaborator,
        as: 'activityReportCollaborators',
        include: [
          {
            model: User,
            as: 'user',
            include: [
              { model: Role, as: 'roles', order: [['name', 'ASC']] },
            ],
          },
          {
            model: Role,
            as: 'collaboratorRoles',
            order: [['name', 'ASC']],
          },
        ],
      },
      {
        model: File,
        where: {
          status: {
            [Op.ne]: 'UPLOAD_FAILED',
          },
        },
        as: 'files',
        required: false,
      },
      {
        model: NextStep,
        where: {
          noteType: {
            [Op.eq]: 'SPECIALIST',
          },
        },
        attributes: ['note', 'completeDate', 'id'],
        as: 'specialistNextSteps',
        required: false,
        separate: true,
      },
      {
        model: NextStep,
        where: {
          noteType: {
            [Op.eq]: 'RECIPIENT',
          },
        },
        attributes: ['note', 'completeDate', 'id'],
        as: 'recipientNextSteps',
        required: false,
        separate: true,
      },
      {
        model: ActivityReportApprover,
        attributes: ['id', 'status', 'note'],
        as: 'approvers',
        required: false,
        separate: true,
        include: [
          {
            model: User,
            attributes: ['id', 'name', 'fullName'],
            include: [
              {
                model: Role,
                as: 'roles',
              },
            ],
          },
        ],
      },
    ],
    order: [
      [{ model: Objective, as: 'objectivesWithGoals' }, 'id', 'ASC'],
    ],
  });

  return [report, activityRecipients, goalsAndObjectives];
}

/**
 * Retrieves activity reports in sorted slices
 * using sequelize.literal for several associated fields based on the following
 * https://github.com/sequelize/sequelize/issues/11288
 *
 * @param {*} sortBy - field to sort by; default updatedAt
 * @param {*} sortDir - order: either ascending or descending; default desc
 * @param {*} offset - offset from the start of the total sorted results
 * @param {*} limit - size of the slice
 * @returns {Promise<any>} - returns a promise with total reports count and the reports slice
 */
export async function activityReports(
  {
    sortBy = 'updatedAt',
    sortDir = 'desc',
    offset = 0,
    limit = REPORTS_PER_PAGE,
    ...filters
  },
  excludeLegacy = false,
) {
  const { activityReport: scopes } = filtersToScopes(filters);

  const where = {
    calculatedStatus: REPORT_STATUSES.APPROVED,
    [Op.and]: scopes,
  };

  if (excludeLegacy) {
    where.legacyId = { [Op.eq]: null };
  }

  const reports = await ActivityReport.findAndCountAll(
    {
      where,
      attributes: [
        'id',
        'displayId',
        'startDate',
        'lastSaved',
        'topics',
        'calculatedStatus',
        'regionId',
        'updatedAt',
        'sortedTopics',
        'legacyId',
        'createdAt',
        'approvedAt',
        'creatorRole',
        'creatorName',
        sequelize.literal(
          '(SELECT name as authorName FROM "Users" WHERE "Users"."id" = "ActivityReport"."userId")',
        ),
        sequelize.literal(
          '(SELECT name as collaboratorName FROM "Users" join "ActivityReportCollaborators" on "Users"."id" = "ActivityReportCollaborators"."userId" and  "ActivityReportCollaborators"."activityReportId" = "ActivityReport"."id" limit 1)',
        ),
        sequelize.literal(
          // eslint-disable-next-line quotes
          `(SELECT "OtherEntities".name as otherEntityName from "OtherEntities" INNER JOIN "ActivityRecipients" ON "ActivityReport"."id" = "ActivityRecipients"."activityReportId" AND "ActivityRecipients"."otherEntityId" = "OtherEntities".id order by otherEntityName ${sortDir} limit 1)`,
        ),
        sequelize.literal(
          // eslint-disable-next-line quotes
          `(SELECT "Recipients".name as recipientName FROM "Recipients" INNER JOIN "ActivityRecipients" ON "ActivityReport"."id" = "ActivityRecipients"."activityReportId" JOIN "Grants" ON "Grants"."id" = "ActivityRecipients"."grantId" AND "Recipients"."id" = "Grants"."recipientId" order by recipientName ${sortDir} limit 1)`,
        ),
      ],
      include: [
        {
          model: User,
          attributes: ['name', 'fullName', 'homeRegionId'],
          as: 'author',
          include: [
            {
              model: Role,
              as: 'roles',
            },
          ],
          order: [
            [sequelize.col('author."name"'), 'ASC'],
          ],
        },
        {
          required: false,
          model: ActivityReportCollaborator,
          as: 'activityReportCollaborators',
          include: [
            {
              model: User,
              as: 'user',
              attributes: ['id', 'name', 'fullName'],
              include: [
                {
                  model: Role,
                  as: 'roles',
                },
              ],
              order: [
                [sequelize.col('user."name"'), 'ASC'],
              ],
            },
            {
              model: Role,
              as: 'collaboratorRoles',
            },
          ],
        },
        {
          model: ActivityReportApprover,
          attributes: ['id', 'status', 'note'],
          as: 'approvers',
          required: false,
          include: [
            {
              model: User,
              attributes: ['id', 'name', 'fullName'],
              include: [
                {
                  model: Role,
                  as: 'roles',
                },
              ],
            },
          ],
        },
      ],
      order: orderReportsBy(sortBy, sortDir),
      offset,
      limit,
      distinct: true,
    },
    {
      subQuery: false,
    },
  );

  const reportIds = reports.rows.map(({ id }) => id);

  const recipients = await ActivityRecipient.findAll({
    where: {
      activityReportId: reportIds,
    },
    attributes: ['id', 'name', 'activityRecipientId', 'activityReportId', 'grantId'],
    // sorting these just so the order is testable
    order: [
      [sequelize.col('grant.recipient.name'), sortDir],
      [sequelize.col('otherEntity.name'), sortDir],
    ],
  });

<<<<<<< HEAD
  const topics = await Topic.findAll({
    attributes: ['name', 'id'],
    include: [
      {
        model: Objective,
        attributes: ['id'],
        as: 'objectives',
        required: true,
        include: {
          attributes: ['activityReportId', 'objectiveId'],
          model: ActivityReportObjective,
          as: 'activityReportObjectives',
          required: true,
          where: {
            activityReportId: reportIds,
          },
        },
      },
    ],
    order: [
      [sequelize.col('name'), sortDir],
    ],
  });

  return { ...reports, recipients, topics };
=======
  // Get all grant programs at once to reduce DB calls.
  const grantIds = recipients.map((a) => a.grantId);
  const grantPrograms = await Program.findAll({
    where: {
      grantId: grantIds,
    },
  });

  // Populate Activity Recipient info.
  await populateRecipientInfo(recipients, grantPrograms);

  return { ...reports, recipients };
>>>>>>> 611def93
}

export async function activityReportsForCleanup(userId) {
  const threeMonthsAgo = moment().subtract(3, 'months').format('YYYY-MM-DD');

  return ActivityReport.unscoped().findAll(
    {
      where: {
        // we only cleanup reports from the last three months
        createdAt: { [Op.gt]: threeMonthsAgo },
        [Op.or]: [
          // if the report is created by a user and not in draft status, it is eligible for cleanup
          {
            [Op.and]: {
              userId,
              calculatedStatus: {
                [Op.ne]: REPORT_STATUSES.DRAFT,
              },
            },
          },
          {
            // if the user is an approver on the report, it is eligible for cleanup
            '$approvers.userId$': userId,
          },
          {
            // if the user is an collaborator, and the report is not in draft,
            // it is eligible for cleanup
            '$activityReportCollaborators->user.id$': userId,
            calculatedStatus: {
              [Op.ne]: REPORT_STATUSES.DRAFT,
            },
          },
        ],
      },
      attributes: [
        'id',
        'calculatedStatus',
        'userId',
      ],
      include: [
        {
          model: User,
          attributes: ['id'],
          as: 'author',
        },
        {
          required: false,
          model: ActivityReportCollaborator,
          as: 'activityReportCollaborators',
          include: [
            {
              model: User,
              as: 'user',
              attributes: ['id'],
              duplicating: true,
            },
          ],
        },
        {
          model: ActivityReportApprover,
          attributes: ['id'],
          as: 'approvers',
          required: false,
          include: [
            {
              model: User,
              attributes: ['id'],
            },
          ],
        },
      ],
      distinct: true,
    },
    {
      subQuery: false,
    },
  );
}

/**
 * Retrieves alerts based on the following logic:
 * One or both of these high level conditions are true -
 * manager - assigned to approve and report is 'submitted' or 'needs_action'.
 * specialist - author id or one of the collaborator's id matches and calculatedStatus is not
 * 'approved'.
 * @param {*} userId
 */
export async function activityReportAlerts(userId, {
  sortBy = 'startDate',
  sortDir = 'desc',
  offset = 0,
  ...filters
}) {
  const updatedFilters = await setReadRegions(filters, userId);
  const { activityReport: scopes } = filtersToScopes(updatedFilters);
  const reports = await ActivityReport.findAndCountAll(
    {
      where: {
        [Op.and]: scopes,
        [Op.or]: [
          {
            [Op.or]: [
              { calculatedStatus: REPORT_STATUSES.SUBMITTED },
              { calculatedStatus: REPORT_STATUSES.NEEDS_ACTION },
            ],
            '$approvers.userId$': userId,
          },
          {
            [Op.and]: [
              {
                [Op.and]: [
                  {
                    calculatedStatus: { [Op.ne]: REPORT_STATUSES.APPROVED },
                  },
                ],
              },
              {
                [Op.or]: [{ userId }, { '$activityReportCollaborators->user.id$': userId }],
              },
            ],
          },
        ],
        legacyId: null,
      },
      attributes: [
        'id',
        'displayId',
        'startDate',
        'calculatedStatus',
        'regionId',
        'userId',
        'createdAt',
        'creatorRole',
        'creatorName',
        sequelize.literal(
          '(SELECT name as authorName FROM "Users" WHERE "Users"."id" = "ActivityReport"."userId")',
        ),
        sequelize.literal(
          '(SELECT name as collaboratorName FROM "Users" join "ActivityReportCollaborators" on "Users"."id" = "ActivityReportCollaborators"."userId" and  "ActivityReportCollaborators"."activityReportId" = "ActivityReport"."id" limit 1)',
        ),
        sequelize.literal(
          `(SELECT "OtherEntities".name as otherEntityName from "OtherEntities" INNER JOIN "ActivityRecipients" ON "ActivityReport"."id" = "ActivityRecipients"."activityReportId" AND "ActivityRecipients"."otherEntityId" = "OtherEntities".id order by otherEntityName ${sortDir} limit 1)`,
        ),
        sequelize.literal(
          `(SELECT "Recipients".name as recipientName FROM "Recipients" INNER JOIN "ActivityRecipients" ON "ActivityReport"."id" = "ActivityRecipients"."activityReportId" JOIN "Grants" ON "Grants"."id" = "ActivityRecipients"."grantId" AND "Recipients"."id" = "Grants"."recipientId" order by recipientName ${sortDir} limit 1)`,
        ),

        // eslint-disable-next-line quotes
        [sequelize.literal(`(SELECT  CASE WHEN COUNT(1) = 0 THEN '0' ELSE  CONCAT(SUM(CASE WHEN COALESCE("ActivityReportApprovers".status,'needs_action') = 'approved' THEN 1 ELSE 0 END), ' of ', COUNT(1)) END FROM "ActivityReportApprovers" WHERE "ActivityReportApprovers"."activityReportId" = "ActivityReport"."id" AND "deletedAt" IS NULL limit 1)`), 'pendingApprovals'],
      ],
      include: [
        {
          model: User,
          attributes: ['name', 'fullName', 'homeRegionId'],
          include: [
            {
              model: Role,
              as: 'roles',
            },
          ],
          as: 'author',
        },
        {
          required: false,
          model: ActivityReportCollaborator,
          as: 'activityReportCollaborators',
          include: [
            {
              model: User,
              as: 'user',
              attributes: ['id', 'name', 'fullName'],
              include: [
                {
                  model: Role,
                  as: 'roles',
                },
              ],
              duplicating: true,
            },
            {
              model: Role,
              as: 'collaboratorRoles',
            },
          ],
        },
        {
          model: ActivityReportApprover,
          attributes: ['id', 'status', 'note'],
          as: 'approvers',
          required: false,
          include: [
            {
              model: User,
              attributes: ['id', 'name', 'fullName'],
              include: [
                {
                  model: Role,
                  as: 'roles',
                },
              ],
            },
          ],
        },
      ],
      order: orderReportsBy(sortBy, sortDir),
      offset,
      distinct: true,
    },
    {
      subQuery: false,
    },
  );

  const recipients = await ActivityRecipient.findAll({
    where: {
      activityReportId: reports.rows.map(({ id }) => id),
    },
    attributes: ['id', 'name', 'activityRecipientId', 'activityReportId'],
  });

  return { ...reports, recipients };
}

export function formatResources(resources) {
  return resources.reduce((acc, resource) => {
    // skip empties
    if (!resource) {
      return acc;
    }

    // if we have a value, grab it
    if (resource.value !== undefined) {
      if (resource.value) {
        return [...acc, resource.value];
      }
      // if the above statement is not truthy, we don't want to add it to the array
      return acc;
    }

    // otherwise, we just return the resource, under the assumption that
    // its a string
    return [...acc, resource];
  }, []);
}

export async function createOrUpdate(newActivityReport, report) {
  let savedReport;
  const {
    approvers,
    approverUserIds,
    goals,
    objectivesWithGoals,
    objectivesWithoutGoals,
    activityReportCollaborators,
    activityRecipients,
    files,
    author,
    recipientNextSteps,
    specialistNextSteps,
    ECLKCResourcesUsed,
    nonECLKCResourcesUsed,
    attachments,
    recipientsWhoHaveGoalsThatShouldBeRemoved,
    ...allFields
  } = newActivityReport;
  const previousActivityRecipientType = report && report.activityRecipientType;
  const resources = {};

  if (ECLKCResourcesUsed) {
    resources.ECLKCResourcesUsed = formatResources(ECLKCResourcesUsed);
  }

  if (nonECLKCResourcesUsed) {
    resources.nonECLKCResourcesUsed = formatResources(nonECLKCResourcesUsed);
  }

  const updatedFields = { ...allFields, ...resources };
  if (report) {
    savedReport = await update(updatedFields, report);
  } else {
    savedReport = await create(updatedFields);
  }
  if (activityReportCollaborators) {
    const { id } = savedReport;
    const newCollaborators = activityReportCollaborators.map(
      (c) => c.user.id,
    );
    await saveReportCollaborators(id, newCollaborators);
  }

  if (activityRecipients) {
    const { activityRecipientType: typeOfRecipient, id: savedReportId } = savedReport;
    const activityRecipientIds = activityRecipients.map(
      (g) => g.activityRecipientId,
    );

    await saveReportRecipients(savedReportId, activityRecipientIds, typeOfRecipient);
  }

  if (recipientNextSteps) {
    const { id } = savedReport;
    await saveNotes(id, recipientNextSteps, true);
  }

  if (specialistNextSteps) {
    const { id } = savedReport;
    await saveNotes(id, specialistNextSteps, false);
  }

  /**
     * since on partial updates, a new value for activity recipient type may not be passed,
     * we use the old one in that case
     */

  const recipientType = () => {
    if (allFields && allFields.activityRecipientType) {
      return allFields.activityRecipientType;
    }
    if (report && report.activityRecipientType) {
      return report.activityRecipientType;
    }

    return '';
  };

  const activityRecipientType = recipientType();

  if (recipientsWhoHaveGoalsThatShouldBeRemoved) {
    await removeRemovedRecipientsGoals(recipientsWhoHaveGoalsThatShouldBeRemoved, savedReport);
  }

  if (previousActivityRecipientType
    && previousActivityRecipientType !== report.activityRecipientType) {
    await removeUnusedGoalsObjectivesFromReport(report.id, []);
  }

  if (activityRecipientType === 'other-entity' && objectivesWithoutGoals) {
    await saveObjectivesForReport(objectivesWithoutGoals, savedReport);
  } else if (activityRecipientType === 'recipient' && goals) {
    await saveGoalsForReport(goals, savedReport, recipientsWhoHaveGoalsThatShouldBeRemoved);
  }

  // Approvers are removed if approverUserIds is an empty array
  if (approverUserIds) {
    await syncApprovers(savedReport.id, approverUserIds);
  }

  const [r, recips, gAndOs] = await activityReportAndRecipientsById(savedReport.id);
  return {
    ...r.dataValues,
    displayId: r.displayId,
    activityRecipients: recips,
    goalsAndObjectives: gAndOs,
  };
}

export async function setStatus(report, status) {
  await report.update({ submissionStatus: status });
  return activityReportAndRecipientsById(report.id);
}

/*
 * Queries the db for relevant recipients depending on the region id.
 * If no region id is passed, then default to returning all available recipients.
 * Note: This only affects grants and recipients. Non Recipients remain unaffected by the region id.
 *
 * @param {number} [regionId] - A region id to query against
 * @returns {*} Grants and Other entities
 */
export async function possibleRecipients(regionId) {
  const where = { status: 'Active', regionId };

  const grants = await Recipient.findAll({
    attributes: ['id', 'name'],
    order: ['name'],
    include: [{
      where,
      model: Grant,
      as: 'grants',
      attributes: [['id', 'activityRecipientId'], 'name', 'number'],
      include: [{
        model: Recipient,
        as: 'recipient',
      },
      {
        model: Program,
        as: 'programs',
        attributes: ['programType'],
      },
      ],
    }],
  });
  const otherEntities = await OtherEntity.findAll({
    raw: true,
    attributes: [['id', 'activityRecipientId'], 'name'],
  });
  return { grants, otherEntities };
}

async function getDownloadableActivityReports(where, separate = true) {
  const query = {
    where,
    attributes: {
      include: ['displayId', 'createdAt', 'approvedAt', 'creatorRole', 'creatorName'],
      exclude: ['imported', 'legacyId', 'additionalNotes', 'approvers'],
    },
    include: [
      {
        model: ActivityReportObjective,
        as: 'activityReportObjectives',
        attributes: ['ttaProvided', 'status'],
        order: [['objective', 'goal', 'id'], ['objective', 'id']],
        separate,
        include: [{
          model: Objective,
          as: 'objective',
          include: [{
            model: Goal,
            as: 'goal',
          },
          ],
          attributes: ['id', 'title', 'status'],
        },
        {
          model: ActivityReportObjectiveResource,
          as: 'activityReportObjectiveResources',
        },
        {
          model: Topic,
          as: 'topics',
        },
        {
          model: Role,
          as: 'roles',
        },
        {
          model: File,
          as: 'files',
        },
        ],
      },
      {
        model: ActivityReportGoal,
        as: 'activityReportGoals',
        separate,
        include: [{
          model: Goal,
          as: 'goal',
        }],
        attributes: ['status'],
        order: [['goal', 'id']],
      },
      {
        model: ActivityRecipient,
        attributes: ['id', 'name', 'activityRecipientId', 'grantId', 'otherEntityId'],
        as: 'activityRecipients',
        required: false,
        separate,
        include: [
          {
            model: Grant,
            as: 'grant',
          },
        ],
      },
      {
        model: File,
        where: {
          status: {
            [Op.ne]: 'UPLOAD_FAILED',
          },
        },
        as: 'files',
        required: false,
      },
      {
        model: User,
        attributes: ['name', 'fullName', 'homeRegionId'],
        include: [
          {
            model: Role,
            as: 'roles',
          },
        ],
        as: 'author',
      },
      {
        model: ActivityReportCollaborator,
        as: 'activityReportCollaborators',
        separate,
        include: [{
          model: User,
          as: 'user',
          attributes: ['id', 'name', 'fullName'],
          include: [
            {
              model: Role,
              as: 'roles',
            },
          ],
        },
        {
          model: Role,
          as: 'collaboratorRoles',
        }],
      },
      {
        model: NextStep,
        where: {
          noteType: {
            [Op.eq]: 'SPECIALIST',
          },
        },
        attributes: ['note', 'id'],
        as: 'specialistNextSteps',
        separate,
        required: false,
      },
      {
        model: NextStep,
        where: {
          noteType: {
            [Op.eq]: 'RECIPIENT',
          },
        },
        attributes: ['note', 'id'],
        as: 'recipientNextSteps',
        separate,
        required: false,
      },
      {
        model: ActivityReportApprover,
        attributes: ['userId'],
        as: 'approvers',
        required: false,
        separate,
        include: [
          {
            model: User,
            attributes: ['name'],
          },
        ],
      },
    ],
    subQuery: separate,
    order: [['id', 'DESC']],
  };

  // Get reports.
  const reports = await batchQuery(query, 2000);

  // Populate Activity Recipient info.
  const updatedReportPromises = reports.map(async (r) => {
    const grantIds = r.activityRecipients.map((a) => a.grantId);
    // Get all grant programs at once to reduce DB calls.
    const grantPrograms = await Program.findAll({
      where: {
        grantId: grantIds,
      },
    });
    const updatedRecipients = await populateRecipientInfo(r.activityRecipients, grantPrograms);
    return { ...r, activityRecipients: updatedRecipients };
  });
  return Promise.all(updatedReportPromises);
}

export async function getAllDownloadableActivityReports(
  readRegions,
  filters,
) {
  const regions = readRegions || [];

  const { activityReport: scopes } = filtersToScopes(filters);

  const where = {
    regionId: {
      [Op.in]: regions,
    },
    calculatedStatus: REPORT_STATUSES.APPROVED,
    [Op.and]: scopes,
  };

  return getDownloadableActivityReports(where);
}

export async function getAllDownloadableActivityReportAlerts(userId, filters) {
  const { activityReport: scopes } = filtersToScopes(filters);
  const where = {
    [Op.and]: scopes,
    [Op.or]: [
      { // User is approver, and report is submitted or needs_action
        [Op.and]: [{
          [Op.or]: [
            { calculatedStatus: REPORT_STATUSES.SUBMITTED },
            { calculatedStatus: REPORT_STATUSES.NEEDS_ACTION },
          ],
          '$approvers.userId$': userId,
        }],
      },
      { // User is author or collaborator, and report is approved
        [Op.and]: [
          {
            [Op.and]: [
              {
                calculatedStatus: { [Op.ne]: REPORT_STATUSES.APPROVED },
              },
            ],
          },
          {
            [Op.or]: [{ userId }, { '$activityReportCollaborators.userId$': userId }],
          },
        ],
      },
    ],
    legacyId: null,
  };

  return getDownloadableActivityReports(where, false);
}

/**
 * Fetches ActivityReports for downloading
 *
 * @param {Array<int>} report - array of report ids
 * @returns {Promise<any>} - returns a promise with total reports count and the reports slice
 */
export async function getDownloadableActivityReportsByIds(readRegions, {
  report = [],
}) {
  const regions = readRegions || [];
  // Create a Set to ensure unique ordered values
  const reportSet = Array.isArray(report) ? new Set(report) : new Set([report]);
  const reportIds = [...reportSet].filter((i) => /\d+/.test(i));
  const where = { regionId: regions, id: { [Op.in]: reportIds } };
  return getDownloadableActivityReports(where);
}<|MERGE_RESOLUTION|>--- conflicted
+++ resolved
@@ -123,16 +123,6 @@
     ],
   });
 
-<<<<<<< HEAD
-  if (updatedReportCollaborators && updatedReportCollaborators.length > 0) {
-    // eslint-disable-next-line max-len
-    await Promise.all(updatedReportCollaborators.map((collaborator) => Promise.all(collaborator.user.roles.map(async (role) => CollaboratorRole.findOrCreate({
-      where: {
-        activityReportCollaboratorId: collaborator.id,
-        roleId: role.id,
-      },
-    })))));
-=======
   // Get collaborator roles to add.
   const rolesToAdd = updatedReportCollaborators.filter(
     (c) => !c.collaboratorRoles.length
@@ -155,7 +145,6 @@
     if (updatedRoles && updatedRoles.length > 0) {
       await Promise.all(updatedRoles);
     }
->>>>>>> 611def93
   }
 }
 
@@ -756,7 +745,6 @@
     ],
   });
 
-<<<<<<< HEAD
   const topics = await Topic.findAll({
     attributes: ['name', 'id'],
     include: [
@@ -781,8 +769,6 @@
     ],
   });
 
-  return { ...reports, recipients, topics };
-=======
   // Get all grant programs at once to reduce DB calls.
   const grantIds = recipients.map((a) => a.grantId);
   const grantPrograms = await Program.findAll({
@@ -794,8 +780,7 @@
   // Populate Activity Recipient info.
   await populateRecipientInfo(recipients, grantPrograms);
 
-  return { ...reports, recipients };
->>>>>>> 611def93
+  return { ...reports, recipients, topics };
 }
 
 export async function activityReportsForCleanup(userId) {
