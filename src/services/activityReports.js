import _ from 'lodash';
import { Op } from 'sequelize';
import { REPORT_STATUSES, DECIMAL_BASE } from '../constants';

import {
  ActivityReport,
  ActivityReportCollaborator,
  sequelize,
  ActivityRecipient,
  File,
  Grant,
  Grantee,
  NonGrantee,
  Goal,
  User,
  NextStep,
} from '../models';

async function saveReportCollaborators(activityReportId, collaborators, transaction) {
  const newCollaborators = collaborators.map((collaborator) => ({
    activityReportId,
    userId: collaborator,
  }));

  if (newCollaborators.length > 0) {
    await ActivityReportCollaborator.bulkCreate(
      newCollaborators,
      { transaction, ignoreDuplicates: true },
    );
    await ActivityReportCollaborator.destroy({
      where: {
        activityReportId,
        userId: {
          [Op.notIn]: collaborators,
        },
      },
    },
    {
      transaction,
    });
  } else {
    await ActivityReportCollaborator.destroy({
      where: {
        activityReportId,
      },
    },
    {
      transaction,
    });
  }
}

async function saveReportRecipients(
  activityReportId,
  activityRecipientIds,
  activityRecipientType,
  transaction,
) {
  const newRecipients = activityRecipientIds.map((activityRecipientId) => {
    const activityRecipient = {
      activityReportId,
      grantId: null,
      nonGranteeId: null,
    };

    if (activityRecipientType === 'non-grantee') {
      activityRecipient.nonGranteeId = activityRecipientId;
    } else if (activityRecipientType === 'grantee') {
      activityRecipient.grantId = activityRecipientId;
    }
    return activityRecipient;
  });

  const where = {
    activityReportId,
  };

  if (activityRecipientType === 'non-grantee') {
    where[Op.or] = {
      nonGranteeId: {
        [Op.notIn]: activityRecipientIds,
      },
      grantId: {
        [Op.not]: null,
      },
    };
  } else if (activityRecipientType === 'grantee') {
    where[Op.or] = {
      grantId: {
        [Op.notIn]: activityRecipientIds,
      },
      nonGranteeId: {
        [Op.not]: null,
      },
    };
  }

  await ActivityRecipient.bulkCreate(newRecipients, { transaction, ignoreDuplicates: true });
  await ActivityRecipient.destroy({ where }, { transaction });
}

async function saveNotes(activityReportId, notes, isGranteeNotes, transaction) {
  const noteType = isGranteeNotes ? 'GRANTEE' : 'SPECIALIST';
  const ids = notes.map((n) => n.id).filter((id) => !!id);
  const where = {
    activityReportId,
    noteType,
    id: {
      [Op.notIn]: ids,
    },
  };
  // Remove any notes that are no longer relevant
  await NextStep.destroy({ where }, { transaction });

  if (notes.length > 0) {
    // If a note has an id, and its content has changed, update to the newer content
    // If no id, then assume its a new entry
    const newNotes = notes.map((note) => ({
      id: note.id ? parseInt(note.id, DECIMAL_BASE) : undefined,
      note: note.note,
      activityReportId,
      noteType,
    }));
    await NextStep.bulkCreate(newNotes, { transaction, updateOnDuplicate: ['note', 'updatedAt'] });
  }
}

async function update(newReport, report, transaction) {
  const updatedReport = await report.update(newReport, {
    transaction,
    fields: _.keys(newReport),
  });
  return updatedReport;
}

async function create(report, transaction) {
  return ActivityReport.create(report, { transaction });
}

export async function review(report, status, managerNotes) {
  const updatedReport = await report.update({
    status,
    managerNotes,
  },
  {
    fields: ['status', 'managerNotes'],
  });
  return updatedReport;
}

export function activityReportById(activityReportId) {
  return ActivityReport.findOne({
    where: {
      id: {
        [Op.eq]: activityReportId,
      },
    },
    include: [
      {
        model: ActivityRecipient,
        attributes: ['id', 'name', 'activityRecipientId'],
        as: 'activityRecipients',
        required: false,
        include: [
          {
            model: Grant,
            attributes: ['id', 'number'],
            as: 'grant',
            required: false,
            include: [{
              model: Grantee,
              as: 'grantee',
              attributes: ['name'],
            }],
          },
          {
            model: NonGrantee,
            as: 'nonGrantee',
            required: false,
          },
        ],
      },
      {
        model: User,
        as: 'author',
        attributes: ['name'],
      },
      {
        model: Goal,
        as: 'goals',
        attributes: ['id', 'name'],
      },
      {
        model: User,
        attributes: ['id', 'name'],
        as: 'collaborators',
      },
      {
        model: File,
        where: {
          attachmentType: 'ATTACHMENT',
          status: {
            [Op.ne]: 'UPLOAD_FAILED',
          },
        },
        as: 'attachments',
        required: false,
      },
      {
        model: File,
        where: {
          attachmentType: 'RESOURCE',
          status: {
            [Op.ne]: 'UPLOAD_FAILED',
          },
        },
        as: 'otherResources',
        required: false,
      },
      {
        model: NextStep,
        where: {
          noteType: {
            [Op.eq]: 'SPECIALIST',
          },
        },
        attributes: ['note', 'id'],
        as: 'specialistNextSteps',
        required: false,
      },
      {
        model: NextStep,
        where: {
          noteType: {
            [Op.eq]: 'GRANTEE',
          },
        },
        attributes: ['note', 'id'],
        as: 'granteeNextSteps',
        required: false,
      },
      {
        model: User,
        as: 'approvingManager',
        required: false,
      },
    ],
  });
}

export function activityReports() {
  return ActivityReport.findAll({
    attributes: ['id', 'displayId', 'startDate', 'lastSaved', 'topics', 'status', 'regionId'],
    include: [
      {
        model: ActivityRecipient,
        attributes: ['id', 'name', 'activityRecipientId'],
        as: 'activityRecipients',
        required: false,
        include: [
          {
            model: Grant,
            attributes: ['id', 'number'],
            as: 'grant',
            required: false,
            include: [{
              model: Grantee,
              as: 'grantee',
              attributes: ['name'],
            }],
          },
          {
            model: NonGrantee,
            as: 'nonGrantee',
            required: false,
          },
        ],
      },
      {
        model: User,
        attributes: ['name', 'role', 'fullName', 'homeRegionId'],
        as: 'author',
      },
      {
        model: User,
        attributes: ['id', 'name', 'role', 'fullName'],
        as: 'collaborators',
        through: { attributes: [] },
      },
    ],
  });
}
/**
 * Retrieves alerts based on the following logic:
 * One or both of these high level conditions are true -
 * manager - approvingManagerId matches and report status is submitted.
 * specialist - author id or one of the collaborator's id matches and status is not approved nor
 * submitted.
 * @param {*} userId
 */
export function activityReportAlerts(userId) {
  return ActivityReport.findAll({
    where: {
      [Op.or]: [
        {
          [Op.or]: [
            { status: REPORT_STATUSES.SUBMITTED },
            { status: REPORT_STATUSES.NEEDS_ACTION },
          ],
          approvingManagerId: userId,
        },
        {
          [Op.and]: [
            {
              [Op.and]: [
                {
                  status: { [Op.ne]: REPORT_STATUSES.APPROVED },
                },
                {
                  status: { [Op.ne]: REPORT_STATUSES.SUBMITTED },
                },
              ],
            },
            {
              [Op.or]: [{ userId }, { '$collaborators.id$': userId }],
            },
          ],
        },
      ],
    },
    attributes: [
      'id',
      'displayId',
      'startDate',
      'status',
      'regionId',
      'userId',
      'approvingManagerId',
    ],
    include: [
      {
        model: ActivityRecipient,
        attributes: ['id', 'name', 'activityRecipientId'],
        as: 'activityRecipients',
        required: false,
        include: [
          {
            model: Grant,
            attributes: ['id', 'number'],
            as: 'grant',
            required: false,
            include: [
              {
                model: Grantee,
                as: 'grantee',
                attributes: ['name'],
              },
            ],
          },
          {
            model: NonGrantee,
            as: 'nonGrantee',
            required: false,
          },
        ],
      },
      {
        model: User,
        attributes: ['name', 'role', 'fullName', 'homeRegionId'],
        as: 'author',
      },
      {
        model: User,
        attributes: ['id', 'name', 'role', 'fullName'],
        as: 'collaborators',
        through: { attributes: [] },
      },
    ],
  });
}

export async function createOrUpdate(newActivityReport, report) {
  let savedReport;
  const {
    goals,
    collaborators,
    activityRecipients,
    attachments,
    otherResources,
    approvingManager,
    author,
    granteeNextSteps,
    specialistNextSteps,
    ...updatedFields
  } = newActivityReport;
  await sequelize.transaction(async (transaction) => {
    if (report) {
      savedReport = await update(updatedFields, report, transaction);
    } else {
      savedReport = await create(updatedFields, transaction);
    }

    if (collaborators) {
      const { id } = savedReport;
      const newCollaborators = collaborators.map(
        (g) => g.id,
      );
      await saveReportCollaborators(id, newCollaborators, transaction);
    }

    if (activityRecipients) {
      const { activityRecipientType, id } = savedReport;
      const activityRecipientIds = activityRecipients.map(
        (g) => g.activityRecipientId,
      );
      await saveReportRecipients(id, activityRecipientIds, activityRecipientType, transaction);
    }

    if (granteeNextSteps) {
      const { id } = savedReport;
      await saveNotes(id, granteeNextSteps, true, transaction);
    }

    if (specialistNextSteps) {
      const { id } = savedReport;
      await saveNotes(id, specialistNextSteps, false, transaction);
    }
  });
  return activityReportById(savedReport.id);
}

<<<<<<< HEAD
export async function setStatus(report, status) {
  const updatedReport = await report.update({ status }, {
    fields: ['status'],
  });
  return updatedReport;
}

export async function possibleRecipients() {
=======
/*
 * Queries the db for relevant recipients depending on the region id.
 * If no region id is passed, then default to returning all available recipients.
 * Note: This only affects grants and grantees. Non Grantees remain unaffected by the region id.
 *
 * @param {number} [regionId] - A region id to query against
 * @returns {*} Grants and Non grantees
 */

export async function possibleRecipients(regionId) {
  const where = regionId ? { regionId } : undefined;

>>>>>>> 11f5258b
  const grants = await Grantee.findAll({
    attributes: ['id', 'name'],
    include: [{
      where,
      model: Grant,
      as: 'grants',
      attributes: [['id', 'activityRecipientId'], 'name', 'number'],
      include: [{
        model: Grantee,
        as: 'grantee',
      }],
    }],
  });
  const nonGrantees = await NonGrantee.findAll({
    raw: true,
    attributes: [['id', 'activityRecipientId'], 'name'],
  });
  return { grants, nonGrantees };
}<|MERGE_RESOLUTION|>--- conflicted
+++ resolved
@@ -429,7 +429,6 @@
   return activityReportById(savedReport.id);
 }
 
-<<<<<<< HEAD
 export async function setStatus(report, status) {
   const updatedReport = await report.update({ status }, {
     fields: ['status'],
@@ -437,8 +436,6 @@
   return updatedReport;
 }
 
-export async function possibleRecipients() {
-=======
 /*
  * Queries the db for relevant recipients depending on the region id.
  * If no region id is passed, then default to returning all available recipients.
@@ -447,11 +444,9 @@
  * @param {number} [regionId] - A region id to query against
  * @returns {*} Grants and Non grantees
  */
-
 export async function possibleRecipients(regionId) {
   const where = regionId ? { regionId } : undefined;
 
->>>>>>> 11f5258b
   const grants = await Grantee.findAll({
     attributes: ['id', 'name'],
     include: [{
