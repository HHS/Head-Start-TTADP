import _ from 'lodash';
import { Op } from 'sequelize';
import { REPORT_STATUSES, DECIMAL_BASE, REPORTS_PER_PAGE } from '../constants';
import orderReportsBy from '../lib/orderReportsBy';
import filtersToScopes from '../scopes';
import { setReadRegions } from './accessValidation';
import { syncApprovers } from './activityReportApprovers';

import {
  ActivityReport,
  ActivityReportApprover,
  ActivityReportCollaborator,
  sequelize,
  ActivityRecipient,
  File,
  Grant,
  Recipient,
  OtherEntity,
  Goal,
  User,
  NextStep,
  Objective,
  Program,
  ActivityReportObjective,
} from '../models';

import { saveGoalsForReport } from './goals';

import { saveObjectivesForReport } from './objectives';

export async function batchQuery(query, limit) {
  let finished = false;
  let page = 0;
  const finalResult = [];

  while (!finished) {
    // eslint-disable-next-line no-await-in-loop
    const rows = await ActivityReport.findAll({
      ...query,
      limit,
      offset: page * limit,
    });
    /*
      Sequelize adds a bunch of data/functions to items it retrieves from
      the database. We _should_ be able to give sequelize `raw: true` to
      get results without the extra sequelize "stuff", but the link to an
      issue below shows sequelize can't handle `raw: true` with `hasMany`
      associations.

      When DB objects have the extra sequelize "stuff" we run into memory
      issues. When we get only data from the DB we don't run into memory
      issues because all the sequelize "stuff" we don't need is garbage
      collected at some point.

      See https://github.com/sequelize/sequelize/issues/3897
    */
    const raw = JSON.parse(JSON.stringify(rows));
    finalResult.push(...raw);
    if (rows.length < limit) {
      finished = true;
    }
    page += 1;
  }

  return finalResult;
}

async function saveReportCollaborators(activityReportId, collaborators, transaction) {
  const newCollaborators = collaborators.map((collaborator) => ({
    activityReportId,
    userId: collaborator,
  }));

  if (newCollaborators.length > 0) {
    await ActivityReportCollaborator.bulkCreate(
      newCollaborators,
      { transaction, ignoreDuplicates: true },
    );
    await ActivityReportCollaborator.destroy(
      {
        where: {
          activityReportId,
          userId: {
            [Op.notIn]: collaborators,
          },
        },
      },
      {
        transaction,
      },
    );
  } else {
    await ActivityReportCollaborator.destroy(
      {
        where: {
          activityReportId,
        },
      },
      {
        transaction,
      },
    );
  }
}

async function saveReportRecipients(
  activityReportId,
  activityRecipientIds,
  activityRecipientType,
  transaction,
) {
  const newRecipients = activityRecipientIds.map((activityRecipientId) => {
    const activityRecipient = {
      activityReportId,
      grantId: null,
      otherEntityId: null,
    };

    if (activityRecipientType === 'other-entity') {
      activityRecipient.otherEntityId = activityRecipientId;
    } else if (activityRecipientType === 'recipient') {
      activityRecipient.grantId = activityRecipientId;
    }
    return activityRecipient;
  });

  const where = {
    activityReportId,
  };

  const empty = activityRecipientIds.length === 0;
  if (!empty && activityRecipientType === 'other-entity') {
    where[Op.or] = {
      otherEntityId: {
        [Op.notIn]: activityRecipientIds,
      },
      grantId: {
        [Op.not]: null,
      },
    };
  } else if (!empty && activityRecipientType === 'recipient') {
    where[Op.or] = {
      grantId: {
        [Op.notIn]: activityRecipientIds,
      },
      otherEntityId: {
        [Op.not]: null,
      },
    };
  }

  await ActivityRecipient.bulkCreate(newRecipients, { transaction, ignoreDuplicates: true });
  await ActivityRecipient.destroy({ where }, { transaction });
}

async function saveNotes(activityReportId, notes, isRecipientNotes, transaction) {
  const noteType = isRecipientNotes ? 'RECIPIENT' : 'SPECIALIST';
  const ids = notes.map((n) => n.id).filter((id) => !!id);
  const where = {
    activityReportId,
    noteType,
    id: {
      [Op.notIn]: ids,
    },
  };
  // Remove any notes that are no longer relevant
  await NextStep.destroy({ where }, { transaction });

  if (notes.length > 0) {
    // If a note has an id, and its content has changed, update to the newer content
    // If no id, then assume its a new entry
    const newNotes = notes.map((note) => ({
      id: note.id ? parseInt(note.id, DECIMAL_BASE) : undefined,
      note: note.note,
      activityReportId,
      noteType,
    }));
    await NextStep.bulkCreate(newNotes, { transaction, updateOnDuplicate: ['note', 'updatedAt'] });
  }
}

async function update(newReport, report, transaction) {
  const updatedReport = await report.update(newReport, {
    transaction,
    fields: _.keys(newReport),
  });
  return updatedReport;
}

async function create(report, transaction) {
  return ActivityReport.create(report, { transaction });
}

export function activityReportByLegacyId(legacyId) {
  return ActivityReport.findOne({
    where: {
      legacyId,
    },
    include: [
      {
        model: File,
        where: {
          status: {
            [Op.ne]: 'UPLOAD_FAILED',
          },
        },
        as: 'attachments',
        required: false,
      },
      {
        model: ActivityReportApprover,
        attributes: ['id', 'status', 'note'],
        as: 'approvers',
        required: false,
        separate: true,
        include: [
          {
            model: User,
            attributes: ['id', 'name', 'role', 'fullName'],
          },
        ],
      },
    ],
  });
}

export function activityReportById(activityReportId) {
  return ActivityReport.findOne({
    attributes: { exclude: ['imported', 'legacyId'] },
    where: {
      id: {
        [Op.eq]: activityReportId,
      },
    },
    include: [
      {
        model: ActivityRecipient,
        attributes: ['id', 'name', 'activityRecipientId', 'grantId', 'otherEntityId'],
        as: 'activityRecipients',
        required: false,
        separate: true,
        include: [
          {
            model: Grant,
            attributes: ['id', 'number'],
            as: 'grant',
            required: false,
            include:
            [
              {
                model: Recipient,
                as: 'recipient',
                attributes: ['name'],
              },
              {
                model: Program,
                as: 'programs',
                attributes: ['programType'],
              },
            ],
          },
          {
            model: OtherEntity,
            as: 'otherEntity',
            required: false,
          },
        ],
      },
      {
        model: Objective,
        as: 'objectivesWithGoals',
        include: [{
          model: Goal,
          as: 'goal',
        }],
      },
      {
        model: Objective,
        as: 'objectivesWithoutGoals',
      },
      {
        model: User,
        as: 'author',
      },
      {
        model: User,
        as: 'collaborators',
        required: false,
      },
      {
        model: File,
        where: {
          status: {
            [Op.ne]: 'UPLOAD_FAILED',
          },
        },
        as: 'attachments',
        required: false,
        separate: true,
      },
      {
        model: NextStep,
        where: {
          noteType: {
            [Op.eq]: 'SPECIALIST',
          },
        },
        attributes: ['note', 'id'],
        as: 'specialistNextSteps',
        required: false,
        separate: true,
      },
      {
        model: NextStep,
        where: {
          noteType: {
            [Op.eq]: 'RECIPIENT',
          },
        },
        attributes: ['note', 'id'],
        as: 'recipientNextSteps',
        required: false,
        separate: true,
      },
      {
        model: ActivityReportApprover,
        attributes: ['id', 'status', 'note'],
        as: 'approvers',
        required: false,
        separate: true,
        include: [
          {
            model: User,
            attributes: ['id', 'name', 'role', 'fullName'],
          },
        ],
      },
    ],
    order: [
      [{ model: Objective, as: 'objectivesWithGoals' }, 'id', 'ASC'],
    ],
  });
}

/**
 * Retrieves activity reports in sorted slices
 * using sequelize.literal for several associated fields based on the following
 * https://github.com/sequelize/sequelize/issues/11288
 *
 * @param {*} sortBy - field to sort by; default updatedAt
 * @param {*} sortDir - order: either ascending or descending; default desc
 * @param {*} offset - offset from the start of the total sorted results
 * @param {*} limit - size of the slice
 * @returns {Promise<any>} - returns a promise with total reports count and the reports slice
 */
export function activityReports(
  {
    sortBy = 'updatedAt', sortDir = 'desc', offset = 0, limit = REPORTS_PER_PAGE, ...filters
  },
  excludeLegacy = false,
) {
  const { activityReport: scopes } = filtersToScopes(filters);

  const where = {
    calculatedStatus: REPORT_STATUSES.APPROVED,
    [Op.and]: scopes,
  };

  if (excludeLegacy) {
    where.legacyId = { [Op.eq]: null };
  }

  return ActivityReport.findAndCountAll(
    {
      where,
      attributes: [
        'id',
        'displayId',
        'startDate',
        'lastSaved',
        'topics',
        'calculatedStatus',
        'regionId',
        'updatedAt',
        'sortedTopics',
        'legacyId',
        'createdAt',
        'approvedAt',
        'creatorRole',
        'creatorName',
        sequelize.literal(
          '(SELECT name as authorName FROM "Users" WHERE "Users"."id" = "ActivityReport"."userId")',
        ),
        sequelize.literal(
          '(SELECT name as collaboratorName FROM "Users" join "ActivityReportCollaborators" on "Users"."id" = "ActivityReportCollaborators"."userId" and  "ActivityReportCollaborators"."activityReportId" = "ActivityReport"."id" limit 1)',
        ),
        sequelize.literal(
          // eslint-disable-next-line quotes
          `(SELECT "OtherEntities".name as otherEntityName from "OtherEntities" INNER JOIN "ActivityRecipients" ON "ActivityReport"."id" = "ActivityRecipients"."activityReportId" AND "ActivityRecipients"."otherEntityId" = "OtherEntities".id order by otherEntityName ${sortDir} limit 1)`,
        ),
        sequelize.literal(
          // eslint-disable-next-line quotes
          `(SELECT "Recipients".name as recipientName FROM "Recipients" INNER JOIN "ActivityRecipients" ON "ActivityReport"."id" = "ActivityRecipients"."activityReportId" JOIN "Grants" ON "Grants"."id" = "ActivityRecipients"."grantId" AND "Recipients"."id" = "Grants"."recipientId" order by recipientName ${sortDir} limit 1)`,
        ),
      ],
      include: [
        {
          model: ActivityRecipient,
          attributes: ['id', 'name', 'activityRecipientId', 'grantId', 'otherEntityId'],
          as: 'activityRecipients',
          required: false,
          include: [
            {
              model: Grant,
              attributes: ['id', 'number'],
              as: 'grant',
              required: false,
              include: [
                {
                  model: Recipient,
                  as: 'recipient',
                  attributes: ['name'],
                },
              ],
            },
            {
              model: OtherEntity,
              as: 'otherEntity',
              required: false,
            },
          ],
        },
        {
          model: User,
          attributes: ['name', 'role', 'fullName', 'homeRegionId'],
          as: 'author',
        },
        {
          model: User,
          attributes: ['id', 'name', 'role', 'fullName'],
          as: 'collaborators',
          through: { attributes: [] },
        },
        {
          model: ActivityReportApprover,
          attributes: ['id', 'status', 'note'],
          as: 'approvers',
          required: false,
          include: [
            {
              model: User,
              attributes: ['id', 'name', 'role', 'fullName'],
            },
          ],
        },
      ],
      order: orderReportsBy(sortBy, sortDir),
      offset,
      limit,
      distinct: true,
    },
    {
      subQuery: false,
    },
  );
}
/**
 * Retrieves alerts based on the following logic:
 * One or both of these high level conditions are true -
 * manager - assigned to approve and report is 'submitted' or 'needs_action'.
 * specialist - author id or one of the collaborator's id matches and calculatedStatus is not
 * 'approved'.
 * @param {*} userId
 */
export async function activityReportAlerts(userId, {
  sortBy = 'startDate', sortDir = 'desc', offset = 0, ...filters
}) {
  const updatedFilters = await setReadRegions(filters, userId);
  const { activityReport: scopes } = filtersToScopes(updatedFilters);
  return ActivityReport.findAndCountAll(
    {
      where: {
        [Op.and]: scopes,
        [Op.or]: [
          {
            [Op.or]: [
              { calculatedStatus: REPORT_STATUSES.SUBMITTED },
              { calculatedStatus: REPORT_STATUSES.NEEDS_ACTION },
            ],
            '$approvers.userId$': userId,
          },
          {
            [Op.and]: [
              {
                [Op.and]: [
                  {
                    calculatedStatus: { [Op.ne]: REPORT_STATUSES.APPROVED },
                  },
                ],
              },
              {
                [Op.or]: [{ userId }, { '$collaborators.id$': userId }],
              },
            ],
          },
        ],
        legacyId: null,
      },
      attributes: [
        'id',
        'displayId',
        'startDate',
        'calculatedStatus',
        'regionId',
        'userId',
        'createdAt',
        'creatorRole',
        'creatorName',
        sequelize.literal(
          '(SELECT name as authorName FROM "Users" WHERE "Users"."id" = "ActivityReport"."userId")',
        ),
        sequelize.literal(
          '(SELECT name as collaboratorName FROM "Users" join "ActivityReportCollaborators" on "Users"."id" = "ActivityReportCollaborators"."userId" and  "ActivityReportCollaborators"."activityReportId" = "ActivityReport"."id" limit 1)',
        ),
        sequelize.literal(
        // eslint-disable-next-line quotes
          `(SELECT "OtherEntities".name as otherEntityName from "OtherEntities" INNER JOIN "ActivityRecipients" ON "ActivityReport"."id" = "ActivityRecipients"."activityReportId" AND "ActivityRecipients"."otherEntityId" = "OtherEntities".id order by otherEntityName ${sortDir} limit 1)`,
        ),
        sequelize.literal(
        // eslint-disable-next-line quotes
          `(SELECT "Recipients".name as recipientName FROM "Recipients" INNER JOIN "ActivityRecipients" ON "ActivityReport"."id" = "ActivityRecipients"."activityReportId" JOIN "Grants" ON "Grants"."id" = "ActivityRecipients"."grantId" AND "Recipients"."id" = "Grants"."recipientId" order by recipientName ${sortDir} limit 1)`,
        ),
        // eslint-disable-next-line quotes
        [sequelize.literal(`(SELECT  CASE WHEN COUNT(1) = 0 THEN '0' ELSE  CONCAT(SUM(CASE WHEN COALESCE("ActivityReportApprovers".status,'needs_action') = 'approved' THEN 1 ELSE 0 END), ' of ', COUNT(1)) END FROM "ActivityReportApprovers" WHERE "ActivityReportApprovers"."activityReportId" = "ActivityReport"."id" AND "deletedAt" IS NULL limit 1)`), 'pendingApprovals'],
      ],
      include: [
        {
          model: ActivityRecipient,
          attributes: ['id', 'name', 'activityRecipientId'],
          as: 'activityRecipients',
          required: false,
          include: [
            {
              model: Grant,
              attributes: ['id', 'number'],
              as: 'grant',
              required: false,
              include: [
                {
                  model: Recipient,
                  as: 'recipient',
                  attributes: ['name'],
                },
              ],
            },
            {
              model: OtherEntity,
              as: 'otherEntity',
              required: false,
            },
          ],
        },
        {
          model: User,
          attributes: ['name', 'role', 'fullName', 'homeRegionId'],
          as: 'author',
        },
        {
          model: User,
          attributes: ['id', 'name', 'role', 'fullName'],
          as: 'collaborators',
          duplicating: true,
          through: { attributes: [] },
        },
        {
          model: ActivityReportApprover,
          attributes: ['id', 'status', 'note'],
          as: 'approvers',
          required: false,
          include: [
            {
              model: User,
              attributes: ['id', 'name', 'role', 'fullName'],
            },
          ],
        },
      ],
      order: orderReportsBy(sortBy, sortDir),
      offset,
      distinct: true,
    },
    {
      subQuery: false,
    },
  );
}

export async function createOrUpdate(newActivityReport, report) {
  let savedReport;
  const {
    approvers,
    approverUserIds,
    goals,
    objectivesWithGoals,
    objectivesWithoutGoals,
    collaborators,
    activityRecipients,
    attachments,
    author,
    recipientNextSteps,
    specialistNextSteps,
    ECLKCResourcesUsed,
    nonECLKCResourcesUsed,
    ...allFields
  } = newActivityReport;

  const resources = {};

  if (ECLKCResourcesUsed) {
    resources.ECLKCResourcesUsed = ECLKCResourcesUsed.map((item) => item.value);
  }

  if (nonECLKCResourcesUsed) {
    resources.nonECLKCResourcesUsed = nonECLKCResourcesUsed.map((item) => item.value);
  }

  const updatedFields = { ...allFields, ...resources };
  await sequelize.transaction(async (transaction) => {
    if (report) {
      savedReport = await update(updatedFields, report, transaction);
    } else {
      savedReport = await create(updatedFields, transaction);
    }
    if (collaborators) {
      const { id } = savedReport;
      const newCollaborators = collaborators.map(
        (g) => g.id,
      );
      await saveReportCollaborators(id, newCollaborators, transaction);
    }
    if (activityRecipients) {
      const { activityRecipientType, id } = savedReport;
      const activityRecipientIds = activityRecipients.map(
        (g) => g.activityRecipientId,
      );
      await saveReportRecipients(id, activityRecipientIds, activityRecipientType, transaction);
    }
    if (recipientNextSteps) {
      const { id } = savedReport;
      await saveNotes(id, recipientNextSteps, true, transaction);
    }
    if (specialistNextSteps) {
      const { id } = savedReport;
      await saveNotes(id, specialistNextSteps, false, transaction);
    }

    /**
     * since on partial updates, a new value for activity recipient type may not be passed,
     * we use the old one in that case
     */

    const recipientType = () => {
      if (allFields && allFields.activityRecipientType) {
        return allFields.activityRecipientType;
      }
      if (report && report.activityRecipientType) {
        return report.activityRecipientType;
      }

      return '';
    };

    const activityRecipientType = recipientType();

    if (activityRecipientType === 'other-entity' && objectivesWithoutGoals) {
      await saveObjectivesForReport(objectivesWithoutGoals, savedReport, transaction);
    } else if (activityRecipientType === 'recipient' && goals) {
      await saveGoalsForReport(goals, savedReport, transaction);
    }

    // Approvers are removed if approverUserIds is an empty array
    if (approverUserIds) {
      await syncApprovers(savedReport.id, approverUserIds, transaction);
    }
  });

  return activityReportById(savedReport.id);
}

export async function setStatus(report, status) {
  return report.update({ submissionStatus: status });
}

/*
 * Queries the db for relevant recipients depending on the region id.
 * If no region id is passed, then default to returning all available recipients.
 * Note: This only affects grants and recipients. Non Recipients remain unaffected by the region id.
 *
 * @param {number} [regionId] - A region id to query against
 * @returns {*} Grants and Other entities
 */
export async function possibleRecipients(regionId) {
  let where = { status: 'Active' };
  if (regionId) {
    where = { ...where, regionId };
  }

  const grants = await Recipient.findAll({
    attributes: ['id', 'name'],
    order: ['name'],
    include: [{
      where,
      model: Grant,
      as: 'grants',
      attributes: [['id', 'activityRecipientId'], 'name', 'number'],
      include: [{
        model: Recipient,
        as: 'recipient',
      },
      {
        model: Program,
        as: 'programs',
        attributes: ['programType'],
      },
      ],
    }],
  });
  const otherEntities = await OtherEntity.findAll({
    raw: true,
    attributes: [['id', 'activityRecipientId'], 'name'],
  });
  return { grants, otherEntities };
}

<<<<<<< HEAD
async function getDownloadableActivityReports(where, separate = true) {
  const query = {
    where,
    attributes: {
      include: ['displayId', 'createdAt', 'approvedAt'],
      exclude: ['imported', 'legacyId', 'additionalNotes', 'approvers'],
    },
    include: [
      {
        model: ActivityReportObjective,
        as: 'activityReportObjectives',
        separate,
        include: [{
=======
async function getDownloadableActivityReports(where) {
  return ActivityReport.findAndCountAll(
    {
      where,
      attributes: {
        include: ['displayId', 'createdAt', 'approvedAt', 'creatorRole', 'creatorName'],
        exclude: ['imported', 'legacyId', 'additionalNotes', 'approvers'],
      },
      include: [
        {
>>>>>>> 90d86231
          model: Objective,
          as: 'objective',
          include: [{
            model: Goal,
            as: 'goal',
          }],
          attributes: ['id', 'title', 'status', 'ttaProvided'],
        }],
        order: [['objective', 'goal', 'id'], ['objective', 'id']],
      },
      {
        model: ActivityRecipient,
        attributes: ['id', 'name', 'activityRecipientId', 'grantId', 'otherEntityId'],
        as: 'activityRecipients',
        required: false,
        separate,
        include: [
          {
            model: Grant,
            attributes: ['id', 'number', 'programSpecialistName', 'recipientInfo', 'programTypes'],
            as: 'grant',
            include: [
              {
                model: Recipient,
                as: 'recipient',
              },
              {
                model: Program,
                as: 'programs',
                attributes: ['programType'],
              },
            ],
          },
          {
            model: OtherEntity,
            as: 'otherEntity',
          },
        ],
      },
      {
        model: File,
        where: {
          status: {
            [Op.ne]: 'UPLOAD_FAILED',
          },
        },
        as: 'attachments',
        separate,
        required: false,
      },
      {
        model: User,
        attributes: ['name', 'role', 'fullName', 'homeRegionId'],
        as: 'author',
      },
      {
        model: ActivityReportCollaborator,
        as: 'activityReportCollaborators',
        separate,
        include: [{
          model: User,
          as: 'user',
          attributes: ['id', 'name', 'role', 'fullName'],
        }],
      },
      {
        model: NextStep,
        where: {
          noteType: {
            [Op.eq]: 'SPECIALIST',
          },
        },
        attributes: ['note', 'id'],
        as: 'specialistNextSteps',
        separate,
        required: false,
      },
      {
        model: NextStep,
        where: {
          noteType: {
            [Op.eq]: 'RECIPIENT',
          },
        },
        attributes: ['note', 'id'],
        as: 'recipientNextSteps',
        separate,
        required: false,
      },
      {
        model: ActivityReportApprover,
        attributes: ['userId'],
        as: 'approvers',
        required: false,
        separate,
        include: [
          {
            model: User,
            attributes: ['name'],
          },
        ],
      },
    ],
    subQuery: separate,
    order: [['id', 'DESC']],
  };

  return batchQuery(query, 2000);
}

export async function getAllDownloadableActivityReports(
  readRegions,
  filters,
) {
  const regions = readRegions || [];

  const { activityReport: scopes } = filtersToScopes(filters);

  const where = {
    regionId: {
      [Op.in]: regions,
    },
    calculatedStatus: REPORT_STATUSES.APPROVED,
    [Op.and]: scopes,
  };

  return getDownloadableActivityReports(where);
}

export async function getAllDownloadableActivityReportAlerts(userId, filters) {
  const { activityReport: scopes } = filtersToScopes(filters);
  const where = {
    [Op.and]: scopes,
    [Op.or]: [
      { // User is approver, and report is submitted or needs_action
        [Op.and]: [{
          [Op.or]: [
            { calculatedStatus: REPORT_STATUSES.SUBMITTED },
            { calculatedStatus: REPORT_STATUSES.NEEDS_ACTION },
          ],
          '$approvers.userId$': userId,
        }],
      },
      { // User is author or collaborator, and report is approved
        [Op.and]: [
          {
            [Op.and]: [
              {
                calculatedStatus: { [Op.ne]: REPORT_STATUSES.APPROVED },
              },
            ],
          },
          {
            [Op.or]: [{ userId }, { '$activityReportCollaborators.userId$': userId }],
          },
        ],
      },
    ],
    legacyId: null,
  };

  return getDownloadableActivityReports(where, false);
}

/**
 * Fetches ActivityReports for downloading
 *
 * @param {Array<int>} report - array of report ids
 * @returns {Promise<any>} - returns a promise with total reports count and the reports slice
 */
export async function getDownloadableActivityReportsByIds(readRegions, {
  report = [],
}) {
  const regions = readRegions || [];
  // Create a Set to ensure unique ordered values
  const reportSet = Array.isArray(report) ? new Set(report) : new Set([report]);
  const reportIds = [...reportSet].filter((i) => /\d+/.test(i));
  const where = { regionId: regions, id: { [Op.in]: reportIds } };
  return getDownloadableActivityReports(where);
}<|MERGE_RESOLUTION|>--- conflicted
+++ resolved
@@ -732,12 +732,11 @@
   return { grants, otherEntities };
 }
 
-<<<<<<< HEAD
 async function getDownloadableActivityReports(where, separate = true) {
   const query = {
     where,
     attributes: {
-      include: ['displayId', 'createdAt', 'approvedAt'],
+      include: ['displayId', 'createdAt', 'approvedAt', 'creatorRole', 'creatorName'],
       exclude: ['imported', 'legacyId', 'additionalNotes', 'approvers'],
     },
     include: [
@@ -746,18 +745,6 @@
         as: 'activityReportObjectives',
         separate,
         include: [{
-=======
-async function getDownloadableActivityReports(where) {
-  return ActivityReport.findAndCountAll(
-    {
-      where,
-      attributes: {
-        include: ['displayId', 'createdAt', 'approvedAt', 'creatorRole', 'creatorName'],
-        exclude: ['imported', 'legacyId', 'additionalNotes', 'approvers'],
-      },
-      include: [
-        {
->>>>>>> 90d86231
           model: Objective,
           as: 'objective',
           include: [{
