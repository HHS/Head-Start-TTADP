import _ from 'lodash';
import { Op } from 'sequelize';
import moment from 'moment';
import { REPORT_STATUSES, DECIMAL_BASE, REPORTS_PER_PAGE } from '../constants';
import orderReportsBy from '../lib/orderReportsBy';
import filtersToScopes from '../scopes';
import { setReadRegions } from './accessValidation';
import { syncApprovers } from './activityReportApprovers';
// import { auditLogger } from '../logger';

import {
  ActivityReport,
  ActivityReportApprover,
  ActivityReportCollaborator,
  ActivityReportFile,
  sequelize,
  ActivityRecipient,
  File,
  Grant,
  Recipient,
  OtherEntity,
  Goal,
  User,
  NextStep,
  Objective,
  Program,
  ActivityReportGoal,
  ActivityReportObjective,
<<<<<<< HEAD
  ActivityReportObjectiveResource,
=======
  ObjectiveResource,
  Topic,
>>>>>>> 7aaae23f
  CollaboratorRole,
  Role,
  Topic,
} from '../models';
import {
  removeUnusedGoalsObjectivesFromReport,
  saveGoalsForReport,
  removeRemovedRecipientsGoals,
  getGoalsForReport,
} from './goals';

import { saveObjectivesForReport } from './objectives';

export async function batchQuery(query, limit) {
  let finished = false;
  let page = 0;
  const finalResult = [];

  while (!finished) {
    // eslint-disable-next-line no-await-in-loop
    const rows = await ActivityReport.findAll({
      ...query,
      limit,
      offset: page * limit,
    });
    /*
      Sequelize adds a bunch of data/functions to items it retrieves from
      the database. We _should_ be able to give sequelize `raw: true` to
      get results without the extra sequelize "stuff", but the link to an
      issue below shows sequelize can't handle `raw: true` with `hasMany`
      associations.

      When DB objects have the extra sequelize "stuff" we run into memory
      issues. When we get only data from the DB we don't run into memory
      issues because all the sequelize "stuff" we don't need is garbage
      collected at some point.

      See https://github.com/sequelize/sequelize/issues/3897
    */
    const raw = JSON.parse(JSON.stringify(rows));
    finalResult.push(...raw);
    if (rows.length < limit) {
      finished = true;
    }
    page += 1;
  }

  return finalResult;
}

async function saveReportCollaborators(activityReportId, collaborators) {
  const newCollaborators = collaborators.map((collaborator) => ({
    activityReportId,
    userId: collaborator,
  }));

  // Create and delete activity report collaborators.
  if (newCollaborators.length > 0) {
    await Promise.all(newCollaborators.map((where) => (
      ActivityReportCollaborator.findOrCreate({ where })
    )));
    await ActivityReportCollaborator.destroy(
      {
        where: {
          activityReportId,
          userId: {
            [Op.notIn]: collaborators,
          },
        },
      },
    );
  } else {
    await ActivityReportCollaborator.destroy(
      {
        where: {
          activityReportId,
        },
      },
    );
  }

  // Get updated collaborator roles.
  const updatedReportCollaborators = await ActivityReportCollaborator.findAll({
    where: { activityReportId },
    include: [
      {
        model: User,
        as: 'user',
      },
      {
        model: CollaboratorRole,
        as: 'collaboratorRoles',
      },
    ],
  });

  // Get collaborator roles to add.
  const rolesToAdd = updatedReportCollaborators.filter(
    (c) => !c.collaboratorRoles.length
      && c.user.role.length,
  );

  // If we have collaborators missing roles.
  if (rolesToAdd && rolesToAdd.length > 0) {
    let updatedRoles = [];
    rolesToAdd.forEach((collaborator) => {
    // Set collaborator roles.
      const { role } = collaborator.user;
      // Concat list of collaborator role updates promises.
      updatedRoles = updatedRoles.concat(role.map((r) => CollaboratorRole.findOrCreate(
        { where: { activityReportCollaboratorId: collaborator.id, role: r } },
      )));
    });

    // Resolve all role update promises.
    if (updatedRoles && updatedRoles.length > 0) {
      await Promise.all(updatedRoles);
    }
  }
}

async function saveReportRecipients(
  activityReportId,
  activityRecipientIds,
  activityRecipientType,
) {
  const newRecipients = activityRecipientIds.map((activityRecipientId) => {
    const activityRecipient = {
      activityReportId,
      grantId: null,
      otherEntityId: null,
    };

    if (activityRecipientType === 'other-entity') {
      activityRecipient.otherEntityId = activityRecipientId;
    } else if (activityRecipientType === 'recipient') {
      activityRecipient.grantId = activityRecipientId;
    }
    return activityRecipient;
  });

  const where = {
    activityReportId,
  };

  const empty = activityRecipientIds.length === 0;
  if (!empty && activityRecipientType === 'other-entity') {
    where[Op.or] = {
      otherEntityId: {
        [Op.notIn]: activityRecipientIds,
      },
      grantId: {
        [Op.not]: null,
      },
    };
  } else if (!empty && activityRecipientType === 'recipient') {
    where[Op.or] = {
      grantId: {
        [Op.notIn]: activityRecipientIds,
      },
      otherEntityId: {
        [Op.not]: null,
      },
    };
  }

  await Promise.all(
    newRecipients.map(async (newRecipient) => {
      if (newRecipient.grantId) {
        return ActivityRecipient.findOrCreate({
          where: {
            activityReportId: newRecipient.activityReportId,
            grantId: newRecipient.grantId,
          },
          defaults: newRecipient,
        });
      }
      if (newRecipient.otherEntityId) {
        return ActivityRecipient.findOrCreate({
          where: {
            activityReportId: newRecipient.activityReportId,
            otherEntityId: newRecipient.otherEntityId,
          },
          defaults: newRecipient,
        });
      }
      return null;
    }),
  );

  await ActivityRecipient.destroy({ where });
}

async function saveNotes(activityReportId, notes, isRecipientNotes) {
  const noteType = isRecipientNotes ? 'RECIPIENT' : 'SPECIALIST';
  const ids = notes.map((n) => n.id).filter((id) => !!id);
  const where = {
    activityReportId,
    noteType,
    id: {
      [Op.notIn]: ids,
    },
  };
  // Remove any notes that are no longer relevant
  await NextStep.destroy({ where });

  if (notes.length > 0) {
    // If a note has an id, and its content has changed, update to the newer content
    // If no id, then assume its a new entry
    const newNotes = notes.map((note) => ({
      id: note.id ? parseInt(note.id, DECIMAL_BASE) : undefined,
      note: note.note,
      completeDate: note.completeDate,
      activityReportId,
      noteType,
    }));
    await NextStep.bulkCreate(newNotes, { updateOnDuplicate: ['note', 'completeDate', 'updatedAt'] });
  }
}

async function update(newReport, report) {
  const updatedReport = await report.update(newReport, {
    fields: _.keys(newReport),
  });
  return updatedReport;
}

async function create(report) {
  return ActivityReport.create(report);
}

export function activityReportByLegacyId(legacyId) {
  return ActivityReport.findOne({
    where: {
      legacyId,
    },
    include: [
      {
        model: ActivityReportFile,
        as: 'reportFiles',
        required: false,
        separate: true,
        include: [
          {
            model: File,
            where: {
              status: {
                [Op.ne]: 'UPLOAD_FAILED',
              },
            },
            as: 'file',
            required: false,
          },
        ],
      },
      {
        model: ActivityReportApprover,
        attributes: ['id', 'status', 'note'],
        as: 'approvers',
        required: false,
        separate: true,
        include: [
          {
            model: User,
            attributes: ['id', 'name', 'role', 'fullName'],
          },
        ],
      },
    ],
  });
}

export async function activityReportAndRecipientsById(activityReportId) {
  const arId = parseInt(activityReportId, DECIMAL_BASE);

<<<<<<< HEAD
  // goals
  const allGoalsAndObjectives = await Goal.findAll({
    include: [
      {
        attributes: ['id'],
        model: ActivityReport,
        as: 'activityReports',
        where: {
          id: arId,
        },
        required: true,
      },
      {
        model: Objective,
        as: 'objectives',
        required: false,
        include: [
          {
            attributes: ['ttaProvided', 'activityReportId'],
            model: ActivityReportObjective,
            as: 'activityReportObjectives',
            where: {
              activityReportId: arId,
            },
            required: true,
            include: [
              {
                attributes: ['originalFileName', 'key', 'status', 'fileSize'],
                model: File,
                as: 'files',
              },
              {
                attributes: ['userProvidedUrl'],
                model: ActivityReportObjectiveResource,
                as: 'activityReportObjectiveResources',
              },
              {
                attributes: ['name', 'fullName'],
                model: Role,
                as: 'roles',
              },
              {
                attributes: ['name'],
                model: Topic,
                as: 'topics',
              },
            ],
          },
        ],
      },
    ],
  });

=======
>>>>>>> 7aaae23f
  // TODO - explore a way to move this query inline to the ActivityReport.findOne
  const goalsAndObjectives = await getGoalsForReport(arId);

  const recipients = await ActivityRecipient.findAll({
    where: {
      activityReportId: arId,
    },
    attributes: [
      'id',
      'name',
      'activityRecipientId',
    ],
  });

  const activityRecipients = recipients.map((recipient) => {
    const name = recipient.otherEntity ? recipient.otherEntity.name : recipient.grant.name;
    const activityRecipientId = recipient.otherEntity
      ? recipient.otherEntity.dataValues.id : recipient.grant.dataValues.id;

    return {
      id: activityRecipientId,
      name,
    };
  });

  // TTAHUB-949: Determine how many other AR's are using these goals.
  /*
  const users = await sequelize.query("SELECT * FROM `users`", { type: QueryTypes.SELECT });
  sequelize.literal(
    `(SELECT arg.goalId AS goalId, COUNT(arg.id) AS reportsUsingGoal
      FROM "ActivityReportGoals" arg
      INNER JOIN "Goals" g ON arg."goalId" = g.id
      WHERE arg."activityReportId" != ${arId} AND  AND g."createdVia" = 'activityReport'
      GROUP BY g.id)`),
      */

  const report = await ActivityReport.findOne({
    attributes: { exclude: ['imported', 'legacyId'] },
    where: {
      id: arId,
    },
    include: [
      {
        attributes: [
          ['id', 'value'],
          ['title', 'label'],
          'id',
          'title',
          'status',
          'goalId',
        ],
        model: Objective,
        as: 'objectivesWithGoals',
        include: [
          {
            model: Goal,
            as: 'goal',
            attributes: [
              ['id', 'value'],
              ['name', 'label'],
              'id',
              'name',
              'status',
              'endDate',
              'goalNumber',
            ],
          },
          {
            model: ObjectiveResource,
            as: 'resources',
            attributes: [
              ['userProvidedUrl', 'value'],
              ['id', 'key'],
            ],
          },
          {
            model: Topic,
            as: 'topics',
            attributes: [
              ['id', 'value'],
              ['name', 'label'],
            ],
          },
        ],
      },
      {
        model: Objective,
        as: 'objectivesWithoutGoals',
      },
      {
        model: User,
        as: 'author',
      },
      {
        required: false,
        model: ActivityReportCollaborator,
        as: 'activityReportCollaborators',
        include: [
          {
            model: User,
            as: 'user',
          },
          {
            model: CollaboratorRole,
            as: 'collaboratorRoles',
          },
        ],
      },
      {
        model: File,
        where: {
          status: {
            [Op.ne]: 'UPLOAD_FAILED',
          },
        },
        as: 'files',
        required: false,
      },
      {
        model: NextStep,
        where: {
          noteType: {
            [Op.eq]: 'SPECIALIST',
          },
        },
        attributes: ['note', 'completeDate', 'id'],
        as: 'specialistNextSteps',
        required: false,
        separate: true,
      },
      {
        model: NextStep,
        where: {
          noteType: {
            [Op.eq]: 'RECIPIENT',
          },
        },
        attributes: ['note', 'completeDate', 'id'],
        as: 'recipientNextSteps',
        required: false,
        separate: true,
      },
      {
        model: ActivityReportApprover,
        attributes: ['id', 'status', 'note'],
        as: 'approvers',
        required: false,
        separate: true,
        include: [
          {
            model: User,
            attributes: ['id', 'name', 'role', 'fullName'],
          },
        ],
      },
    ],
    order: [
      [{ model: Objective, as: 'objectivesWithGoals' }, 'id', 'ASC'],
    ],
  });

  return [report, activityRecipients, goalsAndObjectives];
}

/**
 * Retrieves activity reports in sorted slices
 * using sequelize.literal for several associated fields based on the following
 * https://github.com/sequelize/sequelize/issues/11288
 *
 * @param {*} sortBy - field to sort by; default updatedAt
 * @param {*} sortDir - order: either ascending or descending; default desc
 * @param {*} offset - offset from the start of the total sorted results
 * @param {*} limit - size of the slice
 * @returns {Promise<any>} - returns a promise with total reports count and the reports slice
 */
export async function activityReports(
  {
    sortBy = 'updatedAt',
    sortDir = 'desc',
    offset = 0,
    limit = REPORTS_PER_PAGE,
    ...filters
  },
  excludeLegacy = false,
) {
  const { activityReport: scopes } = filtersToScopes(filters);

  const where = {
    calculatedStatus: REPORT_STATUSES.APPROVED,
    [Op.and]: scopes,
  };

  if (excludeLegacy) {
    where.legacyId = { [Op.eq]: null };
  }

  const reports = await ActivityReport.findAndCountAll(
    {
      where,
      attributes: [
        'id',
        'displayId',
        'startDate',
        'lastSaved',
        'topics',
        'calculatedStatus',
        'regionId',
        'updatedAt',
        'sortedTopics',
        'legacyId',
        'createdAt',
        'approvedAt',
        'creatorRole',
        'creatorName',
        sequelize.literal(
          '(SELECT name as authorName FROM "Users" WHERE "Users"."id" = "ActivityReport"."userId")',
        ),
        sequelize.literal(
          '(SELECT name as collaboratorName FROM "Users" join "ActivityReportCollaborators" on "Users"."id" = "ActivityReportCollaborators"."userId" and  "ActivityReportCollaborators"."activityReportId" = "ActivityReport"."id" limit 1)',
        ),
        sequelize.literal(
          // eslint-disable-next-line quotes
          `(SELECT "OtherEntities".name as otherEntityName from "OtherEntities" INNER JOIN "ActivityRecipients" ON "ActivityReport"."id" = "ActivityRecipients"."activityReportId" AND "ActivityRecipients"."otherEntityId" = "OtherEntities".id order by otherEntityName ${sortDir} limit 1)`,
        ),
        sequelize.literal(
          // eslint-disable-next-line quotes
          `(SELECT "Recipients".name as recipientName FROM "Recipients" INNER JOIN "ActivityRecipients" ON "ActivityReport"."id" = "ActivityRecipients"."activityReportId" JOIN "Grants" ON "Grants"."id" = "ActivityRecipients"."grantId" AND "Recipients"."id" = "Grants"."recipientId" order by recipientName ${sortDir} limit 1)`,
        ),
      ],
      include: [
        {
          model: User,
          attributes: ['name', 'role', 'fullName', 'homeRegionId'],
          as: 'author',
        },
        {
          required: false,
          model: ActivityReportCollaborator,
          as: 'activityReportCollaborators',
          include: [
            {
              model: User,
              as: 'user',
              attributes: ['id', 'name', 'role', 'fullName'],
            },
            {
              model: CollaboratorRole,
              as: 'collaboratorRoles',
            },
          ],
        },
        {
          model: ActivityReportApprover,
          attributes: ['id', 'status', 'note'],
          as: 'approvers',
          required: false,
          include: [
            {
              model: User,
              attributes: ['id', 'name', 'role', 'fullName'],
            },
          ],
        },
      ],
      order: orderReportsBy(sortBy, sortDir),
      offset,
      limit,
      distinct: true,
    },
    {
      subQuery: false,
    },
  );

  const reportIds = reports.rows.map(({ id }) => id);

  const recipients = await ActivityRecipient.findAll({
    where: {
      activityReportId: reportIds,
    },
    attributes: ['id', 'name', 'activityRecipientId', 'activityReportId'],
    // sorting these just so the order is testable
    order: [
      [
        sequelize.literal(`"grant.recipient.name" ${sortDir}`),
      ],
      [
        sequelize.literal(`"otherEntity.name" ${sortDir}`),
      ],
    ],
  });

  const topics = await Topic.findAll({
    attributes: ['name', 'id'],
    include: [
      {
        model: Objective,
        attributes: ['id'],
        as: 'objectives',
        required: true,
        include: {
          attributes: ['activityReportId', 'objectiveId'],
          model: ActivityReportObjective,
          as: 'activityReportObjectives',
          required: true,
          where: {
            activityReportId: reportIds,
          },
        },
      },
    ],
    order: [
      ['name', sortDir],
    ],
  });

  return { ...reports, recipients, topics };
}

export async function activityReportsForCleanup(userId) {
  const threeMonthsAgo = moment().subtract(3, 'months').format('YYYY-MM-DD');

  return ActivityReport.findAll(
    {
      where: {
        // we only cleanup reports from the last three months
        createdAt: { [Op.gt]: threeMonthsAgo },
        [Op.or]: [
          // if the report is created by a user and not in draft status, it is eligible for cleanup
          {
            [Op.and]: {
              userId,
              calculatedStatus: {
                [Op.ne]: REPORT_STATUSES.DRAFT,
              },
            },
          },
          {
            // if the user is an approver on the report, it is eligible for cleanup
            '$approvers.userId$': userId,
          },
          {
            // if the user is an collaborator, and the report is not in draft,
            // it is eligible for cleanup
            '$activityReportCollaborators->user.id$': userId,
            calculatedStatus: {
              [Op.ne]: REPORT_STATUSES.DRAFT,
            },
          },
        ],
      },
      attributes: [
        'id',
        'calculatedStatus',
        'userId',
      ],
      include: [
        {
          model: User,
          attributes: ['id'],
          as: 'author',
        },
        {
          required: false,
          model: ActivityReportCollaborator,
          as: 'activityReportCollaborators',
          include: [
            {
              model: User,
              as: 'user',
              attributes: ['id'],
              duplicating: true,
            },
          ],
        },
        {
          model: ActivityReportApprover,
          attributes: ['id'],
          as: 'approvers',
          required: false,
          include: [
            {
              model: User,
              attributes: ['id'],
            },
          ],
        },
      ],
      distinct: true,
    },
    {
      subQuery: false,
    },
  );
}

/**
 * Retrieves alerts based on the following logic:
 * One or both of these high level conditions are true -
 * manager - assigned to approve and report is 'submitted' or 'needs_action'.
 * specialist - author id or one of the collaborator's id matches and calculatedStatus is not
 * 'approved'.
 * @param {*} userId
 */
export async function activityReportAlerts(userId, {
  sortBy = 'startDate',
  sortDir = 'desc',
  offset = 0,
  ...filters
}) {
  const updatedFilters = await setReadRegions(filters, userId);
  const { activityReport: scopes } = filtersToScopes(updatedFilters);
  const reports = await ActivityReport.findAndCountAll(
    {
      where: {
        [Op.and]: scopes,
        [Op.or]: [
          {
            [Op.or]: [
              { calculatedStatus: REPORT_STATUSES.SUBMITTED },
              { calculatedStatus: REPORT_STATUSES.NEEDS_ACTION },
            ],
            '$approvers.userId$': userId,
          },
          {
            [Op.and]: [
              {
                [Op.and]: [
                  {
                    calculatedStatus: { [Op.ne]: REPORT_STATUSES.APPROVED },
                  },
                ],
              },
              {
                [Op.or]: [{ userId }, { '$activityReportCollaborators->user.id$': userId }],
              },
            ],
          },
        ],
        legacyId: null,
      },
      attributes: [
        'id',
        'displayId',
        'startDate',
        'calculatedStatus',
        'regionId',
        'userId',
        'createdAt',
        'creatorRole',
        'creatorName',
        sequelize.literal(
          '(SELECT name as authorName FROM "Users" WHERE "Users"."id" = "ActivityReport"."userId")',
        ),
        sequelize.literal(
          '(SELECT name as collaboratorName FROM "Users" join "ActivityReportCollaborators" on "Users"."id" = "ActivityReportCollaborators"."userId" and  "ActivityReportCollaborators"."activityReportId" = "ActivityReport"."id" limit 1)',
        ),
        sequelize.literal(
          `(SELECT "OtherEntities".name as otherEntityName from "OtherEntities" INNER JOIN "ActivityRecipients" ON "ActivityReport"."id" = "ActivityRecipients"."activityReportId" AND "ActivityRecipients"."otherEntityId" = "OtherEntities".id order by otherEntityName ${sortDir} limit 1)`,
        ),
        sequelize.literal(
          `(SELECT "Recipients".name as recipientName FROM "Recipients" INNER JOIN "ActivityRecipients" ON "ActivityReport"."id" = "ActivityRecipients"."activityReportId" JOIN "Grants" ON "Grants"."id" = "ActivityRecipients"."grantId" AND "Recipients"."id" = "Grants"."recipientId" order by recipientName ${sortDir} limit 1)`,
        ),

        // eslint-disable-next-line quotes
        [sequelize.literal(`(SELECT  CASE WHEN COUNT(1) = 0 THEN '0' ELSE  CONCAT(SUM(CASE WHEN COALESCE("ActivityReportApprovers".status,'needs_action') = 'approved' THEN 1 ELSE 0 END), ' of ', COUNT(1)) END FROM "ActivityReportApprovers" WHERE "ActivityReportApprovers"."activityReportId" = "ActivityReport"."id" AND "deletedAt" IS NULL limit 1)`), 'pendingApprovals'],
      ],
      include: [
        {
          model: User,
          attributes: ['name', 'role', 'fullName', 'homeRegionId'],
          as: 'author',
        },
        {
          required: false,
          model: ActivityReportCollaborator,
          as: 'activityReportCollaborators',
          include: [
            {
              model: User,
              as: 'user',
              attributes: ['id', 'name', 'role', 'fullName'],
              duplicating: true,
            },
            {
              model: CollaboratorRole,
              as: 'collaboratorRoles',
            },
          ],
        },
        {
          model: ActivityReportApprover,
          attributes: ['id', 'status', 'note'],
          as: 'approvers',
          required: false,
          include: [
            {
              model: User,
              attributes: ['id', 'name', 'role', 'fullName'],
            },
          ],
        },
      ],
      order: orderReportsBy(sortBy, sortDir),
      offset,
      distinct: true,
    },
    {
      subQuery: false,
    },
  );

  const recipients = await ActivityRecipient.findAll({
    where: {
      activityReportId: reports.rows.map(({ id }) => id),
    },
    attributes: ['id', 'name', 'activityRecipientId', 'activityReportId'],
  });

  return { ...reports, recipients };
}

export function formatResources(resources) {
  return resources.reduce((acc, resource) => {
    // skip empties
    if (!resource) {
      return acc;
    }

    // if we have a value, grab it
    if (resource.value !== undefined) {
      if (resource.value) {
        return [...acc, resource.value];
      }
      // if the above statement is not truthy, we don't want to add it to the array
      return acc;
    }

    // otherwise, we just return the resource, under the assumption that
    // its a string
    return [...acc, resource];
  }, []);
}

export async function createOrUpdate(newActivityReport, report) {
  let savedReport;
  const {
    approvers,
    approverUserIds,
    goals,
    objectivesWithGoals,
    objectivesWithoutGoals,
    activityReportCollaborators,
    activityRecipients,
    files,
    author,
    recipientNextSteps,
    specialistNextSteps,
    ECLKCResourcesUsed,
    nonECLKCResourcesUsed,
    attachments,
    recipientsWhoHaveGoalsThatShouldBeRemoved,
    ...allFields
  } = newActivityReport;
  const previousActivityRecipientType = report && report.activityRecipientType;
  const resources = {};

  if (ECLKCResourcesUsed) {
    resources.ECLKCResourcesUsed = formatResources(ECLKCResourcesUsed);
  }

  if (nonECLKCResourcesUsed) {
    resources.nonECLKCResourcesUsed = formatResources(nonECLKCResourcesUsed);
  }

  const updatedFields = { ...allFields, ...resources };
  if (report) {
    savedReport = await update(updatedFields, report);
  } else {
    savedReport = await create(updatedFields);
  }
  if (activityReportCollaborators) {
    const { id } = savedReport;
    const newCollaborators = activityReportCollaborators.map(
      (c) => c.user.id,
    );
    await saveReportCollaborators(id, newCollaborators);
  }

  if (activityRecipients) {
    const { activityRecipientType: typeOfRecipient, id: savedReportId } = savedReport;
    const activityRecipientIds = activityRecipients.map(
      (g) => g.activityRecipientId,
    );

    await saveReportRecipients(savedReportId, activityRecipientIds, typeOfRecipient);
  }

  if (recipientNextSteps) {
    const { id } = savedReport;
    await saveNotes(id, recipientNextSteps, true);
  }

  if (specialistNextSteps) {
    const { id } = savedReport;
    await saveNotes(id, specialistNextSteps, false);
  }

  /**
     * since on partial updates, a new value for activity recipient type may not be passed,
     * we use the old one in that case
     */

  const recipientType = () => {
    if (allFields && allFields.activityRecipientType) {
      return allFields.activityRecipientType;
    }
    if (report && report.activityRecipientType) {
      return report.activityRecipientType;
    }

    return '';
  };

  const activityRecipientType = recipientType();

  if (recipientsWhoHaveGoalsThatShouldBeRemoved) {
    await removeRemovedRecipientsGoals(recipientsWhoHaveGoalsThatShouldBeRemoved, savedReport);
  }

  if (previousActivityRecipientType
    && previousActivityRecipientType !== report.activityRecipientType) {
    await removeUnusedGoalsObjectivesFromReport(report.id, []);
  }

  if (activityRecipientType === 'other-entity' && objectivesWithoutGoals) {
    await saveObjectivesForReport(objectivesWithoutGoals, savedReport);
  } else if (activityRecipientType === 'recipient' && goals) {
    await saveGoalsForReport(goals, savedReport, recipientsWhoHaveGoalsThatShouldBeRemoved);
  }

  // Approvers are removed if approverUserIds is an empty array
  if (approverUserIds) {
    await syncApprovers(savedReport.id, approverUserIds);
  }

  const [r, recips, gAndOs] = await activityReportAndRecipientsById(savedReport.id);
  return {
    ...r.dataValues,
    displayId: r.displayId,
    activityRecipients: recips,
    goalsAndObjectives: gAndOs,
  };
}

export async function setStatus(report, status) {
  await report.update({ submissionStatus: status });
  return activityReportAndRecipientsById(report.id);
}

/*
 * Queries the db for relevant recipients depending on the region id.
 * If no region id is passed, then default to returning all available recipients.
 * Note: This only affects grants and recipients. Non Recipients remain unaffected by the region id.
 *
 * @param {number} [regionId] - A region id to query against
 * @returns {*} Grants and Other entities
 */
export async function possibleRecipients(regionId) {
  const where = { status: 'Active', regionId };

  const grants = await Recipient.findAll({
    attributes: ['id', 'name'],
    order: ['name'],
    include: [{
      where,
      model: Grant,
      as: 'grants',
      attributes: [['id', 'activityRecipientId'], 'name', 'number'],
      include: [{
        model: Recipient,
        as: 'recipient',
      },
      {
        model: Program,
        as: 'programs',
        attributes: ['programType'],
      },
      ],
    }],
  });
  const otherEntities = await OtherEntity.findAll({
    raw: true,
    attributes: [['id', 'activityRecipientId'], 'name'],
  });
  return { grants, otherEntities };
}

async function getDownloadableActivityReports(where, separate = true) {
  const query = {
    where,
    attributes: {
      include: ['displayId', 'createdAt', 'approvedAt', 'creatorRole', 'creatorName'],
      exclude: ['imported', 'legacyId', 'additionalNotes', 'approvers'],
    },
    include: [
      {
        model: ActivityReportObjective,
        as: 'activityReportObjectives',
        attributes: ['ttaProvided', 'status'],
        order: [['objective', 'goal', 'id'], ['objective', 'id']],
        separate,
        include: [{
          model: Objective,
          as: 'objective',
          include: [{
            model: Goal,
            as: 'goal',
          },
          ],
          attributes: ['id', 'title', 'status'],
        },
        {
          model: ActivityReportObjectiveResource,
          as: 'activityReportObjectiveResources',
        },
        {
          model: Topic,
          as: 'topics',
        },
        {
          model: Role,
          as: 'roles',
        },
        {
          model: File,
          as: 'files',
        },
        ],
      },
      {
        model: ActivityReportGoal,
        as: 'activityReportGoals',
        separate,
        include: [{
          model: Goal,
          as: 'goal',
        }],
        attributes: ['status'],
        order: [['goal', 'id']],
      },
      {
        model: ActivityRecipient,
        attributes: ['id', 'name', 'activityRecipientId', 'grantId', 'otherEntityId'],
        as: 'activityRecipients',
        required: false,
        separate,
      },
      {
        model: File,
        where: {
          status: {
            [Op.ne]: 'UPLOAD_FAILED',
          },
        },
        as: 'files',
        required: false,
      },
      {
        model: User,
        attributes: ['name', 'role', 'fullName', 'homeRegionId'],
        as: 'author',
      },
      {
        model: ActivityReportCollaborator,
        as: 'activityReportCollaborators',
        separate,
        include: [{
          model: User,
          as: 'user',
          attributes: ['id', 'name', 'role', 'fullName'],
        },
        {
          model: CollaboratorRole,
          as: 'collaboratorRoles',
        }],
      },
      {
        model: NextStep,
        where: {
          noteType: {
            [Op.eq]: 'SPECIALIST',
          },
        },
        attributes: ['note', 'id'],
        as: 'specialistNextSteps',
        separate,
        required: false,
      },
      {
        model: NextStep,
        where: {
          noteType: {
            [Op.eq]: 'RECIPIENT',
          },
        },
        attributes: ['note', 'id'],
        as: 'recipientNextSteps',
        separate,
        required: false,
      },
      {
        model: ActivityReportApprover,
        attributes: ['userId'],
        as: 'approvers',
        required: false,
        separate,
        include: [
          {
            model: User,
            attributes: ['name'],
          },
        ],
      },
    ],
    subQuery: separate,
    order: [['id', 'DESC']],
  };

  return batchQuery(query, 2000);
}

export async function getAllDownloadableActivityReports(
  readRegions,
  filters,
) {
  const regions = readRegions || [];

  const { activityReport: scopes } = filtersToScopes(filters);

  const where = {
    regionId: {
      [Op.in]: regions,
    },
    calculatedStatus: REPORT_STATUSES.APPROVED,
    [Op.and]: scopes,
  };

  return getDownloadableActivityReports(where);
}

export async function getAllDownloadableActivityReportAlerts(userId, filters) {
  const { activityReport: scopes } = filtersToScopes(filters);
  const where = {
    [Op.and]: scopes,
    [Op.or]: [
      { // User is approver, and report is submitted or needs_action
        [Op.and]: [{
          [Op.or]: [
            { calculatedStatus: REPORT_STATUSES.SUBMITTED },
            { calculatedStatus: REPORT_STATUSES.NEEDS_ACTION },
          ],
          '$approvers.userId$': userId,
        }],
      },
      { // User is author or collaborator, and report is approved
        [Op.and]: [
          {
            [Op.and]: [
              {
                calculatedStatus: { [Op.ne]: REPORT_STATUSES.APPROVED },
              },
            ],
          },
          {
            [Op.or]: [{ userId }, { '$activityReportCollaborators.userId$': userId }],
          },
        ],
      },
    ],
    legacyId: null,
  };

  return getDownloadableActivityReports(where, false);
}

/**
 * Fetches ActivityReports for downloading
 *
 * @param {Array<int>} report - array of report ids
 * @returns {Promise<any>} - returns a promise with total reports count and the reports slice
 */
export async function getDownloadableActivityReportsByIds(readRegions, {
  report = [],
}) {
  const regions = readRegions || [];
  // Create a Set to ensure unique ordered values
  const reportSet = Array.isArray(report) ? new Set(report) : new Set([report]);
  const reportIds = [...reportSet].filter((i) => /\d+/.test(i));
  const where = { regionId: regions, id: { [Op.in]: reportIds } };
  return getDownloadableActivityReports(where);
}<|MERGE_RESOLUTION|>--- conflicted
+++ resolved
@@ -26,15 +26,11 @@
   Program,
   ActivityReportGoal,
   ActivityReportObjective,
-<<<<<<< HEAD
   ActivityReportObjectiveResource,
-=======
   ObjectiveResource,
   Topic,
->>>>>>> 7aaae23f
   CollaboratorRole,
   Role,
-  Topic,
 } from '../models';
 import {
   removeUnusedGoalsObjectivesFromReport,
@@ -307,62 +303,6 @@
 export async function activityReportAndRecipientsById(activityReportId) {
   const arId = parseInt(activityReportId, DECIMAL_BASE);
 
-<<<<<<< HEAD
-  // goals
-  const allGoalsAndObjectives = await Goal.findAll({
-    include: [
-      {
-        attributes: ['id'],
-        model: ActivityReport,
-        as: 'activityReports',
-        where: {
-          id: arId,
-        },
-        required: true,
-      },
-      {
-        model: Objective,
-        as: 'objectives',
-        required: false,
-        include: [
-          {
-            attributes: ['ttaProvided', 'activityReportId'],
-            model: ActivityReportObjective,
-            as: 'activityReportObjectives',
-            where: {
-              activityReportId: arId,
-            },
-            required: true,
-            include: [
-              {
-                attributes: ['originalFileName', 'key', 'status', 'fileSize'],
-                model: File,
-                as: 'files',
-              },
-              {
-                attributes: ['userProvidedUrl'],
-                model: ActivityReportObjectiveResource,
-                as: 'activityReportObjectiveResources',
-              },
-              {
-                attributes: ['name', 'fullName'],
-                model: Role,
-                as: 'roles',
-              },
-              {
-                attributes: ['name'],
-                model: Topic,
-                as: 'topics',
-              },
-            ],
-          },
-        ],
-      },
-    ],
-  });
-
-=======
->>>>>>> 7aaae23f
   // TODO - explore a way to move this query inline to the ActivityReport.findOne
   const goalsAndObjectives = await getGoalsForReport(arId);
 
