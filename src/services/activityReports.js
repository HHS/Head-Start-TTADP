import _ from 'lodash';
import { Op } from 'sequelize';
import { REPORT_STATUSES, DECIMAL_BASE, REPORTS_PER_PAGE } from '../constants';
import orderReportsBy from '../lib/orderReportsBy';
import filtersToScopes from '../scopes';
import { setReadRegions } from './accessValidation';
import { syncApprovers } from './activityReportApprovers';
// import { auditLogger } from '../logger';

import {
  ActivityReport,
  ActivityReportApprover,
  ActivityReportCollaborator,
  ActivityReportFile,
  sequelize,
  ActivityRecipient,
  File,
  Grant,
  Recipient,
  OtherEntity,
  Goal,
  User,
  Role,
  NextStep,
  Objective,
  Program,
  ActivityReportObjective,
  ObjectiveResource,
  Topic,
  CollaboratorRole,
} from '../models';

import { removeUnusedGoalsObjectivesFromReport, saveGoalsForReport, removeRemovedRecipientsGoals } from './goals';

import { saveObjectivesForReport } from './objectives';

export async function batchQuery(query, limit) {
  let finished = false;
  let page = 0;
  const finalResult = [];

  while (!finished) {
    // eslint-disable-next-line no-await-in-loop
    const rows = await ActivityReport.findAll({
      ...query,
      limit,
      offset: page * limit,
    });
    /*
      Sequelize adds a bunch of data/functions to items it retrieves from
      the database. We _should_ be able to give sequelize `raw: true` to
      get results without the extra sequelize "stuff", but the link to an
      issue below shows sequelize can't handle `raw: true` with `hasMany`
      associations.

      When DB objects have the extra sequelize "stuff" we run into memory
      issues. When we get only data from the DB we don't run into memory
      issues because all the sequelize "stuff" we don't need is garbage
      collected at some point.

      See https://github.com/sequelize/sequelize/issues/3897
    */
    const raw = JSON.parse(JSON.stringify(rows));
    finalResult.push(...raw);
    if (rows.length < limit) {
      finished = true;
    }
    page += 1;
  }

  return finalResult;
}

async function saveReportCollaborators(activityReportId, collaborators) {
  const newCollaborators = collaborators.map((collaborator) => ({
    activityReportId,
    userId: collaborator,
  }));

  // Create and delete activity report collaborators.
  if (newCollaborators.length > 0) {
    await Promise.all(newCollaborators.map((where) => (
      ActivityReportCollaborator.findOrCreate({ where })
    )));
    await ActivityReportCollaborator.destroy(
      {
        where: {
          activityReportId,
          userId: {
            [Op.notIn]: collaborators,
          },
        },
      },
    );
  } else {
    await ActivityReportCollaborator.destroy(
      {
        where: {
          activityReportId,
        },
      },
    );
  }

  // Get updated collaborator roles.
  const updatedReportCollaborators = await ActivityReportCollaborator.findAll({
    where: { activityReportId },
    include: [
      {
        model: User,
        as: 'user',
      },
      {
        model: CollaboratorRole,
        as: 'collaboratorRoles',
      },
    ],
  });

  // Get collaborator roles to add.
  const rolesToAdd = updatedReportCollaborators.filter(
    (c) => !c.collaboratorRoles.length
      && c.user.role.length,
  );

  // If we have collaborators missing roles.
  if (rolesToAdd && rolesToAdd.length > 0) {
    let updatedRoles = [];
    rolesToAdd.forEach((collaborator) => {
    // Set collaborator roles.
      const { role } = collaborator.user;
      // Concat list of collaborator role updates promises.
      updatedRoles = updatedRoles.concat(role.map((r) => CollaboratorRole.findOrCreate(
        { where: { activityReportCollaboratorId: collaborator.id, role: r } },
      )));
    });

    // Resolve all role update promises.
    if (updatedRoles && updatedRoles.length > 0) {
      await Promise.all(updatedRoles);
    }
  }
}

async function saveReportRecipients(
  activityReportId,
  activityRecipientIds,
  activityRecipientType,
) {
  const newRecipients = activityRecipientIds.map((activityRecipientId) => {
    const activityRecipient = {
      activityReportId,
      grantId: null,
      otherEntityId: null,
    };

    if (activityRecipientType === 'other-entity') {
      activityRecipient.otherEntityId = activityRecipientId;
    } else if (activityRecipientType === 'recipient') {
      activityRecipient.grantId = activityRecipientId;
    }
    return activityRecipient;
  });

  const where = {
    activityReportId,
  };

  const empty = activityRecipientIds.length === 0;
  if (!empty && activityRecipientType === 'other-entity') {
    where[Op.or] = {
      otherEntityId: {
        [Op.notIn]: activityRecipientIds,
      },
      grantId: {
        [Op.not]: null,
      },
    };
  } else if (!empty && activityRecipientType === 'recipient') {
    where[Op.or] = {
      grantId: {
        [Op.notIn]: activityRecipientIds,
      },
      otherEntityId: {
        [Op.not]: null,
      },
    };
  }

  await Promise.all(
    newRecipients.map(async (newRecipient) => {
      if (newRecipient.grantId) {
        return ActivityRecipient.findOrCreate({
          where: {
            activityReportId: newRecipient.activityReportId,
            grantId: newRecipient.grantId,
          },
          defaults: newRecipient,
        });
      }
      if (newRecipient.otherEntityId) {
        return ActivityRecipient.findOrCreate({
          where: {
            activityReportId: newRecipient.activityReportId,
            otherEntityId: newRecipient.otherEntityId,
          },
          defaults: newRecipient,
        });
      }
      return null;
    }),
  );

  await ActivityRecipient.destroy({ where });
}

async function saveNotes(activityReportId, notes, isRecipientNotes) {
  const noteType = isRecipientNotes ? 'RECIPIENT' : 'SPECIALIST';
  const ids = notes.map((n) => n.id).filter((id) => !!id);
  const where = {
    activityReportId,
    noteType,
    id: {
      [Op.notIn]: ids,
    },
  };
  // Remove any notes that are no longer relevant
  await NextStep.destroy({ where });

  if (notes.length > 0) {
    // If a note has an id, and its content has changed, update to the newer content
    // If no id, then assume its a new entry
    const newNotes = notes.map((note) => ({
      id: note.id ? parseInt(note.id, DECIMAL_BASE) : undefined,
      note: note.note,
      completeDate: note.completeDate,
      activityReportId,
      noteType,
    }));
    await NextStep.bulkCreate(newNotes, { updateOnDuplicate: ['note', 'completeDate', 'updatedAt'] });
  }
}

async function update(newReport, report) {
  const updatedReport = await report.update(newReport, {
    fields: _.keys(newReport),
  });
  return updatedReport;
}

async function create(report) {
  return ActivityReport.create(report);
}

export function activityReportByLegacyId(legacyId) {
  return ActivityReport.findOne({
    where: {
      legacyId,
    },
    include: [
      {
        model: ActivityReportFile,
        as: 'reportFiles',
        required: false,
        separate: true,
        include: [
          {
            model: File,
            where: {
              status: {
                [Op.ne]: 'UPLOAD_FAILED',
              },
            },
            as: 'file',
            required: false,
          },
        ],
      },
      {
        model: ActivityReportApprover,
        attributes: ['id', 'status', 'note'],
        as: 'approvers',
        required: false,
        separate: true,
        include: [
          {
            model: User,
            attributes: ['id', 'name', 'role', 'fullName'],
          },
        ],
      },
    ],
  });
}

export async function activityReportAndRecipientsById(activityReportId) {
  const arId = parseInt(activityReportId, DECIMAL_BASE);

  // goals
  const allGoalsAndObjectives = await Goal.findAll({
    include: [
      {
        attributes: ['id'],
        model: ActivityReport,
        as: 'activityReports',
        where: {
          id: arId,
        },
        required: true,
      },
      {
        model: Objective,
        as: 'objectives',
        required: false,
        include: [
          {
<<<<<<< HEAD
            model: Role,
            as: 'roles',
          },
          {
=======
>>>>>>> b6a45c52
            attributes: ['ttaProvided', 'activityReportId'],
            model: ActivityReportObjective,
            as: 'activityReportObjectives',
            where: {
              activityReportId: arId,
            },
            required: true,
<<<<<<< HEAD
          },
          {
            attributes: [
              ['id', 'value'],
              ['name', 'label'],
            ],
            model: Topic,
            as: 'topics',
            required: false,
          },
          {
            attributes: [
              ['userProvidedUrl', 'value'],
            ],
            model: ObjectiveResource,
            as: 'resources',
            required: false,
=======
>>>>>>> b6a45c52
          },
        ],
      },
    ],
  });

  // TODO - explore a way to move this query inline to the ActivityReport.findOne
  const goalsAndObjectives = allGoalsAndObjectives.reduce((previousValue, currentValue) => {
    const existingGoal = previousValue.find((g) => g.name === currentValue.name);

    if (existingGoal) {
      existingGoal.goalNumbers = [...existingGoal.goalNumbers, currentValue.goalNumber];
      existingGoal.goalIds = [...existingGoal.goalIds, currentValue.id];
      return previousValue;
    }

    const goal = {
      ...currentValue.dataValues,
      goalNumbers: [currentValue.goalNumber],
      goalIds: [currentValue.id],
      objectives: currentValue.objectives.map((objective) => {
        const ttaProvided = objective.activityReportObjectives
          && objective.activityReportObjectives[0]
          ? objective.activityReportObjectives[0].ttaProvided : '';

        return {
          ...objective.dataValues,
          ttaProvided,
        };
      }),
    };

    return [...previousValue, goal];
  }, []);

  const recipients = await ActivityRecipient.findAll({
    where: {
      activityReportId: arId,
    },
    attributes: [
      'id',
      'name',
      'activityRecipientId',
    ],
  });

  const activityRecipients = recipients.map((recipient) => {
    const name = recipient.otherEntity ? recipient.otherEntity.name : recipient.grant.name;
    const activityRecipientId = recipient.otherEntity
      ? recipient.otherEntity.dataValues.id : recipient.grant.dataValues.id;

    return {
      id: activityRecipientId,
      name,
    };
  });

  const report = await ActivityReport.findOne({
    attributes: { exclude: ['imported', 'legacyId'] },
    where: {
      id: arId,
    },
    include: [
      {
        attributes: [
          ['id', 'value'],
          ['title', 'label'],
          'id',
          'title',
          'status',
          'goalId',
        ],
        model: Objective,
        as: 'objectivesWithGoals',
        include: [
          {
            model: Goal,
            as: 'goal',
            attributes: [
              ['id', 'value'],
              ['name', 'label'],
              'id',
              'name',
              'status',
              'endDate',
              'goalNumber',
            ],
          },
          {
            model: ObjectiveResource,
            as: 'resources',
            attributes: [
              ['userProvidedUrl', 'value'],
              ['id', 'key'],
            ],
          },
          {
            model: Topic,
            as: 'topics',
            attributes: [
              ['id', 'value'],
              ['name', 'label'],
            ],
          },
        ],
      },
      {
        model: Objective,
        as: 'objectivesWithoutGoals',
      },
      {
        model: User,
        as: 'author',
      },
      {
        required: false,
        model: ActivityReportCollaborator,
        as: 'activityReportCollaborators',
        include: [
          {
            model: User,
            as: 'user',
          },
          {
            model: CollaboratorRole,
            as: 'collaboratorRoles',
          },
        ],
      },
      {
        model: File,
        where: {
          status: {
            [Op.ne]: 'UPLOAD_FAILED',
          },
        },
        as: 'files',
        required: false,
      },
      {
        model: NextStep,
        where: {
          noteType: {
            [Op.eq]: 'SPECIALIST',
          },
        },
        attributes: ['note', 'completeDate', 'id'],
        as: 'specialistNextSteps',
        required: false,
        separate: true,
      },
      {
        model: NextStep,
        where: {
          noteType: {
            [Op.eq]: 'RECIPIENT',
          },
        },
        attributes: ['note', 'completeDate', 'id'],
        as: 'recipientNextSteps',
        required: false,
        separate: true,
      },
      {
        model: ActivityReportApprover,
        attributes: ['id', 'status', 'note'],
        as: 'approvers',
        required: false,
        separate: true,
        include: [
          {
            model: User,
            attributes: ['id', 'name', 'role', 'fullName'],
          },
        ],
      },
    ],
    order: [
      [{ model: Objective, as: 'objectivesWithGoals' }, 'id', 'ASC'],
    ],
  });

  return [report, activityRecipients, goalsAndObjectives];
}

/**
 * Retrieves activity reports in sorted slices
 * using sequelize.literal for several associated fields based on the following
 * https://github.com/sequelize/sequelize/issues/11288
 *
 * @param {*} sortBy - field to sort by; default updatedAt
 * @param {*} sortDir - order: either ascending or descending; default desc
 * @param {*} offset - offset from the start of the total sorted results
 * @param {*} limit - size of the slice
 * @returns {Promise<any>} - returns a promise with total reports count and the reports slice
 */
export async function activityReports(
  {
    sortBy = 'updatedAt',
    sortDir = 'desc',
    offset = 0,
    limit = REPORTS_PER_PAGE,
    ...filters
  },
  excludeLegacy = false,
) {
  const { activityReport: scopes } = filtersToScopes(filters);

  const where = {
    calculatedStatus: REPORT_STATUSES.APPROVED,
    [Op.and]: scopes,
  };

  if (excludeLegacy) {
    where.legacyId = { [Op.eq]: null };
  }

  const reports = await ActivityReport.findAndCountAll(
    {
      where,
      attributes: [
        'id',
        'displayId',
        'startDate',
        'lastSaved',
        'topics',
        'calculatedStatus',
        'regionId',
        'updatedAt',
        'sortedTopics',
        'legacyId',
        'createdAt',
        'approvedAt',
        'creatorRole',
        'creatorName',
        sequelize.literal(
          '(SELECT name as authorName FROM "Users" WHERE "Users"."id" = "ActivityReport"."userId")',
        ),
        sequelize.literal(
          '(SELECT name as collaboratorName FROM "Users" join "ActivityReportCollaborators" on "Users"."id" = "ActivityReportCollaborators"."userId" and  "ActivityReportCollaborators"."activityReportId" = "ActivityReport"."id" limit 1)',
        ),
        sequelize.literal(
          // eslint-disable-next-line quotes
          `(SELECT "OtherEntities".name as otherEntityName from "OtherEntities" INNER JOIN "ActivityRecipients" ON "ActivityReport"."id" = "ActivityRecipients"."activityReportId" AND "ActivityRecipients"."otherEntityId" = "OtherEntities".id order by otherEntityName ${sortDir} limit 1)`,
        ),
        sequelize.literal(
          // eslint-disable-next-line quotes
          `(SELECT "Recipients".name as recipientName FROM "Recipients" INNER JOIN "ActivityRecipients" ON "ActivityReport"."id" = "ActivityRecipients"."activityReportId" JOIN "Grants" ON "Grants"."id" = "ActivityRecipients"."grantId" AND "Recipients"."id" = "Grants"."recipientId" order by recipientName ${sortDir} limit 1)`,
        ),
      ],
      include: [
        {
          model: User,
          attributes: ['name', 'role', 'fullName', 'homeRegionId'],
          as: 'author',
        },
        {
          required: false,
          model: ActivityReportCollaborator,
          as: 'activityReportCollaborators',
          include: [
            {
              model: User,
              as: 'user',
              attributes: ['id', 'name', 'role', 'fullName'],
            },
            {
              model: CollaboratorRole,
              as: 'collaboratorRoles',
            },
          ],
        },
        {
          model: ActivityReportApprover,
          attributes: ['id', 'status', 'note'],
          as: 'approvers',
          required: false,
          include: [
            {
              model: User,
              attributes: ['id', 'name', 'role', 'fullName'],
            },
          ],
        },
      ],
      order: orderReportsBy(sortBy, sortDir),
      offset,
      limit,
      distinct: true,
    },
    {
      subQuery: false,
    },
  );

<<<<<<< HEAD
  const reportIds = reports.rows.map(({ id }) => id);

  const recipients = await ActivityRecipient.findAll({
    where: {
      activityReportId: reportIds,
=======
  const recipients = await ActivityRecipient.findAll({
    where: {
      activityReportId: reports.rows.map(({ id }) => id),
>>>>>>> b6a45c52
    },
    attributes: ['id', 'name', 'activityRecipientId', 'activityReportId'],
    // sorting these just so the order is testable
    order: [
      [
        sequelize.literal(`"grant.recipient.name" ${sortDir}`),
      ],
      [
        sequelize.literal(`"otherEntity.name" ${sortDir}`),
      ],
    ],
  });

<<<<<<< HEAD
  const topics = await Topic.findAll({
    attributes: ['name', 'id'],
    include: [
      {
        model: Objective,
        attributes: ['id'],
        as: 'objectives',
        required: true,
        include: {
          attributes: ['activityReportId', 'objectiveId'],
          model: ActivityReportObjective,
          as: 'activityReportObjectives',
          required: true,
          where: {
            activityReportId: reportIds,
          },
        },
      },
    ],
    order: [
      ['name', sortDir],
    ],
  });

  return { ...reports, recipients, topics };
=======
  return { ...reports, recipients };
>>>>>>> b6a45c52
}
/**
 * Retrieves alerts based on the following logic:
 * One or both of these high level conditions are true -
 * manager - assigned to approve and report is 'submitted' or 'needs_action'.
 * specialist - author id or one of the collaborator's id matches and calculatedStatus is not
 * 'approved'.
 * @param {*} userId
 */
export async function activityReportAlerts(userId, {
  sortBy = 'startDate',
  sortDir = 'desc',
  offset = 0,
  ...filters
}) {
  const updatedFilters = await setReadRegions(filters, userId);
  const { activityReport: scopes } = filtersToScopes(updatedFilters);
  const reports = await ActivityReport.findAndCountAll(
    {
      where: {
        [Op.and]: scopes,
        [Op.or]: [
          {
            [Op.or]: [
              { calculatedStatus: REPORT_STATUSES.SUBMITTED },
              { calculatedStatus: REPORT_STATUSES.NEEDS_ACTION },
            ],
            '$approvers.userId$': userId,
          },
          {
            [Op.and]: [
              {
                [Op.and]: [
                  {
                    calculatedStatus: { [Op.ne]: REPORT_STATUSES.APPROVED },
                  },
                ],
              },
              {
                [Op.or]: [{ userId }, { '$activityReportCollaborators->user.id$': userId }],
              },
            ],
          },
        ],
        legacyId: null,
      },
      attributes: [
        'id',
        'displayId',
        'startDate',
        'calculatedStatus',
        'regionId',
        'userId',
        'createdAt',
        'creatorRole',
        'creatorName',
        sequelize.literal(
          '(SELECT name as authorName FROM "Users" WHERE "Users"."id" = "ActivityReport"."userId")',
        ),
        sequelize.literal(
          '(SELECT name as collaboratorName FROM "Users" join "ActivityReportCollaborators" on "Users"."id" = "ActivityReportCollaborators"."userId" and  "ActivityReportCollaborators"."activityReportId" = "ActivityReport"."id" limit 1)',
        ),
        sequelize.literal(
          `(SELECT "OtherEntities".name as otherEntityName from "OtherEntities" INNER JOIN "ActivityRecipients" ON "ActivityReport"."id" = "ActivityRecipients"."activityReportId" AND "ActivityRecipients"."otherEntityId" = "OtherEntities".id order by otherEntityName ${sortDir} limit 1)`,
        ),
        sequelize.literal(
          `(SELECT "Recipients".name as recipientName FROM "Recipients" INNER JOIN "ActivityRecipients" ON "ActivityReport"."id" = "ActivityRecipients"."activityReportId" JOIN "Grants" ON "Grants"."id" = "ActivityRecipients"."grantId" AND "Recipients"."id" = "Grants"."recipientId" order by recipientName ${sortDir} limit 1)`,
        ),

        // eslint-disable-next-line quotes
        [sequelize.literal(`(SELECT  CASE WHEN COUNT(1) = 0 THEN '0' ELSE  CONCAT(SUM(CASE WHEN COALESCE("ActivityReportApprovers".status,'needs_action') = 'approved' THEN 1 ELSE 0 END), ' of ', COUNT(1)) END FROM "ActivityReportApprovers" WHERE "ActivityReportApprovers"."activityReportId" = "ActivityReport"."id" AND "deletedAt" IS NULL limit 1)`), 'pendingApprovals'],
      ],
      include: [
        {
          model: User,
          attributes: ['name', 'role', 'fullName', 'homeRegionId'],
          as: 'author',
        },
        {
          required: false,
          model: ActivityReportCollaborator,
          as: 'activityReportCollaborators',
          include: [
            {
              model: User,
              as: 'user',
              attributes: ['id', 'name', 'role', 'fullName'],
              duplicating: true,
            },
            {
              model: CollaboratorRole,
              as: 'collaboratorRoles',
            },
          ],
        },
        {
          model: ActivityReportApprover,
          attributes: ['id', 'status', 'note'],
          as: 'approvers',
          required: false,
          include: [
            {
              model: User,
              attributes: ['id', 'name', 'role', 'fullName'],
            },
          ],
        },
      ],
      order: orderReportsBy(sortBy, sortDir),
      offset,
      distinct: true,
    },
    {
      subQuery: false,
    },
  );

  const recipients = await ActivityRecipient.findAll({
    where: {
      activityReportId: reports.rows.map(({ id }) => id),
    },
    attributes: ['id', 'name', 'activityRecipientId', 'activityReportId'],
  });

  return { ...reports, recipients };
}

export async function createOrUpdate(newActivityReport, report) {
  let savedReport;
  const {
    approvers,
    approverUserIds,
    goals,
    objectivesWithGoals,
    objectivesWithoutGoals,
    activityReportCollaborators,
    activityRecipients,
    files,
    author,
    recipientNextSteps,
    specialistNextSteps,
    ECLKCResourcesUsed,
    nonECLKCResourcesUsed,
    attachments,
<<<<<<< HEAD
=======
    recipientsWhoHaveGoalsThatShouldBeRemoved,
>>>>>>> b6a45c52
    ...allFields
  } = newActivityReport;
  const previousActivityRecipientType = report && report.activityRecipientType;
  const resources = {};

  if (ECLKCResourcesUsed) {
    resources.ECLKCResourcesUsed = ECLKCResourcesUsed.filter((item) => item)
      .map((item) => item.value);
  }

  if (nonECLKCResourcesUsed) {
    resources.nonECLKCResourcesUsed = nonECLKCResourcesUsed.filter((item) => item)
      .map((item) => item.value);
  }

  const updatedFields = { ...allFields, ...resources };
  if (report) {
    savedReport = await update(updatedFields, report);
  } else {
    savedReport = await create(updatedFields);
  }

  if (activityReportCollaborators) {
    const { id } = savedReport;
    const newCollaborators = activityReportCollaborators.map(
      (c) => c.user.id,
    );
    await saveReportCollaborators(id, newCollaborators);
  }

  if (activityRecipients) {
    const { activityRecipientType: typeOfRecipient, id: savedReportId } = savedReport;
    const activityRecipientIds = activityRecipients.map(
      (g) => g.activityRecipientId,
    );

    await saveReportRecipients(savedReportId, activityRecipientIds, typeOfRecipient);
  }

  if (recipientNextSteps) {
    const { id } = savedReport;
    await saveNotes(id, recipientNextSteps, true);
  }

  if (specialistNextSteps) {
    const { id } = savedReport;
    await saveNotes(id, specialistNextSteps, false);
  }

  /**
     * since on partial updates, a new value for activity recipient type may not be passed,
     * we use the old one in that case
     */

  const recipientType = () => {
    if (allFields && allFields.activityRecipientType) {
      return allFields.activityRecipientType;
    }
    if (report && report.activityRecipientType) {
      return report.activityRecipientType;
    }

    return '';
  };

  const activityRecipientType = recipientType();

  if (recipientsWhoHaveGoalsThatShouldBeRemoved) {
    await removeRemovedRecipientsGoals(recipientsWhoHaveGoalsThatShouldBeRemoved, savedReport);
  }

  if (previousActivityRecipientType
    && previousActivityRecipientType !== report.activityRecipientType) {
    await removeUnusedGoalsObjectivesFromReport(report.id, []);
  }

  if (activityRecipientType === 'other-entity' && objectivesWithoutGoals) {
    await saveObjectivesForReport(objectivesWithoutGoals, savedReport);
  } else if (activityRecipientType === 'recipient' && goals) {
    await saveGoalsForReport(goals, savedReport, recipientsWhoHaveGoalsThatShouldBeRemoved);
  }

  // Approvers are removed if approverUserIds is an empty array
  if (approverUserIds) {
    await syncApprovers(savedReport.id, approverUserIds);
  }

  const [r, recips, gAndOs] = await activityReportAndRecipientsById(savedReport.id);
  return {
    ...r.dataValues,
    displayId: r.displayId,
    activityRecipients: recips,
    goalsAndObjectives: gAndOs,
  };
}

export async function setStatus(report, status) {
  await report.update({ submissionStatus: status });
  return activityReportAndRecipientsById(report.id);
}

/*
 * Queries the db for relevant recipients depending on the region id.
 * If no region id is passed, then default to returning all available recipients.
 * Note: This only affects grants and recipients. Non Recipients remain unaffected by the region id.
 *
 * @param {number} [regionId] - A region id to query against
 * @returns {*} Grants and Other entities
 */
export async function possibleRecipients(regionId) {
  const where = { status: 'Active', regionId };

  const grants = await Recipient.findAll({
    attributes: ['id', 'name'],
    order: ['name'],
    include: [{
      where,
      model: Grant,
      as: 'grants',
      attributes: [['id', 'activityRecipientId'], 'name', 'number'],
      include: [{
        model: Recipient,
        as: 'recipient',
      },
      {
        model: Program,
        as: 'programs',
        attributes: ['programType'],
      },
      ],
    }],
  });
  const otherEntities = await OtherEntity.findAll({
    raw: true,
    attributes: [['id', 'activityRecipientId'], 'name'],
  });
  return { grants, otherEntities };
}

async function getDownloadableActivityReports(where, separate = true) {
  const query = {
    where,
    attributes: {
      include: ['displayId', 'createdAt', 'approvedAt', 'creatorRole', 'creatorName'],
      exclude: ['imported', 'legacyId', 'additionalNotes', 'approvers'],
    },
    include: [
      {
        model: ActivityReportObjective,
        as: 'activityReportObjectives',
        separate,
        include: [{
          model: Objective,
          as: 'objective',
          include: [{
            model: Goal,
            as: 'goal',
          }],
          attributes: ['id', 'title', 'status'],
        }],
        attributes: ['ttaProvided'],
        order: [['objective', 'goal', 'id'], ['objective', 'id']],
      },
      {
        model: ActivityRecipient,
        attributes: ['id', 'name', 'activityRecipientId', 'grantId', 'otherEntityId'],
        as: 'activityRecipients',
        required: false,
        separate,
        include: [
          {
            model: Grant,
            attributes: ['id', 'number', 'programSpecialistName', 'recipientInfo', 'programTypes'],
            as: 'grant',
            include: [
              {
                model: Recipient,
                as: 'recipient',
              },
              {
                model: Program,
                as: 'programs',
                attributes: ['programType'],
              },
            ],
          },
          {
            model: OtherEntity,
            as: 'otherEntity',
          },
        ],
      },
      {
        model: File,
        where: {
          status: {
            [Op.ne]: 'UPLOAD_FAILED',
          },
        },
        as: 'files',
        required: false,
      },
      {
        model: User,
        attributes: ['name', 'role', 'fullName', 'homeRegionId'],
        as: 'author',
      },
      {
        model: ActivityReportCollaborator,
        as: 'activityReportCollaborators',
        separate,
        include: [{
          model: User,
          as: 'user',
          attributes: ['id', 'name', 'role', 'fullName'],
        },
        {
          model: CollaboratorRole,
          as: 'collaboratorRoles',
        }],
      },
      {
        model: NextStep,
        where: {
          noteType: {
            [Op.eq]: 'SPECIALIST',
          },
        },
        attributes: ['note', 'id'],
        as: 'specialistNextSteps',
        separate,
        required: false,
      },
      {
        model: NextStep,
        where: {
          noteType: {
            [Op.eq]: 'RECIPIENT',
          },
        },
        attributes: ['note', 'id'],
        as: 'recipientNextSteps',
        separate,
        required: false,
      },
      {
        model: ActivityReportApprover,
        attributes: ['userId'],
        as: 'approvers',
        required: false,
        separate,
        include: [
          {
            model: User,
            attributes: ['name'],
          },
        ],
      },
    ],
    subQuery: separate,
    order: [['id', 'DESC']],
  };

  return batchQuery(query, 2000);
}

export async function getAllDownloadableActivityReports(
  readRegions,
  filters,
) {
  const regions = readRegions || [];

  const { activityReport: scopes } = filtersToScopes(filters);

  const where = {
    regionId: {
      [Op.in]: regions,
    },
    calculatedStatus: REPORT_STATUSES.APPROVED,
    [Op.and]: scopes,
  };

  return getDownloadableActivityReports(where);
}

export async function getAllDownloadableActivityReportAlerts(userId, filters) {
  const { activityReport: scopes } = filtersToScopes(filters);
  const where = {
    [Op.and]: scopes,
    [Op.or]: [
      { // User is approver, and report is submitted or needs_action
        [Op.and]: [{
          [Op.or]: [
            { calculatedStatus: REPORT_STATUSES.SUBMITTED },
            { calculatedStatus: REPORT_STATUSES.NEEDS_ACTION },
          ],
          '$approvers.userId$': userId,
        }],
      },
      { // User is author or collaborator, and report is approved
        [Op.and]: [
          {
            [Op.and]: [
              {
                calculatedStatus: { [Op.ne]: REPORT_STATUSES.APPROVED },
              },
            ],
          },
          {
            [Op.or]: [{ userId }, { '$activityReportCollaborators.userId$': userId }],
          },
        ],
      },
    ],
    legacyId: null,
  };

  return getDownloadableActivityReports(where, false);
}

/**
 * Fetches ActivityReports for downloading
 *
 * @param {Array<int>} report - array of report ids
 * @returns {Promise<any>} - returns a promise with total reports count and the reports slice
 */
export async function getDownloadableActivityReportsByIds(readRegions, {
  report = [],
}) {
  const regions = readRegions || [];
  // Create a Set to ensure unique ordered values
  const reportSet = Array.isArray(report) ? new Set(report) : new Set([report]);
  const reportIds = [...reportSet].filter((i) => /\d+/.test(i));
  const where = { regionId: regions, id: { [Op.in]: reportIds } };
  return getDownloadableActivityReports(where);
}<|MERGE_RESOLUTION|>--- conflicted
+++ resolved
@@ -314,13 +314,10 @@
         required: false,
         include: [
           {
-<<<<<<< HEAD
             model: Role,
             as: 'roles',
           },
           {
-=======
->>>>>>> b6a45c52
             attributes: ['ttaProvided', 'activityReportId'],
             model: ActivityReportObjective,
             as: 'activityReportObjectives',
@@ -328,7 +325,6 @@
               activityReportId: arId,
             },
             required: true,
-<<<<<<< HEAD
           },
           {
             attributes: [
@@ -346,8 +342,6 @@
             model: ObjectiveResource,
             as: 'resources',
             required: false,
-=======
->>>>>>> b6a45c52
           },
         ],
       },
@@ -643,17 +637,11 @@
     },
   );
 
-<<<<<<< HEAD
   const reportIds = reports.rows.map(({ id }) => id);
 
   const recipients = await ActivityRecipient.findAll({
     where: {
       activityReportId: reportIds,
-=======
-  const recipients = await ActivityRecipient.findAll({
-    where: {
-      activityReportId: reports.rows.map(({ id }) => id),
->>>>>>> b6a45c52
     },
     attributes: ['id', 'name', 'activityRecipientId', 'activityReportId'],
     // sorting these just so the order is testable
@@ -667,7 +655,6 @@
     ],
   });
 
-<<<<<<< HEAD
   const topics = await Topic.findAll({
     attributes: ['name', 'id'],
     include: [
@@ -693,9 +680,6 @@
   });
 
   return { ...reports, recipients, topics };
-=======
-  return { ...reports, recipients };
->>>>>>> b6a45c52
 }
 /**
  * Retrieves alerts based on the following logic:
@@ -840,10 +824,7 @@
     ECLKCResourcesUsed,
     nonECLKCResourcesUsed,
     attachments,
-<<<<<<< HEAD
-=======
     recipientsWhoHaveGoalsThatShouldBeRemoved,
->>>>>>> b6a45c52
     ...allFields
   } = newActivityReport;
   const previousActivityRecipientType = report && report.activityRecipientType;
@@ -865,7 +846,6 @@
   } else {
     savedReport = await create(updatedFields);
   }
-
   if (activityReportCollaborators) {
     const { id } = savedReport;
     const newCollaborators = activityReportCollaborators.map(
