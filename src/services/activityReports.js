/* eslint-disable @typescript-eslint/quotes */
import _ from 'lodash';
import { Op } from 'sequelize';
import moment from 'moment';
import { REPORT_STATUSES, DECIMAL_BASE } from '@ttahub/common';
import { REPORTS_PER_PAGE } from '../constants';
import orderReportsBy from '../lib/orderReportsBy';
import filtersToScopes from '../scopes';
import { setReadRegions } from './accessValidation';
import { syncApprovers } from './activityReportApprovers';
import {
  ActivityReport,
  ActivityReportApprover,
  ActivityReportCollaborator,
  ActivityReportFile,
  sequelize,
  ActivityRecipient,
  File,
  Grant,
  GrantReplacements,
  Recipient,
  OtherEntity,
  Goal,
  GoalTemplate,
  GoalFieldResponse,
  User,
  NextStep,
  Objective,
  Program,
  ActivityReportGoal,
  ActivityReportObjective,
  Resource,
  ActivityReportObjectiveTopic,
  Topic,
  CollaboratorRole,
  Role,
  Course,
} from '../models';
import {
  saveGoalsForReport,
  removeRemovedRecipientsGoals,
} from '../goalServices/goals';
import getGoalsForReport from '../goalServices/getGoalsForReport';
import { getObjectivesByReportId, saveObjectivesForReport } from './objectives';
<<<<<<< HEAD
import { removeUnusedGoalsObjectivesFromReport } from './standardGoals';
=======
import parseDate from '../lib/date';
>>>>>>> ee3b35a9

export async function batchQuery(query, limit) {
  let finished = false;
  let page = 0;
  const finalResult = [];

  while (!finished) {
    // eslint-disable-next-line no-await-in-loop
    const rows = await ActivityReport.findAll({
      ...query,
      limit,
      offset: page * limit,
    });
    /*
      Sequelize adds a bunch of data/functions to items it retrieves from
      the database. We _should_ be able to give sequelize `raw: true` to
      get results without the extra sequelize "stuff", but the link to an
      issue below shows sequelize can't handle `raw: true` with `hasMany`
      associations.

      When DB objects have the extra sequelize "stuff" we run into memory
      issues. When we get only data from the DB we don't run into memory
      issues because all the sequelize "stuff" we don't need is garbage
      collected at some point.

      See https://github.com/sequelize/sequelize/issues/3897
    */
    const raw = JSON.parse(JSON.stringify(rows));
    finalResult.push(...raw);
    if (rows.length < limit) {
      finished = true;
    }
    page += 1;
  }

  return finalResult;
}

async function saveReportCollaborators(activityReportId, collaborators) {
  const newCollaborators = collaborators.map((collaborator) => ({
    activityReportId,
    userId: collaborator,
  }));

  // Create and delete activity report collaborators.
  if (newCollaborators.length > 0) {
    await Promise.all(newCollaborators.map((where) => (
      ActivityReportCollaborator.findOrCreate({ where })
    )));
    await ActivityReportCollaborator.destroy(
      {
        where: {
          activityReportId,
          userId: {
            [Op.notIn]: collaborators,
          },
        },
      },
    );
  } else {
    await ActivityReportCollaborator.destroy(
      {
        where: {
          activityReportId,
        },
      },
    );
  }

  const updatedReportCollaborators = await ActivityReportCollaborator.findAll({
    where: { activityReportId },
    include: [
      {
        model: User,
        as: 'user',
        include: [
          {
            model: Role,
            as: 'roles',
          },
        ],
      },
    ],
  });

  if (updatedReportCollaborators && updatedReportCollaborators.length > 0) {
    // eslint-disable-next-line max-len
    await Promise.all(updatedReportCollaborators.map((collaborator) => Promise.all((collaborator?.user?.roles || []).map(async (role) => CollaboratorRole.findOrCreate({
      where: {
        activityReportCollaboratorId: collaborator.id,
        roleId: role.id,
      },
    })))));
  }
}

async function saveReportRecipients(
  activityReportId,
  activityRecipientIds,
  activityRecipientType,
) {
  const newRecipients = activityRecipientIds.map((activityRecipientId) => {
    const activityRecipient = {
      activityReportId,
      grantId: null,
      otherEntityId: null,
    };

    if (activityRecipientType === 'other-entity') {
      activityRecipient.otherEntityId = activityRecipientId;
    } else if (activityRecipientType === 'recipient') {
      activityRecipient.grantId = activityRecipientId;
    }
    return activityRecipient;
  });

  const where = {
    activityReportId,
  };

  const empty = activityRecipientIds.length === 0;
  if (!empty && activityRecipientType === 'other-entity') {
    where[Op.or] = {
      otherEntityId: {
        [Op.notIn]: activityRecipientIds,
      },
      grantId: {
        [Op.not]: null,
      },
    };
  } else if (!empty && activityRecipientType === 'recipient') {
    where[Op.or] = {
      grantId: {
        [Op.notIn]: activityRecipientIds,
      },
      otherEntityId: {
        [Op.not]: null,
      },
    };
  }

  await Promise.all(
    newRecipients.map(async (newRecipient) => {
      if (newRecipient.grantId) {
        return ActivityRecipient.findOrCreate({
          where: {
            activityReportId: newRecipient.activityReportId,
            grantId: newRecipient.grantId,
          },
          defaults: newRecipient,
        });
      }
      if (newRecipient.otherEntityId) {
        return ActivityRecipient.findOrCreate({
          where: {
            activityReportId: newRecipient.activityReportId,
            otherEntityId: newRecipient.otherEntityId,
          },
          defaults: newRecipient,
        });
      }
      return null;
    }),
  );

  await ActivityRecipient.destroy({ where });
}

export async function saveNotes(activityReportId, notes, isRecipientNotes) {
  const noteType = isRecipientNotes ? 'RECIPIENT' : 'SPECIALIST';
  const ids = notes.map((n) => n.id).filter((id) => !!id);

  const where = {
    activityReportId,
    noteType,
    id: {
      [Op.notIn]: ids,
    },
  };

  // Remove any notes that are no longer relevant
  await NextStep.destroy({
    where,
    individualHooks: true,
  });

  // If a note has an id, preserve it for update
  // If no id, and note or completeDate is provided, treat as a new entry
  const newNotes = notes.map((note) => ({
    id: note.id ? parseInt(note.id, DECIMAL_BASE) : undefined,
    note: note.note,
    completeDate: parseDate(note.completeDate),
    activityReportId,
    noteType,
  })).filter(({ id, note, completeDate }) => (
    id || (note && note.length > 0) || completeDate
  ));

  if (newNotes.length > 0) {
    await NextStep.bulkCreate(newNotes, {
      updateOnDuplicate: ['note', 'completeDate', 'updatedAt'],
    });
  }
}

async function update(newReport, report) {
  const updatedReport = await report.update(newReport, {
    fields: _.keys(newReport),
  });
  return updatedReport;
}

async function create(report) {
  return ActivityReport.create(report);
}

export function activityReportByLegacyId(legacyId) {
  return ActivityReport.findOne({
    where: {
      legacyId,
    },
    include: [
      {
        model: ActivityReportFile,
        as: 'reportFiles',
        required: false,
        separate: true,
        include: [
          {
            model: File,
            where: {
              status: {
                [Op.ne]: 'UPLOAD_FAILED',
              },
            },
            as: 'file',
            required: false,
          },
        ],
      },
      {
        model: ActivityReportApprover,
        attributes: ['id', 'status', 'note'],
        as: 'approvers',
        required: false,
        separate: true,
        include: [
          {
            model: User,
            as: 'user',
            attributes: ['id', 'name', 'fullName'],
            include: [
              {
                model: Role,
                as: 'roles',
              },
            ],
          },
        ],
      },
    ],
  });
}

export async function activityReportAndRecipientsById(activityReportId) {
  const arId = parseInt(activityReportId, DECIMAL_BASE);

  const goalsAndObjectives = await getGoalsForReport(arId);
  const objectivesWithoutGoals = await getObjectivesByReportId(arId);

  const recipients = await ActivityRecipient.findAll({
    where: {
      activityReportId: arId,
    },
    attributes: [
      'id',
      'name',
      'activityRecipientId',
      'grantId',
      'otherEntityId',
    ],
    include: [
      {
        model: Grant,
        as: 'grant',
        include: [
          {
            model: Program,
            as: 'programs',
            attributes: ['programType'],
          },
          {
            model: Recipient,
            as: 'recipient',
            attributes: ['id', 'name'],
          },
        ],
      },
    ],
  });
  const activityRecipients = recipients.map((recipient) => {
    const recipientId = recipient.id;
    const name = recipient.otherEntity ? recipient.otherEntity.name : recipient.grant.name;
    const activityRecipientId = recipient.otherEntity
      ? recipient.otherEntity.dataValues.id : recipient.grant.dataValues.id;

    return {
      id: activityRecipientId,
      recipientId,
      activityRecipientId, // Create or Update Report Expect's this Field.
      name,
      // We need the actual id of the recipient to narrow down what grants are selected on the FE.
      recipientIdForLookUp: recipient.grant.recipientId,
    };
  });

  // TTAHUB-949: Determine how many other AR's are using these goals.
  /*
  const users = await sequelize.query("SELECT * FROM `users`", { type: QueryTypes.SELECT });
  sequelize.literal(
    `(SELECT arg.goalId AS goalId, COUNT(arg.id) AS reportsUsingGoal
      FROM "ActivityReportGoals" arg
      INNER JOIN "Goals" g ON arg."goalId" = g.id
      WHERE arg."activityReportId" != ${arId} AND  AND g."createdVia" = 'activityReport'
      GROUP BY g.id)`),
      */

  const report = await ActivityReport.findOne({
    attributes: { exclude: ['imported', 'legacyId'] },
    where: {
      id: arId,
    },
    include: [
      {
        attributes: [
          'id',
          'title',
          'status',
          'goalId',
        ],
        model: Objective,
        as: 'objectivesWithGoals',
        include: [
          {
            model: Goal,
            as: 'goal',
            attributes: [
              'id',
              'name',
              'status',
              'goalNumber',
            ],
          },
        ],
      },
      {
        model: User,
        as: 'author',
        include: [
          {
            model: Role, as: 'roles', order: [['name', 'ASC']],
          },
        ],
      },
      {
        required: false,
        model: ActivityReportCollaborator,
        separate: true,
        as: 'activityReportCollaborators',
        include: [
          {
            model: User,
            as: 'user',
            include: [
              { model: Role, as: 'roles', order: [['name', 'ASC']] },
            ],
          },
          {
            model: Role,
            as: 'roles',
            order: [['name', 'ASC']],
          },
        ],
      },
      {
        model: File,
        where: {
          status: {
            [Op.ne]: 'UPLOAD_FAILED',
          },
        },
        as: 'files',
        required: false,
      },
      {
        model: NextStep,
        attributes: ['note', 'completeDate', 'id'],
        as: 'specialistNextSteps',
        required: false,
        separate: true,
      },
      {
        model: NextStep,
        attributes: ['note', 'completeDate', 'id'],
        as: 'recipientNextSteps',
        required: false,
        separate: true,
      },
      {
        model: ActivityReportApprover,
        attributes: ['id', 'status', 'note'],
        as: 'approvers',
        required: false,
        separate: true,
        include: [
          {
            model: User,
            as: 'user',
            attributes: ['id', 'name', 'fullName'],
            include: [
              {
                model: Role,
                as: 'roles',
              },
            ],
          },
        ],
      },
    ],
    order: [
      [{ model: Objective, as: 'objectivesWithGoals' }, 'id', 'ASC'],
    ],
  });

  if (report?.specialistNextSteps?.length === 0) {
    report.specialistNextSteps[0] = {
      dataValues: {
        note: '',
      },
    };
  }
  if (report?.recipientNextSteps?.length === 0) {
    report.recipientNextSteps[0] = {
      dataValues: {
        note: '',
      },
    };
  }

  return [report, activityRecipients, goalsAndObjectives, objectivesWithoutGoals];
}

/**
 * Retrieves activity reports in sorted slices
 * using sequelize.literal for several associated fields based on the following
 * https://github.com/sequelize/sequelize/issues/11288
 *
 * @param {*} sortBy - field to sort by; default updatedAt
 * @param {*} sortDir - order: either ascending or descending; default desc
 * @param {*} offset - offset from the start of the total sorted results
 * @param {*} limit - size of the slice
 * @returns {Promise<any>} - returns a promise with total reports count and the reports slice
 */
export async function activityReports(
  {
    sortBy = 'updatedAt',
    sortDir = 'desc',
    offset = 0,
    limit = REPORTS_PER_PAGE,
    ...filters
  },
  excludeLegacy = false,
  userId = 0,
  ids = [],
) {
  const { activityReport: scopes } = await filtersToScopes(filters, { userId });

  const where = {
    calculatedStatus: REPORT_STATUSES.APPROVED,
    [Op.and]: scopes,
  };

  if (excludeLegacy) {
    where.legacyId = { [Op.eq]: null };
  }

  if (ids?.length) {
    where.id = { [Op.in]: ids };
  }

  const reports = await ActivityReport.findAndCountAll(
    {
      where,
      attributes: [
        'id',
        'displayId',
        'startDate',
        'lastSaved',
        'topics',
        'calculatedStatus',
        'regionId',
        'updatedAt',
        'sortedTopics',
        'legacyId',
        'createdAt',
        'approvedAt',
        'creatorRole',
        'creatorName',
        sequelize.literal(
          '(SELECT name as authorName FROM "Users" WHERE "Users"."id" = "ActivityReport"."userId")',
        ),
        sequelize.literal(
          '(SELECT name as collaboratorName FROM "Users" join "ActivityReportCollaborators" on "Users"."id" = "ActivityReportCollaborators"."userId" and  "ActivityReportCollaborators"."activityReportId" = "ActivityReport"."id" limit 1)',
        ),
        sequelize.literal(
          // eslint-disable-next-line quotes
          `(SELECT "OtherEntities".name as otherEntityName from "OtherEntities" INNER JOIN "ActivityRecipients" ON "ActivityReport"."id" = "ActivityRecipients"."activityReportId" AND "ActivityRecipients"."otherEntityId" = "OtherEntities".id order by otherEntityName ${sortDir} limit 1)`,
        ),
        sequelize.literal(
          // eslint-disable-next-line quotes
          `(SELECT "Recipients".name as recipientName FROM "Recipients" INNER JOIN "ActivityRecipients" ON "ActivityReport"."id" = "ActivityRecipients"."activityReportId" JOIN "Grants" ON "Grants"."id" = "ActivityRecipients"."grantId" AND "Recipients"."id" = "Grants"."recipientId" order by recipientName ${sortDir} limit 1)`,
        ),
      ],
      include: [
        {
          model: User,
          attributes: ['name', 'fullName', 'homeRegionId'],
          as: 'author',
          include: [
            {
              model: Role,
              as: 'roles',
            },
          ],
          order: [
            [sequelize.col('author."name"'), 'ASC'],
          ],
        },
        {
          required: false,
          model: ActivityReportCollaborator,
          as: 'activityReportCollaborators',
          include: [
            {
              model: User,
              as: 'user',
              attributes: ['id', 'name', 'fullName'],
              include: [
                {
                  model: Role,
                  as: 'roles',
                },
              ],
              order: [
                [sequelize.col('user."name"'), 'ASC'],
              ],
            },
            {
              model: Role,
              as: 'roles',
            },
          ],
        },
        {
          model: ActivityReportApprover,
          attributes: ['id', 'status', 'note'],
          as: 'approvers',
          required: false,
          include: [
            {
              model: User,
              as: 'user',
              attributes: ['id', 'name', 'fullName'],
              include: [
                {
                  model: Role,
                  as: 'roles',
                },
              ],
            },
          ],
        },
      ],
      order: orderReportsBy(sortBy, sortDir),
      offset,
      limit,
      distinct: true,
    },
    {
      subQuery: false,
    },
  );
  const reportIds = reports.rows.map(({ id }) => id);

  const recipients = await ActivityRecipient.findAll({
    where: {
      activityReportId: reportIds,
    },
    attributes: ['id', 'name', 'activityRecipientId', 'activityReportId', 'grantId'],
    // sorting these just so the order is testable
    order: [
      [sequelize.col('grant.recipient.name'), sortDir],
      [sequelize.col('otherEntity.name'), sortDir],
    ],
    include: [
      {
        model: Grant,
        as: 'grant',
        required: false,
        attributes: [
          'id',
          'number',
          'cdi',
          'status',
          'granteeName',
          'recipientId',
          'name',
          'inactivationDate',
          'inactivationReason',
        ],
        include: [
          {
            model: GrantReplacements,
            as: 'replacedGrantReplacements',
            required: false,
            attributes: ['replacedGrantId', 'replacingGrantId', 'replacementDate'],
          },
          {
            model: GrantReplacements,
            as: 'replacingGrantReplacements',
            required: false,
            attributes: ['replacedGrantId', 'replacingGrantId', 'replacementDate'],
          },
        ],
      },
    ],
  });

  const arots = await ActivityReportObjectiveTopic.findAll({
    include: [
      {
        model: ActivityReportObjective,
        as: 'activityReportObjective',
        where: {
          activityReportId: reportIds,
        },
        required: true,
      },
      {
        model: Topic,
        as: 'topic',
        required: true,
      },
    ],
  });

  const topics = arots.map((arot) => ({
    activityReportId: arot.activityReportObjective.activityReportId,
    name: arot.topic.name,
  }));

  return {
    ...reports, recipients, topics,
  };
}

export async function activityReportsForCleanup(userId) {
  const threeMonthsAgo = moment().subtract(3, 'months').format('YYYY-MM-DD');

  return ActivityReport.unscoped().findAll(
    {
      where: {
        // we only cleanup reports from the last three months
        createdAt: { [Op.gt]: threeMonthsAgo },
        [Op.or]: [
          // if the report is created by a user and not in draft status, it is eligible for cleanup
          {
            [Op.and]: {
              userId,
              calculatedStatus: {
                [Op.ne]: REPORT_STATUSES.DRAFT,
              },
            },
          },
          {
            // if the user is an approver on the report, it is eligible for cleanup
            '$approvers.userId$': userId,
          },
          {
            // if the user is an collaborator, and the report is not in draft,
            // it is eligible for cleanup
            '$activityReportCollaborators->user.id$': userId,
            calculatedStatus: {
              [Op.ne]: REPORT_STATUSES.DRAFT,
            },
          },
        ],
      },
      attributes: [
        'id',
        'calculatedStatus',
        'userId',
      ],
      include: [
        {
          model: User,
          attributes: ['id'],
          as: 'author',
        },
        {
          required: false,
          model: ActivityReportCollaborator,
          as: 'activityReportCollaborators',
          include: [
            {
              model: User,
              as: 'user',
              attributes: ['id'],
              duplicating: true,
            },
          ],
        },
        {
          model: ActivityReportApprover,
          attributes: ['id'],
          as: 'approvers',
          required: false,
          include: [
            {
              model: User,
              as: 'user',
              attributes: ['id'],
            },
          ],
        },
      ],
      distinct: true,
    },
    {
      subQuery: false,
    },
  );
}

/**
 * Retrieves alerts based on the following logic:
 * One or both of these high level conditions are true -
 * manager - assigned to approve and report is 'submitted' or 'needs_action'.
 * specialist - author id or one of the collaborator's id matches and calculatedStatus is not
 * 'approved'.
 * @param {*} userId
 */
export async function activityReportAlerts(userId, {
  sortBy = 'startDate',
  sortDir = 'desc',
  offset = 0,
  ...filters
}) {
  const updatedFilters = await setReadRegions(filters, userId);
  const { activityReport: scopes } = await filtersToScopes(updatedFilters, { userId });
  const reports = await ActivityReport.findAndCountAll(
    {
      where: {
        [Op.and]: scopes,
        [Op.or]: [
          {
            calculatedStatus: {
              [Op.in]: [
                REPORT_STATUSES.SUBMITTED,
                REPORT_STATUSES.NEEDS_ACTION,
              ],
            },
            id: {
              [Op.in]: sequelize.literal(`(SELECT ara."activityReportId" FROM "ActivityReportApprovers" ara
                WHERE ara."userId" = ${userId} AND ara."activityReportId" = "ActivityReport"."id" AND ara."deletedAt" IS NULL)`),
            },
          },
          {
            [Op.and]: [
              {
                [Op.and]: [
                  {
                    calculatedStatus: { [Op.ne]: REPORT_STATUSES.APPROVED },
                  },
                ],
              },
              {
                [Op.or]: [
                  { userId },
                  {
                    id: {
                      [Op.in]: sequelize.literal(`(SELECT arc."activityReportId" FROM "ActivityReportCollaborators" arc
                      WHERE arc."userId" = ${userId} AND arc."activityReportId" = "ActivityReport"."id")`),
                    },
                  },
                ],
              },
            ],
          },
        ],
        legacyId: null,
      },
      attributes: [
        'id',
        'displayId',
        'startDate',
        'calculatedStatus',
        'regionId',
        'userId',
        'createdAt',
        'creatorRole',
        'language',
        'creatorName',
        sequelize.literal(
          '(SELECT name as authorName FROM "Users" WHERE "Users"."id" = "ActivityReport"."userId")',
        ),
        sequelize.literal(
          '(SELECT name as collaboratorName FROM "Users" join "ActivityReportCollaborators" on "Users"."id" = "ActivityReportCollaborators"."userId" and  "ActivityReportCollaborators"."activityReportId" = "ActivityReport"."id" limit 1)',
        ),
        sequelize.literal(
          `(SELECT "OtherEntities".name as otherEntityName from "OtherEntities" INNER JOIN "ActivityRecipients" ON "ActivityReport"."id" = "ActivityRecipients"."activityReportId" AND "ActivityRecipients"."otherEntityId" = "OtherEntities".id order by otherEntityName ${sortDir} limit 1)`,
        ),
        sequelize.literal(
          `(SELECT "Recipients".name as recipientName FROM "Recipients" INNER JOIN "ActivityRecipients" ON "ActivityReport"."id" = "ActivityRecipients"."activityReportId" JOIN "Grants" ON "Grants"."id" = "ActivityRecipients"."grantId" AND "Recipients"."id" = "Grants"."recipientId" order by recipientName ${sortDir} limit 1)`,
        ),
      ],
      include: [
        {
          model: User,
          attributes: ['name', 'fullName', 'homeRegionId'],
          include: [
            {
              model: Role,
              as: 'roles',
            },
          ],
          as: 'author',
        },
        {
          required: false,
          model: ActivityReportCollaborator,
          as: 'activityReportCollaborators',
          include: [
            {
              model: User,
              as: 'user',
              attributes: ['id', 'name', 'fullName'],
              include: [
                {
                  model: Role,
                  as: 'roles',
                },
              ],
              duplicating: true,
            },
            {
              model: Role,
              as: 'roles',
            },
          ],
        },
        {
          model: ActivityReportApprover,
          attributes: ['id', 'status', 'note'],
          as: 'approvers',
          required: false,
          include: [
            {
              model: User,
              as: 'user',
              required: true,
              attributes: ['id', 'name', 'fullName'],
              include: [
                {
                  model: Role,
                  as: 'roles',
                },
              ],
            },
          ],
        },
      ],
      order: orderReportsBy(sortBy, sortDir),
      offset,
      distinct: true,
    },
    {
      subQuery: false,
    },
  );

  const recipients = await ActivityRecipient.findAll({
    where: {
      activityReportId: reports.rows.map(({ id }) => id),
    },
    attributes: ['id', 'name', 'activityRecipientId', 'activityReportId'],
  });

  return { ...reports, recipients };
}

export function formatResources(resources) {
  return resources.reduce((acc, resource) => {
    // skip empties
    if (!resource) {
      return acc;
    }

    // if we have a value, grab it
    if (resource.value !== undefined) {
      if (resource.value) {
        return [...acc, resource.value];
      }
      // if the above statement is not truthy, we don't want to add it to the array
      return acc;
    }

    // otherwise, we just return the resource, under the assumption that
    // its a string
    return [...acc, resource];
  }, []);
}

export async function createOrUpdate(newActivityReport, report) {
  let savedReport;
  const {
    approvers,
    approverUserIds,
    goals,
    objectivesWithGoals,
    objectivesWithoutGoals,
    activityReportCollaborators,
    activityRecipients,
    files,
    author,
    recipientNextSteps,
    specialistNextSteps,
    ECLKCResourcesUsed,
    nonECLKCResourcesUsed,
    attachments,
    recipientsWhoHaveGoalsThatShouldBeRemoved,
    ...allFields
  } = newActivityReport;
  const previousActivityRecipientType = report?.activityRecipientType;
  const resources = {};

  if (ECLKCResourcesUsed) {
    resources.ECLKCResourcesUsed = formatResources(ECLKCResourcesUsed);
  }

  if (nonECLKCResourcesUsed) {
    resources.nonECLKCResourcesUsed = formatResources(nonECLKCResourcesUsed);
  }

  const updatedFields = { ...allFields, ...resources };

  if (report) {
    savedReport = await update(updatedFields, report);
  } else {
    savedReport = await create(updatedFields);
  }

  if (activityReportCollaborators) {
    const { id } = savedReport;
    const newCollaborators = activityReportCollaborators.map(
      (c) => c.user.id,
    );
    await saveReportCollaborators(id, newCollaborators);
  }

  if (activityRecipients) {
    const { activityRecipientType: typeOfRecipient, id: savedReportId } = savedReport;
    const activityRecipientIds = activityRecipients.map(
      (g) => g.activityRecipientId,
    );
    await saveReportRecipients(savedReportId, activityRecipientIds, typeOfRecipient);
  }

  if (recipientNextSteps) {
    const { id } = savedReport;
    await saveNotes(id, recipientNextSteps, true);
  }

  if (specialistNextSteps) {
    const { id } = savedReport;
    await saveNotes(id, specialistNextSteps, false);
  }

  /**
     * since on partial updates, a new value for activity recipient type may not be passed,
     * we use the old one in that case
     */

  const recipientType = () => {
    if (allFields?.activityRecipientType) {
      return allFields.activityRecipientType;
    }
    if (report?.activityRecipientType) {
      return report.activityRecipientType;
    }

    return '';
  };

  const activityRecipientType = recipientType();

  if (
    recipientsWhoHaveGoalsThatShouldBeRemoved?.length
  ) {
    await removeRemovedRecipientsGoals(recipientsWhoHaveGoalsThatShouldBeRemoved, savedReport);
  }

  if (previousActivityRecipientType
    && previousActivityRecipientType !== report.activityRecipientType) {
    await removeUnusedGoalsObjectivesFromReport(report.id, []);
  }

  if (activityRecipientType === 'other-entity' && objectivesWithoutGoals) {
    await saveObjectivesForReport(objectivesWithoutGoals, savedReport);
  } else if (activityRecipientType === 'recipient' && goals) {
    await saveGoalsForReport(goals, savedReport);
  }

  // Approvers are removed if approverUserIds is an empty array
  if (approverUserIds) {
    await syncApprovers(savedReport.id, approverUserIds);
  }

  const [r, recips, gAndOs, oWoG] = await activityReportAndRecipientsById(savedReport.id);

  return {
    ...r.dataValues,
    displayId: r.displayId,
    activityRecipients: recips,
    goalsAndObjectives: gAndOs,
    objectivesWithoutGoals: oWoG,
  };
}

export async function setStatus(report, status) {
  await report.update({ submissionStatus: status });
  return activityReportAndRecipientsById(report.id);
}

export async function handleSoftDeleteReport(report) {
  const goalsToCleanup = (await Goal.findAll({
    attributes: ['id'],
    where: {
      createdVia: 'activityReport',
      id: {
        [Op.in]: sequelize.literal(`(SELECT "goalId" FROM "ActivityReportGoals" args WHERE args."activityReportId" = ${report.id})`),
      },
    },
    include: [{
      model: ActivityReportGoal,
      as: 'activityReportGoals',
      attributes: ['id', 'goalId'],
    }],
  })).filter((goal) => goal.activityReportGoals.length === 1).map((goal) => goal.id);

  if (goalsToCleanup.length) {
    // these goals and objectives will also be soft-deleted
    await Objective.destroy({
      where: {
        goalId: goalsToCleanup,
      },
    });

    await Goal.destroy({
      where: {
        id: goalsToCleanup,
      },
    });
  }
  return setStatus(report, REPORT_STATUSES.DELETED);
}

/*
 * Queries the db for relevant recipients depending on the region id.
 * If no region id is passed, then default to returning all available recipients.
 * Note: This only affects grants and recipients. Non Recipients remain unaffected by the region id.
 *
 * @param {number} [regionId] - A region id to query against
 * @returns {*} Grants and Other entities
 */
export async function possibleRecipients(regionId, activityReportId = null) {
  const inactiveDayDuration = 61;
  const grants = await Recipient.findAll({
    attributes: [
      'id',
      'name',
    ],
    order: ['name'],
    include: [
      {
        model: Grant,
        as: 'grants',
        attributes: ['number', ['id', 'activityRecipientId'], 'name'],
        required: true,
        include: [
          {
            model: Program,
            as: 'programs',
            attributes: ['programType'],
            required: false,
          },
          {
            model: Recipient,
            as: 'recipient',
            required: true,
          },
          {
            model: ActivityRecipient,
            as: 'activityRecipients',
            attributes: [],
            required: false,
          },
          {
            model: GrantReplacements,
            as: 'replacedGrantReplacements',
            attributes: [],
            required: false,
          },
        ],
      },
    ],
    where: {
      '$grants.regionId$': regionId,
      [Op.or]: [
        { '$grants.status$': 'Active' },
        { ...(activityReportId ? { '$grants.activityRecipients.activityReportId$': activityReportId } : {}) },
        {
          '$grants.inactivationDate$': {
            [Op.gte]: sequelize.literal(`
          CASE
            WHEN ${activityReportId ? 'true' : 'false'}
            THEN (SELECT COALESCE("startDate", NOW() - INTERVAL '${inactiveDayDuration} days') FROM "ActivityReports" WHERE "id" = ${activityReportId})
            ELSE date_trunc('day', NOW()) - interval '${inactiveDayDuration} days'
          END
            `),
          },
        },
      ],
    },
  });

  const otherEntities = await OtherEntity.findAll({
    raw: true,
    attributes: [['id', 'activityRecipientId'], 'name'],
  });

  return { grants, otherEntities };
}

async function getDownloadableActivityReports(where, separate = true) {
  const query = {
    where,
    attributes: {
      include: ['displayId', 'createdAt', 'approvedAt', 'creatorRole', 'language', 'creatorName', 'submittedDate'],
      exclude: ['imported', 'legacyId', 'additionalNotes', 'approvers'],
    },
    include: [
      {
        model: ActivityReportObjective,
        as: 'activityReportObjectives',
        attributes: ['ttaProvided', 'status', 'supportType'],
        order: [['objective', 'goal', 'id'], ['objective', 'id']],
        separate,
        include: [{
          model: Objective,
          as: 'objective',
          include: [{
            model: Goal,
            as: 'goal',
            required: false,
            include: [{
              model: GoalFieldResponse,
              as: 'responses',
              attributes: ['response'],
            }, {
              model: GoalTemplate,
              as: 'goalTemplate',
              attributes: ['creationMethod'],
            }],
          },
          ],
          attributes: ['id', 'title', 'status'],
        },
        {
          model: Resource,
          as: 'resources',
          attributes: ['id', 'url'],
        },
        {
          model: Topic,
          as: 'topics',
        },
        {
          model: File,
          as: 'files',
        },
        {
          model: Course,
          as: 'courses',
        },
        ],
      },
      {
        model: ActivityReportGoal,
        as: 'activityReportGoals',
        separate,
        include: [{
          model: Goal,
          as: 'goal',
        }],
        attributes: ['status'],
        order: [['goal', 'id']],
      },
      {
        model: ActivityRecipient,
        attributes: ['id', 'name', 'activityRecipientId', 'grantId', 'otherEntityId'],
        as: 'activityRecipients',
        required: false,
        separate,
        include: [
          {
            model: Grant,
            as: 'grant',
            include: [
              {
                model: Program,
                as: 'programs',
                attributes: ['programType'],
              },
              {
                model: Recipient,
                as: 'recipient',
                attributes: ['name'],
              },
            ],
          },
        ],
      },
      {
        model: File,
        where: {
          status: {
            [Op.ne]: 'UPLOAD_FAILED',
          },
        },
        as: 'files',
        required: false,
      },
      {
        model: User,
        attributes: ['name', 'fullName', 'homeRegionId'],
        include: [
          {
            model: Role,
            as: 'roles',
          },
        ],
        as: 'author',
      },
      {
        model: ActivityReportCollaborator,
        as: 'activityReportCollaborators',
        separate,
        include: [{
          model: User,
          as: 'user',
          attributes: ['id', 'name', 'fullName'],
          include: [
            {
              model: Role,
              as: 'roles',
            },
          ],
        },
        {
          model: Role,
          as: 'roles',
        }],
      },
      {
        model: NextStep,
        attributes: ['note', 'id', 'completeDate'],
        as: 'specialistNextSteps',
        separate,
        required: false,
      },
      {
        model: NextStep,
        attributes: ['note', 'id', 'completeDate'],
        as: 'recipientNextSteps',
        separate,
        required: false,
      },
      {
        model: ActivityReportApprover,
        attributes: ['userId'],
        as: 'approvers',
        required: false,
        separate,
        include: [
          {
            model: User,
            as: 'user',
            attributes: ['name'],
          },
        ],
      },
    ],
    subQuery: separate,
    order: [['id', 'DESC']],
  };

  // Get reports.
  return batchQuery(query, 2000);
}

export async function getAllDownloadableActivityReports(
  readRegions,
  filters,
  userId = 0,
  reportIds = [],
) {
  const regions = readRegions || [];

  const { activityReport: scopes } = await filtersToScopes(filters, { userId });
  const where = {
    regionId: {
      [Op.in]: regions,
    },
    calculatedStatus: REPORT_STATUSES.APPROVED,
    [Op.and]: scopes,
  };

  if (reportIds.length) {
    where.id = { [Op.in]: reportIds };
  }

  return getDownloadableActivityReports(where);
}

export async function getAllDownloadableActivityReportAlerts(userId, filters) {
  const { activityReport: scopes } = await filtersToScopes(filters, { userId });
  const where = {
    [Op.and]: scopes,
    [Op.or]: [
      { // User is approver, and report is submitted or needs_action
        [Op.and]: [{
          [Op.or]: [
            { calculatedStatus: REPORT_STATUSES.SUBMITTED },
            { calculatedStatus: REPORT_STATUSES.NEEDS_ACTION },
          ],
          '$approvers.userId$': userId,
        }],
      },
      { // User is author or collaborator, and report is approved
        [Op.and]: [
          {
            [Op.and]: [
              {
                calculatedStatus: { [Op.ne]: REPORT_STATUSES.APPROVED },
              },
            ],
          },
          {
            [Op.or]: [{ userId }, { '$activityReportCollaborators.userId$': userId }],
          },
        ],
      },
    ],
    legacyId: null,
  };

  return getDownloadableActivityReports(where, false);
}

/**
 * Fetches ActivityReports for downloading
 *
 * @param {Array<int>} report - array of report ids
 * @returns {Promise<any>} - returns a promise with total reports count and the reports slice
 */
export async function getDownloadableActivityReportsByIds(readRegions, {
  report = [],
}) {
  const regions = readRegions || [];
  // Create a Set to ensure unique ordered values
  const reportSet = Array.isArray(report) ? new Set(report) : new Set([report]);
  const reportIds = [...reportSet].filter((i) => /\d+/.test(i));
  const where = { regionId: regions, id: { [Op.in]: reportIds } };
  return getDownloadableActivityReports(where);
}

/**
 * Fetches ActivityReports where a user is a collaborator based by date
 *
 * @param {integer} userId - user id
 * @param {string} date - date interval string, e.g. NOW() - INTERVAL '1 DAY'
 * @returns {Promise<ActivityReport[]>} - retrieved reports
 */
export async function activityReportsWhereCollaboratorByDate(userId, date) {
  const reports = await ActivityReport.findAll({
    attributes: ['id', 'displayId'],
    where: {
      calculatedStatus: {
        [Op.ne]: REPORT_STATUSES.APPROVED,
      },
      id: {
        [Op.in]: sequelize.literal(
          `(SELECT (new_row_data->'activityReportId')::NUMERIC
        FROM "ZALActivityReportCollaborators"
        where dml_timestamp > ${date} AND
        (new_row_data->'userId')::NUMERIC = ${userId})`,
        ),
      },
    },
    include: [
      {
        model: ActivityReportCollaborator,
        as: 'activityReportCollaborators',
        where: { userId },
      },
    ],
  });
  return reports;
}

/**
 * Fetches ActivityReports where change was requested and a user is either
 * a collaborator or an author
 *
 * @param {integer} userId - user id
 * @param {string} date - date interval string, e.g. NOW() - INTERVAL '1 DAY'
 * @returns {Promise<ActivityReport[]>} - retrieved reports
 */
export async function activityReportsChangesRequestedByDate(userId, date) {
  const reports = await ActivityReport.findAll({
    attributes: ['id', 'displayId'],
    where: {
      [Op.and]: [
        {
          calculatedStatus: {
            [Op.ne]: REPORT_STATUSES.APPROVED,
          },
        },
        {
          [Op.or]: [{ userId }, { '$activityReportCollaborators.userId$': userId }],
        },
        {
          id: {
            [Op.in]: sequelize.literal(
              `(SELECT data_id
          FROM "ZALActivityReports"
          where dml_timestamp > ${date} AND
          (new_row_data->>'calculatedStatus')::TEXT = '${REPORT_STATUSES.NEEDS_ACTION}')`,
            ),
          },
        },
      ],
    },
    include: [
      {
        model: ActivityReportCollaborator,
        as: 'activityReportCollaborators',
        attributes: ['userId'],
        required: false,
      },
    ],
  });
  return reports;
}

/**
 * Fetches ActivityReports that were submitted for the manager's review
 *
 * @param {integer} userId - manager's id
 * @param {string} date - date interval string, e.g. NOW() - INTERVAL '1 DAY'
 * @returns {Promise<ActivityReport[]>} - retrieved reports
 */
export async function activityReportsSubmittedByDate(userId, date) {
  const reports = await ActivityReport.findAll({
    attributes: ['id', 'displayId'],
    where: {
      [Op.and]: [
        { calculatedStatus: { [Op.ne]: REPORT_STATUSES.APPROVED } },
        { calculatedStatus: { [Op.ne]: REPORT_STATUSES.DRAFT } },
        {
          id: {
            [Op.in]: sequelize.literal(
              `(SELECT data_id
          FROM "ZALActivityReports"
          where dml_timestamp > ${date} AND
          (new_row_data->>'calculatedStatus')::TEXT = '${REPORT_STATUSES.SUBMITTED}')`,
            ),
          },
        },
      ],
    },
    include: [
      {
        model: ActivityReportApprover,
        as: 'approvers',
        where: { userId },
      },
    ],
  });
  return reports;
}

/**
 * Fetches ActivityReports that were approved for authors and collaborators
 *
 * @param {integer} userId - user's id
 * @param {string} date - date interval string, e.g. NOW() - INTERVAL '1 DAY'
 * @returns {Promise<ActivityReport[]>} - retrieved reports
 */
export async function activityReportsApprovedByDate(userId, date) {
  const reports = await ActivityReport.findAll({
    attributes: ['id', 'displayId'],
    where: {
      [Op.and]: [
        {
          calculatedStatus: REPORT_STATUSES.APPROVED,
        },
        userId && {
          [Op.or]: [{ userId }, { '$activityReportCollaborators.userId$': userId }],
        },
        {
          id: {
            [Op.in]: sequelize.literal(
              `(SELECT data_id
          FROM "ZALActivityReports"
          where dml_timestamp > ${date} AND
          (new_row_data->>'calculatedStatus')::TEXT = '${REPORT_STATUSES.APPROVED}')`,
            ),
          },
        },
      ].filter(Boolean),
    },
    include: [
      {
        model: ActivityReportCollaborator,
        as: 'activityReportCollaborators',
        attributes: ['userId'],
        required: false,
      },
    ],
  });
  return reports;
}<|MERGE_RESOLUTION|>--- conflicted
+++ resolved
@@ -42,11 +42,8 @@
 } from '../goalServices/goals';
 import getGoalsForReport from '../goalServices/getGoalsForReport';
 import { getObjectivesByReportId, saveObjectivesForReport } from './objectives';
-<<<<<<< HEAD
+import parseDate from '../lib/date';
 import { removeUnusedGoalsObjectivesFromReport } from './standardGoals';
-=======
-import parseDate from '../lib/date';
->>>>>>> ee3b35a9
 
 export async function batchQuery(query, limit) {
   let finished = false;
