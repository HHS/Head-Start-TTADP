--- conflicted
+++ resolved
@@ -20,7 +20,6 @@
   OtherEntity,
   Goal,
   User,
-  Role,
   NextStep,
   Objective,
   Program,
@@ -300,54 +299,6 @@
 export async function activityReportAndRecipientsById(activityReportId) {
   const arId = parseInt(activityReportId, DECIMAL_BASE);
 
-<<<<<<< HEAD
-  // goals
-  const allGoalsAndObjectives = await Goal.findAll({
-    include: [
-      {
-        attributes: ['id'],
-        model: ActivityReport,
-        as: 'activityReports',
-        where: {
-          id: arId,
-        },
-        required: true,
-      },
-      {
-        model: Objective,
-        as: 'objectives',
-        required: false,
-        include: [
-          {
-            model: Role,
-            as: 'roles',
-          },
-          {
-            attributes: ['ttaProvided', 'activityReportId'],
-            model: ActivityReportObjective,
-            as: 'activityReportObjectives',
-            where: {
-              activityReportId: arId,
-            },
-            required: true,
-          },
-          {
-            attributes: [
-              ['id', 'value'],
-              ['name', 'label'],
-            ],
-            model: Topic,
-            as: 'topics',
-            required: false,
-          },
-          {
-            attributes: [
-              ['userProvidedUrl', 'value'],
-            ],
-            model: ObjectiveResource,
-            as: 'resources',
-            required: false,
-=======
   // TODO - explore a way to move this query inline to the ActivityReport.findOne
   const goalsAndObjectives = await getGoalsForReport(arId);
 
@@ -419,118 +370,11 @@
               ['id', 'value'],
               ['name', 'label'],
             ],
->>>>>>> e2dfae09
           },
         ],
       },
-    ],
-  });
-
-  // TODO - explore a way to move this query inline to the ActivityReport.findOne
-  const goalsAndObjectives = allGoalsAndObjectives.reduce((previousValue, currentValue) => {
-    const existingGoal = previousValue.find((g) => g.name === currentValue.name);
-
-    if (existingGoal) {
-      existingGoal.goalNumbers = [...existingGoal.goalNumbers, currentValue.goalNumber];
-      existingGoal.goalIds = [...existingGoal.goalIds, currentValue.id];
-      return previousValue;
-    }
-
-    const goal = {
-      ...currentValue.dataValues,
-      goalNumbers: [currentValue.goalNumber],
-      goalIds: [currentValue.id],
-      objectives: currentValue.objectives.map((objective) => {
-        const ttaProvided = objective.activityReportObjectives
-          && objective.activityReportObjectives[0]
-          ? objective.activityReportObjectives[0].ttaProvided : '';
-
-        return {
-          ...objective.dataValues,
-          ttaProvided,
-        };
-      }),
-    };
-
-    return [...previousValue, goal];
-  }, []);
-
-  const recipients = await ActivityRecipient.findAll({
-    where: {
-      activityReportId: arId,
-    },
-    attributes: [
-      'id',
-      'name',
-      'activityRecipientId',
-    ],
-  });
-
-  const activityRecipients = recipients.map((recipient) => {
-    const name = recipient.otherEntity ? recipient.otherEntity.name : recipient.grant.name;
-    const activityRecipientId = recipient.otherEntity
-      ? recipient.otherEntity.dataValues.id : recipient.grant.dataValues.id;
-
-    return {
-      id: activityRecipientId,
-      name,
-    };
-  });
-
-  const report = await ActivityReport.findOne({
-    attributes: { exclude: ['imported', 'legacyId'] },
-    where: {
-      id: arId,
-    },
-    include: [
-      {
-        attributes: [
-          ['id', 'value'],
-          ['title', 'label'],
-          'id',
-          'title',
-          'status',
-          'goalId',
-        ],
+      {
         model: Objective,
-<<<<<<< HEAD
-        as: 'objectivesWithGoals',
-        include: [
-          {
-            model: Goal,
-            as: 'goal',
-            attributes: [
-              ['id', 'value'],
-              ['name', 'label'],
-              'id',
-              'name',
-              'status',
-              'endDate',
-              'goalNumber',
-            ],
-          },
-          {
-            model: ObjectiveResource,
-            as: 'resources',
-            attributes: [
-              ['userProvidedUrl', 'value'],
-              ['id', 'key'],
-            ],
-          },
-          {
-            model: Topic,
-            as: 'topics',
-            attributes: [
-              ['id', 'value'],
-              ['name', 'label'],
-            ],
-          },
-        ],
-      },
-      {
-        model: Objective,
-=======
->>>>>>> e2dfae09
         as: 'objectivesWithoutGoals',
       },
       {
@@ -886,8 +730,6 @@
   });
 
   return { ...reports, recipients };
-<<<<<<< HEAD
-=======
 }
 
 export function formatResources(resources) {
@@ -910,7 +752,6 @@
     // its a string
     return [...acc, resource];
   }, []);
->>>>>>> e2dfae09
 }
 
 export async function createOrUpdate(newActivityReport, report) {
@@ -930,31 +771,18 @@
     ECLKCResourcesUsed,
     nonECLKCResourcesUsed,
     attachments,
-<<<<<<< HEAD
-=======
     recipientsWhoHaveGoalsThatShouldBeRemoved,
->>>>>>> e2dfae09
     ...allFields
   } = newActivityReport;
   const previousActivityRecipientType = report && report.activityRecipientType;
   const resources = {};
 
   if (ECLKCResourcesUsed) {
-<<<<<<< HEAD
-    resources.ECLKCResourcesUsed = ECLKCResourcesUsed.filter((item) => item)
-      .map((item) => item.value);
-  }
-
-  if (nonECLKCResourcesUsed) {
-    resources.nonECLKCResourcesUsed = nonECLKCResourcesUsed.filter((item) => item)
-      .map((item) => item.value);
-=======
     resources.ECLKCResourcesUsed = formatResources(ECLKCResourcesUsed);
   }
 
   if (nonECLKCResourcesUsed) {
     resources.nonECLKCResourcesUsed = formatResources(nonECLKCResourcesUsed);
->>>>>>> e2dfae09
   }
 
   const updatedFields = { ...allFields, ...resources };
