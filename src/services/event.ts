--- conflicted
+++ resolved
@@ -125,12 +125,8 @@
   return {
     id: event?.id,
     ownerId: event?.ownerId,
-<<<<<<< HEAD
+    owner,
     pocIds: event?.pocIds,
-=======
-    owner,
-    pocId: event?.pocId,
->>>>>>> c6750e79
     collaboratorIds: event?.collaboratorIds,
     regionId: event?.regionId,
     data: event?.data ?? {},
