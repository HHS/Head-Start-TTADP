--- conflicted
+++ resolved
@@ -1,11 +1,8 @@
 import { Op } from 'sequelize';
 import { USER_SETTINGS } from '../constants';
 import {
-<<<<<<< HEAD
-  sequelize, User, UserSettings, UserSettingOverrides, Permission,
-=======
   sequelize, User, UserSettings, UserSettingOverrides, UserValidationStatus,
->>>>>>> 4b764b8a
+  Permission,
 } from '../models';
 import SCOPES from '../middleware/scopeConstants';
 
