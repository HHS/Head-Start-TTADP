import { Op } from 'sequelize';
import {
  Grant, Grantee, Program,
} from '../models';
import orderGranteesBy from '../lib/orderGranteesBy';
import { GRANTEES_PER_PAGE } from '../constants';

export async function allGrantees() {
  return Grantee.findAll({
    include: [
      {
        attributes: ['id', 'number', 'regionId'],
        model: Grant,
        as: 'grants',
      },
    ],
  });
}

export async function granteeById(granteeId, grantScopes) {
<<<<<<< HEAD
  const grantee = await Grantee.findOne({
=======
  return Grantee.findOne({
>>>>>>> 80b09510
    attributes: ['id', 'name'],
    where: {
      id: granteeId,
    },
    include: [
      {
        attributes: ['id', 'number', 'regionId', 'status', 'startDate', 'endDate', 'programSpecialistName', 'granteeId'],
        model: Grant,
        as: 'grants',
        where: {
          [Op.and]: [
            grantScopes,
          ],
        },
<<<<<<< HEAD
=======
        include: [
          {
            attributes: ['name'],
            model: Program,
            as: 'programs',
          },
        ],
>>>>>>> 80b09510
      },
    ],
    order: [
      [{ model: Grant, as: 'grants' }, 'endDate', 'DESC'], [{ model: Grant, as: 'grants' }, 'number', 'ASC'],
    ],
  });
<<<<<<< HEAD

  if (!grantee) {
    return null;
  }

  const grantIds = grantee.grants.map((grant) => grant.id);

  const programs = await Program.findAll({
    attributes: ['name'],
    include: [
      {
        attributes: ['id'],
        model: Grant,
        as: 'grant',
        where: {
          id: grantIds,
        },
      },
    ],
  });

  programs.forEach((program) => {
    const grant = grantee.grants.find((g) => g.id === program.grant.id);

    if (!grant) {
      return;
    }

    if (grant.dataValues.programs) {
      grant.dataValues.programs = Array.from(new Set([...grant.dataValues.programs, program.name]));
    } else {
      grant.dataValues.programs = [program.name];
    }
  });

  return grantee;
=======
>>>>>>> 80b09510
}

/**
 *
 * @param {string} query
 * @param {number} regionId
 * @param {string} sortBy
 *
 * @returns {Promise} grantee results
 */
export async function granteesByName(query, scopes, sortBy, direction, offset) {
  // fix the query
  const q = `%${query}%`;

  // first get all grants with numbers that match the query string
  const matchingGrantNumbers = await Grant.findAll({
    where: {
      number: {
        [Op.iLike]: q, // sequelize automatically escapes this
      },
      [Op.and]: scopes,
    },
    include: [
      {
        model: Grantee,
        as: 'grantee',
      },
    ],
  });

  // create a base where clause for the grantees matching the name and the query string
  let granteeWhere = {
    name: {
      [Op.iLike]: q, // sequelize automatically escapes this
    },
  };

  // if we have any matching grant numbers
  if (matchingGrantNumbers) {
    // we pull out the grantee ids
    // and include them in the where clause, so either
    // the grant number or the grant name matches the query string
    const matchingGrantNumbersGranteeIds = matchingGrantNumbers.map((grant) => grant.grantee.id);
    granteeWhere = {
      [Op.or]: [
        {
          name: {
            [Op.iLike]: q, // sequelize automatically escapes this
          },
        },
        {
          id: matchingGrantNumbersGranteeIds,
        },
      ],
    };
  }

  const limit = GRANTEES_PER_PAGE;

  return Grantee.findAndCountAll({
    where: granteeWhere,
    include: [
      {
        attributes: ['id', 'number', 'regionId', 'programSpecialistName'],
        model: Grant,
        as: 'grants',
        where: {
          [Op.and]: scopes,
        },
      },
    ],
    limit,
    offset,
    order: orderGranteesBy(sortBy, direction),
  });
}<|MERGE_RESOLUTION|>--- conflicted
+++ resolved
@@ -18,11 +18,7 @@
 }
 
 export async function granteeById(granteeId, grantScopes) {
-<<<<<<< HEAD
-  const grantee = await Grantee.findOne({
-=======
   return Grantee.findOne({
->>>>>>> 80b09510
     attributes: ['id', 'name'],
     where: {
       id: granteeId,
@@ -37,8 +33,6 @@
             grantScopes,
           ],
         },
-<<<<<<< HEAD
-=======
         include: [
           {
             attributes: ['name'],
@@ -46,52 +40,12 @@
             as: 'programs',
           },
         ],
->>>>>>> 80b09510
       },
     ],
     order: [
       [{ model: Grant, as: 'grants' }, 'endDate', 'DESC'], [{ model: Grant, as: 'grants' }, 'number', 'ASC'],
     ],
   });
-<<<<<<< HEAD
-
-  if (!grantee) {
-    return null;
-  }
-
-  const grantIds = grantee.grants.map((grant) => grant.id);
-
-  const programs = await Program.findAll({
-    attributes: ['name'],
-    include: [
-      {
-        attributes: ['id'],
-        model: Grant,
-        as: 'grant',
-        where: {
-          id: grantIds,
-        },
-      },
-    ],
-  });
-
-  programs.forEach((program) => {
-    const grant = grantee.grants.find((g) => g.id === program.grant.id);
-
-    if (!grant) {
-      return;
-    }
-
-    if (grant.dataValues.programs) {
-      grant.dataValues.programs = Array.from(new Set([...grant.dataValues.programs, program.name]));
-    } else {
-      grant.dataValues.programs = [program.name];
-    }
-  });
-
-  return grantee;
-=======
->>>>>>> 80b09510
 }
 
 /**
