<<<<<<< HEAD
import {
  classScore,
  monitoringData,
} from './monitoring';
import { createMonitoringData, destroyMonitoringData } from './monitoring.testHelpers';
=======
import sequelize from 'sequelize';
import {
  classScore,
  monitoringData,
  ttaByReviews,
  ttaByCitations,
} from './monitoring';
>>>>>>> c53ae5ea
import db from '../models';

const {
  Grant,
  GrantNumberLink,
} = db;

const RECIPIENT_ID = 9;
const REGION_ID = 1;
const GRANT_NUMBER = '01HP044446';
const GRANT_ID = 665;

describe('monitoring services', () => {
  beforeAll(async () => {
    await Grant.findOrCreate({
      where: { number: GRANT_NUMBER },
      defaults: {
        id: GRANT_ID,
        regionId: REGION_ID,
        number: GRANT_NUMBER,
        recipientId: RECIPIENT_ID,
        status: 'Active',
        startDate: '2024-02-12 14:31:55.74-08',
        endDate: '2024-02-12 14:31:55.74-08',
        cdi: false,
      },
    });
  });

  afterAll(async () => {
    await Grant.destroy({ where: { number: GRANT_NUMBER }, force: true, individualHooks: true });
    await db.sequelize.close();
  });

  describe('classScore', () => {
    beforeAll(async () => {
      await createMonitoringData(GRANT_NUMBER);
    });
    afterAll(async () => {
      await destroyMonitoringData(GRANT_NUMBER);
      await GrantNumberLink.destroy({ where: { grantNumber: GRANT_NUMBER }, force: true });
    });
    it('returns data in the correct format', async () => {
      const data = await classScore({
        recipientId: RECIPIENT_ID,
        regionId: REGION_ID,
        grantNumber: GRANT_NUMBER,
      });

      expect(data).toEqual({
        recipientId: RECIPIENT_ID,
        regionId: REGION_ID,
        grantNumber: GRANT_NUMBER,
        received: expect.any(String),
        ES: expect.any(String),
        CO: expect.any(String),
        IS: expect.any(String),
      });
    });
    it('returns an empty object when no score is found', async () => {
      jest.spyOn(MonitoringClassSummary, 'findOne').mockResolvedValueOnce(null);

      const data = await classScore({
        recipientId: RECIPIENT_ID,
        regionId: REGION_ID,
        grantNumber: GRANT_NUMBER,
      });

      expect(data).toEqual({});
    });
    it('returns an empty object when the score date is before 2020-11-09', async () => {
      jest.spyOn(MonitoringClassSummary, 'findOne').mockResolvedValueOnce({
        emotionalSupport: 6.2303,
        classroomOrganization: 5.2303,
        instructionalSupport: 3.2303,
        reportDeliveryDate: '2020-10-01 21:00:00-07',
      });

      const data = await classScore({
        recipientId: RECIPIENT_ID,
        regionId: REGION_ID,
        grantNumber: GRANT_NUMBER,
      });

      expect(data).toEqual({});
    });
    it('returns an empty object when the grant is a CDI grant', async () => {
      jest.spyOn(MonitoringClassSummary, 'findOne').mockResolvedValueOnce({
        emotionalSupport: 6.2303,
        classroomOrganization: 5.2303,
        instructionalSupport: 3.2303,
        reportDeliveryDate: '2023-05-22 21:00:00-07',
      });

      jest.spyOn(Grant, 'findOne').mockResolvedValueOnce({
        number: GRANT_NUMBER,
        cdi: true,
      });

      const data = await classScore({
        recipientId: RECIPIENT_ID,
        regionId: REGION_ID,
        grantNumber: GRANT_NUMBER,
      });

      expect(data).toEqual({});
    });
  });
  describe('monitoringData', () => {
    beforeAll(async () => {
      await createMonitoringData(GRANT_NUMBER);
    });
    afterAll(async () => {
      await destroyMonitoringData(GRANT_NUMBER);
      await GrantNumberLink.destroy({ where: { grantNumber: GRANT_NUMBER }, force: true });
    });
    it('returns null when nothing is found', async () => {
      const recipientId = 7;
      const regionId = 12;
      const grantNumber = '09CH0333343';

      const data = await monitoringData({
        recipientId,
        regionId,
        grantNumber,
      });

      expect(data).toEqual(null);
    });

    it('returns data in the correct format', async () => {
      const grant = await Grant.findOne({
        where: { id: GRANT_ID },
      });

      expect(grant).not.toBeNull();

      const grantNumberLink = await GrantNumberLink.findOne({
        where: { grantId: GRANT_ID },
      });

      expect(grantNumberLink).not.toBeNull();

      const data = await monitoringData({
        recipientId: RECIPIENT_ID,
        regionId: REGION_ID,
        grantNumber: GRANT_NUMBER,
      });

      expect(data).toEqual({
        recipientId: RECIPIENT_ID,
        regionId: REGION_ID,
        grant: GRANT_NUMBER,
        reviewStatus: 'Complete',
        reviewDate: '02/22/2023',
        reviewType: 'FA-1',
      });
    });

    it('returns the most recent review', async () => {
      const data = await monitoringData({
        recipientId: RECIPIENT_ID,
        regionId: REGION_ID,
        grantNumber: GRANT_NUMBER,
      });

      expect(data).not.toBeNull();
      expect(data.reviewDate).toEqual('02/22/2023');

      await MonitoringReview.destroy({ where: { reviewId: 'C48EAA67-90B9-4125-9DB5-0011D6D7C809' }, force: true });
      await MonitoringReview.destroy({ where: { reviewId: 'D58FBB78-91CA-4236-8DB6-0022E7E8D909' }, force: true });
    });
  });
  describe('Grant afterCreate', () => {
    beforeAll(async () => {
      await Grant.findOrCreate({
        where: { number: '14CH123' },
        defaults: {
          id: GRANT_ID + 2,
          regionId: REGION_ID,
          number: '14CH123',
          recipientId: RECIPIENT_ID,
          status: 'Active',
          startDate: '2024-02-12 14:31:55.74-08',
          endDate: '2024-02-12 14:31:55.74-08',
          cdi: false,
        },
      });
    });

    afterAll(async () => {
      await GrantNumberLink.destroy({ where: { grantNumber: '14CH123' }, force: true });
      await Grant.destroy({ where: { number: '14CH123' }, force: true, individualHooks: true });
    });

    it('adds a record in GrantNumberLink table', async () => {
      const createdGrant = await Grant.findOne({
        where: { id: GRANT_ID + 2 },
      });
      expect(createdGrant).not.toBeNull();

      const createdGrantNumberLink = await GrantNumberLink.findOne({
        where: { grantNumber: '14CH123' },
      });

      expect(createdGrantNumberLink).not.toBeNull();
      expect(createdGrantNumberLink.grantNumber).toEqual('14CH123');
      expect(createdGrantNumberLink.grantId).toEqual(GRANT_ID + 2);
    });
  });
  describe('ttaByReviews', () => {
    // ttaByReviews is a stub function that returns some sample data currently,
    // so this test just ensures it returns an array for coverage purposes.
    it('returns an array', async () => {
      const data = await ttaByReviews(RECIPIENT_ID, REGION_ID);
      expect(Array.isArray(data)).toBe(true);
    });
  });
  describe('ttaByCitations', () => {
    // ttaByCitations is a stub function that returns some sample data currently,
    // so this test just ensures it returns an array for coverage purposes.
    it('returns an array', async () => {
      const data = await ttaByCitations(RECIPIENT_ID, REGION_ID);
      expect(Array.isArray(data)).toBe(true);
    });
  });
});<|MERGE_RESOLUTION|>--- conflicted
+++ resolved
@@ -1,23 +1,17 @@
-<<<<<<< HEAD
-import {
-  classScore,
-  monitoringData,
-} from './monitoring';
 import { createMonitoringData, destroyMonitoringData } from './monitoring.testHelpers';
-=======
-import sequelize from 'sequelize';
 import {
   classScore,
   monitoringData,
   ttaByReviews,
   ttaByCitations,
 } from './monitoring';
->>>>>>> c53ae5ea
 import db from '../models';
 
 const {
   Grant,
   GrantNumberLink,
+  MonitoringClassSummary,
+  MonitoringReview,
 } = db;
 
 const RECIPIENT_ID = 9;
