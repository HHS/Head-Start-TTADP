--- conflicted
+++ resolved
@@ -3,16 +3,11 @@
 
 describe('monitoring services', () => {
   const RECIPIENT_ID = 1;
-<<<<<<< HEAD
-  const REGION_ID = 1;
-  const GRANT_NUMBER = '01';
-=======
   const REGION_ID = 14;
 
   afterAll(async () => {
     await sequelize.close();
   });
->>>>>>> da2578b2
 
   describe('classScore', () => {
     it('returns data in the correct format', async () => {
@@ -51,21 +46,6 @@
     });
 
     it('returns data in the correct format', async () => {
-<<<<<<< HEAD
-      const data = await monitoringData({
-        recipientId: RECIPIENT_ID,
-        regionId: REGION_ID,
-        grantNumber: GRANT_NUMBER,
-      });
-
-      expect(data).toEqual({
-        recipientId: RECIPIENT_ID,
-        regionId: REGION_ID,
-        grantNumber: GRANT_NUMBER,
-        reviewStatus: expect.any(String),
-        reviewDate: expect.any(String),
-        reviewType: expect.any(String),
-=======
       const recipientId = 7;
       const regionId = 9;
       const grantNumber = '09CH033333';
@@ -83,7 +63,6 @@
         reviewStatus: 'Complete',
         reviewDate: expect.any(Date),
         reviewType: 'FA-1',
->>>>>>> da2578b2
       });
     });
   });
