--- conflicted
+++ resolved
@@ -4,10 +4,7 @@
 describe('monitoring services', () => {
   const RECIPIENT_ID = 1;
   const REGION_ID = 14;
-<<<<<<< HEAD
-=======
   const GRANT_NUMBER = '09CH033333';
->>>>>>> 8ab5555d
 
   afterAll(async () => {
     await sequelize.close();
