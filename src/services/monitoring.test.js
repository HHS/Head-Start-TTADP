--- conflicted
+++ resolved
@@ -100,13 +100,6 @@
 }
 
 describe('monitoring services', () => {
-<<<<<<< HEAD
-  const RECIPIENT_ID = 1;
-  const REGION_ID = 14;
-  const GRANT_NUMBER = '09HP044444';
-
-  afterAll(async () => {
-=======
   beforeAll(async () => {
     await Grant.findOrCreate({
       where: { number: GRANT_NUMBER },
@@ -125,7 +118,6 @@
 
   afterAll(async () => {
     await Grant.destroy({ where: { number: GRANT_NUMBER }, force: true });
->>>>>>> 92e759a6
     await sequelize.close();
   });
 
@@ -141,11 +133,7 @@
       const data = await classScore({
         recipientId: RECIPIENT_ID,
         regionId: REGION_ID,
-<<<<<<< HEAD
-        grantNumber: '09HP044444',
-=======
         grantNumber: GRANT_NUMBER,
->>>>>>> 92e759a6
       });
 
       expect(data).toEqual({
@@ -161,10 +149,6 @@
     });
   });
   describe('monitoringData', () => {
-<<<<<<< HEAD
-    // we rely on the seeded data being present for this test to work
-
-=======
     beforeAll(async () => {
       await createMonitoringData(GRANT_NUMBER);
     });
@@ -172,7 +156,6 @@
       await destroyMonitoringData(GRANT_NUMBER);
       await GrantNumberLink.destroy({ where: { grantNumber: GRANT_NUMBER }, force: true });
     });
->>>>>>> 92e759a6
     it('returns null when nothing is found', async () => {
       const recipientId = 7;
       const regionId = 12;
@@ -188,11 +171,6 @@
     });
 
     it('returns data in the correct format', async () => {
-<<<<<<< HEAD
-      const recipientId = 7;
-      const regionId = 9;
-      const grantNumber = '09CH033333';
-=======
       const recipientId = RECIPIENT_ID;
       const regionId = REGION_ID;
       const grantNumber = GRANT_NUMBER;
@@ -208,7 +186,6 @@
       });
 
       expect(grantNumberLink).not.toBeNull();
->>>>>>> 92e759a6
 
       const data = await monitoringData({
         recipientId,
