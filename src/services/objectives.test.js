--- conflicted
+++ resolved
@@ -18,11 +18,8 @@
   Recipient,
   OtherEntity,
 } from '../models';
-<<<<<<< HEAD
-import { REPORT_STATUSES, FILE_STATUSES } from '../constants';
-
-=======
->>>>>>> 8d6ede44
+import { FILE_STATUSES } from '../constants';
+
 import { saveObjectivesForReport, getObjectiveById, getObjectivesByReportId } from './objectives';
 
 jest.mock('bull');
