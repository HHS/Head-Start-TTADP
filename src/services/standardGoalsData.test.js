--- conflicted
+++ resolved
@@ -45,124 +45,6 @@
   let citationOnNonApprovedReport;
 
   beforeAll(async () => {
-<<<<<<< HEAD
-    try {
-      user = await User.create({
-        id: faker.datatype.number({ min: 2000 }),
-        homeRegionId: 1,
-        name: 'Test Topics User',
-        hsesUsername: 'Test Topics User',
-        hsesUserId: 'Test Topics User',
-        lastLogin: new Date(),
-      });
-
-      creatorCollabType = await CollaboratorType.findOrCreate({
-        where: { name: 'Creator' },
-        defaults: { name: 'Creator' },
-        validForId: 1,
-      });
-
-      recipientForTopics = await createRecipient({});
-
-      grant = await createGrant({
-        recipientId: recipientForTopics.id,
-        regionId: 1,
-      });
-
-      goalTemplate = await createGoalTemplate({
-        name: 'Test Topics Template',
-        creationMethod: CREATION_METHOD.CURATED,
-      });
-
-      goalForTopics = await Goal.create({
-        name: 'Goal for Topics Test',
-        status: GOAL_STATUS.NOT_STARTED,
-        createdAt: new Date(),
-        goalTemplateId: goalTemplate.id,
-        grantId: grant.id,
-        createdVia: 'rtr',
-      });
-
-      await GoalCollaborator.create({
-        goalId: goalForTopics.id,
-        userId: user.id,
-        collaboratorTypeId: creatorCollabType[0].id,
-      });
-
-      // Create objectives - both with onApprovedAR=true but will be linked to different reports
-      approvedObjective = await Objective.create({
-        title: 'Objective on Approved Report',
-        status: OBJECTIVE_STATUS.NOT_STARTED,
-        goalId: goalForTopics.id,
-        createdVia: 'activityReport',
-        onApprovedAR: true,
-      });
-
-      nonApprovedObjective = await Objective.create({
-        title: 'Objective on Non-Approved Report',
-        status: OBJECTIVE_STATUS.NOT_STARTED,
-        goalId: goalForTopics.id,
-        createdVia: 'activityReport',
-        // Also set to true to test that we're filtering by report status, not this flag
-        onApprovedAR: true,
-      });
-
-      // Create activity reports - one approved, one not approved
-      approvedReport = await createReport({
-        calculatedStatus: REPORT_STATUSES.APPROVED,
-        activityRecipients: [
-          {
-            grantId: grant.id,
-          },
-        ],
-      });
-
-      nonApprovedReport = await createReport({
-        calculatedStatus: REPORT_STATUSES.SUBMITTED, // Not approved
-        activityRecipients: [
-          {
-            grantId: grant.id,
-          },
-        ],
-      });
-
-      // Create activity report objectives
-      activityReportObjectiveForApprovedReport = await ActivityReportObjective.create({
-        activityReportId: approvedReport.id,
-        objectiveId: approvedObjective.id,
-      });
-
-      activityReportObjectiveForNonApprovedReport = await ActivityReportObjective.create({
-        activityReportId: nonApprovedReport.id,
-        objectiveId: nonApprovedObjective.id,
-      });
-
-      // Create topics
-      topicOnApprovedReport = await Topic.create({
-        name: 'Topic on approved report',
-      });
-
-      topicOnNonApprovedReport = await Topic.create({
-        name: 'Topic on non-approved report',
-      });
-
-      // Link topics to activity report objectives
-      await ActivityReportObjectiveTopic.create({
-        activityReportObjectiveId: activityReportObjectiveForApprovedReport.id,
-        topicId: topicOnApprovedReport.id,
-      });
-
-      await ActivityReportObjectiveTopic.create({
-        activityReportObjectiveId: activityReportObjectiveForNonApprovedReport.id,
-        topicId: topicOnNonApprovedReport.id,
-      });
-
-      // Create citations for both approved and non-approved reports' objectives
-      citationOnApprovedReport = await ActivityReportObjectiveCitation.create({
-        activityReportObjectiveId: activityReportObjectiveForApprovedReport.id,
-        citation: 'Citation on approved report',
-        monitoringReferences: [{
-=======
     user = await User.create({
       id: faker.datatype.number({ min: 2000 }),
       homeRegionId: 1,
@@ -228,7 +110,6 @@
       calculatedStatus: REPORT_STATUSES.APPROVED,
       activityRecipients: [
         {
->>>>>>> 360d6772
           grantId: grant.id,
         },
       ],
