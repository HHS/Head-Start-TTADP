import { isValidResourceUrl } from '../lib/urlUtils';

const { Op } = require('sequelize');
const {
  Collaborator,
  Objective,
  Goal,
  ActivityReportGoal,
  ActivityReportObjective,
  ActivityReportObjectiveFile,
  ActivityReportObjectiveResource,
  ActivityReportObjectiveTopic,
  Goal,
  Objective,
  ObjectiveFile,
  ObjectiveResource,
  ObjectiveTopic,
} = require('../models');
const { ENTITY_TYPES } = require('../constants');
const { upsertCollaborator } = require('./collaborators');

const cacheFiles = async (objectiveId, activityReportObjectiveId, files = []) => {
  const fileIds = files.map((file) => file.fileId);
  const filesSet = new Set(fileIds);
  const originalAROFiles = await ActivityReportObjectiveFile.findAll({
    where: { activityReportObjectiveId },
    raw: true,
  });
  const originalFileIds = originalAROFiles.map((originalAROFile) => originalAROFile.fileId);
  const removedFileIds = originalFileIds.filter((fileId) => !filesSet.has(fileId));
  const currentFileIds = new Set(originalFileIds.filter((fileId) => filesSet.has(fileId)));
  const newFilesIds = fileIds.filter((topic) => !currentFileIds.has(topic));

  return Promise.all([
    ...newFilesIds.map(async (fileId) => ActivityReportObjectiveFile.create({
      activityReportObjectiveId,
      fileId,
    })),
    removedFileIds.length > 0
      ? ActivityReportObjectiveFile.destroy({
        where: {
          activityReportObjectiveId,
          fileId: { [Op.in]: removedFileIds },
        },
        individualHooks: true,
        hookMetadata: { objectiveId },
      })
      : Promise.resolve(),
    newFilesIds.length > 0
      ? ObjectiveFile.update(
        { onAR: true },
        {
          where: { fileId: { [Op.in]: newFilesIds } },
          include: [
            {
              model: Objective,
              as: 'objective',
              required: true,
              where: { id: objectiveId },
              include: [
                {
                  model: ActivityReportObjective,
                  as: 'activityReportObjectives',
                  required: true,
                  where: { id: activityReportObjectiveId },
                },
              ],
            },
          ],
        },
      )
      : Promise.resolve(),
  ]);
};

const cacheResources = async (objectiveId, activityReportObjectiveId, resources = []) => {
  const resourceUrls = resources
    .map((resource) => resource.userProvidedUrl)
    .filter((url) => isValidResourceUrl(url));
  const resourcesSet = new Set(resourceUrls);
  const originalAROResources = await ActivityReportObjectiveResource.findAll({
    where: { activityReportObjectiveId },
    raw: true,
  });
  const originalUrls = originalAROResources.map((resource) => resource.userProvidedUrl);
  const removedUrls = originalUrls.filter((url) => !resourcesSet.has(url));
  const currentUrls = new Set(originalUrls.filter((url) => resourcesSet.has(url)));
  const newUrls = resourceUrls.filter((url) => !currentUrls.has(url));

  return Promise.all([
    ...newUrls.map(async (url) => ActivityReportObjectiveResource.create({
      activityReportObjectiveId,
      userProvidedUrl: url,
    })),
    removedUrls.length > 0
      ? ActivityReportObjectiveResource.destroy({
        where: {
          activityReportObjectiveId,
          userProvidedUrl: { [Op.in]: removedUrls },
        },
        individualHooks: true,
        hookMetadata: { objectiveId },
      })
      : Promise.resolve(),
    newUrls.length > 0
      ? ObjectiveResource.update(
        { onAR: true },
        {
          where: { userProvidedUrl: { [Op.in]: newUrls } },
          include: [
            {
              model: Objective,
              as: 'objective',
              required: true,
              where: { id: objectiveId },
              include: [
                {
                  model: ActivityReportObjective,
                  as: 'activityReportObjectives',
                  required: true,
                  where: { id: activityReportObjectiveId },
                },
              ],
            },
          ],
        },
      )
      : Promise.resolve(),
  ]);
};

const cacheTopics = async (objectiveId, activityReportObjectiveId, topics = []) => {
  const topicIds = topics.map((topic) => topic.topicId);
  const topicsSet = new Set(topicIds);
  const originalAROTopics = await ActivityReportObjectiveTopic.findAll({
    where: { activityReportObjectiveId },
    raw: true,
  });
  const originalTopicIds = originalAROTopics.map((originalAROTopic) => originalAROTopic.topicId)
    || [];
  const removedTopicIds = originalTopicIds.filter((topicId) => !topicsSet.has(topicId));
  const currentTopicIds = new Set(originalTopicIds.filter((topicId) => topicsSet.has(topicId)));
  const newTopicsIds = topicIds.filter((topicId) => !currentTopicIds.has(topicId));

  return Promise.all([
    ...newTopicsIds.map(async (topicId) => ActivityReportObjectiveTopic.create({
      activityReportObjectiveId,
      topicId,
    })),
    removedTopicIds.length > 0
      ? ActivityReportObjectiveTopic.destroy({
        where: {
          activityReportObjectiveId,
          topicId: { [Op.in]: removedTopicIds },
        },
        individualHooks: true,
        hookMetadata: { objectiveId },
      })
      : Promise.resolve(),
    newTopicsIds.length > 0
      ? ObjectiveTopic.update(
        { onAR: true },
        {
          where: { topicId: { [Op.in]: newTopicsIds } },
          include: [
            {
              model: Objective,
              as: 'objective',
              required: true,
              where: { id: objectiveId },
              include: [
                {
                  model: ActivityReportObjective,
                  as: 'activityReportObjectives',
                  required: true,
                  where: { id: activityReportObjectiveId },
                },
              ],
            },
          ],
        },
      )
      : Promise.resolve(),
  ]);
};

const cacheObjectiveCollaborators = async (activityReportObjectiveId) => {
  const currentCollaborators = await Collaborator.findAll({
    attributes: [
      'collaboratorTypes',
      'userId',
      'status',
      'note',
      'tier',
    ],
    include: [{
      attributes: [],
      model: Objective,
      as: 'objective',
      include: [{
        attributes: [],
        model: ActivityReportObjective,
        as: 'activityReportObjectives',
        where: { id: activityReportObjectiveId },
        required: true,
      }],
      required: true,
    }],
  });
  return Promise.all([
    ...currentCollaborators.map(async (collaborator) => upsertCollaborator({
      entityType: ENTITY_TYPES.REPORTOBJECTIVE,
      entityId: activityReportObjectiveId,
      collaboratorTypes: collaborator.collaboratorTypes,
      userId: collaborator.userId,
      status: collaborator.status,
      note: collaborator.note,
      tier: collaborator.tier,
    })),
    await Collaborator.destroy({
      where: {
        entityType: ENTITY_TYPES.REPORTOBJECTIVE,
        entityId: activityReportObjectiveId,
        userId: { [Op.notIn]: currentCollaborators.map((collaborator) => collaborator.userId) },
      },
      individualHooks: true,
    }),
  ]);
};

const cacheOGoalCollaborators = async (activityReportGoalId) => {
  const currentCollaborators = await Collaborator.findAll({
    attributes: [
      'collaboratorTypes',
      'userId',
      'status',
      'note',
      'tier',
    ],
    include: [{
      attributes: [],
      model: Goal,
      as: 'goal',
      include: [{
        attributes: [],
        model: ActivityReportGoal,
        as: 'activityReportGoals',
        where: { id: activityReportGoalId },
        required: true,
      }],
      required: true,
    }],
  });
  return Promise.all([
    ...currentCollaborators.map(async (collaborator) => upsertCollaborator({
      entityType: ENTITY_TYPES.REPORTGOAL,
      entityId: activityReportGoalId,
      collaboratorTypes: collaborator.collaboratorTypes,
      userId: collaborator.userId,
      status: collaborator.status,
      note: collaborator.note,
      tier: collaborator.tier,
    })),
    await Collaborator.destroy({
      where: {
        entityType: ENTITY_TYPES.REPORTGOAL,
        entityId: activityReportGoalId,
        userId: { [Op.notIn]: currentCollaborators.map((collaborator) => collaborator.userId) },
      },
      individualHooks: true,
    }),
  ]);
};

const cacheObjectiveMetadata = async (objective, reportId, metadata) => {
  const {
    files,
    resources,
    topics,
    ttaProvided,
    status,
    order,
  } = metadata;
  const objectiveId = objective.dataValues
    ? objective.dataValues.id
    : objective.id;
  let aro = await ActivityReportObjective.findOne({
    where: {
      objectiveId,
      activityReportId: reportId,
    },
    raw: true,
  });
  if (!aro) {
    aro = await ActivityReportObjective.create({
      objectiveId,
      activityReportId: reportId,
    }, { raw: true });
  }
  const { id: activityReportObjectiveId } = aro;
  return Promise.all([
    ActivityReportObjective.update({
      title: objective.title,
      status: status || objective.status,
      ttaProvided,
      arOrder: order + 1,
    }, {
      where: { id: activityReportObjectiveId },
      individualHooks: true,
    }),
<<<<<<< HEAD
    cacheFiles(activityReportObjectiveId, files),
    cacheResources(activityReportObjectiveId, resources),
    cacheTopics(activityReportObjectiveId, topics),
    cacheObjectiveCollaborators(activityReportObjectiveId),
=======
    Objective.update({ onAR: true }, {
      where: { id: objectiveId },
      individualHooks: true,
    }),
    cacheFiles(objectiveId, activityReportObjectiveId, files),
    cacheResources(objectiveId, activityReportObjectiveId, resources),
    cacheTopics(objectiveId, activityReportObjectiveId, topics),
>>>>>>> d3645e1a
  ]);
};

const cacheGoalMetadata = async (goal, reportId, isRttapa, isActivelyBeingEditing) => {
  // first we check to see if the activity report -> goal link already exists
  const arg = await ActivityReportGoal.findOne({
    where: {
      goalId: goal.id,
      activityReportId: reportId,
    },
  });

  // if it does, then we update it with the new values
  if (arg) {
    const activityReportGoalId = arg.id;
    return Promise.all([
      ActivityReportGoal.update({
        name: goal.name,
        status: goal.status,
        timeframe: goal.timeframe,
        closeSuspendReason: goal.closeSuspendReason,
        closeSuspendContext: goal.closeSuspendContext,
        endDate: goal.endDate,
        isRttapa: isRttapa || null,
        isActivelyEdited: isActivelyBeingEditing || false,
      }, {
        where: { id: activityReportGoalId },
        individualHooks: true,
<<<<<<< HEAD

      }),
      await cacheOGoalCollaborators(activityReportGoalId),
=======
      }),
      Goal.update({ onAR: true }, { where: { id: goal.id }, individualHooks: true }),
>>>>>>> d3645e1a
    ]);
  }

  // otherwise, we create a new one
<<<<<<< HEAD
  return ActivityReportGoal.create({
    goalId: goal.id,
    activityReportId: reportId,
    name: goal.name,
    status: goal.status,
    timeframe: goal.timeframe,
    closeSuspendReason: goal.closeSuspendReason,
    closeSuspendContext: goal.closeSuspendContext,
    endDate: goal.endDate,
    isRttapa: isRttapa || null,
    isActivelyEdited: isActivelyBeingEditing || false,
  }, {
    individualHooks: true,
  });
=======
  return Promise.all([
    ActivityReportGoal.create({
      goalId: goal.id,
      activityReportId: reportId,
      name: goal.name,
      status: goal.status,
      timeframe: goal.timeframe,
      closeSuspendReason: goal.closeSuspendReason,
      closeSuspendContext: goal.closeSuspendContext,
      endDate: goal.endDate,
      isRttapa: isRttapa || null,
      isActivelyEdited: isActivelyBeingEditing || false,
    }, {
      individualHooks: true,
    }),
    Goal.update({ onAR: true }, { where: { id: goal.id }, individualHooks: true }),
  ]);
>>>>>>> d3645e1a
};

async function destroyActivityReportObjectiveMetadata(
  activityReportObjectiveIdsToRemove,
  objectiveIds,
) {
  return Array.isArray(activityReportObjectiveIdsToRemove)
  && activityReportObjectiveIdsToRemove.length > 0
    ? Promise.all([
      ActivityReportObjectiveFile.destroy({
        where: {
          activityReportObjectiveId: activityReportObjectiveIdsToRemove,
        },
<<<<<<< HEAD
=======
        hookMetadata: { objectiveIds },
>>>>>>> d3645e1a
        individualHooks: true,
      }),
      ActivityReportObjectiveResource.destroy({
        where: {
          activityReportObjectiveId: activityReportObjectiveIdsToRemove,
        },
<<<<<<< HEAD
=======
        hookMetadata: { objectiveIds },
>>>>>>> d3645e1a
        individualHooks: true,
      }),
      ActivityReportObjectiveTopic.destroy({
        where: {
          activityReportObjectiveId: activityReportObjectiveIdsToRemove,
        },
<<<<<<< HEAD
        individualHooks: true,
      }),
      Collaborator.destroy({
        where: {
          entityType: ENTITY_TYPES.REPORTOBJECTIVE,
          entityId: activityReportObjectiveIdsToRemove,
        },
=======
        hookMetadata: { objectiveIds },
>>>>>>> d3645e1a
        individualHooks: true,
      }),
    ])
    : Promise.resolve();
}

export {
  cacheFiles,
  cacheResources,
  cacheTopics,
  cacheObjectiveMetadata,
  cacheGoalMetadata,
  destroyActivityReportObjectiveMetadata,
};<|MERGE_RESOLUTION|>--- conflicted
+++ resolved
@@ -308,12 +308,6 @@
       where: { id: activityReportObjectiveId },
       individualHooks: true,
     }),
-<<<<<<< HEAD
-    cacheFiles(activityReportObjectiveId, files),
-    cacheResources(activityReportObjectiveId, resources),
-    cacheTopics(activityReportObjectiveId, topics),
-    cacheObjectiveCollaborators(activityReportObjectiveId),
-=======
     Objective.update({ onAR: true }, {
       where: { id: objectiveId },
       individualHooks: true,
@@ -321,7 +315,7 @@
     cacheFiles(objectiveId, activityReportObjectiveId, files),
     cacheResources(objectiveId, activityReportObjectiveId, resources),
     cacheTopics(objectiveId, activityReportObjectiveId, topics),
->>>>>>> d3645e1a
+    cacheObjectiveCollaborators(activityReportObjectiveId),
   ]);
 };
 
@@ -350,34 +344,13 @@
       }, {
         where: { id: activityReportGoalId },
         individualHooks: true,
-<<<<<<< HEAD
-
       }),
       await cacheOGoalCollaborators(activityReportGoalId),
-=======
-      }),
       Goal.update({ onAR: true }, { where: { id: goal.id }, individualHooks: true }),
->>>>>>> d3645e1a
     ]);
   }
 
   // otherwise, we create a new one
-<<<<<<< HEAD
-  return ActivityReportGoal.create({
-    goalId: goal.id,
-    activityReportId: reportId,
-    name: goal.name,
-    status: goal.status,
-    timeframe: goal.timeframe,
-    closeSuspendReason: goal.closeSuspendReason,
-    closeSuspendContext: goal.closeSuspendContext,
-    endDate: goal.endDate,
-    isRttapa: isRttapa || null,
-    isActivelyEdited: isActivelyBeingEditing || false,
-  }, {
-    individualHooks: true,
-  });
-=======
   return Promise.all([
     ActivityReportGoal.create({
       goalId: goal.id,
@@ -395,7 +368,6 @@
     }),
     Goal.update({ onAR: true }, { where: { id: goal.id }, individualHooks: true }),
   ]);
->>>>>>> d3645e1a
 };
 
 async function destroyActivityReportObjectiveMetadata(
@@ -409,27 +381,21 @@
         where: {
           activityReportObjectiveId: activityReportObjectiveIdsToRemove,
         },
-<<<<<<< HEAD
-=======
         hookMetadata: { objectiveIds },
->>>>>>> d3645e1a
         individualHooks: true,
       }),
       ActivityReportObjectiveResource.destroy({
         where: {
           activityReportObjectiveId: activityReportObjectiveIdsToRemove,
         },
-<<<<<<< HEAD
-=======
         hookMetadata: { objectiveIds },
->>>>>>> d3645e1a
         individualHooks: true,
       }),
       ActivityReportObjectiveTopic.destroy({
         where: {
           activityReportObjectiveId: activityReportObjectiveIdsToRemove,
         },
-<<<<<<< HEAD
+        hookMetadata: { objectiveIds },
         individualHooks: true,
       }),
       Collaborator.destroy({
@@ -437,9 +403,7 @@
           entityType: ENTITY_TYPES.REPORTOBJECTIVE,
           entityId: activityReportObjectiveIdsToRemove,
         },
-=======
         hookMetadata: { objectiveIds },
->>>>>>> d3645e1a
         individualHooks: true,
       }),
     ])
