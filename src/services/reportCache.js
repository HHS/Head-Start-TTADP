import { isValidResourceUrl } from '../lib/urlUtils';

const { Op } = require('sequelize');
const {
  ActivityReportGoal,
  ActivityReportObjective,
  ActivityReportObjectiveFile,
  ActivityReportObjectiveResource,
  ActivityReportObjectiveTopic,
  Goal,
  Objective,
  ObjectiveFile,
  ObjectiveResource,
  ObjectiveTopic,
} = require('../models');

const cacheFiles = async (objectiveId, activityReportObjectiveId, files = []) => {
  const fileIds = files.map((file) => file.fileId);
  const filesSet = new Set(fileIds);
  const originalAROFiles = await ActivityReportObjectiveFile.findAll({
    where: { activityReportObjectiveId },
    raw: true,
  });
  const originalFileIds = originalAROFiles.map((originalAROFile) => originalAROFile.fileId);
  const removedFileIds = originalFileIds.filter((fileId) => !filesSet.has(fileId));
  const currentFileIds = new Set(originalFileIds.filter((fileId) => filesSet.has(fileId)));
  const newFilesIds = fileIds.filter((topic) => !currentFileIds.has(topic));

  return Promise.all([
    ...newFilesIds.map(async (fileId) => ActivityReportObjectiveFile.create({
      activityReportObjectiveId,
      fileId,
    })),
    removedFileIds.length > 0
      ? ActivityReportObjectiveFile.destroy({
        where: {
          activityReportObjectiveId,
          fileId: { [Op.in]: removedFileIds },
        },
        individualHooks: true,
        hookMetadata: { objectiveId },
      })
      : Promise.resolve(),
    newFilesIds.length > 0
      ? ObjectiveFile.update(
        { onAR: true },
        {
          where: { fileId: { [Op.in]: newFilesIds } },
          include: [
            {
              model: Objective,
              as: 'objective',
              required: true,
              where: { id: objectiveId },
              include: [
                {
                  model: ActivityReportObjective,
                  as: 'activityReportObjectives',
                  required: true,
                  where: { id: activityReportObjectiveId },
                },
              ],
            },
          ],
        },
      )
      : Promise.resolve(),
  ]);
};

const cacheResources = async (objectiveId, activityReportObjectiveId, resources = []) => {
  const resourceUrls = resources
    .map((resource) => resource.userProvidedUrl)
    .filter((url) => isValidResourceUrl(url));
  const resourcesSet = new Set(resourceUrls);
  const originalAROResources = await ActivityReportObjectiveResource.findAll({
    where: { activityReportObjectiveId },
    raw: true,
  });
  const originalUrls = originalAROResources.map((resource) => resource.userProvidedUrl);
  const removedUrls = originalUrls.filter((url) => !resourcesSet.has(url));
  const currentUrls = new Set(originalUrls.filter((url) => resourcesSet.has(url)));
  const newUrls = resourceUrls.filter((url) => !currentUrls.has(url));

  return Promise.all([
    ...newUrls.map(async (url) => ActivityReportObjectiveResource.create({
      activityReportObjectiveId,
      userProvidedUrl: url,
    })),
    removedUrls.length > 0
      ? ActivityReportObjectiveResource.destroy({
        where: {
          activityReportObjectiveId,
          userProvidedUrl: { [Op.in]: removedUrls },
        },
        individualHooks: true,
        hookMetadata: { objectiveId },
      })
      : Promise.resolve(),
    newUrls.length > 0
      ? ObjectiveResource.update(
        { onAR: true },
        {
          where: { userProvidedUrl: { [Op.in]: newUrls } },
          include: [
            {
              model: Objective,
              as: 'objective',
              required: true,
              where: { id: objectiveId },
              include: [
                {
                  model: ActivityReportObjective,
                  as: 'activityReportObjectives',
                  required: true,
                  where: { id: activityReportObjectiveId },
                },
              ],
            },
          ],
        },
      )
      : Promise.resolve(),
  ]);
};

const cacheTopics = async (objectiveId, activityReportObjectiveId, topics = []) => {
  const topicIds = topics.map((topic) => topic.topicId);
  const topicsSet = new Set(topicIds);
  const originalAROTopics = await ActivityReportObjectiveTopic.findAll({
    where: { activityReportObjectiveId },
    raw: true,
  });
  const originalTopicIds = originalAROTopics.map((originalAROTopic) => originalAROTopic.topicId)
    || [];
  const removedTopicIds = originalTopicIds.filter((topicId) => !topicsSet.has(topicId));
  const currentTopicIds = new Set(originalTopicIds.filter((topicId) => topicsSet.has(topicId)));
  const newTopicsIds = topicIds.filter((topicId) => !currentTopicIds.has(topicId));

  return Promise.all([
    ...newTopicsIds.map(async (topicId) => ActivityReportObjectiveTopic.create({
      activityReportObjectiveId,
      topicId,
    })),
    removedTopicIds.length > 0
      ? ActivityReportObjectiveTopic.destroy({
        where: {
          activityReportObjectiveId,
          topicId: { [Op.in]: removedTopicIds },
        },
        individualHooks: true,
        hookMetadata: { objectiveId },
      })
      : Promise.resolve(),
    newTopicsIds.length > 0
      ? ObjectiveTopic.update(
        { onAR: true },
        {
          where: { topicId: { [Op.in]: newTopicsIds } },
          include: [
            {
              model: Objective,
              as: 'objective',
              required: true,
              where: { id: objectiveId },
              include: [
                {
                  model: ActivityReportObjective,
                  as: 'activityReportObjectives',
                  required: true,
                  where: { id: activityReportObjectiveId },
                },
              ],
            },
          ],
        },
      )
      : Promise.resolve(),
  ]);
};

const cacheObjectiveMetadata = async (objective, reportId, metadata) => {
  const {
    files, resources, topics, ttaProvided, status, order,
  } = metadata;
  const objectiveId = objective.dataValues
    ? objective.dataValues.id
    : objective.id;
  let aro = await ActivityReportObjective.findOne({
    where: {
      objectiveId,
      activityReportId: reportId,
    },
    raw: true,
  });
  if (!aro) {
    aro = await ActivityReportObjective.create({
      objectiveId,
      activityReportId: reportId,
    }, { raw: true });
  }
  const { id: activityReportObjectiveId } = aro;
  return Promise.all([
    ActivityReportObjective.update({
      title: objective.title,
      status: status || objective.status,
      ttaProvided,
      arOrder: order + 1,
    }, {
      where: { id: activityReportObjectiveId },
      individualHooks: true,
    }),
    Objective.update({ onAR: true }, {
      where: { id: objectiveId },
      individualHooks: true,
    }),
    cacheFiles(objectiveId, activityReportObjectiveId, files),
    cacheResources(objectiveId, activityReportObjectiveId, resources),
    cacheTopics(objectiveId, activityReportObjectiveId, topics),
  ]);
};

const cacheGoalMetadata = async (goal, reportId, isRttapa, isActivelyBeingEditing) => {
  // first we check to see if the activity report -> goal link already exists
  const arg = await ActivityReportGoal.findOne({
    where: {
      goalId: goal.id,
      activityReportId: reportId,
    },
  });

  // if it does, then we update it with the new values
  if (arg) {
    const activityReportGoalId = arg.id;
    return ActivityReportGoal.update({
      name: goal.name,
      status: goal.status,
      timeframe: goal.timeframe,
      closeSuspendReason: goal.closeSuspendReason,
      closeSuspendContext: goal.closeSuspendContext,
      endDate: goal.endDate,
      isRttapa: isRttapa || null,
      isActivelyEdited: isActivelyBeingEditing || false,
    }, {
      where: { id: activityReportGoalId },
      individualHooks: true,
<<<<<<< HEAD
    }),
    Goal.update({ onAR: true }, { where: { id: goal.id }, individualHooks: true }),
  ]);
=======
    });
  }

  // otherwise, we create a new one
  return ActivityReportGoal.create({
    goalId: goal.id,
    activityReportId: reportId,
    name: goal.name,
    status: goal.status,
    timeframe: goal.timeframe,
    closeSuspendReason: goal.closeSuspendReason,
    closeSuspendContext: goal.closeSuspendContext,
    endDate: goal.endDate,
    isRttapa: isRttapa || null,
    isActivelyEdited: isActivelyBeingEditing || false,
  }, {
    individualHooks: true,
  });
>>>>>>> ce031b7c
};

async function destroyActivityReportObjectiveMetadata(
  activityReportObjectiveIdsToRemove,
  objectiveIds,
) {
  return Array.isArray(activityReportObjectiveIdsToRemove)
  && activityReportObjectiveIdsToRemove.length > 0
    ? Promise.all([
      ActivityReportObjectiveFile.destroy({
        where: {
          activityReportObjectiveId: activityReportObjectiveIdsToRemove,
        },
        hookMetadata: { objectiveIds },
        individualHooks: true,
      }),
      ActivityReportObjectiveResource.destroy({
        where: {
          activityReportObjectiveId: activityReportObjectiveIdsToRemove,
        },
        hookMetadata: { objectiveIds },
        individualHooks: true,
      }),
      ActivityReportObjectiveTopic.destroy({
        where: {
          activityReportObjectiveId: activityReportObjectiveIdsToRemove,
        },
        hookMetadata: { objectiveIds },
        individualHooks: true,
      }),
    ])
    : Promise.resolve();
}

export {
  cacheFiles,
  cacheResources,
  cacheTopics,
  cacheObjectiveMetadata,
  cacheGoalMetadata,
  destroyActivityReportObjectiveMetadata,
};<|MERGE_RESOLUTION|>--- conflicted
+++ resolved
@@ -232,7 +232,29 @@
   // if it does, then we update it with the new values
   if (arg) {
     const activityReportGoalId = arg.id;
-    return ActivityReportGoal.update({
+    return Promise.all([
+      ActivityReportGoal.update({
+        name: goal.name,
+        status: goal.status,
+        timeframe: goal.timeframe,
+        closeSuspendReason: goal.closeSuspendReason,
+        closeSuspendContext: goal.closeSuspendContext,
+        endDate: goal.endDate,
+        isRttapa: isRttapa || null,
+        isActivelyEdited: isActivelyBeingEditing || false,
+      }, {
+        where: { id: activityReportGoalId },
+        individualHooks: true,
+      }),
+      Goal.update({ onAR: true }, { where: { id: goal.id }, individualHooks: true }),
+    ]);
+  }
+
+  // otherwise, we create a new one
+  return Promise.all([
+    ActivityReportGoal.create({
+      goalId: goal.id,
+      activityReportId: reportId,
       name: goal.name,
       status: goal.status,
       timeframe: goal.timeframe,
@@ -242,32 +264,10 @@
       isRttapa: isRttapa || null,
       isActivelyEdited: isActivelyBeingEditing || false,
     }, {
-      where: { id: activityReportGoalId },
       individualHooks: true,
-<<<<<<< HEAD
     }),
     Goal.update({ onAR: true }, { where: { id: goal.id }, individualHooks: true }),
   ]);
-=======
-    });
-  }
-
-  // otherwise, we create a new one
-  return ActivityReportGoal.create({
-    goalId: goal.id,
-    activityReportId: reportId,
-    name: goal.name,
-    status: goal.status,
-    timeframe: goal.timeframe,
-    closeSuspendReason: goal.closeSuspendReason,
-    closeSuspendContext: goal.closeSuspendContext,
-    endDate: goal.endDate,
-    isRttapa: isRttapa || null,
-    isActivelyEdited: isActivelyBeingEditing || false,
-  }, {
-    individualHooks: true,
-  });
->>>>>>> ce031b7c
 };
 
 async function destroyActivityReportObjectiveMetadata(
