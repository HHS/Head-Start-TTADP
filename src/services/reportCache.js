import { isValidResourceUrl } from '../lib/urlUtils';

const { Op } = require('sequelize');
const {
  Collaborator,
  Objective,
  Goal,
  ActivityReportGoal,
  ActivityReportObjective,
  ActivityReportObjectiveFile,
  ActivityReportObjectiveResource,
  ActivityReportObjectiveTopic,
} = require('../models');
const { ENTITY_TYPES } = require('../constants');
const { upsertCollaborator } = require('./collaborators');

const cacheFiles = async (activityReportObjectiveId, files = []) => {
  const fileIds = files.map((file) => file.fileId);
  const filesSet = new Set(fileIds);
  const originalAROFiles = await ActivityReportObjectiveFile.findAll({
    where: { activityReportObjectiveId },
    raw: true,
  });
  const originalFileIds = originalAROFiles.map((originalAROFile) => originalAROFile.fileId);
  const removedFileIds = originalFileIds.filter((fileId) => !filesSet.has(fileId));
  const currentFileIds = new Set(originalFileIds.filter((fileId) => filesSet.has(fileId)));
  const newFilesIds = fileIds.filter((topic) => !currentFileIds.has(topic));

  return Promise.all([
    ...newFilesIds.map(async (fileId) => ActivityReportObjectiveFile.create({
      activityReportObjectiveId,
      fileId,
    })),
    removedFileIds.length > 0
      ? ActivityReportObjectiveFile.destroy({
        where: {
          activityReportObjectiveId,
          fileId: { [Op.in]: removedFileIds },
        },
        individualHooks: true,
      })
      : Promise.resolve(),
  ]);
};

const cacheResources = async (activityReportObjectiveId, resources = []) => {
  const resourceUrls = resources
    .map((resource) => resource.userProvidedUrl)
    .filter((url) => isValidResourceUrl(url));
  const resourcesSet = new Set(resourceUrls);
  const originalAROResources = await ActivityReportObjectiveResource.findAll({
    where: { activityReportObjectiveId },
    raw: true,
  });
  const originalUrls = originalAROResources.map((resource) => resource.userProvidedUrl);
  const removedUrls = originalUrls.filter((url) => !resourcesSet.has(url));
  const currentUrls = new Set(originalUrls.filter((url) => resourcesSet.has(url)));
  const newUrls = resourceUrls.filter((url) => !currentUrls.has(url));

  return Promise.all([
    ...newUrls.map(async (url) => ActivityReportObjectiveResource.create({
      activityReportObjectiveId,
      userProvidedUrl: url,
    })),
    removedUrls.length > 0
      ? ActivityReportObjectiveResource.destroy({
        where: {
          activityReportObjectiveId,
          userProvidedUrl: { [Op.in]: removedUrls },
        },
        individualHooks: true,
      })
      : Promise.resolve(),
  ]);
};

const cacheTopics = async (activityReportObjectiveId, topics = []) => {
  const topicIds = topics.map((topic) => topic.topicId);
  const topicsSet = new Set(topicIds);
  const originalAROTopics = await ActivityReportObjectiveTopic.findAll({
    where: { activityReportObjectiveId },
    raw: true,
  });
  const originalTopicIds = originalAROTopics.map((originalAROTopic) => originalAROTopic.topicId)
    || [];
  const removedTopicIds = originalTopicIds.filter((topicId) => !topicsSet.has(topicId));
  const currentTopicIds = new Set(originalTopicIds.filter((topicId) => topicsSet.has(topicId)));
  const newTopicsIds = topicIds.filter((topicId) => !currentTopicIds.has(topicId));

  return Promise.all([
    ...newTopicsIds.map(async (topicId) => ActivityReportObjectiveTopic.create({
      activityReportObjectiveId,
      topicId,
    })),
    removedTopicIds.length > 0
      ? ActivityReportObjectiveTopic.destroy({
        where: {
          activityReportObjectiveId,
          topicId: { [Op.in]: removedTopicIds },
        },
        individualHooks: true,
      })
      : Promise.resolve(),
  ]);
};

const cacheObjectiveCollaborators = async (activityReportObjectiveId) => {
  const currentCollaborators = await Collaborator.findAll({
    attributes: [
      'collaboratorTypes',
      'userId',
      'status',
      'note',
      'tier',
    ],
    include: [{
      attributes: [],
      model: Objective,
      as: 'objective',
      include: [{
        attributes: [],
        model: ActivityReportObjective,
        as: 'activityReportObjectives',
        where: { id: activityReportObjectiveId },
        required: true,
      }],
      required: true,
    }],
  });
  return Promise.all([
    ...currentCollaborators.map(async (collaborator) => upsertCollaborator({
      entityType: ENTITY_TYPES.REPORTOBJECTIVE,
      entityId: activityReportObjectiveId,
      collaboratorTypes: collaborator.collaboratorTypes,
      userId: collaborator.userId,
      status: collaborator.status,
      note: collaborator.note,
      tier: collaborator.tier,
    })),
    await Collaborator.destroy({
      where: {
        entityType: ENTITY_TYPES.REPORTOBJECTIVE,
        entityId: activityReportObjectiveId,
        userId: { [Op.notIn]: currentCollaborators.map((collaborator) => collaborator.userId) },
      },
      individualHooks: true,
    }),
  ]);
};

const cacheOGoalCollaborators = async (activityReportGoalId) => {
  const currentCollaborators = await Collaborator.findAll({
    attributes: [
      'collaboratorTypes',
      'userId',
      'status',
      'note',
      'tier',
    ],
    include: [{
      attributes: [],
      model: Goal,
      as: 'goal',
      include: [{
        attributes: [],
        model: ActivityReportGoal,
        as: 'activityReportGoals',
        where: { id: activityReportGoalId },
        required: true,
      }],
      required: true,
    }],
  });
  return Promise.all([
    ...currentCollaborators.map(async (collaborator) => upsertCollaborator({
      entityType: ENTITY_TYPES.REPORTGOAL,
      entityId: activityReportGoalId,
      collaboratorTypes: collaborator.collaboratorTypes,
      userId: collaborator.userId,
      status: collaborator.status,
      note: collaborator.note,
      tier: collaborator.tier,
    })),
    await Collaborator.destroy({
      where: {
        entityType: ENTITY_TYPES.REPORTGOAL,
        entityId: activityReportGoalId,
        userId: { [Op.notIn]: currentCollaborators.map((collaborator) => collaborator.userId) },
      },
      individualHooks: true,
    }),
  ]);
};

const cacheObjectiveMetadata = async (objective, reportId, metadata) => {
  const {
<<<<<<< HEAD
    files,
    resources,
    topics,
    ttaProvided,
    status,
=======
    files, resources, topics, ttaProvided, status, order,
>>>>>>> 1ac40fb0
  } = metadata;
  const objectiveId = objective.id;
  let aro = await ActivityReportObjective.findOne({
    where: {
      objectiveId,
      activityReportId: reportId,
    },
  });
  if (!aro) {
    aro = await ActivityReportObjective.create({
      objectiveId,
      activityReportId: reportId,
    });
  }
  const { id: activityReportObjectiveId } = aro;
  return Promise.all([
    ActivityReportObjective.update({
      title: objective.title,
      status: status || objective.status,
      ttaProvided,
      arOrder: order + 1,
    }, {
      where: { id: activityReportObjectiveId },
      individualHooks: true,
    }),
<<<<<<< HEAD
    await cacheFiles(activityReportObjectiveId, files),
    await cacheResources(activityReportObjectiveId, resources),
    await cacheTopics(activityReportObjectiveId, topics),
    await cacheObjectiveCollaborators(activityReportObjectiveId),
=======
    cacheFiles(activityReportObjectiveId, files),
    cacheResources(activityReportObjectiveId, resources),
    cacheTopics(activityReportObjectiveId, topics),
>>>>>>> 1ac40fb0
  ]);
};

const cacheGoalMetadata = async (goal, reportId, isRttapa, isActivelyBeingEditing) => {
  // first we check to see if the activity report -> goal link already exists
  const arg = await ActivityReportGoal.findOne({
    where: {
      goalId: goal.id,
      activityReportId: reportId,
    },
  });

  // if it does, then we update it with the new values
  if (arg) {
    const activityReportGoalId = arg.id;
    return ActivityReportGoal.update({
      name: goal.name,
      status: goal.status,
      timeframe: goal.timeframe,
      closeSuspendReason: goal.closeSuspendReason,
      closeSuspendContext: goal.closeSuspendContext,
      endDate: goal.endDate,
      isRttapa: isRttapa || null,
      isActivelyEdited: isActivelyBeingEditing || false,
    }, {
      where: { id: activityReportGoalId },
      individualHooks: true,
<<<<<<< HEAD
    }),
    await cacheOGoalCollaborators(activityReportGoalId),
  ]);
};

async function destroyActivityReportObjectiveMetadata(activityReportObjectiveIdsToRemove) {
  return Promise.all([
    ActivityReportObjectiveFile.destroy({
      where: {
        activityReportObjectiveId: activityReportObjectiveIdsToRemove,
      },
      individualHooks: true,
    }),
    ActivityReportObjectiveResource.destroy({
      where: {
        activityReportObjectiveId: activityReportObjectiveIdsToRemove,
      },
      individualHooks: true,
    }),
    ActivityReportObjectiveTopic.destroy({
      where: {
        activityReportObjectiveId: activityReportObjectiveIdsToRemove,
      },
      individualHooks: true,
    }),
    Collaborator.destroy({
      where: {
        entityType: ENTITY_TYPES.REPORTOBJECTIVE,
        entityId: activityReportObjectiveIdsToRemove,
      },
      individualHooks: true,
    }),
  ]);
=======
    });
  }

  // otherwise, we create a new one
  return ActivityReportGoal.create({
    goalId: goal.id,
    activityReportId: reportId,
    name: goal.name,
    status: goal.status,
    timeframe: goal.timeframe,
    closeSuspendReason: goal.closeSuspendReason,
    closeSuspendContext: goal.closeSuspendContext,
    endDate: goal.endDate,
    isRttapa: isRttapa || null,
    isActivelyEdited: isActivelyBeingEditing || false,
  }, {
    individualHooks: true,
  });
};

async function destroyActivityReportObjectiveMetadata(activityReportObjectiveIdsToRemove) {
  return Array.isArray(activityReportObjectiveIdsToRemove)
  && activityReportObjectiveIdsToRemove.length > 0
    ? Promise.all([
      ActivityReportObjectiveFile.destroy({
        where: {
          activityReportObjectiveId: activityReportObjectiveIdsToRemove,
        },
      }),
      ActivityReportObjectiveResource.destroy({
        where: {
          activityReportObjectiveId: activityReportObjectiveIdsToRemove,
        },
      }),
      ActivityReportObjectiveTopic.destroy({
        where: {
          activityReportObjectiveId: activityReportObjectiveIdsToRemove,
        },
      }),
    ])
    : Promise.resolve();
>>>>>>> 1ac40fb0
}

export {
  cacheFiles,
  cacheResources,
  cacheTopics,
  cacheObjectiveMetadata,
  cacheGoalMetadata,
  destroyActivityReportObjectiveMetadata,
};<|MERGE_RESOLUTION|>--- conflicted
+++ resolved
@@ -194,15 +194,12 @@
 
 const cacheObjectiveMetadata = async (objective, reportId, metadata) => {
   const {
-<<<<<<< HEAD
     files,
     resources,
     topics,
     ttaProvided,
     status,
-=======
-    files, resources, topics, ttaProvided, status, order,
->>>>>>> 1ac40fb0
+    order,
   } = metadata;
   const objectiveId = objective.id;
   let aro = await ActivityReportObjective.findOne({
@@ -228,16 +225,10 @@
       where: { id: activityReportObjectiveId },
       individualHooks: true,
     }),
-<<<<<<< HEAD
-    await cacheFiles(activityReportObjectiveId, files),
-    await cacheResources(activityReportObjectiveId, resources),
-    await cacheTopics(activityReportObjectiveId, topics),
-    await cacheObjectiveCollaborators(activityReportObjectiveId),
-=======
     cacheFiles(activityReportObjectiveId, files),
     cacheResources(activityReportObjectiveId, resources),
     cacheTopics(activityReportObjectiveId, topics),
->>>>>>> 1ac40fb0
+    cacheObjectiveCollaborators(activityReportObjectiveId),
   ]);
 };
 
@@ -253,54 +244,23 @@
   // if it does, then we update it with the new values
   if (arg) {
     const activityReportGoalId = arg.id;
-    return ActivityReportGoal.update({
-      name: goal.name,
-      status: goal.status,
-      timeframe: goal.timeframe,
-      closeSuspendReason: goal.closeSuspendReason,
-      closeSuspendContext: goal.closeSuspendContext,
-      endDate: goal.endDate,
-      isRttapa: isRttapa || null,
-      isActivelyEdited: isActivelyBeingEditing || false,
-    }, {
-      where: { id: activityReportGoalId },
-      individualHooks: true,
-<<<<<<< HEAD
-    }),
-    await cacheOGoalCollaborators(activityReportGoalId),
-  ]);
-};
-
-async function destroyActivityReportObjectiveMetadata(activityReportObjectiveIdsToRemove) {
-  return Promise.all([
-    ActivityReportObjectiveFile.destroy({
-      where: {
-        activityReportObjectiveId: activityReportObjectiveIdsToRemove,
-      },
-      individualHooks: true,
-    }),
-    ActivityReportObjectiveResource.destroy({
-      where: {
-        activityReportObjectiveId: activityReportObjectiveIdsToRemove,
-      },
-      individualHooks: true,
-    }),
-    ActivityReportObjectiveTopic.destroy({
-      where: {
-        activityReportObjectiveId: activityReportObjectiveIdsToRemove,
-      },
-      individualHooks: true,
-    }),
-    Collaborator.destroy({
-      where: {
-        entityType: ENTITY_TYPES.REPORTOBJECTIVE,
-        entityId: activityReportObjectiveIdsToRemove,
-      },
-      individualHooks: true,
-    }),
-  ]);
-=======
-    });
+    return Promise.all([
+      ActivityReportGoal.update({
+        name: goal.name,
+        status: goal.status,
+        timeframe: goal.timeframe,
+        closeSuspendReason: goal.closeSuspendReason,
+        closeSuspendContext: goal.closeSuspendContext,
+        endDate: goal.endDate,
+        isRttapa: isRttapa || null,
+        isActivelyEdited: isActivelyBeingEditing || false,
+      }, {
+        where: { id: activityReportGoalId },
+        individualHooks: true,
+
+      }),
+      await cacheOGoalCollaborators(activityReportGoalId),
+    ]);
   }
 
   // otherwise, we create a new one
@@ -328,20 +288,29 @@
         where: {
           activityReportObjectiveId: activityReportObjectiveIdsToRemove,
         },
+        individualHooks: true,
       }),
       ActivityReportObjectiveResource.destroy({
         where: {
           activityReportObjectiveId: activityReportObjectiveIdsToRemove,
         },
+        individualHooks: true,
       }),
       ActivityReportObjectiveTopic.destroy({
         where: {
           activityReportObjectiveId: activityReportObjectiveIdsToRemove,
         },
+        individualHooks: true,
+      }),
+      Collaborator.destroy({
+        where: {
+          entityType: ENTITY_TYPES.REPORTOBJECTIVE,
+          entityId: activityReportObjectiveIdsToRemove,
+        },
+        individualHooks: true,
       }),
     ])
     : Promise.resolve();
->>>>>>> 1ac40fb0
 }
 
 export {
