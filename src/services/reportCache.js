const { Op } = require('sequelize');
const {
  ActivityReportGoal,
  ActivityReportObjective,
  ActivityReportObjectiveFile,
  ActivityReportObjectiveResource,
  ActivityReportObjectiveTopic,
} = require('../models');

const cacheFiles = async (activityReportObjectiveId, files = []) => {
  const fileIds = files.map((file) => file.objectiveFile.dataValues.fileId);
  const filesSet = new Set(fileIds);
  const originalAROFiles = await ActivityReportObjectiveFile.findAll({
    where: { activityReportObjectiveId },
    raw: true,
  });
  const originalFileIds = originalAROFiles.map((originalAROFile) => originalAROFile.fileId);
  const removedFileIds = originalFileIds.filter((fileId) => !filesSet.has(fileId));
  const currentFileIds = new Set(originalFileIds.filter((fileId) => filesSet.has(fileId)));
  const newFilesIds = fileIds.filter((topic) => !currentFileIds.has(topic));

<<<<<<< HEAD
const cacheResources = async (activityReportObjectiveId, resources = []) => Promise.all([
  // eslint-disable-next-line max-len
  await Promise.all(resources.map(async ([resource]) => {
    let aror = await ActivityReportObjectiveResource.findOne({
      where: {
        activityReportObjectiveId,
        userProvidedUrl: resource.userProvidedUrl,
      },
    });
    if (!aror) {
      aror = await ActivityReportObjectiveResource.create({
        activityReportObjectiveId,
        userProvidedUrl: resource.userProvidedUrl,
      });
    }
    return aror;
  })),
  // ActivityReportObjectiveResource.findOrCreate({
  //   where: {
  //     activityReportObjectiveId,
  //     userProvidedUrl: resource.userProvidedUrl,
  //   },
  // }))),
  await ActivityReportObjectiveResource.destroy({
    where: {
=======
  return Promise.all([
    ...newFilesIds.map(async (fileId) => ActivityReportObjectiveFile.create({
      activityReportObjectiveId,
      fileId,
    })),
    removedFileIds.length > 0
      ? ActivityReportObjectiveFile.destroy({
        where: {
          activityReportObjectiveId,
          fileId: { [Op.in]: removedFileIds },
        },
        individualHooks: true,
      })
      : Promise.resolve(),
  ]);
};

const cacheResources = async (activityReportObjectiveId, resources = []) => {
  const resourceUrls = resources
    .map((resource) => resource.ObjectiveResource.dataValues.userProvidedUrl);
  const resourcesSet = new Set(resourceUrls);
  const originalAROResources = await ActivityReportObjectiveResource.findAll({
    where: { activityReportObjectiveId },
    raw: true,
  });
  const originalUrls = originalAROResources.map((resource) => resource.userProvidedUrl);
  const removedUrls = originalUrls.filter((url) => !resourcesSet.has(url));
  const currentUrls = new Set(originalUrls.filter((url) => resourcesSet.has(url)));
  const newUrls = resourceUrls.filter((url) => !currentUrls.has(url));

  return Promise.all([
    ...newUrls.map(async (url) => ActivityReportObjectiveResource.create({
>>>>>>> d67ff223
      activityReportObjectiveId,
      userProvidedUrl: url,
    })),
    removedUrls.length > 0
      ? ActivityReportObjectiveResource.destroy({
        where: {
          activityReportObjectiveId,
          userProvidedUrl: { [Op.in]: removedUrls },
        },
        individualHooks: true,
      })
      : Promise.resolve(),
  ]);
};

const cacheTopics = async (activityReportObjectiveId, topics = []) => {
  const topicIds = topics.map((topic) => topic[0].dataValues.topicId);
  const topicsSet = new Set(topicIds);
  const originalAROTopics = await ActivityReportObjectiveTopic.findAll({
    where: { activityReportObjectiveId },
    raw: true,
  });
  const originalTopicIds = originalAROTopics.map((originalAROTopic) => originalAROTopic.topicId)
    || [];
  const removedTopicIds = originalTopicIds.filter((topicId) => !topicsSet.has(topicId));
  const currentTopicIds = new Set(originalTopicIds.filter((topicId) => topicsSet.has(topicId)));
  const newTopicsIds = topicIds.filter((topicId) => !currentTopicIds.has(topicId));

  return Promise.all([
    ...newTopicsIds.map(async (topicId) => ActivityReportObjectiveTopic.create({
      activityReportObjectiveId,
      topicId,
    })),
    removedTopicIds.length > 0
      ? ActivityReportObjectiveTopic.destroy({
        where: {
          activityReportObjectiveId,
          topicId: { [Op.in]: removedTopicIds },
        },
        individualHooks: true,
      })
      : Promise.resolve(),
  ]);
};

const cacheObjectiveMetadata = async (objective, reportId, metadata) => {
  const {
    files, resources, topics, ttaProvided, status,
  } = metadata;
  const objectiveId = objective.id;
<<<<<<< HEAD
  // const [aro] = await ActivityReportObjective.findOrCreate({
  //   where: {
  //     objectiveId,
  //     activityReportId: reportId,
  //   },
  // });
=======
>>>>>>> d67ff223
  let aro = await ActivityReportObjective.findOne({
    where: {
      objectiveId,
      activityReportId: reportId,
    },
  });
  if (!aro) {
    aro = await ActivityReportObjective.create({
      objectiveId,
      activityReportId: reportId,
<<<<<<< HEAD
    });
=======
    }, { return: true });
>>>>>>> d67ff223
  }
  const activityReportObjectiveId = aro.id;
  return Promise.all([
    ActivityReportObjective.update({
      title: objective.title,
      status: status || objective.status,
      ttaProvided,
    }, {
      where: { id: activityReportObjectiveId },
      individualHooks: true,
    }),
    cacheFiles(activityReportObjectiveId, files),
    cacheResources(activityReportObjectiveId, resources),
    cacheTopics(activityReportObjectiveId, topics),
  ]);
};

const cacheGoalMetadata = async (goal, reportId, isRttapa) => {
  // const [arg] = await ActivityReportGoal.findOrCreate({
  //   where: {
  //     goalId: goal.id,
  //     activityReportId: reportId,
  //   },
  // });
  let arg = await ActivityReportGoal.findOne({
    where: {
      goalId: goal.id,
      activityReportId: reportId,
    },
  });
  if (!arg) {
    arg = await ActivityReportGoal.create({
      goalId: goal.id,
      activityReportId: reportId,
    });
  }
  const activityReportGoalId = arg.id;
  return Promise.all([
    await ActivityReportGoal.update({
      name: goal.name,
      status: goal.status,
      timeframe: goal.timeframe,
      closeSuspendReason: goal.closeSuspendReason,
      closeSuspendContext: goal.closeSuspendContext,
      endDate: goal.endDate,
      isRttapa: isRttapa || null,
    }, {
      where: { id: activityReportGoalId },
      individualHooks: true,
    }),
  ]);
};

async function destroyActivityReportObjectiveMetadata(activityReportObjectiveIdsToRemove) {
  return Array.isArray(activityReportObjectiveIdsToRemove)
  && activityReportObjectiveIdsToRemove.length > 0
    ? Promise.all([
      ActivityReportObjectiveFile.destroy({
        where: {
          activityReportObjectiveId: activityReportObjectiveIdsToRemove,
        },
      }),
      ActivityReportObjectiveResource.destroy({
        where: {
          activityReportObjectiveId: activityReportObjectiveIdsToRemove,
        },
      }),
      ActivityReportObjectiveTopic.destroy({
        where: {
          activityReportObjectiveId: activityReportObjectiveIdsToRemove,
        },
      }),
    ])
    : Promise.resolve();
}

export {
  cacheFiles,
  cacheResources,
  cacheTopics,
  cacheObjectiveMetadata,
  cacheGoalMetadata,
  destroyActivityReportObjectiveMetadata,
};<|MERGE_RESOLUTION|>--- conflicted
+++ resolved
@@ -19,33 +19,6 @@
   const currentFileIds = new Set(originalFileIds.filter((fileId) => filesSet.has(fileId)));
   const newFilesIds = fileIds.filter((topic) => !currentFileIds.has(topic));
 
-<<<<<<< HEAD
-const cacheResources = async (activityReportObjectiveId, resources = []) => Promise.all([
-  // eslint-disable-next-line max-len
-  await Promise.all(resources.map(async ([resource]) => {
-    let aror = await ActivityReportObjectiveResource.findOne({
-      where: {
-        activityReportObjectiveId,
-        userProvidedUrl: resource.userProvidedUrl,
-      },
-    });
-    if (!aror) {
-      aror = await ActivityReportObjectiveResource.create({
-        activityReportObjectiveId,
-        userProvidedUrl: resource.userProvidedUrl,
-      });
-    }
-    return aror;
-  })),
-  // ActivityReportObjectiveResource.findOrCreate({
-  //   where: {
-  //     activityReportObjectiveId,
-  //     userProvidedUrl: resource.userProvidedUrl,
-  //   },
-  // }))),
-  await ActivityReportObjectiveResource.destroy({
-    where: {
-=======
   return Promise.all([
     ...newFilesIds.map(async (fileId) => ActivityReportObjectiveFile.create({
       activityReportObjectiveId,
@@ -78,7 +51,6 @@
 
   return Promise.all([
     ...newUrls.map(async (url) => ActivityReportObjectiveResource.create({
->>>>>>> d67ff223
       activityReportObjectiveId,
       userProvidedUrl: url,
     })),
@@ -129,15 +101,6 @@
     files, resources, topics, ttaProvided, status,
   } = metadata;
   const objectiveId = objective.id;
-<<<<<<< HEAD
-  // const [aro] = await ActivityReportObjective.findOrCreate({
-  //   where: {
-  //     objectiveId,
-  //     activityReportId: reportId,
-  //   },
-  // });
-=======
->>>>>>> d67ff223
   let aro = await ActivityReportObjective.findOne({
     where: {
       objectiveId,
@@ -148,11 +111,7 @@
     aro = await ActivityReportObjective.create({
       objectiveId,
       activityReportId: reportId,
-<<<<<<< HEAD
     });
-=======
-    }, { return: true });
->>>>>>> d67ff223
   }
   const activityReportObjectiveId = aro.id;
   return Promise.all([
@@ -171,12 +130,6 @@
 };
 
 const cacheGoalMetadata = async (goal, reportId, isRttapa) => {
-  // const [arg] = await ActivityReportGoal.findOrCreate({
-  //   where: {
-  //     goalId: goal.id,
-  //     activityReportId: reportId,
-  //   },
-  // });
   let arg = await ActivityReportGoal.findOne({
     where: {
       goalId: goal.id,
