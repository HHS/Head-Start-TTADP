--- conflicted
+++ resolved
@@ -68,15 +68,10 @@
   ]);
 };
 
-<<<<<<< HEAD
 const cacheResources = async (objectiveId, activityReportObjectiveId, resources = []) => {
-  const resourceUrls = resources.map((resource) => resource.userProvidedUrl);
-=======
-const cacheResources = async (activityReportObjectiveId, resources = []) => {
   const resourceUrls = resources
     .map((resource) => resource.userProvidedUrl)
     .filter((url) => isValidResourceUrl(url));
->>>>>>> e0404e77
   const resourcesSet = new Set(resourceUrls);
   const originalAROResources = await ActivityReportObjectiveResource.findAll({
     where: { activityReportObjectiveId },
