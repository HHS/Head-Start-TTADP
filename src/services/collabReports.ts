--- conflicted
+++ resolved
@@ -1,12 +1,9 @@
 import _ from 'lodash';
 import { Op } from 'sequelize';
-import { DECIMAL_BASE } from '@ttahub/common';
+import { DECIMAL_BASE, REPORT_STATUSES } from '@ttahub/common';
 import db from '../models';
-<<<<<<< HEAD
 import filtersToScopes from '../scopes';
-=======
 import { syncCRApprovers } from './collabReportApprovers';
->>>>>>> 76bcd1ec
 
 const {
   CollabReport,
@@ -129,7 +126,7 @@
 
   // Sync the approvers, if an empty array they get removed
   if (newReport.approverUserIds) {
-    await syncCRApprovers();
+    await syncCRApprovers(savedReport.id, newReport.approverUserIds);
   }
 
   // Finally, fetch a new copy of the saved report from the DB
