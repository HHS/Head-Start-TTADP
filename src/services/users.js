--- conflicted
+++ resolved
@@ -515,15 +515,7 @@
       {
         model: Role,
         as: 'roles',
-<<<<<<< HEAD
         attributes: ['id', 'name', 'fullName'],
-=======
-        attributes: [
-          'fullName',
-          'name',
-          'id',
-        ],
->>>>>>> 8ba1fb94
       },
       {
         model: NationalCenter,
