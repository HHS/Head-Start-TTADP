--- conflicted
+++ resolved
@@ -515,15 +515,11 @@
       {
         model: Role,
         as: 'roles',
-<<<<<<< HEAD
-        attributes: ['id', 'name', 'fullName'],
-=======
         attributes: [
           'fullName',
           'name',
           'id',
         ],
->>>>>>> 3191e8d3
       },
       {
         model: NationalCenter,
