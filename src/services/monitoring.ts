--- conflicted
+++ resolved
@@ -1,7 +1,4 @@
-<<<<<<< HEAD
-=======
 import moment from 'moment';
->>>>>>> 8ab5555d
 import db from '../models';
 
 const {
@@ -12,10 +9,7 @@
   MonitoringReview,
   MonitoringReviewLink,
   MonitoringReviewStatusLink,
-<<<<<<< HEAD
-=======
   MonitoringClassSummary,
->>>>>>> 8ab5555d
 } = db;
 
 interface IMonitoringReview {
@@ -163,11 +157,7 @@
     recipientId: grant.recipientId,
     regionId: grant.regionId,
     reviewStatus: status.name,
-<<<<<<< HEAD
-    reviewDate: monitoringReview.reportDeliveryDate,
-=======
     reviewDate: moment(monitoringReview.reportDeliveryDate).format('MM/DD/YYYY'),
->>>>>>> 8ab5555d
     reviewType: monitoringReview.reviewType,
     grant: grant.number,
   };
