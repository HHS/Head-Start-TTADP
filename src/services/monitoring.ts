<<<<<<< HEAD
type MonitoringDataArgs = {
  recipientId: number;
  grantNumber: string;
  regionId: number;
};

export async function monitoringData({ recipientId, grantNumber, regionId }: MonitoringDataArgs) {
  return {
    recipientId,
    regionId,
    grantNumber,
    reviewStatus: 'Compliant',
    reviewDate: '05/01/2023',
    reviewType: 'FA-2',
=======
import db from '../models';

const {
  Grant,
  GrantNumberLink,
  MonitoringReviewGrantee,
  MonitoringReviewStatus,
  MonitoringReview,
  MonitoringReviewLink,
  MonitoringReviewStatusLink,
} = db;

interface IMonitoringReview {
  reportDeliveryDate: Date;
  id: number;
  reviewType: string;
  statusLink: {
    status: {
      name: string;
    }
  };
}

interface IMonitoringReviewGrantee {
  id: number;
  grantId: number;
  reviewId: number;
  monitoringReviewLink: {
    monitoringReviews: IMonitoringReview[];
  }
}

interface IMonitoringResponse {
  recipientId: number;
  regionId: number;
  reviewStatus: string;
  reviewDate: string;
  reviewType: string;
  grant: string;
}

export async function monitoringData({
  recipientId,
  regionId,
  grantNumber,
}: {
  recipientId: number;
  regionId: number;
  grantNumber: string;
}): Promise<IMonitoringResponse> {
  /**
   *
   *
   * because of the way these tables were linked,
   * we cannot use a findOne here, although it is what we really want
   */
  const grants = await Grant.findAll({
    attributes: ['id', 'recipientId', 'regionId', 'number'],
    where: {
      regionId,
      recipientId,
      number: grantNumber, // since we query by grant number, there can only be one anyways
    },
    include: [
      {
        model: GrantNumberLink,
        as: 'grantNumberLink',
        required: true,
        include: [
          {
            model: MonitoringReviewGrantee,
            attributes: ['id', 'grantNumber', 'reviewId'],
            required: true,
            as: 'monitoringReviewGrantees',
            include: [
              {
                model: MonitoringReviewLink,
                as: 'monitoringReviewLink',
                required: true,
                include: [
                  {
                    model: MonitoringReview,
                    as: 'monitoringReviews',
                    attributes: [
                      'reportDeliveryDate',
                      'id',
                      'reviewType',
                      'reviewId',
                      'statusId',
                    ],
                    required: true,
                    include: [
                      {
                        attributes: ['id', 'statusId'],
                        model: MonitoringReviewStatusLink,
                        as: 'statusLink',
                        required: true,
                        include: [
                          {
                            attributes: ['id', 'name', 'statusId'],
                            model: MonitoringReviewStatus,
                            as: 'monitoringReviewStatuses',
                            required: true,
                          },
                        ],
                      },
                    ],
                  },
                ],
              },
            ],
          },
        ],
      },
    ],
  });

  // get the first grant (remember, there can only be one)
  const grant = (grants[0]?.toJSON() || null);

  if (!grant) {
    // not an error, it's valid for there to be no findings for a grant
    return null;
  }

  // since all the joins made in the query above are inner joins
  // we can count on the rest of this data being present
  const { monitoringReviewGrantees } = grant.grantNumberLink;

  // get the most recent review
  // - 1) first extract from the join tables
  const monitoringReviews = monitoringReviewGrantees.map(
    (review: IMonitoringReviewGrantee) => review.monitoringReviewLink.monitoringReviews,
  ).flat();

  // - 2) then sort to get the most recent
  const monitoringReview = monitoringReviews.reduce((
    a: IMonitoringReview,
    b: IMonitoringReview,
  ) => {
    if (a.reportDeliveryDate > b.reportDeliveryDate) {
      return a;
    }
    return b;
  }, monitoringReviews[0]);

  // from the most recent review, get the status via the statusLink
  const { monitoringReviewStatuses } = monitoringReview.statusLink;

  // I am presuming there can only be one status linked to a review
  // as that was the structure before tables were refactored
  const [status] = monitoringReviewStatuses;

  return {
    recipientId: grant.recipientId,
    regionId: grant.regionId,
    reviewStatus: status.name,
    reviewDate: monitoringReview.reportDeliveryDate,
    reviewType: monitoringReview.reviewType,
    grant: grant.number,
>>>>>>> da2578b2
  };
}

export async function classScore({ recipientId, grantNumber, regionId }: MonitoringDataArgs) {
  return {
    recipientId,
    regionId,
    grantNumber,
    received: '05/01/2023',
    ES: 6,
    CO: 3,
    IS: 7,
  };
}<|MERGE_RESOLUTION|>--- conflicted
+++ resolved
@@ -1,19 +1,3 @@
-<<<<<<< HEAD
-type MonitoringDataArgs = {
-  recipientId: number;
-  grantNumber: string;
-  regionId: number;
-};
-
-export async function monitoringData({ recipientId, grantNumber, regionId }: MonitoringDataArgs) {
-  return {
-    recipientId,
-    regionId,
-    grantNumber,
-    reviewStatus: 'Compliant',
-    reviewDate: '05/01/2023',
-    reviewType: 'FA-2',
-=======
 import db from '../models';
 
 const {
@@ -174,7 +158,6 @@
     reviewDate: monitoringReview.reportDeliveryDate,
     reviewType: monitoringReview.reviewType,
     grant: grant.number,
->>>>>>> da2578b2
   };
 }
 
