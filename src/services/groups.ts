import { Op, WhereOptions } from 'sequelize';
import db from '../models';
import { GROUP_COLLABORATORS } from '../constants';
import { getCollaboratorTypeMapping } from './collaboratorType';
import SCOPES from '../middleware/scopeConstants';
import Users from '../policies/user';

const {
  CollaboratorType,
  Grant,
  Group,
  GroupCollaborator,
  GroupGrant,
  Permission,
  Program,
  Recipient,
  Role,
  User,
  Sequelize,
} = db;

interface GroupData {
  name: string;
  id?: number;
  grants: number[];
  isPublic: boolean;
  creator: { userId: number },
  coOwners?: { userId: number }[],
  shareWiths?: { userId: number }[],
}

interface GroupGrantData {
  id: number;
  grantId: number;
  groupId: number;
}

interface GrantsResponse {
  id: number;
  regionId: number;
  recipientId: number;
  status: string;
}

interface GroupCollaboratorsResponse {
  id: number;
  collaboratorType: { name: string };
  user: { id: number, name: string };
}

interface GroupResponse {
  id: number;
  name: string;
  grants: GrantsResponse[];
  groupCollaborators: GroupCollaboratorsResponse[];
  isPublic: boolean;
}

<<<<<<< HEAD
/**
 * Checks if a group name is available.
 *
 * @param name - The name of the group to check.
 * @param groupId - Optional. The ID of the group to exclude from the check.
 * @returns A Promise that resolves to a boolean value indicating if the group name is available
 * (true) or not (false).
 */
export async function checkGroupNameAvailable(name: string, groupId?: number): Promise<boolean> {
  console.log({ name, groupId });
  // Find an existing group with the given name and optional groupId
  const existingGroup = await Group.findOne({
    attributes: ['id'],
    where: {
      name: {
        [Op.iLike]: name.trim(), // Case-insensitive comparison of the name
      },
      // Exclude the group with the given groupId if provided
      ...(groupId && { groupId: { [Op.not]: groupId } }),
    },
  });
  console.log(existingGroup);
  return !!existingGroup; // Return true if an existing group is found, false otherwise
}

/**
 * Retrieves groups by region.
 *
 * @param region - The region ID to filter the groups by.
 * @returns A promise that resolves to an array of GroupResponse objects.
 * @throws This function does not throw any exceptions.
 */
export async function groupsByRegion(userId: number, region: number): Promise<GroupResponse[]> {
  // TODO: needs to take current userID as an arg so the permissions can be checked in the query
=======
export async function groupsByRegion(region: number, userId?: number): Promise<GroupResponse[]> {
  let where: WhereOptions = {
    '$grants.regionId$': { [Op.eq]: region },
  };

  if (userId) {
    where = {
      ...where,
      [Op.or]: [
        { userId },
        { isPublic: true },
      ],
    };
  }

>>>>>>> 5ca6efbe
  return Group.findAll({
    attributes: [
      'id',
      'name',
    ],
<<<<<<< HEAD
    where: {
      '$grants.regionId$': region,
      [Op.or]: [
        {
          isPublic: true,
        },
        {
          '$groupCollaborators.id$': { [Op.not]: null },
        },
      ],
    },
=======
    where,
>>>>>>> 5ca6efbe
    include: [
      {
        model: GroupCollaborator,
        as: 'groupCollaborators',
        required: false,
        attributes: [],
        where: { userId },
        include: [{
          model: User,
          as: 'user',
          attributes: [],
          required: true,
          include: [{
            model: Permission,
            as: 'permissions',
            attributes: [],
            required: true,
            where: { regionId: region },
            through: { attributes: [] },
          }],
        }],
      },
      {
        attributes: [
          'regionId',
          'recipientId',
          'number',
          'id',
          'granteeName',
          'recipientInfo',
        ],
        model: Grant,
        as: 'grants',
        include: [
          {
            attributes: [
              'name',
              'id',
            ],
            model: Recipient,
            as: 'recipient',
          },
        ],
      },
    ],
  });
}

/**
 * Retrieves groups based on the provided user ID and regions.
 *
 * @param userId - The ID of the user.
 * @param regions - An optional array of region IDs.
 * @returns A promise that resolves to an array of GroupResponse objects.
 */
export async function groups(userId: number, regions: number[] = []): Promise<GroupResponse[]> {
  return Group.findAll({
    attributes: [
      'id',
      'name',
    ],
    where: {
      '$grants.regionId$': { [Op.in]: regions },
      [Op.or]: [
        {
          isPublic: true,
        },
        {
          '$groupCollaborators.userId$': userId,
        },
      ],
    },
    include: [
      {
        model: GroupCollaborator,
        as: 'groupCollaborators',
        required: true,
        include: [
          {
            model: CollaboratorType,
            as: 'collaboratorType',
            required: true,
            attributes: ['name'],
          },
          {
            model: User,
            as: 'user',
            attributes: ['id', 'name'],
            include: [
              {
                model: Permission,
                as: 'permissions',
                attributes: ['regionId'],
                where: { scopeId: SCOPES.READ_REPORTS },
              },
            ],
          },
        ],
        attributes: [],
      },
      {
        attributes: [
          'regionId',
          'recipientId',
          'number',
          'id',
          'granteeName',
          'recipientInfo',
        ],
        model: Grant,
        as: 'grants',
        include: [
          {
            attributes: [
              'name',
              'id',
            ],
            model: Recipient,
            as: 'recipient',
          },
        ],
      },
    ],
  });
}

/**
 * Retrieves a group with the given groupId.
 *
 * @param groupId - The ID of the group to retrieve.
 * @returns A Promise that resolves to a GroupResponse object representing the retrieved group.
 * @throws If there is an error while retrieving the group.
 */
export async function group(groupId: number): Promise<GroupResponse> {
  // Find a group with the given groupId
  return Group.findOne({
    attributes: [
      'id',
      'name',
    ],
    where: {
      id: groupId,
    },
    include: [
      {
        model: GroupCollaborator,
        as: 'groupCollaborators',
        required: true,
        include: [
          {
            model: CollaboratorType,
            as: 'collaboratorType',
            required: true,
            attributes: ['name'],
          },
          {
            model: User,
            as: 'user',
            attributes: ['id', 'name'],
            include: [
              {
                model: Permission,
                as: 'permissions',
                attributes: ['userId', 'scopeId', 'regionId'],
              },
            ],
          },
        ],
        attributes: [],
      },
      {
        attributes: [
          'regionId',
          'recipientId',
          'number',
          'id',
          'granteeName',
          'recipientInfo',
        ],
        model: Grant,
        as: 'grants',
        include: [
          {
            attributes: [
              'name',
              'id',
            ],
            model: Recipient,
            as: 'recipient',
          },
        ],
      },
    ],
  });
}

/**
 * Retrieves the region IDs of all users who have the specified group as their creator.
 *
 * @param groupId - The ID of the group.
 * @returns A promise that resolves to an array of region IDs.
 * @throws {Error} If there is an error retrieving the region IDs.
 */
async function groupCreatorRegionIds(groupId: number): Promise<number[]> {
  return Permission.findAll({
    attributes: ['regionId'],
    include: [
      {
        model: User,
        as: 'user',
        attributes: [],
        required: true,
        include: [{
          model: GroupCollaborator,
          as: 'groupCollaborators',
          attributes: [],
          required: true,
          where: { groupId },
          include: [{
            model: CollaboratorType,
            as: 'collaboratorType',
            attributes: [],
            required: true,
            where: { name: GROUP_COLLABORATORS.CREATOR },
          }],
        }],
      },
    ],
    where: {
      scopeId: [
        SCOPES.READ_REPORTS,
        SCOPES.READ_WRITE_REPORTS,
        SCOPES.APPROVE_REPORTS,
      ],
    },
    raw: true,
  });
}

/**
 * Retrieves users who have the permission to access reports in the specified group and all the
 * regions they have access to.
 *
 * @param groupId - The ID of the group.
 * @returns A promise that resolves to an array of users who have the permission to access reports
 * in all the regions they have access to.
 * @throws {Error} If there is an error retrieving the users.
 */
export async function potentialCoOwners(
  groupId: number,
): Promise<{ userId: number, name: string }[]> {
  // Retrieve the regionIds of group creator from permissions to access reports specified by group
  const creatorsRegionIds = await groupCreatorRegionIds(groupId);

  // Retrieve users who have the permission to access reports in all the regionIds obtained above
  const users = await User.findAll({
    attributes: [
      ['id', 'userId'],
      'name',
      [Sequelize.literal('ARRAY_AGG(DISTINCT "roles"."name")'), 'roles'],
    ],
    include: [
      {
        model: Permission,
        as: 'permissions',
        attributes: [],
        required: true,
        where: {
          scopeId: [
            SCOPES.READ_REPORTS,
            SCOPES.READ_WRITE_REPORTS,
            SCOPES.APPROVE_REPORTS,
          ],
          regionId: creatorsRegionIds,
        },
      },
      {
        model: Role,
        as: 'roles',
        required: true,
        attributes: [],
        through: {
          attributes: [],
        },
      },
      {
        model: GroupCollaborator,
        as: 'groupCollaborators',
        attributes: [],
        required: false,
        where: { groupId },
        include: [{
          model: CollaboratorType,
          as: 'collaboratorType',
          attributes: [],
          required: true,
          where: {
            name: [
              GROUP_COLLABORATORS.CREATOR,
              GROUP_COLLABORATORS.CO_OWNER,
            ],
          },
        }],
      },
    ],
    where: {
      // Add the top-level where clause for null groupCollaborators.id
      '$groupCollaborators.id$': null,
    },
    group: [
      ['userId', 'ASC'],
      ['name', 'ASC'],
    ],
    having: {
      [Op.and]: [
        // Filter out users who have different regionIds than the ones obtained above
        Sequelize.literal(`COUNT(DISTINCT "permissions"."regionId") FILTER (WHERE "permissions"."scopeId" = ${SCOPES.READ_REPORTS}) = ${creatorsRegionIds.length}`),
        // Filter out users who have do not have site access
        Sequelize.literal(`COUNT(DISTINCT "permissions"."id") FILTER (WHERE "permissions"."scopeId" = ${SCOPES.SITE_ACCESS}) = 1`),
      ],
    },
    raw: true,
  });

  return users;
}

/**
 * Retrieves users who have the permission to access reports in the specified group and all the
 * regions they have access to.
 *
 * @param groupId - The ID of the group.
 * @returns A promise that resolves to an array of users who have the permission to access reports
 * in all the regions they have access to.
 * @throws {Error} If there is an error retrieving the users.
 */
export async function potentialSharedWith(
  groupId: number,
): Promise<{ userId: number, name: string }[]> {
  // Retrieve the regionIds of group creator from permissions to access reports specified by group
  const creatorsRegionIds = await groupCreatorRegionIds(groupId);

  // Retrieve users who have the permission to access reports in any the regionIds obtained above
  const users = await User.findAll({
    attributes: [
      ['id', 'userId'],
      'name',
      [Sequelize.literal('ARRAY_AGG(DISTINCT "roles"."name")'), 'roles'],
    ],
    include: [
      {
        model: Permission,
        as: 'permissions',
        attributes: [],
        required: true,
        where: {
          scopeId: [
            SCOPES.READ_REPORTS,
            SCOPES.READ_WRITE_REPORTS,
            SCOPES.APPROVE_REPORTS,
          ],
          regionId: creatorsRegionIds,
        },
      },
      {
        model: Role,
        as: 'roles',
        required: true,
        attributes: [],
        through: {
          attributes: [],
        },
      },
      {
        model: GroupCollaborator,
        as: 'groupCollaborators',
        attributes: [],
        required: false,
        where: { groupId },
      },
    ],
    where: {
      // Add the top-level where clause for null groupCollaborators.id
      '$groupCollaborators.id$': null,
    },
    group: [
      ['userId', 'ASC'],
      ['name', 'ASC'],
    ],
    having: {
      [Op.and]: [
        // Filter out users who have different regionIds than the ones obtained above
        Sequelize.literal(`COUNT(DISTINCT "permissions"."regionId") FILTER (WHERE "permissions"."scopeId" = ${SCOPES.READ_REPORTS}) > 0`),
        // Filter out users who have do not have site access
        Sequelize.literal(`COUNT(DISTINCT "permissions"."id") FILTER (WHERE "permissions"."scopeId" = ${SCOPES.SITE_ACCESS}) = 1`),
      ],
    },
    raw: true,
  });

  return users;
}

/**
 * Retrieves potential recipient grants based on the provided group ID.
 *
 * @param groupId - The ID of the group.
 * @returns A promise that resolves to an array of potential recipient grants.
 * @throws If there is an error while retrieving the grants.
 */
export async function potentialRecipientGrants(
  data: { groupId?: number, userId?: number },
): Promise<{
    grantId: number,
    grantNumber: string,
    name: string,
    regionId: number,
    uei: string,
    programType: string,
  }[]> {
  const {
    groupId,
    userId,
  } = data;
  if (groupId === null && userId === null) return [];
  // Retrieve the regionIds of group creator from permissions to read reports specified by group
  const creatorsRegionIds = groupId
    ? await groupCreatorRegionIds(groupId)
    : await Permission.findAll({
      attributes: ['regionId'],
      where: {
        userId,
        scopeId: [
          SCOPES.READ_REPORTS,
          SCOPES.READ_WRITE_REPORTS,
          SCOPES.APPROVE_REPORTS,
        ],
      },
      group: [['regionId', 'ASC']],
    });

  // Retrieve grants with specific attributes and conditions
  const grants = await Grant.findAll({
    attributes: [
      // Alias the 'id' column as 'grantId'
      ['id', 'grantId'],
      // Alias the 'number' column as 'grantNumber'
      ['number', 'grantNumber'],
      // Alias the 'recipient.columnName' as 'name'
      ['recipient.columnName', 'name'],
      // Include the 'regionId' column
      'regionId',
      // Alias the 'recipient.uei' column as 'uei'
      ['recipient.uei', 'uei'],
      // Alias the 'program.programType' column as 'programType'
      ['program.programType', 'programType'],
    ],
    // Filter grants with 'status' as 'Active' and 'regionId' in creatorsRegionIds
    where: {
      status: 'Active',
      regionId: creatorsRegionIds,
      // Add the top-level where clause for null groupGrants.id
      '$groupGrants.id$': null,
    },
    include: [
      // Include the 'Recipient' model with alias 'recipient'
      {
        model: Recipient,
        as: 'recipient',
        // Exclude all attributes of the 'Recipient' model
        attributes: [],
        // Require a matching record in the 'Recipient' model
        required: true,
      },
      // Include the 'Program' model with alias 'program'
      {
        model: Program,
        as: 'program',
        // Exclude all attributes of the 'Program' model
        attributes: [],
        // Require a matching record in the 'Program' model
        required: true,
      },
      {
        model: GroupGrant,
        as: 'groupGrants',
        attributes: [],
        required: false,
        where: {
          ...(groupId && { groupId }),
        },
      },
    ],
    // Return raw data instead of Sequelize model instances
    raw: true,
  });

  return grants;
}

/**
 * Edits a group with the specified groupId using the provided data.
 *
 * @param groupId - The ID of the group to edit.
 * @param data - The data to update the group with.
 * @returns A Promise that resolves to the updated group.
 * @throws {Error} If there is an error performing the database operations.
 */
export async function editGroup(groupId: number, data: GroupData): Promise<GroupResponse> {
  const { grants, coOwners, shareWiths } = data;

  // Get all existing group grants, current group co-owners, current group shareWiths,
  // and collaborator types
  const [
    existingGroupGrants,
    currentGroupCoOwners,
    currentGroupShareWiths,
    collaboratorTypeMapping,
  ] = await Promise.all([
    // Find all group grants with matching groupId and grantId
    GroupGrant.findAll({
      where: {
        groupId,
        grantId: data.grants,
      },
    }),
    // Find all group collaborators with matching groupId and collaboratorType 'co-owner'
    GroupCollaborator.findAll({
      where: {
        groupId,
      },
      include: [{
        model: CollaboratorType,
        as: 'collaboratorType',
        required: true,
        where: {
          name: GROUP_COLLABORATORS.CO_OWNER,
        },
        attributes: [],
      }],
    }),
    // Find all group collaborators with matching groupId and collaboratorType 'shareWith'
    GroupCollaborator.findAll({
      where: {
        groupId,
      },
      include: [{
        model: CollaboratorType,
        as: 'collaboratorType',
        required: true,
        where: {
          name: GROUP_COLLABORATORS.SHARED_WITH,
        },
        attributes: [],
      }],
    }),
    // Find all collaborator types that are valid for 'Groups'
    getCollaboratorTypeMapping('Groups'),
  ]);

  // Determine the grants, co-owners, and shareWiths to add and remove
  const [
    addGrants,
    removeGrants,
    addCoOwners,
    removeCoOwners,
    addShareWiths,
    removeShareWiths,
  ] = [
    // Find grants that are not already existing group grants
    grants
      .filter((grantId) => !existingGroupGrants
        .find((egg) => egg.dataValues.grantId === grantId)),
    // Find existing group grants that are not in the grants list
    existingGroupGrants
      .filter(({
        dataValues: { grantId },
      }: {
        dataValues: { grantId: number },
      }) => !grants.find((grant: number) => grant === grantId))
      .map(({
        dataValues: { grantId },
      }: {
        dataValues: { grantId: number },
      }) => grantId),
    // Find co-owners that are not already current group co-owners
    coOwners
      .filter(({ userId }) => !currentGroupCoOwners
        .find((cgco) => cgco.dataValues.userId === userId)),
    // Find current group co-owners that are not in the co-owners list
    currentGroupCoOwners
      .filter(({
        dataValues: { userId },
      }: {
        dataValues: { userId: number },
      }) => !coOwners.find(({ userId: user }) => user === userId))
      .map(({
        dataValues: { userId },
      }: {
        dataValues: { userId: number },
      }) => userId),
    // Find shareWiths that are not already current group shareWiths
    shareWiths
      .filter(({ userId }) => !currentGroupShareWiths
        .find((cgc) => cgc.dataValues.userId === userId)),
    // Find current group shareWiths that are not in the shareWiths list
    currentGroupShareWiths
      .filter(({
        dataValues: { userId },
      }: {
        dataValues: { userId: number },
      }) => !coOwners.find(({ userId: user }) => user === userId))
      .map(({
        dataValues: { userId },
      }: {
        dataValues: { userId: number },
      }) => userId),
  ];

  // Perform the necessary database operations
  await Promise.all([
    // Add new group grants
    addGrants && addGrants.length > 0
      ? GroupGrant.bulkCreate(
        addGrants.map((grantId) => ({ groupId, grantId })),
        { validate: true, individualHooks: true },
      )
      : Promise.resolve(),
    // Remove existing group grants
    removeGrants && removeGrants.length > 0
      ? GroupGrant.destroy(
        {
          where: {
            groupId,
            grantId: removeGrants,
          },
        },
        { individualHooks: true },
      )
      : Promise.resolve(),
    // Add new group co-owners
    addCoOwners && addCoOwners.length > 0
      ? GroupCollaborator.bulkCreate(
        addCoOwners.map((userId) => ({
          groupId,
          userId,
          collaboratorTypeId: collaboratorTypeMapping[GROUP_COLLABORATORS.CO_OWNER],
        })),
        { validate: true, individualHooks: true },
      )
      : Promise.resolve(),
    // Remove existing group co-owners
    removeCoOwners && removeCoOwners.length > 0
      ? GroupCollaborator.destroy(
        {
          where: {
            groupId,
            userId: removeCoOwners,
            collaboratorTypeId: collaboratorTypeMapping[GROUP_COLLABORATORS.CO_OWNER],
          },
        },
        { individualHooks: true },
      )
      : Promise.resolve(),
    // Add new group shareWiths
    addShareWiths && addShareWiths.length > 0
      ? GroupCollaborator.bulkCreate(
        addShareWiths.map((userId) => ({
          groupId,
          userId,
          collaboratorTypeId: collaboratorTypeMapping[GROUP_COLLABORATORS.SHARED_WITH],
        })),
        { validate: true, individualHooks: true },
      )
      : Promise.resolve(),
    // Remove existing group shareWiths
    removeShareWiths && removeShareWiths.length > 0
      ? GroupCollaborator.destroy(
        {
          where: {
            groupId,
            userId: removeShareWiths,
            collaboratorTypeId: collaboratorTypeMapping[GROUP_COLLABORATORS.SHARED_WITH],
          },
        },
        { individualHooks: true },
      )
      : Promise.resolve(),
    // Update group name and isPublic
    Group.update({
      name: data.name.trim(),
      isPublic: data.isPublic,
    }, {
      where: {
        id: groupId,
      },
      returning: true,
    }),
  ]);

  // Return the updated group
  return group(groupId);
}

/**
 * Creates a new group with the given data.
 *
 * @param data - The data for creating the group.
 * @returns A Promise that resolves to the newly created group's response.
 */
export async function createNewGroup(data: GroupData): Promise<GroupResponse> {
  const {
    name,
    isPublic,
    grants,
    coOwners,
    shareWiths,
  } = data;

  const [
    newGroup,
    collaboratorTypeMapping,
  ] = await Promise.all([
    // Create a new group with the given name and isPublic flag
    Group.create({
      name: name.trim(),
      isPublic,
    }),
    // Retrieve the collaborator type mapping for groups
    getCollaboratorTypeMapping('Groups'),
  ]);

  await Promise.all([
    // If there are grants, create group grants for each grant ID
    grants && grants.length > 0
      ? GroupGrant.bulkCreate(
        grants.map((grantId) => ({ groupId: newGroup.id, grantId })),
        { validate: true, individualHooks: true },
      )
      : Promise.resolve(),
    // If there are co-owners, create group collaborators with co-owner role
    coOwners && coOwners.length > 0
      ? GroupCollaborator.bulkCreate(
        coOwners.map((userId) => ({
          groupId: newGroup.id,
          userId,
          collaboratorTypeId: collaboratorTypeMapping[GROUP_COLLABORATORS.CO_OWNER],
        })),
        { validate: true, individualHooks: true },
      )
      : Promise.resolve(),
    // If there are shareWiths, create group collaborators with shareWith role
    shareWiths && shareWiths.length > 0
      ? GroupCollaborator.bulkCreate(
        shareWiths.map((userId) => ({
          groupId: newGroup.id,
          userId,
          collaboratorTypeId: collaboratorTypeMapping[GROUP_COLLABORATORS.SHARED_WITH],
        })),
        { validate: true, individualHooks: true },
      )
      : Promise.resolve(),
  ]);

  // Return the newly created group's ID
  return group(newGroup.id);
}

/**
 * Destroys a group and all its associated group grants and collaborators.
 *
 * @param groupId - The ID of the group to be destroyed.
 * @returns A Promise that resolves to the number of destroyed groups.
 * @throws If there is an error while destroying the group, group grants, or group collaborators.
 */
export async function destroyGroup(groupId: number): Promise<number> {
  // first we have to destroy all group grants, and collaborators
  await Promise.all([
    // Destroy all group grants associated with the given groupId
    GroupGrant.destroy({
      where: {
        groupId,
      },
      individualHooks: true,
    }),
    // Destroy all group collaborators associated with the given groupId
    GroupCollaborator.destroy({
      where: {
        groupId,
      },
      individualHooks: true,
    }),
  ]);

  // then we can destroy the group
  // Destroy the group with the given groupId
  return Group.destroy({
    where: {
      id: groupId,
    },
    individualHooks: true,
  });
}<|MERGE_RESOLUTION|>--- conflicted
+++ resolved
@@ -22,6 +22,7 @@
 interface GroupData {
   name: string;
   id?: number;
+  userId: number;
   grants: number[];
   isPublic: boolean;
   creator: { userId: number },
@@ -56,7 +57,6 @@
   isPublic: boolean;
 }
 
-<<<<<<< HEAD
 /**
  * Checks if a group name is available.
  *
@@ -66,7 +66,6 @@
  * (true) or not (false).
  */
 export async function checkGroupNameAvailable(name: string, groupId?: number): Promise<boolean> {
-  console.log({ name, groupId });
   // Find an existing group with the given name and optional groupId
   const existingGroup = await Group.findOne({
     attributes: ['id'],
@@ -78,7 +77,6 @@
       ...(groupId && { groupId: { [Op.not]: groupId } }),
     },
   });
-  console.log(existingGroup);
   return !!existingGroup; // Return true if an existing group is found, false otherwise
 }
 
@@ -89,31 +87,12 @@
  * @returns A promise that resolves to an array of GroupResponse objects.
  * @throws This function does not throw any exceptions.
  */
-export async function groupsByRegion(userId: number, region: number): Promise<GroupResponse[]> {
-  // TODO: needs to take current userID as an arg so the permissions can be checked in the query
-=======
-export async function groupsByRegion(region: number, userId?: number): Promise<GroupResponse[]> {
-  let where: WhereOptions = {
-    '$grants.regionId$': { [Op.eq]: region },
-  };
-
-  if (userId) {
-    where = {
-      ...where,
-      [Op.or]: [
-        { userId },
-        { isPublic: true },
-      ],
-    };
-  }
-
->>>>>>> 5ca6efbe
+export async function groupsByRegion(region: number, userId: number): Promise<GroupResponse[]> {
   return Group.findAll({
     attributes: [
       'id',
       'name',
     ],
-<<<<<<< HEAD
     where: {
       '$grants.regionId$': region,
       [Op.or]: [
@@ -125,9 +104,6 @@
         },
       ],
     },
-=======
-    where,
->>>>>>> 5ca6efbe
     include: [
       {
         model: GroupCollaborator,
@@ -146,9 +122,87 @@
             attributes: [],
             required: true,
             where: { regionId: region },
-            through: { attributes: [] },
+            // through: { attributes: [] },
           }],
         }],
+      },
+      {
+        model: Grant,
+        as: 'grants',
+        attributes: [
+          'regionId',
+          'recipientId',
+          'number',
+          'id',
+          'granteeName',
+          'recipientInfo',
+        ],
+        include: [
+          {
+            model: Recipient,
+            as: 'recipient',
+            attributes: [
+              'name',
+              'id',
+            ],
+          },
+        ],
+      },
+    ],
+  });
+}
+
+/**
+ * Retrieves groups based on the provided user ID and regions.
+ *
+ * @param userId - The ID of the user.
+ * @param regions - An optional array of region IDs.
+ * @returns A promise that resolves to an array of GroupResponse objects.
+ */
+export async function groups(userId: number, regions: number[] = []): Promise<GroupResponse[]> {
+  return Group.findAll({
+    attributes: [
+      'id',
+      'name',
+    ],
+    where: {
+      '$grants.regionId$': { [Op.in]: regions },
+      [Op.or]: [
+        {
+          isPublic: true,
+        },
+        {
+          '$groupCollaborators.userId$': userId,
+        },
+      ],
+    },
+    include: [
+      {
+        model: GroupCollaborator,
+        as: 'groupCollaborators',
+        required: true,
+        include: [
+          {
+            model: CollaboratorType,
+            as: 'collaboratorType',
+            required: true,
+            attributes: ['name'],
+          },
+          {
+            model: User,
+            as: 'user',
+            attributes: [],
+            required: true,
+            include: [{
+              model: Permission,
+              as: 'permissions',
+              attributes: [],
+              required: true,
+              where: { scopeId: SCOPES.READ_REPORTS },
+            }],
+          },
+        ],
+        attributes: [],
       },
       {
         attributes: [
@@ -177,28 +231,22 @@
 }
 
 /**
- * Retrieves groups based on the provided user ID and regions.
- *
- * @param userId - The ID of the user.
- * @param regions - An optional array of region IDs.
- * @returns A promise that resolves to an array of GroupResponse objects.
- */
-export async function groups(userId: number, regions: number[] = []): Promise<GroupResponse[]> {
-  return Group.findAll({
+ * Retrieves a group with the given groupId.
+ *
+ * @param groupId - The ID of the group to retrieve.
+ * @returns A Promise that resolves to a GroupResponse object representing the retrieved group.
+ * @throws If there is an error while retrieving the group.
+ */
+export async function group(groupId: number): Promise<GroupResponse> {
+  // Find a group with the given groupId
+  return Group.findOne({
     attributes: [
       'id',
       'name',
+      'isPublic',
     ],
     where: {
-      '$grants.regionId$': { [Op.in]: regions },
-      [Op.or]: [
-        {
-          isPublic: true,
-        },
-        {
-          '$groupCollaborators.userId$': userId,
-        },
-      ],
+      id: groupId,
     },
     include: [
       {
@@ -215,20 +263,23 @@
           {
             model: User,
             as: 'user',
-            attributes: ['id', 'name'],
-            include: [
-              {
-                model: Permission,
-                as: 'permissions',
-                attributes: ['regionId'],
-                where: { scopeId: SCOPES.READ_REPORTS },
-              },
-            ],
+            attributes: [],
+            required: true,
+            include: [{
+              model: Permission,
+              as: 'permissions',
+              attributes: [],
+              required: true,
+              // where: { regionId: region },
+              // through: { attributes: [] },
+            }],
           },
         ],
         attributes: [],
       },
       {
+        model: Grant,
+        as: 'grants',
         attributes: [
           'regionId',
           'recipientId',
@@ -237,86 +288,14 @@
           'granteeName',
           'recipientInfo',
         ],
-        model: Grant,
-        as: 'grants',
         include: [
           {
+            model: Recipient,
+            as: 'recipient',
             attributes: [
               'name',
               'id',
             ],
-            model: Recipient,
-            as: 'recipient',
-          },
-        ],
-      },
-    ],
-  });
-}
-
-/**
- * Retrieves a group with the given groupId.
- *
- * @param groupId - The ID of the group to retrieve.
- * @returns A Promise that resolves to a GroupResponse object representing the retrieved group.
- * @throws If there is an error while retrieving the group.
- */
-export async function group(groupId: number): Promise<GroupResponse> {
-  // Find a group with the given groupId
-  return Group.findOne({
-    attributes: [
-      'id',
-      'name',
-    ],
-    where: {
-      id: groupId,
-    },
-    include: [
-      {
-        model: GroupCollaborator,
-        as: 'groupCollaborators',
-        required: true,
-        include: [
-          {
-            model: CollaboratorType,
-            as: 'collaboratorType',
-            required: true,
-            attributes: ['name'],
-          },
-          {
-            model: User,
-            as: 'user',
-            attributes: ['id', 'name'],
-            include: [
-              {
-                model: Permission,
-                as: 'permissions',
-                attributes: ['userId', 'scopeId', 'regionId'],
-              },
-            ],
-          },
-        ],
-        attributes: [],
-      },
-      {
-        attributes: [
-          'regionId',
-          'recipientId',
-          'number',
-          'id',
-          'granteeName',
-          'recipientInfo',
-        ],
-        model: Grant,
-        as: 'grants',
-        include: [
-          {
-            attributes: [
-              'name',
-              'id',
-            ],
-            model: Recipient,
-            as: 'recipient',
           },
         ],
       },
@@ -637,7 +616,7 @@
  * @throws {Error} If there is an error performing the database operations.
  */
 export async function editGroup(groupId: number, data: GroupData): Promise<GroupResponse> {
-  const { grants, coOwners, shareWiths } = data;
+  const { grants, coOwners = [], shareWiths = [] } = data;
 
   // Get all existing group grants, current group co-owners, current group shareWiths,
   // and collaborator types
@@ -651,7 +630,7 @@
     GroupGrant.findAll({
       where: {
         groupId,
-        grantId: data.grants,
+        // grantId: data.grants, // Do we want all the grants for this group?
       },
     }),
     // Find all group collaborators with matching groupId and collaboratorType 'co-owner'
@@ -843,6 +822,7 @@
     name,
     isPublic,
     grants,
+    userId,
     coOwners,
     shareWiths,
   } = data;
@@ -852,7 +832,7 @@
     collaboratorTypeMapping,
   ] = await Promise.all([
     // Create a new group with the given name and isPublic flag
-    Group.create({
+    await Group.create({
       name: name.trim(),
       isPublic,
     }),
@@ -868,12 +848,23 @@
         { validate: true, individualHooks: true },
       )
       : Promise.resolve(),
+    // Add creator.
+    userId && userId > 0
+      ? GroupCollaborator.create(
+        {
+          groupId: newGroup.id,
+          userId,
+          collaboratorTypeId: collaboratorTypeMapping[GROUP_COLLABORATORS.CREATOR],
+        },
+        { validate: true, individualHooks: true },
+      )
+      : Promise.resolve(),
     // If there are co-owners, create group collaborators with co-owner role
     coOwners && coOwners.length > 0
       ? GroupCollaborator.bulkCreate(
-        coOwners.map((userId) => ({
+        coOwners.map((coOwnerUserId) => ({
           groupId: newGroup.id,
-          userId,
+          userId: coOwnerUserId,
           collaboratorTypeId: collaboratorTypeMapping[GROUP_COLLABORATORS.CO_OWNER],
         })),
         { validate: true, individualHooks: true },
@@ -882,9 +873,9 @@
     // If there are shareWiths, create group collaborators with shareWith role
     shareWiths && shareWiths.length > 0
       ? GroupCollaborator.bulkCreate(
-        shareWiths.map((userId) => ({
+        shareWiths.map((sharedWithUserId) => ({
           groupId: newGroup.id,
-          userId,
+          userId: sharedWithUserId,
           collaboratorTypeId: collaboratorTypeMapping[GROUP_COLLABORATORS.SHARED_WITH],
         })),
         { validate: true, individualHooks: true },
