import { Op } from 'sequelize';
import { uniqBy } from 'lodash';
import { REPORT_STATUSES } from '@ttahub/common';
import { CREATION_METHOD, GOAL_STATUS, OBJECTIVE_STATUS } from '../constants';
import db from '../models';
import orderGoalsBy from '../lib/orderGoalsBy';
import filtersToScopes from '../scopes';
import { reduceObjectivesForRecipientRecord } from './recipient';
<<<<<<< HEAD
import goalStatusByGoalName from '../widgets/goalStatusByGoalName';
=======
>>>>>>> 728a0d8b
import changeGoalStatus from '../goalServices/changeGoalStatus';
import { setFieldPromptsForCuratedTemplate } from './goalTemplates';
import { cacheGoalMetadata, cacheObjectiveMetadata, destroyActivityReportObjectiveMetadata } from './reportCache';

const GOALS_PER_PAGE = 10;

const {
  sequelize,
  GoalTemplate,
  GoalTemplateFieldPrompt,
  GoalFieldResponse,
  Goal,
  Grant,
  Objective,
  Program,
  ActivityReport,
  ActivityReportGoal,
  ActivityReportObjective,
  ActivityReportObjectiveCitation,
  Topic,
  GoalStatusChange,
  User,
  UserRole,
  Role,
  CollaboratorType,
  GoalCollaborator,
} = db;

interface IObjective {
  id?: number;
  title: string;
  objectiveTemplateId?: number;
}

export async function removeObjectivesFromReport(objectivesToRemove, reportId) {
  if (!objectivesToRemove.length) {
    return Promise.resolve();
  }

  // TODO - when we have an "onAnyReport" flag, we can use that here instead of two SQL statements
  const objectivesToPossiblyDestroy = await Objective.findAll({
    where: {
      createdVia: 'activityReport',
      id: objectivesToRemove,
      onApprovedAR: false,
    },
    include: [
      {
        model: ActivityReport,
        as: 'activityReports',
        required: false,
        where: {
          id: {
            [Op.not]: reportId,
          },
        },
      },
    ],
  });

  // see TODO above, but this can be removed when we have an "onAnyReport" flag
  const objectivesToDefinitelyDestroy = objectivesToPossiblyDestroy
    .filter((o) => !o.activityReports.length);

  if (!objectivesToDefinitelyDestroy.length) {
    return Promise.resolve();
  }

  // Objectives to destroy.
  const objectivesIdsToDestroy = objectivesToDefinitelyDestroy.map((o) => o.id);

  // Delete objective.
  return Objective.destroy({
    where: {
      id: objectivesToDefinitelyDestroy.map((o) => o.id),
    },
  });
}

export async function removeActivityReportObjectivesFromReport(reportId, objectiveIdsToRemove) {
  const activityReportObjectivesToDestroy = Array.isArray(objectiveIdsToRemove)
  && objectiveIdsToRemove.length > 0
    ? await ActivityReportObjective.findAll({
      attributes: ['id'],
      where: {
        activityReportId: reportId,
        objectiveId: objectiveIdsToRemove,
      },
    })
    : [];

  const idsToDestroy = activityReportObjectivesToDestroy.map((arObjective) => arObjective.id);

  // Delete ARO Topics, Files, etc.
  await destroyActivityReportObjectiveMetadata(idsToDestroy, objectiveIdsToRemove);

  // Delete ARO's.
  return Array.isArray(idsToDestroy) && idsToDestroy.length > 0
    ? ActivityReportObjective.destroy({
      where: {
        id: idsToDestroy,
      },
      individualHooks: true,
    })
    : Promise.resolve();
}

export async function removeUnusedGoalsObjectivesFromReport(reportId, currentObjectives) {
  const previousActivityReportObjectives = await ActivityReportObjective.findAll({
    where: {
      activityReportId: reportId,
    },
  });

  const currentObjectiveIds = currentObjectives.map((o) => o.id);

  const activityReportObjectivesToRemove = previousActivityReportObjectives.filter(
    (aro) => !currentObjectiveIds.includes(aro.objectiveId),
  );

  const objectiveIdsToRemove = activityReportObjectivesToRemove.map((aro) => aro.objectiveId);

  // Delete ARO and Topics, Resources, etc.
  await removeActivityReportObjectivesFromReport(reportId, objectiveIdsToRemove);

  // attempt to remove objectives that are no longer associated with any ARs
  // and weren't created on the RTR as a planning exercise
  await removeObjectivesFromReport(objectiveIdsToRemove, reportId);
}

/** *
 * This function will create objectives for a goal.
 * It will only create objectives that have a title or other data.
 * @param goal
 * @param objectives
 * @returns {object} Objective
 */
export async function createObjectivesForGoal(goal, objectives, reportId) {
  /*
     Note: Objective Status
     We only want to set Objective status from here on initial Objective creation.
     All subsequent Objective status updates should come from the AR Hook using end date.
  */

  if (!objectives) {
    return [];
  }

  return Promise.all(objectives.filter((o) => o.title
    || o.ttaProvided
    || o.topics?.length
    || o.resources?.length
    || o.courses?.length
    || o.files?.length).map(async (objective, index) => {
    const {
      id,
      ids,
      isNew,
      ttaProvided,
      ActivityReportObjective: aro,
      title,
      status,
      resources,
      topics,
      citations, // Not saved for objective only ARO (pass through).
      files,
      supportType,
      courses,
      closeSuspendReason,
      closeSuspendContext,
      createdHere: objectiveCreatedHere,
      ...updatedFields
    } = objective;

    // If the goal set on the objective does not match
    // the goals passed we need to save the objectives.
    const objectiveMatchesGoal = objective.goalId === goal.id;
    const updatedObjective = {
      ...updatedFields, title, goalId: goal.id,
    };
    // Check if objective exists.
    let savedObjective;
    if (!isNew && id) {
      // If the goal on this objective matches look it up by ID.
      if (objectiveMatchesGoal) {
        savedObjective = await Objective.findByPk(id);
      } else if (ids && ids.length) {
        // If the goal on this objective doesn't match, look it up by IDs and Goal ID.
        savedObjective = await Objective.findOne({
          where: {
            id: Array.isArray(ids) ? ids : [ids],
            goalId: goal.id,
          },
        });
      }
    }
    if (savedObjective) {
      // We should only allow the title to change if we are not on a approved AR.
      if (!savedObjective.onApprovedAR) {
        await savedObjective.update({
          title,
        }, { individualHooks: true });
        await savedObjective.save({ individualHooks: true });
      }
    } else {
      const objectiveTitle = updatedObjective.title ? updatedObjective.title.trim() : '';

      // Reuse an existing Objective:
      // - It is on the same goal.
      // - Has the same title.
      // Note: Values like 'Topics' will be pulled in from the existing objective.
      const existingObjective = await Objective.findOne({
        where: {
          goalId: updatedObjective.goalId,
          title: objectiveTitle,
          // We don't want to duplicate objectives if they already exist.
          // TODO: If we enable objective templates ensure the parent goal is not 'closed'.
          // status: { [Op.not]: OBJECTIVE_STATUS.COMPLETE },
        },
      });

      if (!existingObjective) {
        savedObjective = await Objective.create({
          ...updatedObjective,
          title: objectiveTitle,
          status: OBJECTIVE_STATUS.NOT_STARTED, // Only the hook should set status.
          createdVia: 'activityReport',
          createdViaActivityReportId: reportId, // AR ID if created via AR.
        });
      } else {
        savedObjective = existingObjective;
      }
    }
    return {
      ...savedObjective.toJSON(),
      status,
      topics,
      citations, // Not saved for objective only ARO (pass through).
      resources,
      files,
      courses,
      ttaProvided,
      closeSuspendReason,
      closeSuspendContext,
      index,
      supportType,
      objectiveCreatedHere,
    };
  }));
}

export async function removeActivityReportGoalsFromReport(reportId, currentGoalIds) {
  return ActivityReportGoal.destroy({
    where: {
      activityReportId: reportId,
      goalId: {
        [Op.notIn]: currentGoalIds,
      },
    },
    individualHooks: true,
  });
}

export async function removeUnusedGoalsCreatedViaAr(goalsToRemove, reportId) {
  // If we don't have goals return.
  if (!goalsToRemove.length) {
    return Promise.resolve();
  }

  // Find all goals.
  const goals = await Goal.findAll({
    where: {
      createdVia: 'activityReport',
      id: goalsToRemove,
      onApprovedAR: false,
    },
    include: [
      {
        model: ActivityReport,
        as: 'activityReports',
        required: false,
        where: {
          id: {
            [Op.not]: reportId,
          },
        },
      },
      {
        attributes: ['id', 'goalId', 'title'],
        model: Objective,
        as: 'objectives',
        required: false,
      },
    ],
  });

  // Get goals without Activity Reports.
  let unusedGoals = goals.filter((g) => !g.activityReports.length);

  // Get Goals without Objectives.
  unusedGoals = unusedGoals.filter((g) => !g.objectives.length);

  // If we have activity report goals without activity reports delete.
  if (unusedGoals.length) {
    // Delete goals.
    return Goal.destroy({
      where: {
        id: unusedGoals.map((g) => g.id),
      },
    });
  }

  // else do nothing.
  return Promise.resolve();
}

/** *
 * This function will save the standard goals for a report.
 * We still save for each recipient.
 * But we now have special logic for when to re-use va create a new goal.
 *  - Not Used: Grant gets the goal and moved to 'Not Started status,
 *   until report is approved then 'In progress'.
 *  - Not Started: Existing goal moves to 'In progress'.
 *  - In progress: Existing goal gets new objectives.
 *  - Suspended: Existing goal moves to 'In progress'.
 *  - Closed: Goal is restarted and moves to 'In progress' (restarted = create a new goal).
 * Objectives will save exactly as they did before.
*
 * @param goals
 * @returns {object} Goal
 * @return {object} Goal.objectives
 */
export async function saveStandardGoalsForReport(goals, userId, report, createInProgress = false) {
  // Loop goal templates.
  let currentObjectives = [];

  // let's get all the existing goals that are not closed
  // we'll use this to determine if we need to create or update
  // we're doing it here so we don't have to query for each goal
  const existingGoals = await Goal.findAll({
    where: {
      goalTemplateId: goals.map((goal) => goal.goalTemplateId),
      grantId: goals.map((goal) => goal.grantIds).flat(),
      status: { [Op.not]: GOAL_STATUS.CLOSED },
    },
  });

  let updatedGoals = await Promise.all(goals.map(async (goal) => {
    // Loops recipients update / create goals.
    // eslint-disable-next-line implicit-arrow-linebreak
    const goalTemplate = await GoalTemplate.findByPk(goal.goalTemplateId);
    const isMonitoring = goalTemplate.standard === 'Monitoring';
    return Promise.all(goal.grantIds.map(async (grantId) => {
      let newOrUpdatedGoal = existingGoals.find((existingGoal) => (
        existingGoal.grantId === grantId && existingGoal.goalTemplateId === goal.goalTemplateId
      ));

      // If this is a monitoring goal check for existing goal.
      if (isMonitoring && !newOrUpdatedGoal) {
        // No monitoring goal for this grant skip.
        return null;
      }

      if (newOrUpdatedGoal) {
        // If the goal is 'Suspended' move to 'In progress'.
        if (newOrUpdatedGoal.status === GOAL_STATUS.SUSPENDED) {
          await changeGoalStatus({
            goalId: newOrUpdatedGoal.id,
            userId,
            newStatus: GOAL_STATUS.IN_PROGRESS,
            reason: 'Goal moved to In Progress from Suspended',
            context: 'saveStandardGoalsForReport',
          });
          newOrUpdatedGoal.status = GOAL_STATUS.IN_PROGRESS;
        } else if (newOrUpdatedGoal.status === GOAL_STATUS.CLOSED) {
          // If the goal is 'Closed' create a new goal.
          newOrUpdatedGoal = null;
        }
      }

      // If there is no existing goal, or its closed, create a new one in 'Not started'.
      if (!newOrUpdatedGoal) {
        newOrUpdatedGoal = await Goal.create({
          goalTemplateId: goalTemplate.id,
          createdVia: 'activityReport',
          name: goalTemplate.templateName,
          grantId,
          status: createInProgress ? GOAL_STATUS.IN_PROGRESS : GOAL_STATUS.NOT_STARTED,
        }, { individualHooks: true });
      }

      // Filter prompts for the grant associated with the goal.
      const filteredPrompts = goal.prompts?.filter((prompt) => prompt.grantId === grantId);
      // Handle goal prompts for curated goals like FEI.
      if (goalTemplate.creationMethod === CREATION_METHOD.CURATED) {
        // If there are not prompts from the report (ARG), we then save
        // them from the goal field responses in the cacheGoalMetadata() below.
        if (filteredPrompts && filteredPrompts.length) {
          await setFieldPromptsForCuratedTemplate([newOrUpdatedGoal.id], filteredPrompts);
        }
      }

      // Did the save happen in the edit mode.
      const isActivelyBeingEditing = goal.isActivelyBeingEditing
        ? goal.isActivelyBeingEditing : false;
      const reportId = report.id ? report.id : report.dataValues.id;

      // Save goal meta data.
      await cacheGoalMetadata(
        newOrUpdatedGoal,
        reportId,
        isActivelyBeingEditing, // We need to correctly populate if editing on FE.
        filteredPrompts || [],
      );

      // and pass the goal to the objective creation function
      const newGoalObjectives = await createObjectivesForGoal(
        newOrUpdatedGoal,
        goal.objectives,
        reportId,
      );
      currentObjectives = [...currentObjectives, ...newGoalObjectives];

      return newOrUpdatedGoal;
    }));
  }));

  // Filter out any null values in the updated goals array.
  updatedGoals = updatedGoals.flat().filter((goal) => goal);

  const uniqueObjectives = uniqBy(currentObjectives, 'id');
  await Promise.all(uniqueObjectives.map(async (savedObjective) => {
    const {
      status,
      index,
      topics,
      files,
      resources,
      closeSuspendContext,
      closeSuspendReason,
      ttaProvided,
      supportType,
      courses,
      objectiveCreatedHere,
      citations,
    } = savedObjective;

    // this will link our objective to the activity report through
    // activity report objective and then link all associated objective data
    // to the activity report objective to capture this moment in time
    return cacheObjectiveMetadata(
      savedObjective,
      report.id,
      {
        resources,
        topics,
        citations,
        files,
        courses,
        status,
        closeSuspendContext,
        closeSuspendReason,
        ttaProvided,
        order: index,
        supportType,
        objectiveCreatedHere,
      },
    );
  }));

  // Get all goal ids.
  const currentGoalIds = updatedGoals.map((g) => g.id);

  // Get previous DB ARG's.
  const previousActivityReportGoals = await ActivityReportGoal.findAll({
    where: {
      activityReportId: report.id,
    },
  });

  const goalsToRemove = previousActivityReportGoals.filter(
    (arg) => !currentGoalIds.includes(arg.goalId),
  ).map((r) => r.goalId);

  // Remove ARGs.
  await removeActivityReportGoalsFromReport(report.id, currentGoalIds);

  // Delete Objective ARO and associated tables.
  await removeUnusedGoalsObjectivesFromReport(
    report.id,
    currentObjectives.filter((o) => currentGoalIds.includes(o.goalId)),
  );

  // Delete Goals if not being used and created from AR.
  await removeUnusedGoalsCreatedViaAr(goalsToRemove, report.id);
}

/**
 * This returns a standard goal. If we are "restarting a standard goal"
 * (i.e. the goal has been closed), we can adjust the status parameter to include 'CLOSED'
 * to get the previous objectives, etc
 *
 * @param grantId
 * @param goalTemplateId
 * @param status
 * @returns {object} Goal
 * @return {object} Goal.objectives
 * @return {object} Goal.responses
 *
 */
export async function goalForRtr(
  grantId: number,
  goalTemplateId: number,
  status: string[] = [
    GOAL_STATUS.NOT_STARTED,
    GOAL_STATUS.IN_PROGRESS,
  ],
) {
  return Goal.findOne({
    where: {
      grantId,
      goalTemplateId,
      status,
    },
    attributes: [
      'id',
      'name',
      'status',
      'goalTemplateId',
      'grantId',
    ],
    include: [
      {
        model: Grant,
        as: 'grant',
        attributes: [
          'numberWithProgramTypes',
          'id',
          'number',
        ],
        include: [
          {
            model: Program,
            as: 'programs',
            attributes: [
              'grantId',
              'programType',
            ],
          },
        ],
      },
      {
        attributes: [
          'id',
          'title',
          'onAR',
          'status',
          'objectiveTemplateId',
          'createdAt',
          'updatedAt',
          'createdVia',
          'onApprovedAR',
        ],
        model: Objective,
        as: 'objectives',
        separate: true,
        where: {
          [Op.or]: [
            { createdVia: 'rtr' },
            { onApprovedAR: true },
          ],
        },
        order: [
          ['createdAt', 'ASC'],
          ['updatedAt', 'ASC'],
        ],
      },
      {
        model: GoalFieldResponse,
        as: 'responses',
        attributes: [
          'id',
          'goalId',
          'response',
        ],
      }],
  });
}

export async function getStardard(
  standardGoalId: number,
  grantId: number,
  rootCauses?: Array<string>,
) {
  // Get the curated template with goal usage
  const standard = await GoalTemplate.findByPk(standardGoalId, {
    include: [
      {
        model: Goal,
        as: 'goals',
        where: {
          grantId,
          status: [
            GOAL_STATUS.NOT_STARTED,
            GOAL_STATUS.IN_PROGRESS,
          ],
        },
        required: false,
      },
      {
        model: GoalTemplateFieldPrompt,
        as: 'prompts',
        required: false,
      },
    ],
  });

  if (!standard) {
    throw new Error('Standard goal not found');
  }

  const { prompts } = standard;
  const requiresPrompts = prompts && prompts.length > 0;

  // as above, if we ever need to add more prompt responses, we will need to make this generic
  // (for the past few years, we've only had root causes,
  // and have been told that is all we should expect)
  if (requiresPrompts && !rootCauses) {
    throw new Error('Root causes are required for this goal');
  }

  return { standard, requiresPrompts };
}
type GoalStatusType = typeof GOAL_STATUS[keyof typeof GOAL_STATUS];

// This function will handle
// - creating a new standard goal
// - based on the design, this will not unsuspend or "restart" a closed goal
// - creating new objectives if appropriate
// - This will also serve to restart a standard goal (that has been closed)
export async function newStandardGoal(
  grantId: number,
  standardGoalId: number,
  objectives?: Array<IObjective>,
  // todo: if we ever add more prompt responses, we will need to make this next param generic
  rootCauses?: Array<string>,
  // default to not started
  status: GoalStatusType = GOAL_STATUS.NOT_STARTED, // default to not started
) {
  const { standard, requiresPrompts } = await getStardard(standardGoalId, grantId, rootCauses);

  if (standard.goals.length > 0) {
    throw new Error('Standard goal has already been utilized');
  }

  const newGoal = await Goal.create({
    status,
    name: standard.templateName,
    grantId,
    goalTemplateId: standard.id,
    createdVia: 'rtr',
  });

  // a new goal does not require objectives, but may include them
  if (objectives && objectives.length) {
    const objectivesToCreate = objectives.map((objective) => {
      const mappedObjective = {
        ...objective,
        createdVia: 'rtr',
        status: OBJECTIVE_STATUS.NOT_STARTED, // Using OBJECTIVE_STATUS instead of GOAL_STATUS
        goalId: newGoal.id,
      };
      return mappedObjective;
    });

    await Objective.bulkCreate(objectivesToCreate);
  }

  const { prompts } = standard;

  if (requiresPrompts) {
    await GoalFieldResponse.create({
      goalId: newGoal.id,
      // again, we only foresee one possible prompt right now
      goalTemplateFieldPromptId: prompts[0].id,
      response: rootCauses,
    });
  }

  return goalForRtr(
    grantId,
    standardGoalId,
  );
}

// This function will handle
// - editing a standard goal
//
export async function updateExistingStandardGoal(
  grantId: number,
  standardGoalId: number,
  objectives: Array<IObjective>, // expect objectiveTemplateId here
  rootCauses?: Array<string>,
) {
  const { standard, requiresPrompts } = await getStardard(standardGoalId, grantId, rootCauses);

  if (standard.goals.length !== 1) {
    throw new Error('Grant has not utilized this standard goal, or has more than one active standard goal');
  }

  const [goal] = standard.goals;
  const { prompts } = standard;
  // a new goal does not require objectives, but may include them
  let updatedObjectives = [];
  if (objectives.length) {
    updatedObjectives = await Promise.all(objectives.map(async (objective) => {
      if (objective.objectiveTemplateId) {
        const orOptions = [
          { title: objective.title },
        ] as {
          id?: number;
          title?: string;
        }[];

        if (objective.id) {
          orOptions.push({ id: objective.id });
        }

        const existingObjective = await Objective.findOne({
          where: {
            goalId: goal.id,
            [Op.or]: orOptions,
          },
        });

        if (existingObjective) {
          return existingObjective.update({
            title: objective.title,
          });
        }
      }

      // Lookup existing objective.
      const existingObjective = await (
        objective.id
          ? Objective.findByPk(objective.id)
          : Objective.findOne({
            where: {
              goalId: goal.id,
              title: objective.title,
            },
          }));

      if (existingObjective) {
        // Determine if we need to 'reset' the status.
        const objectiveStatus = existingObjective.status === OBJECTIVE_STATUS.COMPLETE
          || existingObjective.status === OBJECTIVE_STATUS.SUSPENDED
          ? OBJECTIVE_STATUS.IN_PROGRESS : existingObjective.status;

        // Update the existing objective.
        return existingObjective.update({
          status: objectiveStatus,
          title: objective.title,
        });
      }
      // If this is a new objective, create it.
      return Objective.create({
        title: objective.title,
        createdVia: 'rtr',
        status: GOAL_STATUS.NOT_STARTED,
        goalId: goal.id,
      });
    }));
  }

  // Delete any potentially removed objectives (regardless if we have any objectives).
  await Objective.destroy({
    where: {
      goalId: goal.id,
      id: {
        [Op.notIn]: updatedObjectives.map((o) => o.id),
      },
    },
  });

  if (requiresPrompts) {
    const existingResponse = await GoalFieldResponse.findOne({
      where: {
        goalId: goal.id,
        goalTemplateFieldPromptId: prompts[0].id,
      },
    });

    if (existingResponse) {
      await existingResponse.update({
        response: rootCauses,
      });
    } else {
      await GoalFieldResponse.create({
        goalId: goal.id,
        goalTemplateFieldPromptId: prompts[0].id,
        response: rootCauses,
      });
    }
  }

  return goalForRtr(
    grantId,
    standardGoalId,
  );
}

export async function standardGoalsForRecipient(
  recipientId: number,
  regionId: number,
  {
    sortBy = 'goalStatus',
    sortDir = 'desc',
    offset = 0,
    limit = GOALS_PER_PAGE,
    goalIds = [],
    ...filters
  },
  onlyApprovedObjectives = false,
) {
  const { goal: scopes } = await filtersToScopes(filters, {});

  const goals = await Goal.findAll({
    attributes: ['id'],
    where: {
      [Op.and]: [
        ...scopes,
        sequelize.where(
          sequelize.col('Goal.id'),
          'IN',
          sequelize.literal(`(
            SELECT MAX(g2.id)
            FROM "Goals" g2
            INNER JOIN "Grants" gr2 ON g2."grantId" = gr2.id
            INNER JOIN "GoalTemplates" gt2 ON g2."goalTemplateId" = gt2.id
            WHERE gr2."recipientId" = ${recipientId}
            AND gr2."regionId" = ${regionId}
            AND (
              g2."createdVia" !='activityReport' 
              OR (g2."createdVia" = 'activityReport' AND g2."onApprovedAR" = true)
            )
            GROUP BY g2."goalTemplateId", g2."grantId"
          )`),
        ),
      ],
    },
    include: [
      {
        model: GoalTemplate,
        as: 'goalTemplate',
        attributes: [],
        required: true,
        where: {
          creationMethod: CREATION_METHOD.CURATED,
        },
      },
    ],
  });

  const ids = goals.map((g: { id: number }) => g.id);

  // If param is true only return objectives created via activityReport if the AR is approved.
  const objectiveWhere = onlyApprovedObjectives
    ? {
      [Op.or]: [
        { createdVia: 'rtr' },
        {
          createdVia: 'activityReport',
          onApprovedAR: true,
        },
      ],
    }
    : {};
  const goalRows = await Goal.findAll({
    attributes: [
      'id',
      'name',
      'status',
      'createdAt',
      'goalTemplateId',
      // The underlying sort expect the status_sort column to be the first column _0.
      [sequelize.literal(`
        CASE
          WHEN COALESCE("Goal"."status",'')  = '' OR "Goal"."status" = 'Needs Status' THEN 1
          WHEN "Goal"."status" = 'Draft' THEN 2
          WHEN "Goal"."status" = 'Not Started' THEN 3
          WHEN "Goal"."status" = 'In Progress' THEN 4
          WHEN "Goal"."status" = 'Suspended' THEN 5
          WHEN "Goal"."status" = 'Closed' THEN 6
          ELSE 7 END`),
      'status_sort'],
      [
        sequelize.literal(`(
          SELECT MAX("createdAt")
          FROM "GoalStatusChanges"
          WHERE "goalId" = "Goal"."id"
        )`),
        'latestStatusChangeDate',
      ],
    ],
    where: {
      id: ids,
    },
    include: [
      {
        model: GoalStatusChange,
        as: 'statusChanges',
        attributes: ['oldStatus', 'newStatus'],
        required: false,
      },
      {
        model: GoalCollaborator,
        as: 'goalCollaborators',
        attributes: ['id'],
<<<<<<< HEAD
        required: true,
=======
        required: false,
>>>>>>> 728a0d8b
        include: [
          {
            model: CollaboratorType,
            as: 'collaboratorType',
            where: {
              name: 'Creator',
            },
            attributes: ['name'],
          },
          {
            model: User,
            as: 'user',
            attributes: ['name'],
            required: true,
            include: [
              {
                model: UserRole,
                as: 'userRoles',
                include: [
                  {
                    model: Role,
                    as: 'role',
                    attributes: ['name'],
                  },
                ],
                attributes: ['id'],
              },
            ],
          },
        ],
      },
      {
        model: GoalFieldResponse,
        as: 'responses',
        required: false,
        attributes: ['response', 'goalId'],
      },
      {
        model: Grant,
        as: 'grant',
        attributes: [
          'id',
          'recipientId',
          'regionId',
          'number',
        ],
        where: {
          regionId,
          recipientId,
        },
      },
      {
        attributes: [
          'id',
          'title',
          'status',
          'goalId',
          'onApprovedAR',
        ],
        model: Objective,
        as: 'objectives',
        required: false,
        where: objectiveWhere,
        order: [
          ['createdAt', 'DESC'],
        ],
        include: [
          {
            attributes: [
              'id',
              'endDate',
              'calculatedStatus',
              'regionId',
              'displayId',
            ],
            model: ActivityReport,
            as: 'activityReports',
            required: false,
            where: {
              calculatedStatus: REPORT_STATUSES.APPROVED,
            },
          },
        ],
      },
    ],
    order: orderGoalsBy(sortBy, sortDir),
  });

  // Get all objective IDs from the query results
  const objectiveIds = goalRows.flatMap((goal) => {
    if (goal.objectives) {
      return goal.objectives.map((objective) => objective.id);
    }
    return [];
  });

  // Get topics and citations for objectives from approved reports
  const approvedObjectiveMetaData = await ActivityReportObjective.findAll({
    where: {
      objectiveId: objectiveIds,
<<<<<<< HEAD
    },
    attributes: ['id', 'objectiveId'],
    include: [
      {
        model: ActivityReport,
        as: 'activityReport',
        attributes: ['id', 'endDate', 'displayId'],
        required: true,
        where: {
          calculatedStatus: REPORT_STATUSES.APPROVED,
        },
      },
      {
        model: Topic,
        as: 'topics',
        attributes: ['name'],
        required: false,
      },
      {
        model: ActivityReportObjectiveCitation,
        as: 'activityReportObjectiveCitations',
        attributes: [
          'citation',
          'monitoringReferences',
        ],
        required: false,
      },
    ],
    order: [
      [sequelize.col('activityReport.endDate'), 'DESC'],
    ],
  });

  // Create a map of objective IDs to their metadata
  const approvedMetaDataByObjectiveId = {};
  approvedObjectiveMetaData.forEach((aro) => {
    if (!approvedMetaDataByObjectiveId[aro.objectiveId]) {
      approvedMetaDataByObjectiveId[aro.objectiveId] = [];
    }
    approvedMetaDataByObjectiveId[aro.objectiveId].push({
      id: aro.id,
      activityReport: aro.activityReport,
      topics: aro.topics.flatMap((t) => t.name),
      activityReportObjectiveCitations: aro.activityReportObjectiveCitations.map((c) => ({
        dataValues: {
          citation: c.citation,
          monitoringReferences: c.monitoringReferences,
        },
        citation: c.citation,
        monitoringReferences: c.monitoringReferences,
      })),
    });
  });

  // Populate the metadata into the corresponding goal rows
  goalRows.forEach((row) => {
    if (row.objectives) {
      // eslint-disable-next-line no-param-reassign
      row.objectives = row.objectives.map((objective) => {
        const mutableObjective = { ...objective.toJSON() };
        // eslint-disable-next-line max-len
        mutableObjective.activityReportObjectives = approvedMetaDataByObjectiveId[objective.id] || [];
        return mutableObjective;
      });
    }
  });

  const statuses = await goalStatusByGoalName({
    goal: {
      id: ids,
=======
>>>>>>> 728a0d8b
    },
    attributes: ['id', 'objectiveId'],
    include: [
      {
        model: ActivityReport,
        as: 'activityReport',
        attributes: ['id', 'endDate', 'displayId'],
        required: true,
        where: {
          calculatedStatus: REPORT_STATUSES.APPROVED,
        },
      },
      {
        model: Topic,
        as: 'topics',
        attributes: ['name'],
        required: false,
      },
      {
        model: ActivityReportObjectiveCitation,
        as: 'activityReportObjectiveCitations',
        attributes: [
          'citation',
          'monitoringReferences',
        ],
        required: false,
      },
    ],
    order: [
      [sequelize.col('activityReport.endDate'), 'DESC'],
    ],
  });

  // Create a map of objective IDs to their metadata
  const approvedMetaDataByObjectiveId = {};
  approvedObjectiveMetaData.forEach((aro) => {
    if (!approvedMetaDataByObjectiveId[aro.objectiveId]) {
      approvedMetaDataByObjectiveId[aro.objectiveId] = [];
    }
    approvedMetaDataByObjectiveId[aro.objectiveId].push({
      id: aro.id,
      activityReport: aro.activityReport,
      topics: aro.topics.flatMap((t) => t.name),
      activityReportObjectiveCitations: aro.activityReportObjectiveCitations.map((c) => ({
        dataValues: {
          citation: c.citation,
          monitoringReferences: c.monitoringReferences,
        },
        citation: c.citation,
        monitoringReferences: c.monitoringReferences,
      })),
    });
  });

  // Populate the metadata into the corresponding goal rows
  goalRows.forEach((row) => {
    if (row.objectives) {
      // eslint-disable-next-line no-param-reassign
      row.objectives = row.objectives.map((objective) => {
        const mutableObjective = { ...objective.toJSON() };
        // eslint-disable-next-line max-len
        mutableObjective.activityReportObjectives = approvedMetaDataByObjectiveId[objective.id] || [];
        return mutableObjective;
      });
    }
  });

  // Process each goal to format objectives properly with endDate (Last TTA in the UI)
  const processedRows = goalRows.map((current) => {
    // Create a goal object similar to what getGoalsByActivityRecipient does
    const goalToAdd = {
      id: current.id,
      ids: [current.id],
      goalStatus: current.status,
      createdOn: current.createdAt,
      goalText: current.name,
      goalNumbers: [current.grant.number],
      objectiveCount: 0,
      goalTopics: [],
      reasons: [],
      grantNumbers: [current.grant.number],
    };

    // Process objectives through reduceObjectivesForRecipientRecord
    const processedObjectives = reduceObjectivesForRecipientRecord(
      current,
      goalToAdd,
      [current.grant.number],
    );

    // Create a new object with processed objectives to avoid modifying the parameter
    return {
      ...current.toJSON(),
      objectives: processedObjectives,
    };
  });

  const offsetNum = parseInt(String(offset), 10);
  const limitNum = parseInt(String(limit), 10);

  const total = goalRows.length;

  const statuses = processedRows.reduce((accumulator: {
    key: number
  }, current: { status: string }) => {
    if (current.status in accumulator) {
      accumulator[current.status] += 1;
    }

    return accumulator;
  }, {
    total,
    [GOAL_STATUS.NOT_STARTED]: 0,
    [GOAL_STATUS.IN_PROGRESS]: 0,
    [GOAL_STATUS.CLOSED]: 0,
    [GOAL_STATUS.SUSPENDED]: 0,
  });

  // Process each goal to format objectives properly with endDate (Last TTA in the UI)
  const processedRows = goalRows.map((current) => {
    // Create a goal object similar to what getGoalsByActivityRecipient does
    const goalToAdd = {
      id: current.id,
      ids: [current.id],
      goalStatus: current.status,
      createdOn: current.createdAt,
      goalText: current.name,
      goalNumbers: [current.grant.number],
      objectiveCount: 0,
      goalTopics: [],
      reasons: [],
      grantNumbers: [current.grant.number],
    };

    // Process objectives through reduceObjectivesForRecipientRecord
    const processedObjectives = reduceObjectivesForRecipientRecord(
      current,
      goalToAdd,
      [current.grant.number],
    );

    // Create a new object with processed objectives to avoid modifying the parameter
    return {
      ...current.toJSON(),
      objectives: processedObjectives,
    };
  });

  const offsetNum = parseInt(String(offset), 10);
  const limitNum = parseInt(String(limit), 10);

  return {
<<<<<<< HEAD
    count: goalRows.length,
    goalRows: limitNum ? processedRows.slice(offsetNum, offsetNum + limitNum) : processedRows,
    statuses,
=======
    count: total,
    goalRows: limitNum ? processedRows.slice(offsetNum, offsetNum + limitNum) : processedRows,
    statuses: {
      total,
      Suspended: statuses[GOAL_STATUS.SUSPENDED],
      Closed: statuses[GOAL_STATUS.CLOSED],
      'Not started': statuses[GOAL_STATUS.NOT_STARTED],
      'In progress': statuses[GOAL_STATUS.IN_PROGRESS],
    },
>>>>>>> 728a0d8b
    allGoalIds: ids,
  };
}<|MERGE_RESOLUTION|>--- conflicted
+++ resolved
@@ -6,10 +6,6 @@
 import orderGoalsBy from '../lib/orderGoalsBy';
 import filtersToScopes from '../scopes';
 import { reduceObjectivesForRecipientRecord } from './recipient';
-<<<<<<< HEAD
-import goalStatusByGoalName from '../widgets/goalStatusByGoalName';
-=======
->>>>>>> 728a0d8b
 import changeGoalStatus from '../goalServices/changeGoalStatus';
 import { setFieldPromptsForCuratedTemplate } from './goalTemplates';
 import { cacheGoalMetadata, cacheObjectiveMetadata, destroyActivityReportObjectiveMetadata } from './reportCache';
@@ -929,11 +925,7 @@
         model: GoalCollaborator,
         as: 'goalCollaborators',
         attributes: ['id'],
-<<<<<<< HEAD
-        required: true,
-=======
         required: false,
->>>>>>> 728a0d8b
         include: [
           {
             model: CollaboratorType,
@@ -1034,7 +1026,6 @@
   const approvedObjectiveMetaData = await ActivityReportObjective.findAll({
     where: {
       objectiveId: objectiveIds,
-<<<<<<< HEAD
     },
     attributes: ['id', 'objectiveId'],
     include: [
@@ -1102,78 +1093,6 @@
     }
   });
 
-  const statuses = await goalStatusByGoalName({
-    goal: {
-      id: ids,
-=======
->>>>>>> 728a0d8b
-    },
-    attributes: ['id', 'objectiveId'],
-    include: [
-      {
-        model: ActivityReport,
-        as: 'activityReport',
-        attributes: ['id', 'endDate', 'displayId'],
-        required: true,
-        where: {
-          calculatedStatus: REPORT_STATUSES.APPROVED,
-        },
-      },
-      {
-        model: Topic,
-        as: 'topics',
-        attributes: ['name'],
-        required: false,
-      },
-      {
-        model: ActivityReportObjectiveCitation,
-        as: 'activityReportObjectiveCitations',
-        attributes: [
-          'citation',
-          'monitoringReferences',
-        ],
-        required: false,
-      },
-    ],
-    order: [
-      [sequelize.col('activityReport.endDate'), 'DESC'],
-    ],
-  });
-
-  // Create a map of objective IDs to their metadata
-  const approvedMetaDataByObjectiveId = {};
-  approvedObjectiveMetaData.forEach((aro) => {
-    if (!approvedMetaDataByObjectiveId[aro.objectiveId]) {
-      approvedMetaDataByObjectiveId[aro.objectiveId] = [];
-    }
-    approvedMetaDataByObjectiveId[aro.objectiveId].push({
-      id: aro.id,
-      activityReport: aro.activityReport,
-      topics: aro.topics.flatMap((t) => t.name),
-      activityReportObjectiveCitations: aro.activityReportObjectiveCitations.map((c) => ({
-        dataValues: {
-          citation: c.citation,
-          monitoringReferences: c.monitoringReferences,
-        },
-        citation: c.citation,
-        monitoringReferences: c.monitoringReferences,
-      })),
-    });
-  });
-
-  // Populate the metadata into the corresponding goal rows
-  goalRows.forEach((row) => {
-    if (row.objectives) {
-      // eslint-disable-next-line no-param-reassign
-      row.objectives = row.objectives.map((objective) => {
-        const mutableObjective = { ...objective.toJSON() };
-        // eslint-disable-next-line max-len
-        mutableObjective.activityReportObjectives = approvedMetaDataByObjectiveId[objective.id] || [];
-        return mutableObjective;
-      });
-    }
-  });
-
   // Process each goal to format objectives properly with endDate (Last TTA in the UI)
   const processedRows = goalRows.map((current) => {
     // Create a goal object similar to what getGoalsByActivityRecipient does
@@ -1225,45 +1144,7 @@
     [GOAL_STATUS.SUSPENDED]: 0,
   });
 
-  // Process each goal to format objectives properly with endDate (Last TTA in the UI)
-  const processedRows = goalRows.map((current) => {
-    // Create a goal object similar to what getGoalsByActivityRecipient does
-    const goalToAdd = {
-      id: current.id,
-      ids: [current.id],
-      goalStatus: current.status,
-      createdOn: current.createdAt,
-      goalText: current.name,
-      goalNumbers: [current.grant.number],
-      objectiveCount: 0,
-      goalTopics: [],
-      reasons: [],
-      grantNumbers: [current.grant.number],
-    };
-
-    // Process objectives through reduceObjectivesForRecipientRecord
-    const processedObjectives = reduceObjectivesForRecipientRecord(
-      current,
-      goalToAdd,
-      [current.grant.number],
-    );
-
-    // Create a new object with processed objectives to avoid modifying the parameter
-    return {
-      ...current.toJSON(),
-      objectives: processedObjectives,
-    };
-  });
-
-  const offsetNum = parseInt(String(offset), 10);
-  const limitNum = parseInt(String(limit), 10);
-
   return {
-<<<<<<< HEAD
-    count: goalRows.length,
-    goalRows: limitNum ? processedRows.slice(offsetNum, offsetNum + limitNum) : processedRows,
-    statuses,
-=======
     count: total,
     goalRows: limitNum ? processedRows.slice(offsetNum, offsetNum + limitNum) : processedRows,
     statuses: {
@@ -1273,7 +1154,6 @@
       'Not started': statuses[GOAL_STATUS.NOT_STARTED],
       'In progress': statuses[GOAL_STATUS.IN_PROGRESS],
     },
->>>>>>> 728a0d8b
     allGoalIds: ids,
   };
 }