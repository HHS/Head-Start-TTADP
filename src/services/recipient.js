import { Op } from 'sequelize';
import moment from 'moment';
import {
  Grant,
  Recipient,
  Program,
  sequelize,
  Goal,
  ActivityReport,
  ActivityReportObjective,
  Objective,
  // Topic,
} from '../models';
import orderRecipientsBy from '../lib/orderRecipientsBy';
import { RECIPIENTS_PER_PAGE, GOALS_PER_PAGE, REPORT_STATUSES } from '../constants';
import filtersToScopes from '../scopes';
import orderGoalsBy from '../lib/orderGoalsBy';

export async function allRecipients() {
  return Recipient.findAll({
    include: [
      {
        attributes: ['id', 'number', 'regionId'],
        model: Grant,
        as: 'grants',
      },
    ],
  });
}

const todaysDate = moment().format('MM/DD/yyyy');

export async function recipientById(recipientId, grantScopes) {
  return Recipient.findOne({
    attributes: ['id', 'name', 'recipientType'],
    where: {
      id: recipientId,
    },
    include: [
      {
        attributes: [
          'id',
          'number',
          'regionId',
          'status',
          'startDate',
          'endDate',
          'programSpecialistName',
          'grantSpecialistName',
          'recipientId',
          'annualFundingMonth',
          'numberWithProgramTypes',
        ],
        model: Grant.unscoped(),
        as: 'grants',
        where: [{
          [Op.and]: [
            { [Op.and]: grantScopes },
            {
              [Op.or]: [
                {
                  status: 'Active',
                },
                {
                  endDate: {
                    [Op.between]: ['2020-09-01', todaysDate],
                  },
                },
              ],
            },
          ],
        }],
        include: [
          {
            attributes: ['name', 'programType'],
            model: Program,
            as: 'programs',
          },
        ],
      },
    ],
    order: [
      [{ model: Grant, as: 'grants' }, 'status', 'ASC'], [{ model: Grant, as: 'grants' }, 'endDate', 'DESC'], [{ model: Grant, as: 'grants' }, 'number', 'ASC'],
    ],
  });
}

/**
 *
 * @param {string} query
 * @param {number} regionId
 * @param {string} sortBy
 *
 * @returns {Promise} recipient results
 */
export async function recipientsByName(query, scopes, sortBy, direction, offset) {
  // fix the query
  const q = `%${query}%`;
  const limit = RECIPIENTS_PER_PAGE;

  const rows = await Recipient.findAll({
    attributes: [
      [sequelize.literal('DISTINCT COUNT(*) OVER()'), 'count'],
      sequelize.literal('STRING_AGG(DISTINCT "grants"."programSpecialistName", \', \' order by "grants"."programSpecialistName") as "programSpecialists"'),
      sequelize.literal('STRING_AGG(DISTINCT "grants"."grantSpecialistName", \', \' order by "grants"."grantSpecialistName") as "grantSpecialists"'),
      [sequelize.col('grants.regionId'), 'regionId'],
      'id',
      'name',
      'recipientType',
    ],
    where: {
      [Op.or]: [
        {
          name: {
            [Op.iLike]: q,
          },
        },
        {
          [Op.and]: [
            { '$grants.number$': { [Op.iLike]: q } },
          ],
        },
      ],
    },
    include: [{
      attributes: [],
      model: Grant.unscoped(),
      as: 'grants',
      required: true,
      where: [{
        [Op.and]: [
          { [Op.and]: scopes },
          {
            [Op.or]: [
              {
                status: 'Active',
              },
              {
                endDate: {
                  [Op.between]: ['2020-08-31', todaysDate],
                },
              },
            ],
          },
        ],
      }],
    }],
    subQuery: false,
    raw: true,
    group: [
      'grants.regionId',
      'Recipient.id',
    ],
    limit,
    offset,
    order: orderRecipientsBy(sortBy, direction),
  });

  // handle zero results
  const firstRow = rows[0];
  const count = firstRow ? firstRow.count : 0;

  return {
    count: parseInt(count, 10),
    rows,
  };
}

function calculatePreviousStatus(goal) {
  // if we have a previous status recorded, return that
  if (goal.previousStatus) {
    return goal.previousStatus;
  }

  // otherwise we check to see if there is the goal is on an activity report,
  // and also check the status
  if (goal.objectives.length) {
    const onAr = goal.objectives.some((objective) => objective.activityReports.length);
    const isCompletedOrInProgress = goal.objectives.some((objective) => objective.status === 'In Progress' || objective.status === 'Complete');

    if (onAr && isCompletedOrInProgress) {
      return 'In Progress';
    }

    if (onAr && !isCompletedOrInProgress) {
      return 'Not Started';
    }
  }

  return null;
}

export async function getGoalsByActivityRecipient(
  recipientId,
  regionId,
  {
    sortBy = 'goalStatus',
    sortDir = 'desc',
    offset = 0,
    limit = GOALS_PER_PAGE,
    ...filters
  },
) {
  // Scopes.
  const { goal: scopes } = filtersToScopes(filters, { goal: { recipientId } });

  // Paging.
  const limitNum = parseInt(limit, 10);
  const offSetNum = parseInt(offset, 10);

  // Get Goals.
  const rows = await Goal.findAll({
<<<<<<< HEAD
    attributes: ['id', 'name', 'status', 'createdAt', 'goalNumber', 'previousStatus', 'onApprovedAR',
=======
    attributes: ['id', 'name', 'status', 'createdAt', 'goalNumber', 'previousStatus',
>>>>>>> 1f3bd640
      [sequelize.literal('CASE WHEN COALESCE("Goal"."status",\'\')  = \'\' OR "Goal"."status" = \'Needs Status\' THEN 1 WHEN "Goal"."status" = \'Not Started\' THEN 2 WHEN "Goal"."status" = \'In Progress\' THEN 3  WHEN "Goal"."status" = \'Closed\' THEN 4 WHEN "Goal"."status" = \'Suspended\' THEN 5 ELSE 6 END'), 'status_sort'],
    ],
    where: {
      onApprovedAR: true,
      [Op.and]: scopes,
    },
    include: [
      {
        model: Grant,
        as: 'grant',
        attributes: [
          'id', 'recipientId', 'regionId', 'number',
        ],
        where: {
          regionId,
          recipientId,
        },
      },
      {
        attributes: [
          'id',
          'title',
          'status',
          'goalId',
          'onApprovedAR',
        ],
        model: Objective,
        as: 'objectives',
        required: false,
        where: {
          onApprovedAR: true,
        },
        include: [
          /* TODO: Switch for New Goal Creation. */
          /* {
            model: Topic,
            as: 'topics',
            required: false,
          }, */
          {
            attributes: ['ttaProvided'],
            model: ActivityReportObjective,
            as: 'activityReportObjectives',
            required: false,
          },
          {
            attributes: ['ttaProvided'],
            model: ActivityReportObjective,
            as: 'activityReportObjectives',
            required: false,
          },
          {
            attributes: [
              'id',
              'reason',
              'topics',
              'endDate',
              'calculatedStatus',
              'legacyId',
              'regionId',
            ],
            model: ActivityReport,
            as: 'activityReports',
            required: false,
            where: {
              calculatedStatus: REPORT_STATUSES.APPROVED,
            },
          },
        ],
      },
    ],
    order: orderGoalsBy(sortBy, sortDir),
  });

  // Build Array of Goals.
  const goalRows = [];
  let goalCount = 0;
  const count = rows.length;

  // Handle Paging.
  if (offset > 0) {
    rows.splice(0, offSetNum);
  }

  rows.forEach((g) => {
    if (goalCount === limitNum) {
      return;
    }

    const goalToAdd = {
      id: g.id,
      goalStatus: g.status,
      createdOn: g.createdAt,
      goalText: g.name,
      goalNumber: g.goalNumber,
      objectiveCount: 0,
      goalTopics: [],
      reasons: [],
      objectives: [],
<<<<<<< HEAD
=======
      grantNumber: g.grant.number,
>>>>>>> 1f3bd640
      previousStatus: calculatePreviousStatus(g),
    };

    // Objectives.
    g.objectives.forEach((o) => {
      // Activity Report.
      let activityReport;
      if (o.activityReports && o.activityReports.length > 0) {
        // eslint-disable-next-line prefer-destructuring
        activityReport = o.activityReports[0];
<<<<<<< HEAD
        /* TODO: Switch for New Goal Creation (Remove). */
        goalToAdd.goalTopics = Array.from(
          new Set([...goalToAdd.goalTopics, ...activityReport.topics]),
        );

=======
        goalToAdd.goalTopics = Array.from(
          new Set([...goalToAdd.goalTopics, ...activityReport.topics]),
        );
>>>>>>> 1f3bd640
        goalToAdd.reasons = Array.from(
          new Set([...goalToAdd.reasons, ...activityReport.reason]),
        );
      }

<<<<<<< HEAD
      /* TODO: Switch for New Goal Creation. */
      // Add Objective Topics.
      /*
      o.topics.forEach((t) => {
        goalToAdd.goalTopics = Array.from(
          new Set([...goalToAdd.goalTopics, t.name]),
        );
      });
      */

      // Add Objective.
      goalToAdd.objectives.push({
        id: o.id,
        title: o.title,
        arId: activityReport ? activityReport.id : null,
        arNumber: activityReport ? activityReport.displayId : null,
        arStatus: activityReport ? activityReport.calculatedStatus : null,
        arLegacyId: activityReport ? activityReport.legacyId : null,
        ttaProvided: o.ttaProvided,
        endDate: activityReport ? activityReport.endDate : null,
        reasons: activityReport ? activityReport.reason : null,
        status: o.status,
        activityReportObjectives: o.activityReportObjectives,
        grantNumber: g.grant.number,
      });
=======
      // Add Objective.
      goalToAdd.objectives.push({
        id: o.id,
        title: o.title,
        arId: activityReport ? activityReport.id : null,
        arNumber: activityReport ? activityReport.displayId : null,
        arStatus: activityReport ? activityReport.calculatedStatus : null,
        arLegacyId: activityReport ? activityReport.legacyId : null,
        ttaProvided: o.ttaProvided,
        endDate: activityReport ? activityReport.endDate : null,
        reasons: activityReport ? activityReport.reason : [],
        status: o.status,
        activityReportObjectives: o.activityReportObjectives,
        grantNumber: g.grant.number,
      });
>>>>>>> 1f3bd640
    });
    // Sort Objectives by end date desc.
    goalToAdd.objectives.sort((a, b) => ((
      a.endDate === b.endDate ? a.id < b.id
        : a.endDate < b.endDate) ? 1 : -1));
    goalToAdd.objectiveCount = goalToAdd.objectives.length;
    goalRows.push(goalToAdd);
    goalCount += 1;
  });

  return { count, goalRows };
}<|MERGE_RESOLUTION|>--- conflicted
+++ resolved
@@ -210,11 +210,7 @@
 
   // Get Goals.
   const rows = await Goal.findAll({
-<<<<<<< HEAD
     attributes: ['id', 'name', 'status', 'createdAt', 'goalNumber', 'previousStatus', 'onApprovedAR',
-=======
-    attributes: ['id', 'name', 'status', 'createdAt', 'goalNumber', 'previousStatus',
->>>>>>> 1f3bd640
       [sequelize.literal('CASE WHEN COALESCE("Goal"."status",\'\')  = \'\' OR "Goal"."status" = \'Needs Status\' THEN 1 WHEN "Goal"."status" = \'Not Started\' THEN 2 WHEN "Goal"."status" = \'In Progress\' THEN 3  WHEN "Goal"."status" = \'Closed\' THEN 4 WHEN "Goal"."status" = \'Suspended\' THEN 5 ELSE 6 END'), 'status_sort'],
     ],
     where: {
@@ -261,12 +257,6 @@
             required: false,
           },
           {
-            attributes: ['ttaProvided'],
-            model: ActivityReportObjective,
-            as: 'activityReportObjectives',
-            required: false,
-          },
-          {
             attributes: [
               'id',
               'reason',
@@ -314,10 +304,7 @@
       goalTopics: [],
       reasons: [],
       objectives: [],
-<<<<<<< HEAD
-=======
       grantNumber: g.grant.number,
->>>>>>> 1f3bd640
       previousStatus: calculatePreviousStatus(g),
     };
 
@@ -328,23 +315,16 @@
       if (o.activityReports && o.activityReports.length > 0) {
         // eslint-disable-next-line prefer-destructuring
         activityReport = o.activityReports[0];
-<<<<<<< HEAD
         /* TODO: Switch for New Goal Creation (Remove). */
         goalToAdd.goalTopics = Array.from(
           new Set([...goalToAdd.goalTopics, ...activityReport.topics]),
         );
 
-=======
-        goalToAdd.goalTopics = Array.from(
-          new Set([...goalToAdd.goalTopics, ...activityReport.topics]),
-        );
->>>>>>> 1f3bd640
         goalToAdd.reasons = Array.from(
           new Set([...goalToAdd.reasons, ...activityReport.reason]),
         );
       }
 
-<<<<<<< HEAD
       /* TODO: Switch for New Goal Creation. */
       // Add Objective Topics.
       /*
@@ -355,22 +335,6 @@
       });
       */
 
-      // Add Objective.
-      goalToAdd.objectives.push({
-        id: o.id,
-        title: o.title,
-        arId: activityReport ? activityReport.id : null,
-        arNumber: activityReport ? activityReport.displayId : null,
-        arStatus: activityReport ? activityReport.calculatedStatus : null,
-        arLegacyId: activityReport ? activityReport.legacyId : null,
-        ttaProvided: o.ttaProvided,
-        endDate: activityReport ? activityReport.endDate : null,
-        reasons: activityReport ? activityReport.reason : null,
-        status: o.status,
-        activityReportObjectives: o.activityReportObjectives,
-        grantNumber: g.grant.number,
-      });
-=======
       // Add Objective.
       goalToAdd.objectives.push({
         id: o.id,
@@ -386,7 +350,6 @@
         activityReportObjectives: o.activityReportObjectives,
         grantNumber: g.grant.number,
       });
->>>>>>> 1f3bd640
     });
     // Sort Objectives by end date desc.
     goalToAdd.objectives.sort((a, b) => ((
