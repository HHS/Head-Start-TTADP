--- conflicted
+++ resolved
@@ -268,26 +268,6 @@
         );
       }
 
-<<<<<<< HEAD
-        // Add Objective.
-        // TODO: ttaProvided needs to move from ActivityReportObjective to ActivityReportObjective
-        goalToAdd.objectives.push({
-          id: o.id,
-          title: o.title,
-          arId: activityReport ? activityReport.id : null,
-          arNumber: activityReport ? activityReport.displayId : null,
-          arStatus: activityReport ? activityReport.calculatedStatus : null,
-          arLegacyId: activityReport ? activityReport.legacyId : null,
-          ttaProvided: o.ttaProvided,
-          endDate: activityReport ? activityReport.endDate : null,
-          reasons: activityReport ? activityReport.reason : null,
-          status: o.status,
-          grantNumbers: g.grants ? Array.from(
-            new Set(g.grants.map((grant) => grant.number)),
-          ) : [],
-          activityReportObjectives: o.activityReportObjectives,
-        });
-=======
       // Add Objective.
       // TODO: ttaProvided needs to move from ActivityReportObjective to ActivityReportObjective
       goalToAdd.objectives.push({
@@ -302,7 +282,6 @@
         reasons: activityReport ? activityReport.reason : null,
         status: o.status,
         activityReportObjectives: o.activityReportObjectives,
->>>>>>> 9f2b979e
       });
     });
 
