import { Op } from 'sequelize';
import { REPORT_STATUSES, DECIMAL_BASE } from '@ttahub/common';
import { uniq, uniqBy } from 'lodash';
import {
  Grant,
  GrantReplacements,
  Recipient,
  CollaboratorType,
  Program,
  sequelize,
  Goal,
  GoalCollaborator,
  GoalFieldResponse,
  GoalStatusChange,
  GoalTemplate,
  ActivityReport,
  Objective,
  Topic,
  Permission,
  ProgramPersonnel,
  User,
  UserRole,
  Role,
  ActivityReportCollaborator,
  ActivityReportApprover,
  ActivityReportObjective,
  GoalTemplateFieldPrompt,
  ActivityReportObjectiveCitation,
} from '../models';
import orderRecipientsBy from '../lib/orderRecipientsBy';
import {
  RECIPIENTS_PER_PAGE,
  GOALS_PER_PAGE,
  GOAL_STATUS,
  CREATION_METHOD,
} from '../constants';
import filtersToScopes, { mergeIncludes } from '../scopes';
import orderGoalsBy from '../lib/orderGoalsBy';
import goalStatusByGoalName from '../widgets/goalStatusByGoalName';
import {
  responsesForComparison,
} from '../goalServices/helpers';
import getCachedResponse from '../lib/cache';
import ensureArray from '../lib/utils';

export async function allArUserIdsByRecipientAndRegion(recipientId, regionId) {
  const reports = await ActivityReport.findAll({
    include: [
      {
        model: ActivityReportCollaborator,
        as: 'activityReportCollaborators',
      },
      {
        model: ActivityReportApprover,
        as: 'approvers',
      },
      {
        model: Grant,
        as: 'grants',
        where: {
          regionId,
          status: 'Active',
        },
        required: true,
        include: [
          {
            model: Recipient,
            as: 'recipient',
            where: {
              id: recipientId,
            },
            required: true,
          },
        ],
      },
    ],
  });

  return uniq([
    ...reports.map((r) => r.userId),
    ...reports.map((r) => r.activityReportCollaborators.map((c) => c.userId)).flat(),
    ...reports.map((r) => r.approvers.map((a) => a.userId)).flat(),
  ]);
}

/**
 *
 * @param {number} userId
 * @returns {Promise<Model>} recipient results
 */
export async function recipientsByUserId(userId) {
  const user = await User.findOne({
    attributes: ['id'],
    where: {
      id: userId,
    },
    include: [
      {
        model: Permission,
        as: 'permissions',
      },
    ],
  });

  if (!user) {
    return [];
  }

  const regions = user.permissions.map((p) => p.regionId);

  return Recipient.findAll({
    order: [['name', 'ASC']],
    include: [
      {
        model: Grant,
        as: 'grants',
        where: {
          regionId: regions,
          status: 'Active',
        },
      },
    ],
  });
}

export async function allRecipients() {
  return Recipient.findAll({
    where: {
      [Op.or]: [
        { '$grants.replacedGrantReplacements.replacementDate$': null },
        { '$grants.replacedGrantReplacements.replacementDate$': { [Op.gt]: '2020-08-31' } },
        { '$grants.replacingGrantReplacements.replacementDate$': null },
        { '$grants.replacingGrantReplacements.replacementDate$': { [Op.gt]: '2020-08-31' } },
      ],
    },
    include: [
      {
        attributes: ['id', 'number', 'regionId'],
        model: Grant,
        as: 'grants',
        where: {
          [Op.and]: [
            { deleted: { [Op.ne]: true } },
            { endDate: { [Op.gt]: '2020-08-31' } },
          ],
        },
        include: [
          {
            model: GrantReplacements,
            as: 'replacedGrantReplacements',
            attributes: [],
          },
          {
            model: GrantReplacements,
            as: 'replacingGrantReplacements',
            attributes: [],
          },
        ],
      },
    ],
  });
}

export async function recipientById(recipientId, grantScopes) {
  const grantsWhereCondition = grantScopes?.where ? grantScopes.where : {};
  return Recipient.findOne({
    attributes: ['id', 'name', 'recipientType', 'uei'],
    where: {
      id: recipientId,
      [Op.or]: [
        { '$grants.replacedGrantReplacements.replacementDate$': null },
        { '$grants.replacedGrantReplacements.replacementDate$': { [Op.gt]: '2020-08-31' } },
        { '$grants.replacingGrantReplacements.replacementDate$': null },
        { '$grants.replacingGrantReplacements.replacementDate$': { [Op.gt]: '2020-08-31' } },
      ],
    },
    include: [
      {
        attributes: [
          'id',
          'number',
          'regionId',
          'status',
          'startDate',
          'endDate',
          'programSpecialistName',
          'grantSpecialistName',
          'recipientId',
          'annualFundingMonth',
          'numberWithProgramTypes',
        ],
        model: Grant.unscoped(),
        as: 'grants',
        where: [{
          [Op.and]: [
            { [Op.and]: grantsWhereCondition },
            { deleted: { [Op.ne]: true } },
            {
              [Op.or]: [
                { status: 'Active' },
                { [Op.and]: [{ endDate: { [Op.gt]: '2020-08-31' } }] },
              ],
            },
          ],
        }],
        include: [
          {
            attributes: ['name', 'programType'],
            model: Program,
            as: 'programs',
          },
          {
            model: GrantReplacements,
            as: 'replacedGrantReplacements',
            attributes: [],
          },
          {
            model: GrantReplacements,
            as: 'replacingGrantReplacements',
            attributes: [],
          },
        ],
      },
    ],
    order: [
      [{ model: Grant, as: 'grants' }, 'status', 'ASC'], [{ model: Grant, as: 'grants' }, 'endDate', 'DESC'], [{ model: Grant, as: 'grants' }, 'number', 'ASC'],
    ],
  });
}

/**
 *
 * @param {string} query
 * @param {number} regionId
 * @param {string} sortBy
 * @param {number[]} userRegions
 *
 * @returns {Promise} recipient results
 */
export async function recipientsByName(query, scopes, sortBy, direction, offset, userRegions) {
  // fix the query
  const q = `%${query}%`;
  const limit = RECIPIENTS_PER_PAGE;

  const rows = await Recipient.findAll({
    attributes: [
      [sequelize.literal('DISTINCT COUNT(*) OVER()'), 'count'],
      sequelize.literal('STRING_AGG(DISTINCT "grants"."programSpecialistName", \', \' order by "grants"."programSpecialistName") as "programSpecialists"'),
      sequelize.literal('STRING_AGG(DISTINCT "grants"."grantSpecialistName", \', \' order by "grants"."grantSpecialistName") as "grantSpecialists"'),
      [sequelize.col('grants.regionId'), 'regionId'],
      'id',
      'name',
      'recipientType',
    ],
    where: {
      [Op.or]: [
        {
          name: {
            [Op.iLike]: q,
          },
        },
        {
          [Op.and]: [
            { '$grants.number$': { [Op.iLike]: q } },
          ],
        },
      ],
      [Op.and]: [
        { '$grants.deleted$': { [Op.ne]: true } },
        {
          [Op.and]: { '$grants.regionId$': userRegions },
        },
        {
          [Op.or]: [
            {
              '$grants.status$': 'Active',
            },
            {
              [Op.and]: [
                {
                  '$grants.endDate$': {
                    [Op.gt]: '2020-08-31',
                  },
                },
                {
                  [Op.or]: [
                    { '$grants.replacedGrantReplacements.replacementDate$': null },
                    { '$grants.replacedGrantReplacements.replacementDate$': { [Op.gt]: '2020-08-31' } },
                    { '$grants.replacingGrantReplacements.replacementDate$': null },
                    { '$grants.replacingGrantReplacements.replacementDate$': { [Op.gt]: '2020-08-31' } },
                  ],
                },
              ],
            },
          ],
        },
      ],
    },
    include: [{
      attributes: [],
      model: Grant.unscoped(),
      as: 'grants',
      required: true,
      where: scopes.where,
      include: [
        ...mergeIncludes(scopes.include, [
          {
            model: GrantReplacements,
            as: 'replacedGrantReplacements',
            attributes: [],
          },
          {
            model: GrantReplacements,
            as: 'replacingGrantReplacements',
            attributes: [],
          },
        ]),
      ],
    }],
    subQuery: false,
    raw: true,
    group: [
      'grants.regionId',
      'Recipient.id',
      'Recipient.name',
    ],
    limit,
    offset,
    order: orderRecipientsBy(sortBy, direction),
  });

  // handle zero results
  const firstRow = rows[0];
  const count = firstRow ? firstRow.count : 0;

  return {
    count: parseInt(count, 10),
    rows,
  };
}

/**
 * Some of the topics on an objective
 * are strings (those from old activity reports)
 * and some are objects (retrieved from the ObjectiveTopics linkage)
 *
 * In addition to this complication, because we have to deduplicate objectives within a goal,
 * we can iterate over an objective multiple times. This makes deduplicating and formatting
 * the topics a little tricky to do on demand (i.e. when the topics are added to the objective)
 *
 * So instead, we depuplicating once after the objectives have been reduced, and accounting for
 * the differing formats then
 */
export function reduceTopicsOfDifferingType(topics) {
  const newTopics = uniq((topics || null)
    .filter((topic) => topic !== null && topic !== undefined).map((topic) => {
      if (typeof topic === 'string') {
        return topic.trim();
      }

      if (typeof topic === 'object' && topic.name) {
        return topic.name.trim();
      }

      return topic;
    }));

  newTopics.sort((a, b) => {
    if (typeof a === 'string' && typeof b === 'string') {
      return a.localeCompare(b);
    }
    if (typeof a === 'string') return -1;
    if (typeof b === 'string') return 1;
    return 0;
  });

  return newTopics;
}

export function combineObjectiveIds(existing, objective) {
  let ids = [...(existing.ids || [])];

  if (objective.ids && Array.isArray(objective.ids)) {
    ids = [...ids, ...objective.ids];
  }

  if (objective.id) {
    ids.push(objective.id);
  }

  return [...new Set(ids)];
}

/**
 *
 * @param {Object} currentModel
 * Current goal model we are working on
 * @param {Object} goal
 * a goal, either an pre built one or one we are building on the fly as we reduce goals
 * @param {String[]} grantNumbers
 * passed into here to avoid having to refigure anything else, they come from the goal
 * @returns {Object[]} sorted objectives
 */
export function reduceObjectivesForRecipientRecord(
  currentModel,
  goal,
  grantNumbers,
) {
  // we need to reduce out the objectives, topics, and reasons
  // 1) we need to return the objectives
  // 2) we need to attach the topics and reasons to the goal
  const {
    objectives,
    topics,
    reasons,
  } = [
    ...(currentModel.objectives || []),
    ...(goal.objectives || [])]
    .reduce((acc, objective) => {
      // we grab the support types from the activity report objectives,
      // filtering out empty strings

      // this secondary reduction is to extract what we need from the activity reports
      // ( topic, reason, latest endDate)
      const {
        reportTopics,
        reportReasons,
        endDate,
<<<<<<< HEAD
      } = (objective.activityReports || []).reduce((accumulated, currentReport) => ({
        reportTopics: [...accumulated.reportTopics, ...currentReport.topics],
        reportReasons: [...accumulated.reportReasons, ...currentReport.reason],
        // eslint-disable-next-line max-len
        endDate: new Date(currentReport.endDate) < new Date(accumulated.endDate) ? accumulated.endDate : currentReport.endDate,
      }), {
        reportTopics: [], reportReasons: [], endDate: '',
      });
=======
      } = (objective.activityReports || []).reduce(
        (accumulated, currentReport) => ({
          reportTopics: [...accumulated.reportTopics, ...(currentReport.topics || [])],
          reportReasons: [...accumulated.reportReasons, ...(currentReport.reason || [])],
          endDate: !accumulated.endDate
            || (currentReport.endDate
              && new Date(currentReport.endDate) < new Date(accumulated.endDate))
            ? currentReport.endDate
            : accumulated.endDate,
        }),
        { reportTopics: [], reportReasons: [], endDate: null },
      );
>>>>>>> a5554cb4

      const objectiveTitle = objective.title.trim();
      const objectiveStatus = objective.status;

      // get our objective topics
      const objectiveTopics = (
        objective.activityReportObjectives?.flatMap((aro) => aro.topics) || []
      );

      // get our citations.
      const objectiveCitations = objective.activityReportObjectives?.flatMap(
        (aro) => aro.activityReportObjectiveCitations,
      ) || [];
      const reportObjectiveCitations = objectiveCitations.map((c) => `${c.dataValues.monitoringReferences[0].findingType} - ${c.dataValues.citation} - ${c.dataValues.monitoringReferences[0].findingSource}`);

      const existing = acc.objectives.find((o) => (
        o.title === objectiveTitle
        && o.status === objectiveStatus
      ));

      if (existing) {
        const existingReports = existing.activityReports || [];
        const objectiveReports = objective.activityReports || [];

        existing.activityReports = uniqBy([...existingReports, ...objectiveReports], 'displayId');
        existing.reasons = uniq([...existing.reasons, ...reportReasons]);
        existing.reasons.sort();
        existing.topics = [...existing.topics, ...reportTopics, ...objectiveTopics];
        existing.topics.sort();
        existing.citations = uniq([...existing.citations, ...reportObjectiveCitations]);
        existing.grantNumbers = grantNumbers;
        existing.ids = combineObjectiveIds(existing, objective);

        return { ...acc, topics: [...acc.topics, ...objectiveTopics] };
      }

      // Look up grant number by index.
      let grantNumberToUse = currentModel?.grant?.number || 'Unknown';
      const ids = Array.isArray(goal.ids) ? goal.ids : [];
      const indexOfGoal = ids.indexOf(objective.goalId);
      if (indexOfGoal !== -1 && goal.grantNumbers[indexOfGoal]) {
        grantNumberToUse = goal.grantNumbers[indexOfGoal];
      }

      const formattedObjective = {
        id: objective.id,
        title: objective.title.trim(),
        endDate: endDate || objective.endDate,
        status: objectiveStatus,
        grantNumbers: [grantNumberToUse],
        reasons: uniq(reportReasons),
        activityReports: objective.activityReports || [],
        topics: [...reportTopics, ...objectiveTopics],
        citations: uniq(reportObjectiveCitations),
        ids: combineObjectiveIds({ ids: [] }, objective),
      };

      formattedObjective.topics.sort();
      formattedObjective.reasons.sort();

      return {
        objectives: [...acc.objectives, formattedObjective],
        reasons: [...acc.reasons, ...reportReasons],
        topics: reduceTopicsOfDifferingType([...acc.topics, ...reportTopics, ...objectiveTopics]),
        citations: uniq([...acc.citations, ...reportObjectiveCitations]),
      };
    }, {
      objectives: [],
      topics: [],
      reasons: [],
      citations: [],
    });

  const current = goal;
  const goalTopics = Array.isArray(goal.goalTopics) ? goal.goalTopics : [];
  const safeTopics = ensureArray(topics);
  const goalReasons = Array.isArray(goal.reasons) ? goal.reasons : [];
  const safeReasons = ensureArray(reasons);

  current.goalTopics = reduceTopicsOfDifferingType([...goalTopics, ...safeTopics]);
  current.goalTopics.sort();

  current.reasons = uniq([...goalReasons, ...safeReasons]);
  current.reasons.sort();

  return [...objectives].map((obj) => {
    // eslint-disable-next-line no-param-reassign
    obj.topics = reduceTopicsOfDifferingType(obj.topics);
    return obj;
  }).sort((a, b) => {
    const dateA = a?.endDate?.trim() && !Number.isNaN(new Date(a.endDate).getTime())
      ? new Date(a.endDate)
      : new Date('1970-01-01');

    const dateB = b?.endDate?.trim() && !Number.isNaN(new Date(b.endDate).getTime())
      ? new Date(b.endDate)
      : new Date('1970-01-01');

    if (dateA.getTime() === dateB.getTime()) {
      return b.id - a.id;
    }
    return dateB - dateA;
  });
}

export function wasGoalPreviouslyClosed(goal) {
  if (goal.statusChanges) {
    return goal.statusChanges.some((statusChange) => statusChange.oldStatus === GOAL_STATUS.CLOSED);
  }

  return false;
}

export function calculatePreviousStatus(goal) {
  if (goal.statusChanges && goal.statusChanges.length > 0) {
    // statusChanges is an array of { oldStatus, newStatus }.
    const lastStatusChange = goal.statusChanges[goal.statusChanges.length - 1];
    if (lastStatusChange) {
      return lastStatusChange.oldStatus;
    }
  }

  // otherwise we check to see if there is the goal is on an activity report,
  // and also check the status
  if (goal.objectives.length) {
    const onAr = goal.objectives.some((objective) => objective.onApprovedAR);
    const isCompletedOrInProgress = goal.objectives.some((objective) => objective.status === 'In Progress' || objective.status === 'Complete');

    if (onAr && isCompletedOrInProgress) {
      return 'In Progress';
    }

    if (onAr && !isCompletedOrInProgress) {
      return 'Not Started';
    }
  }

  return null;
}

export async function getGoalsByActivityRecipient(
  recipientId,
  regionId,
  {
    sortBy = 'goalStatus',
    sortDir = 'desc',
    offset = 0,
    limit = GOALS_PER_PAGE,
    goalIds = [],
    excludeMonitoringGoals = true,
    ...filters
  },
) {
  // Get the GoalTemplateFieldPrompts where title is 'FEI root cause'.
  const feiCacheKey = 'feiRootCauseFieldPrompt';
  const feiResponse = await getCachedResponse(
    feiCacheKey,
    async () => {
      const feiRootCauseFieldPrompt = await GoalTemplateFieldPrompt.findOne({
        attributes: ['goalTemplateId'],
        where: {
          title: 'FEI root cause',
        },
      });
      return JSON.stringify({
        feiRootCauseFieldPrompt,
      });
    },
    JSON.parse,
  );

  // Scopes.
  const { goal: scopes } = await filtersToScopes(filters, { goal: { recipientId } });

  // Paging.
  const limitNum = parseInt(limit, 10);
  const offSetNum = parseInt(offset, 10);

  // Goal where.
  let goalWhere = {
    [Op.or]: [
      { onApprovedAR: true },
      { isFromSmartsheetTtaPlan: true },
      { createdVia: ['rtr', 'admin', 'merge'] },
      { '$"goalTemplate"."creationMethod"$': CREATION_METHOD.CURATED },
    ],
    [Op.and]: scopes,
  };

  // If we have specified goals only retrieve those else all for recipient.
  if (sortBy !== 'mergedGoals' && goalIds?.length) {
    goalWhere = {
      id: goalIds,
      ...goalWhere,
    };
  }

  if (excludeMonitoringGoals) {
    goalWhere = {
      ...goalWhere,
      createdVia: {
        [Op.not]: 'monitoring',
      },
    };
  }

  // goal IDS can be a string or an array of strings
  // or undefined
  // we also want at least one value here
  // so SQL doesn't have one of it's little meltdowns
  const sanitizedIds = [
    0,
    ...(() => {
      if (Array.isArray(goalIds)) {
        return goalIds;
      }

      return [goalIds];
    })(),
  ].map((id) => parseInt(id, DECIMAL_BASE))
    .filter((id) => !Number.isNaN(id))
    .join(',');

  // Get Goals.
  const rows = await Goal.findAll({
    attributes: [
      'id',
      'name',
      'status',
      'createdAt',
      'createdVia',
      'goalNumber',
      'onApprovedAR',
      'onAR',
      'isRttapa',
      'source',
      'goalTemplateId',
      [sequelize.literal(`
        CASE
          WHEN COALESCE("Goal"."status",'')  = '' OR "Goal"."status" = 'Needs Status' THEN 1
          WHEN "Goal"."status" = 'Draft' THEN 2
          WHEN "Goal"."status" = 'Not Started' THEN 3
          WHEN "Goal"."status" = 'In Progress' THEN 4
          WHEN "Goal"."status" = 'Closed' THEN 5
          WHEN "Goal"."status" = 'Suspended' THEN 6
          ELSE 7 END`),
      'status_sort'],
      [sequelize.literal(`CASE WHEN "Goal"."id" IN (${sanitizedIds}) THEN 1 ELSE 2 END`), 'merged_id'],
      [sequelize.literal(`COALESCE("Goal"."goalTemplateId", 0) = ${feiResponse.feiRootCauseFieldPrompt.goalTemplateId}`), 'isFei'],
    ],
    where: goalWhere,
    include: [
      {
        model: GoalStatusChange,
        as: 'statusChanges',
        attributes: ['oldStatus'],
        required: false,
      },
      {
        model: GoalCollaborator,
        as: 'goalCollaborators',
        attributes: ['id'],
        required: false,
        include: [
          {
            model: CollaboratorType,
            as: 'collaboratorType',
            where: {
              name: 'Creator',
            },
            attributes: ['name'],
          },
          {
            model: User,
            as: 'user',
            attributes: ['name'],
            required: true,
            include: [
              {
                model: UserRole,
                as: 'userRoles',
                include: [
                  {
                    model: Role,
                    as: 'role',
                    attributes: ['name'],
                  },
                ],
                attributes: ['id'],
              },
            ],
          },
        ],
      },
      {
        model: GoalFieldResponse,
        as: 'responses',
        required: false,
        attributes: ['response', 'goalId'],
      },
      {
        model: GoalTemplate,
        as: 'goalTemplate',
        attributes: ['creationMethod', 'id'],
        required: false,
      },
      {
        model: Grant,
        as: 'grant',
        attributes: [
          'id', 'recipientId', 'regionId', 'number',
        ],
        where: {
          regionId,
          recipientId,
        },
      },
      {
        attributes: [
          'id',
          'title',
          'status',
          'goalId',
          'onApprovedAR',
        ],
        model: Objective,
        as: 'objectives',
        required: false,
        include: [
          {
            model: ActivityReportObjective,
            as: 'activityReportObjectives',
            attributes: ['id', 'objectiveId'],
            include: [
              {
                model: Topic,
                as: 'topics',
                attributes: ['name'],
              },
              {
                model: ActivityReportObjectiveCitation,
                as: 'activityReportObjectiveCitations',
                attributes: [
                  'citation',
                  'monitoringReferences',
                ],
              },
            ],
          },
          {
            attributes: [
              'id',
              'reason',
              'topics',
              'endDate',
              'calculatedStatus',
              'legacyId',
              'regionId',
              'displayId',
            ],
            model: ActivityReport,
            as: 'activityReports',
            required: false,
            where: {
              calculatedStatus: REPORT_STATUSES.APPROVED,
            },
          },
        ],
      },
    ],
    order: orderGoalsBy(sortBy, sortDir, goalIds),
  });

  let sorted = rows;

  if (sortBy === 'goalStatus') {
    // order determined by the statuses in the GOAL_STATUS constant
    const ascOrder = Object.values(GOAL_STATUS).map((s) => s.toLowerCase());
    const descOrder = Array.from(ascOrder).reverse();

    sorted = rows.sort((a, b) => {
      // if for some reason status is falsy, we sort last
      if (!a.status || !b.status) return 1;

      const aStatus = a.status.toLowerCase();
      const bStatus = b.status.toLowerCase();
      // if we found some weird status that for some reason isn't in ascOrder, sort it last
      if (!ascOrder.includes(aStatus) || !ascOrder.includes(bStatus)) return 1;

      return sortDir.toLowerCase() === 'asc'
        ? ascOrder.indexOf(aStatus) - ascOrder.indexOf(bStatus)
        : descOrder.indexOf(aStatus) - descOrder.indexOf(bStatus);
    });
  }

  const allGoalIds = [];

  function getGoalCollaboratorDetails(collabType, dataValues) {
    // eslint-disable-next-line max-len
    const collaborator = dataValues.goalCollaborators?.find((gc) => gc.collaboratorType.name === collabType);
    return {
      [`goal${collabType}`]: collaborator,
      [`goal${collabType}Name`]: collaborator?.user?.name,
      [`goal${collabType}Roles`]: collaborator?.user?.userRoles?.map((ur) => ur.role.name).join(', '),
    };
  }

  function createCollaborators(goal) {
    return [
      {
        goalNumber: goal.goalNumber,
        ...getGoalCollaboratorDetails('Creator', goal),
        ...getGoalCollaboratorDetails('Linker', goal),
      },
    ];
  }

  // map the goals to the format we need
  const r = sorted.map((current) => {
    allGoalIds.push(current.id);

    if (current.goalCollaborators.length > 0) {
      // eslint-disable-next-line no-param-reassign
      current.collaborators = createCollaborators(current);
    }

    const isCurated = current.goalTemplate
      && current.goalTemplate.creationMethod === CREATION_METHOD.CURATED;

    const goalToAdd = {
      id: current.id,
      ids: [current.id],
      goalStatus: current.status,
      createdOn: current.createdAt,
      goalText: current.name.trim(),
      goalNumbers: [current.goalNumber],
      objectiveCount: 0,
      goalTopics: [],
      reasons: [],
      source: current.source,
      previousStatus: calculatePreviousStatus(current),
      isReopenedGoal: wasGoalPreviouslyClosed(current),
      objectives: [],
      grantNumbers: [current.grant.number],
      isRttapa: current.isRttapa,
      responsesForComparison: responsesForComparison(current),
      isCurated,
      createdVia: current.createdVia,
      collaborators: [],
      onAR: current.onAR,
      responses: current.responses,
      isFei: current.dataValues.isFei,
    };

    goalToAdd.collaborators.push(...createCollaborators(current));

    goalToAdd.objectives = reduceObjectivesForRecipientRecord(
      current,
      goalToAdd,
      [current.grant.number],
    );

    goalToAdd.objectiveCount = goalToAdd.objectives.length;

    return goalToAdd;
  });

  const statuses = await goalStatusByGoalName({
    goal: {
      id: allGoalIds,
    },
  });

  // For checkbox selection we only need the primary goal id.
  const rolledUpGoalIds = r.map((goal) => {
    const bucket = {
      id: goal.id,
      goalIds: goal.ids,
    };
    return bucket;
  });

  if (limitNum) {
    return {
      count: r.length,
      goalRows: r.slice(offSetNum, offSetNum + limitNum),
      statuses,
      allGoalIds: rolledUpGoalIds,
    };
  }

  return {
    count: r.length,
    goalRows: r.slice(offSetNum),
    statuses,
    allGoalIds: rolledUpGoalIds,
  };
}

export async function recipientLeadership(recipientId, regionId) {
  return ProgramPersonnel.findAll({
    attributes: [
      'grantId',
      'firstName',
      'lastName',
      'email',
      'effectiveDate',
      'role',
      // our virtual columns, which is why we fetch so much cruft above
      'fullName',
      'fullRole',
      'nameAndRole',
    ],
    where: {
      active: true,
      role: ['director', 'cfo'],
    },
    include: [
      {
        required: true,
        model: Grant,
        as: 'grant',
        attributes: ['recipientId', 'id', 'regionId'],
        where: {
          recipientId,
          regionId,
          status: 'Active',
        },
      },
      {
        required: true,
        model: Program,
        as: 'program',
      },
    ],
  });
}<|MERGE_RESOLUTION|>--- conflicted
+++ resolved
@@ -426,16 +426,6 @@
         reportTopics,
         reportReasons,
         endDate,
-<<<<<<< HEAD
-      } = (objective.activityReports || []).reduce((accumulated, currentReport) => ({
-        reportTopics: [...accumulated.reportTopics, ...currentReport.topics],
-        reportReasons: [...accumulated.reportReasons, ...currentReport.reason],
-        // eslint-disable-next-line max-len
-        endDate: new Date(currentReport.endDate) < new Date(accumulated.endDate) ? accumulated.endDate : currentReport.endDate,
-      }), {
-        reportTopics: [], reportReasons: [], endDate: '',
-      });
-=======
       } = (objective.activityReports || []).reduce(
         (accumulated, currentReport) => ({
           reportTopics: [...accumulated.reportTopics, ...(currentReport.topics || [])],
@@ -448,7 +438,6 @@
         }),
         { reportTopics: [], reportReasons: [], endDate: null },
       );
->>>>>>> a5554cb4
 
       const objectiveTitle = objective.title.trim();
       const objectiveStatus = objective.status;
