import { Op } from 'sequelize';
import moment from 'moment';
import {
  Grant,
  Recipient,
  Program,
  sequelize,
  Goal,
  ActivityReport,
  ActivityReportObjective,
  Objective,
} from '../models';
import orderRecipientsBy from '../lib/orderRecipientsBy';
import { RECIPIENTS_PER_PAGE, GOALS_PER_PAGE } from '../constants';
import filtersToScopes from '../scopes';
import orderGoalsBy from '../lib/orderGoalsBy';
import { auditLogger } from '../logger';

export async function allRecipients() {
  return Recipient.findAll({
    include: [
      {
        attributes: ['id', 'number', 'regionId'],
        model: Grant,
        as: 'grants',
      },
    ],
  });
}

const todaysDate = moment().format('MM/DD/yyyy');

export async function recipientById(recipientId, grantScopes) {
  return Recipient.findOne({
    attributes: ['id', 'name', 'recipientType'],
    where: {
      id: recipientId,
    },
    include: [
      {
        attributes: [
          'id',
          'number',
          'regionId',
          'status',
          'startDate',
          'endDate',
          'programSpecialistName',
          'grantSpecialistName',
          'recipientId',
          'annualFundingMonth',
          'numberWithProgramTypes',
        ],
        model: Grant,
        as: 'grants',
        where: [{
          [Op.and]: [
            { [Op.and]: grantScopes },
            {
              [Op.or]: [
                {
                  status: 'Active',
                },
                {
                  endDate: {
                    [Op.between]: ['2020-09-01', todaysDate],
                  },
                },
              ],
            },
          ],
        }],
        include: [
          {
            attributes: ['name', 'programType'],
            model: Program,
            as: 'programs',
          },
        ],
      },
    ],
    order: [
      [{ model: Grant, as: 'grants' }, 'status', 'ASC'], [{ model: Grant, as: 'grants' }, 'endDate', 'DESC'], [{ model: Grant, as: 'grants' }, 'number', 'ASC'],
    ],
  });
}

/**
 *
 * @param {string} query
 * @param {number} regionId
 * @param {string} sortBy
 *
 * @returns {Promise} recipient results
 */
export async function recipientsByName(query, scopes, sortBy, direction, offset) {
  // fix the query
  const q = `%${query}%`;
  const limit = RECIPIENTS_PER_PAGE;

  const rows = await Recipient.findAll({
    attributes: [
      [sequelize.literal('DISTINCT COUNT(*) OVER()'), 'count'],
      sequelize.literal('STRING_AGG(DISTINCT "grants"."programSpecialistName", \', \' order by "grants"."programSpecialistName") as "programSpecialists"'),
      sequelize.literal('STRING_AGG(DISTINCT "grants"."grantSpecialistName", \', \' order by "grants"."grantSpecialistName") as "grantSpecialists"'),
      [sequelize.col('grants.regionId'), 'regionId'],
      'id',
      'name',
      'recipientType',
    ],
    where: {
      [Op.or]: [
        {
          name: {
            [Op.iLike]: q,
          },
        },
        {
          [Op.and]: [
            { '$grants.number$': { [Op.iLike]: q } },
          ],
        },
      ],
    },
    include: [{
      attributes: [],
      model: Grant,
      as: 'grants',
      required: true,
      where: [{
        [Op.and]: [
          { [Op.and]: scopes },
          {
            [Op.or]: [
              {
                status: 'Active',
              },
              {
                endDate: {
                  [Op.between]: ['2020-08-31', todaysDate],
                },
              },
            ],
          },
        ],
      }],
    }],
    subQuery: false,
    raw: true,
    group: [
      'grants.regionId',
      'Recipient.id',
    ],
    limit,
    offset,
    order: orderRecipientsBy(sortBy, direction),
  });

  // handle zero results
  const firstRow = rows[0];
  const count = firstRow ? firstRow.count : 0;

  return {
    count: parseInt(count, 10),
    rows,
  };
}

export async function getGoalsByActivityRecipient(
  recipientId,
  regionId,
  {
    sortBy = 'goalStatus', sortDir = 'desc', offset = 0, limit = GOALS_PER_PAGE, ...filters
  },
) {
  // Scopes.
  const { goal: scopes } = filtersToScopes(filters, 'goal');

  // Paging.
  const limitNum = parseInt(limit, 10);
  const offSetNum = parseInt(offset, 10);

  // Get Goals.
<<<<<<< HEAD
  let rows;
  try {
    rows = await Goal.findAll({
      attributes: ['id', 'name', 'status', 'createdAt', 'goalNumber', 'previousStatus',
        [sequelize.literal('CASE WHEN COALESCE("Goal"."status",\'\')  = \'\' OR "Goal"."status" = \'Needs Status\' THEN 1 WHEN "Goal"."status" = \'Not Started\' THEN 2 WHEN "Goal"."status" = \'In Progress\' THEN 3  WHEN "Goal"."status" = \'Closed\' THEN 4 WHEN "Goal"."status" = \'Suspended\' THEN 5 ELSE 6 END'), 'status_sort'],
      ],
      where: {
        [Op.and]: scopes,
      },
      include: [
        {
          model: Grant,
          as: 'grant',
          attributes: ['id', 'recipientId', 'regionId'],
          where: {
            regionId,
            recipientId,
          },
        },
        {
          attributes: ['id', 'title', 'status', 'goalId'],
          model: Objective,
          as: 'objectives',
          required: false,
          include: [{
            attributes: ['ttaProvided'],
            model: ActivityReportObjective,
            as: 'activityReportObjectives',
            required: false,
          }, {
            attributes: ['id', 'reason', 'topics', 'endDate', 'calculatedStatus', 'legacyId', 'regionId'],
            model: ActivityReport,
            as: 'activityReports',
            required: false,
          }],
        },
      ],
      order: orderGoalsBy(sortBy, sortDir),
    });
  } catch (err) {
    auditLogger.error(JSON.stringify(err));
    throw err;
  }
=======
  const rows = await Goal.findAll({
    attributes: ['id', 'name', 'status', 'createdAt', 'goalNumber', 'previousStatus',
      [sequelize.literal('CASE WHEN COALESCE("Goal"."status",\'\')  = \'\' OR "Goal"."status" = \'Needs Status\' THEN 1 WHEN "Goal"."status" = \'Not Started\' THEN 2 WHEN "Goal"."status" = \'In Progress\' THEN 3  WHEN "Goal"."status" = \'Completed\' THEN 4 WHEN "Goal"."status" = \'Ceased/Suspended\' THEN 5 ELSE 6 END'), 'status_sort'],
    ],
    where: {
      [Op.and]: scopes,
    },
    include: [
      {
        model: Grant,
        as: 'grants',
        attributes: [
          'id', 'recipientId', 'regionId', 'number',
        ],
        where: {
          regionId,
          recipientId,
        },
      },
      {
        attributes: [
          'id',
          'title',
          'ttaProvided',
          'status',
          'goalId',
        ],
        model: Objective,
        as: 'objectives',
        required: false,
        include: [
          {
            attributes: [
              'id',
              'reason',
              'topics',
              'endDate',
              'calculatedStatus',
              'legacyId',
              'regionId',
            ],
            model: ActivityReport,
            as: 'activityReports',
            required: false,
          },
        ],
      },
    ],
    order: orderGoalsBy(sortBy, sortDir),
  });
>>>>>>> 0077826e

  // Build Array of Goals.
  const goalRows = [];
  let goalCount = 0;
  const count = rows.length;

  // Handle Paging.
  if (offset > 0) {
    rows.splice(0, offSetNum);
  }

  rows.forEach((g) => {
    if (goalCount === limitNum) {
      return;
    }

    const goalToAdd = {
      id: g.id,
      goalStatus: g.status,
      createdOn: g.createdAt,
      goalText: g.name,
      goalNumber: g.goalNumber,
      objectiveCount: 0,
      goalTopics: [],
      reasons: [],
      objectives: [],
      previousStatus: g.previousStatus,
    };

    // Objectives.
    g.objectives.forEach((o) => {
      // Activity Report.
      let activityReport;
      if (o.activityReports && o.activityReports.length > 0) {
        // eslint-disable-next-line prefer-destructuring
        activityReport = o.activityReports[0];
        goalToAdd.goalTopics = Array.from(
          new Set([...goalToAdd.goalTopics, ...activityReport.topics]),
        );
        goalToAdd.reasons = Array.from(
          new Set([...goalToAdd.reasons, ...activityReport.reason]),
        );
      }

<<<<<<< HEAD
      // Add Objective.
      // TODO: ttaProvided needs to move from ActivityReportObjective to ActivityReportObjective
      goalToAdd.objectives.push({
        id: o.id,
        title: o.title,
        arId: activityReport ? activityReport.id : null,
        arNumber: activityReport ? activityReport.displayId : null,
        arStatus: activityReport ? activityReport.calculatedStatus : null,
        arLegacyId: activityReport ? activityReport.legacyId : null,
        ttaProvided: o.ttaProvided,
        endDate: activityReport ? activityReport.endDate : null,
        reasons: activityReport ? activityReport.reason : null,
        status: o.status,
        activityReportObjectives: o.activityReportObjectives,
=======
        // Add Objective.
        goalToAdd.objectives.push({
          id: o.id,
          title: o.title,
          arId: activityReport ? activityReport.id : null,
          arNumber: activityReport ? activityReport.displayId : null,
          arStatus: activityReport ? activityReport.calculatedStatus : null,
          arLegacyId: activityReport ? activityReport.legacyId : null,
          ttaProvided: o.ttaProvided,
          endDate: activityReport ? activityReport.endDate : null,
          reasons: activityReport ? activityReport.reason : null,
          status: o.status,
          grantNumbers: g.grants ? Array.from(
            new Set(g.grants.map((grant) => grant.number)),
          ) : [],
        });
>>>>>>> 0077826e
      });
    });

    // Sort Objectives by end date desc.
    goalToAdd.objectives.sort((a, b) => ((
      a.endDate === b.endDate ? a.id < b.id
        : a.endDate < b.endDate) ? 1 : -1));
    goalToAdd.objectiveCount = goalToAdd.objectives.length;
    goalRows.push(goalToAdd);
    goalCount += 1;
  });

  return { count, goalRows };
}<|MERGE_RESOLUTION|>--- conflicted
+++ resolved
@@ -14,7 +14,6 @@
 import { RECIPIENTS_PER_PAGE, GOALS_PER_PAGE } from '../constants';
 import filtersToScopes from '../scopes';
 import orderGoalsBy from '../lib/orderGoalsBy';
-import { auditLogger } from '../logger';
 
 export async function allRecipients() {
   return Recipient.findAll({
@@ -181,54 +180,9 @@
   const offSetNum = parseInt(offset, 10);
 
   // Get Goals.
-<<<<<<< HEAD
-  let rows;
-  try {
-    rows = await Goal.findAll({
-      attributes: ['id', 'name', 'status', 'createdAt', 'goalNumber', 'previousStatus',
-        [sequelize.literal('CASE WHEN COALESCE("Goal"."status",\'\')  = \'\' OR "Goal"."status" = \'Needs Status\' THEN 1 WHEN "Goal"."status" = \'Not Started\' THEN 2 WHEN "Goal"."status" = \'In Progress\' THEN 3  WHEN "Goal"."status" = \'Closed\' THEN 4 WHEN "Goal"."status" = \'Suspended\' THEN 5 ELSE 6 END'), 'status_sort'],
-      ],
-      where: {
-        [Op.and]: scopes,
-      },
-      include: [
-        {
-          model: Grant,
-          as: 'grant',
-          attributes: ['id', 'recipientId', 'regionId'],
-          where: {
-            regionId,
-            recipientId,
-          },
-        },
-        {
-          attributes: ['id', 'title', 'status', 'goalId'],
-          model: Objective,
-          as: 'objectives',
-          required: false,
-          include: [{
-            attributes: ['ttaProvided'],
-            model: ActivityReportObjective,
-            as: 'activityReportObjectives',
-            required: false,
-          }, {
-            attributes: ['id', 'reason', 'topics', 'endDate', 'calculatedStatus', 'legacyId', 'regionId'],
-            model: ActivityReport,
-            as: 'activityReports',
-            required: false,
-          }],
-        },
-      ],
-      order: orderGoalsBy(sortBy, sortDir),
-    });
-  } catch (err) {
-    auditLogger.error(JSON.stringify(err));
-    throw err;
-  }
-=======
   const rows = await Goal.findAll({
     attributes: ['id', 'name', 'status', 'createdAt', 'goalNumber', 'previousStatus',
-      [sequelize.literal('CASE WHEN COALESCE("Goal"."status",\'\')  = \'\' OR "Goal"."status" = \'Needs Status\' THEN 1 WHEN "Goal"."status" = \'Not Started\' THEN 2 WHEN "Goal"."status" = \'In Progress\' THEN 3  WHEN "Goal"."status" = \'Completed\' THEN 4 WHEN "Goal"."status" = \'Ceased/Suspended\' THEN 5 ELSE 6 END'), 'status_sort'],
+      [sequelize.literal('CASE WHEN COALESCE("Goal"."status",\'\')  = \'\' OR "Goal"."status" = \'Needs Status\' THEN 1 WHEN "Goal"."status" = \'Not Started\' THEN 2 WHEN "Goal"."status" = \'In Progress\' THEN 3  WHEN "Goal"."status" = \'Closed\' THEN 4 WHEN "Goal"."status" = \'Suspended\' THEN 5 ELSE 6 END'), 'status_sort'],
     ],
     where: {
       [Op.and]: scopes,
@@ -257,6 +211,12 @@
         as: 'objectives',
         required: false,
         include: [
+          {
+            attributes: ['ttaProvided'],
+            model: ActivityReportObjective,
+            as: 'activityReportObjectives',
+            required: false,
+          },
           {
             attributes: [
               'id',
@@ -276,7 +236,6 @@
     ],
     order: orderGoalsBy(sortBy, sortDir),
   });
->>>>>>> 0077826e
 
   // Build Array of Goals.
   const goalRows = [];
@@ -321,9 +280,7 @@
         );
       }
 
-<<<<<<< HEAD
       // Add Objective.
-      // TODO: ttaProvided needs to move from ActivityReportObjective to ActivityReportObjective
       goalToAdd.objectives.push({
         id: o.id,
         title: o.title,
@@ -336,27 +293,11 @@
         reasons: activityReport ? activityReport.reason : null,
         status: o.status,
         activityReportObjectives: o.activityReportObjectives,
-=======
-        // Add Objective.
-        goalToAdd.objectives.push({
-          id: o.id,
-          title: o.title,
-          arId: activityReport ? activityReport.id : null,
-          arNumber: activityReport ? activityReport.displayId : null,
-          arStatus: activityReport ? activityReport.calculatedStatus : null,
-          arLegacyId: activityReport ? activityReport.legacyId : null,
-          ttaProvided: o.ttaProvided,
-          endDate: activityReport ? activityReport.endDate : null,
-          reasons: activityReport ? activityReport.reason : null,
-          status: o.status,
-          grantNumbers: g.grants ? Array.from(
-            new Set(g.grants.map((grant) => grant.number)),
-          ) : [],
-        });
->>>>>>> 0077826e
+        grantNumbers: g.grants ? Array.from(
+          new Set(g.grants.map((grant) => grant.number)),
+        ) : [],
       });
     });
-
     // Sort Objectives by end date desc.
     goalToAdd.objectives.sort((a, b) => ((
       a.endDate === b.endDate ? a.id < b.id
