--- conflicted
+++ resolved
@@ -189,36 +189,6 @@
       {
         model: Grant,
         as: 'grants',
-<<<<<<< HEAD
-        attributes: ['id', 'recipientId'],
-        required: true,
-        where: { recipientId },
-        duplicating: true,
-        include: [
-          {
-            attributes: ['id', 'activityReportId', 'grantId'],
-            model: ActivityRecipient,
-            as: 'activityRecipients',
-            required: true,
-            include: [
-              {
-                attributes: ['id', 'reason', 'topics', 'regionId', 'endDate', 'calculatedStatus', 'legacyId'],
-                model: ActivityReport,
-                required: true,
-                include: [
-                  {
-                    attributes: ['id', 'title', 'ttaProvided', 'status', 'goalId'],
-                    model: Objective,
-                    as: 'objectives',
-                    required: false, // Include goals without objectives.
-                    where: { goalId: { [Op.eq]: sequelize.col('Goal.id') } },
-                  },
-                ],
-              }],
-          },
-        ],
-      }],
-=======
         attributes: ['id', 'recipientId', 'regionId'],
         where: {
           regionId,
@@ -237,7 +207,6 @@
         }],
       },
     ],
->>>>>>> ece2ffab
     order: orderGoalsBy(sortBy, sortDir),
   });
 
@@ -267,50 +236,6 @@
       reasons: [],
       objectives: [],
     };
-<<<<<<< HEAD
-    // Grants.
-    if (g.grants) {
-      g.grants.forEach((gr) => {
-        // Activity Recipients.
-        if (gr.activityRecipients) {
-          gr.activityRecipients.forEach((a) => {
-            // Activity Report.
-            if (a.ActivityReport) {
-              goalToAdd.goalNumber = `R${a.ActivityReport.regionId}-G-${g.id}`;
-              // Get a distinct list of reasons and topics on the goal.
-              goalToAdd.goalTopics = Array.from(
-                new Set([...goalToAdd.goalTopics, ...a.ActivityReport.topics]),
-              );
-              goalToAdd.reasons = Array.from(
-                new Set([...goalToAdd.reasons, ...a.ActivityReport.reason]),
-              );
-              // Objectives.
-              if (a.ActivityReport.objectives) {
-                if (a.ActivityReport.objectives) {
-                  a.ActivityReport.objectives.forEach((o) => {
-                    const existingObj = goalToAdd.objectives.find((obj) => obj.id === o.id);
-                    // We need to ensure we are only adding each objective once.
-                    // If required is false (left join) on Objectives we get duplicates.
-                    if (!existingObj) {
-                      goalToAdd.objectives.push({
-                        id: o.id,
-                        title: o.title,
-                        arId: a.ActivityReport.id,
-                        arNumber: a.ActivityReport.displayId,
-                        arStatus: a.ActivityReport.calculatedStatus,
-                        arLegacyId: a.ActivityReport.legacyId,
-                        ttaProvided: o.ttaProvided,
-                        endDate: a.ActivityReport.endDate,
-                        reasons: a.ActivityReport.reason,
-                        status: o.status,
-                      });
-                    }
-                  });
-                }
-              }
-            }
-          });
-=======
 
     // Objectives.
     if (g.objectives) {
@@ -326,7 +251,6 @@
           goalToAdd.reasons = Array.from(
             new Set([...goalToAdd.reasons, ...activityReport.reason]),
           );
->>>>>>> ece2ffab
         }
 
         // Add Objective.
