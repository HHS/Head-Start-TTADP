--- conflicted
+++ resolved
@@ -7,13 +7,8 @@
   sequelize,
   Goal,
   ActivityReport,
-  ActivityReportObjective,
   Objective,
-<<<<<<< HEAD
-  // Topic,
-=======
   ActivityRecipient,
->>>>>>> b6a45c52
 } from '../models';
 import orderRecipientsBy from '../lib/orderRecipientsBy';
 import { RECIPIENTS_PER_PAGE, GOALS_PER_PAGE, REPORT_STATUSES } from '../constants';
@@ -353,11 +348,6 @@
         },
         include: [
           {
-            attributes: ['ttaProvided'],
-            model: ActivityReportObjective,
-            as: 'activityReportObjectives',
-            required: false,
-          }, {
             attributes: [
               'id',
               'reason',
@@ -369,12 +359,6 @@
             ],
             model: ActivityReport,
             as: 'activityReports',
-<<<<<<< HEAD
-            required: false,
-            where: {
-              calculatedStatus: REPORT_STATUSES.APPROVED,
-            },
-=======
             required: true,
             where: {
               calculatedStatus: REPORT_STATUSES.APPROVED,
@@ -398,7 +382,6 @@
                 ],
               },
             ],
->>>>>>> b6a45c52
           },
         ],
       },
