import { Op } from 'sequelize';
import { uniqBy } from 'lodash';
import { GOAL_STATUS, OBJECTIVE_STATUS } from '../constants';
import db from '../models';
import { removeUnusedGoalsObjectivesFromReport } from '../goalServices/goals';
import { cacheObjectiveMetadata } from './reportCache';
import extractObjectiveAssociationsFromActivityReportObjectives from '../goalServices/extractObjectiveAssociationsFromActivityReportObjectives';
import { IOtherEntityObjectiveModelInstance, IOtherEntityObjective } from '../goalServices/types';

const {
  Objective,
  ActivityReportObjective,
  Goal,
  Grant,
  Topic,
  File,
  Course,
  Resource,
  sequelize,
} = db;

export async function getObjectiveRegionAndGoalStatusByIds(ids: number[]) {
  return Objective.findAll({
    attributes: ['id', 'goalId', 'status'],
    where: {
      id: ids,
    },
    include: [
      {
        model: Goal,
        as: 'goal',
        attributes: ['id', 'grantId', 'status'],
        required: true,
        include: [
          {
            as: 'grant',
            model: Grant,
            required: true,
            attributes: ['id', 'regionId'],
          },
        ],
      },
    ],
  }) as {
    id: number,
    goalId: number,
    status: string,
    goal: {
      id: number,
      status: string,
      grant: {
        regionId: number,
      },
    },
  }[];
}

export async function saveObjectivesForReport(objectives, report) {
  const updatedObjectives = await Promise.all(objectives.map(async (objective, index) => Promise
    .all(objective.recipientIds.map(async (otherEntityId) => {
      const {
        topics, files, resources, courses, objectiveCreatedHere,
      } = objective;

      // Determine if this objective already exists.
      let existingObjective;

      // 1. Find existing by id and entity and id.
      if (objective.ids
        && objective.ids.length) {
        const validIdsToCheck = objective.ids.filter((id) => typeof id === 'number');
        existingObjective = await Objective.findOne({
          where: {
            // We are checking all objective id's but only one should link to the entity.
            id: validIdsToCheck,
            otherEntityId,
            status: { [Op.not]: OBJECTIVE_STATUS.COMPLETE },
          },
        });
      }

      // 2. Find by title and 'entity' id.
      if (!existingObjective) {
        // Determine if this objective already exists.
        existingObjective = await Objective.findOne({
          where: {
            title: objective.title,
            otherEntityId,
            status: { [Op.not]: OBJECTIVE_STATUS.COMPLETE },
          },
        });
      }

      // If it already exists update the status else create it.
      let savedObjective;
      if (existingObjective) {
        await existingObjective.update({
          status: objective.status,
          title: objective.title,
        }, { individualHooks: true });
        savedObjective = existingObjective;
      } else {
        // To prevent validation error exclude id.
        // In this case the user might have changed the title for objective.
        const {
          id,
          ttaProvided,
          supportType,
          ...objProps
        } = objective;
        savedObjective = await Objective.create({
          ...objProps,
          otherEntityId,
          createdVia: 'activityReport',
        });
      }

      await cacheObjectiveMetadata(savedObjective, report.id, {
        resources,
        topics,
        files,
        courses,
        ttaProvided: objective.ttaProvided,
        supportType: objective.supportType,
        order: index,
        objectiveCreatedHere,
      });

      return savedObjective;
    }))));

  const currentObjectives = updatedObjectives.flat();
  return removeUnusedGoalsObjectivesFromReport(report.id, currentObjectives);
}

export async function getObjectiveById(objectiveId: number) {
  return Objective.findOne({
    attributes: [
      'id',
      'title',
      'status',
      'onApprovedAR',
      'otherEntityId',
    ],
    where: {
      id: objectiveId,
    },
    include: [
      {
        model: Goal,
        as: 'goal',
        required: false,
        include: [
          {
            model: Grant,
            as: 'grant',
            attributes: ['regionId'],
          },
        ],
      },
    ],
  });
}

function reduceOtherEntityObjectives(newObjectives: IOtherEntityObjective[]) {
  const objectivesToSort = newObjectives.reduce((objectives, objective) => {
    // check the activity report objective status
    const objectiveStatus = objective.activityReportObjectives
      && objective.activityReportObjectives[0]
      && objective.activityReportObjectives[0].status
      ? objective.activityReportObjectives[0].status : objective.status;

    // objectives represent the accumulator in the find below
    // objective is the objective as it is returned from the API
    const exists = objectives.find((o) => (
      o.title === objective.title && o.status === objectiveStatus
    ));

    const { id } = objective;

    if (exists) {
      exists.ids = [...exists.ids, id];

      // we can dedupe these using lodash
      exists.resources = uniqBy([
        ...exists.resources,
        ...objective.resources,
      ], 'value');

      exists.topics = uniqBy([
        ...exists.topics,
        ...objective.topics,
      ], 'id');

      exists.courses = uniqBy([
        ...exists.courses,
        ...objective.courses,
      ], 'id');

      exists.files = uniqBy([
        ...exists.files,
        ...objective.files,
      ], 'key');

      return objectives;
    }

    // since this method is used to rollup both objectives on and off activity reports
    // we need to handle the case where there is TTA provided and TTA not provided
    // NOTE: there will only be one activity report objective, it is queried by activity report id
    const ttaProvided = objective.activityReportObjectives
      && objective.activityReportObjectives[0]
      && objective.activityReportObjectives[0].ttaProvided
      ? objective.activityReportObjectives[0].ttaProvided : null;

    const supportType = objective.activityReportObjectives
      && objective.activityReportObjectives[0]
      && objective.activityReportObjectives[0].supportType
      ? objective.activityReportObjectives[0].supportType : null;

    const arOrder = objective.activityReportObjectives
      && objective.activityReportObjectives[0]
      && objective.activityReportObjectives[0].arOrder
      ? objective.activityReportObjectives[0].arOrder : null;

    const createdHere = objective.activityReportObjectives
      && objective.activityReportObjectives[0]
      && objective.activityReportObjectives[0].objectiveCreatedHere
      ? objective.activityReportObjectives[0].objectiveCreatedHere : false;

    return [...objectives, {
      ...objective,
      id,
      value: id,
      ids: [id],
      ttaProvided,
      supportType,
      status: objectiveStatus, // the status from above, derived from the activity report objective
      objectiveCreatedHere: createdHere,
      isNew: false,
      arOrder,
    }];
  }, []);

  // Sort by AR Order in place.
  objectivesToSort.sort((o1, o2) => {
    if (o1.arOrder < o2.arOrder) {
      return -1;
    }
    return 1;
  });

  return objectivesToSort;
}

export async function getObjectivesByReportId(reportId: number) {
  const objectives = await Objective.findAll({
<<<<<<< HEAD
=======
    attributes: {
      include: [
        [sequelize.col('activityReportObjectives.objectiveCreatedHere'), 'objectiveCreatedHere'],
      ],
    },
>>>>>>> e4ea8972
    where: {
      goalId: { [Op.is]: null },
      otherEntityId: { [Op.not]: null },
    },
    include: [
      {
        model: ActivityReportObjective,
        as: 'activityReportObjectives',
        where: {
          activityReportId: reportId,
        },
        required: true,
        include: [
          {
            model: Topic,
            as: 'topics',
          },
          {
            model: Course,
            as: 'courses',
          },
          {
            model: Resource,
            as: 'resources',
            // these need to be renamed to match the frontend form names
            attributes: [['url', 'value']],
          },
          {
            model: File,
            as: 'files',
          },
        ],
      },
    ],
  }) as IOtherEntityObjectiveModelInstance[];

  return reduceOtherEntityObjectives(objectives
    .map((objective) => ({
      ...objective.toJSON(),
      topics: extractObjectiveAssociationsFromActivityReportObjectives(
        objective.activityReportObjectives,
        'topics',
      ),
      courses: extractObjectiveAssociationsFromActivityReportObjectives(
        objective.activityReportObjectives,
        'courses',
      ),
      resources: extractObjectiveAssociationsFromActivityReportObjectives(
        objective.activityReportObjectives,
        'resources',
      ),
      files: extractObjectiveAssociationsFromActivityReportObjectives(
        objective.activityReportObjectives,
        'files',
      ),
    })));
}

/**
 * Verifies if the objective status transition is valid
 *
 * @param objective Object { goal: { status: string }, status: string}
 * @param status string
 * @returns boolean
 */
export function verifyObjectiveStatusTransition(objective: {
  goal: { status: string },
  status: string,
}, status: string) {
  if (objective.goal.status === GOAL_STATUS.CLOSED) {
    return false;
  }

  if (objective.status === OBJECTIVE_STATUS.COMPLETE && status === OBJECTIVE_STATUS.NOT_STARTED) {
    return false;
  }

  return true;
}

export function updateObjectiveStatusByIds(
  objectiveIds: number[],
  status: string,
  closeSuspendReason = '',
  closeSuspendContext = '',
) {
  return Objective.update({
    status,
    closeSuspendReason,
    closeSuspendContext,
  }, {
    where: {
      id: objectiveIds,
    },
    individualHooks: true,
  });
}<|MERGE_RESOLUTION|>--- conflicted
+++ resolved
@@ -255,14 +255,11 @@
 
 export async function getObjectivesByReportId(reportId: number) {
   const objectives = await Objective.findAll({
-<<<<<<< HEAD
-=======
     attributes: {
       include: [
         [sequelize.col('activityReportObjectives.objectiveCreatedHere'), 'objectiveCreatedHere'],
       ],
     },
->>>>>>> e4ea8972
     where: {
       goalId: { [Op.is]: null },
       otherEntityId: { [Op.not]: null },
