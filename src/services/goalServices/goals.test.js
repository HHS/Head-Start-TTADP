--- conflicted
+++ resolved
@@ -209,42 +209,10 @@
 
     await goalsForGrants([506]);
 
-<<<<<<< HEAD
-    expect(Goal.findAll).toHaveBeenCalledWith({
-      where: {
-        [Op.or]: [
-          {
-            status: 'Not Started',
-          },
-          {
-            status: 'In Progress',
-          },
-          {
-            status: null,
-          },
-        ],
-      },
-      include: [
-        {
-          model: Grant,
-          as: 'grants',
-          attributes: [
-            'id',
-            'regionId',
-          ],
-          where: {
-            id: [505, 506],
-          },
-        },
-      ],
-      order: ['createdAt'],
-    });
-=======
     const { where } = Goal.findAll.mock.calls[0][0];
     expect(where['$grant.id$']).toStrictEqual([
       505,
       506,
     ]);
->>>>>>> 2ae089be
   });
 });