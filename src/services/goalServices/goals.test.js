--- conflicted
+++ resolved
@@ -62,19 +62,9 @@
     });
 
     describe('with removed goals', () => {
-<<<<<<< HEAD
-      it('deletes the objective', async () => {
-        ActivityReportGoal.findOrCreate.mockResolvedValue([
-          {
-            goalId: 1,
-          },
-        ]);
-        ActivityReportObjective.findAll.mockResolvedValue([
-=======
       it('does not delete the objective', async () => {
         // Find this objective to delete.
         ActivityReportObjective.findAll.mockResolvedValueOnce([
->>>>>>> 7aaae23f
           {
             objectiveId: 1,
             objective: {
