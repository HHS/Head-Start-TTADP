--- conflicted
+++ resolved
@@ -133,19 +133,9 @@
 
       it('deletes the ActivityReportObjective', async () => {
         ActivityReportObjective.findAll.mockResolvedValue([]);
-<<<<<<< HEAD
-        await saveGoalsForReport([], { id: 1 });
-        expect(ActivityReportObjective.destroy).toHaveBeenCalledWith({
-          individualHooks: true,
-          where: {
-            id: [],
-          },
-        });
-=======
         await saveGoalsForReport([], { id: mockActivityReportId });
         // with an empty result set no db call will be made
         expect(ActivityReportObjective.destroy).not.toHaveBeenCalled();
->>>>>>> 1ac40fb0
       });
 
       it('does not delete goals not being used by ActivityReportGoals', async () => {
