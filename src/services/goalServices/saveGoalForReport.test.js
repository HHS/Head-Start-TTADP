--- conflicted
+++ resolved
@@ -308,14 +308,10 @@
     ];
 
     await ActivityReportObjective.destroy({
-<<<<<<< HEAD
-      where: { activityReportId: reportIds },
-=======
       where: {
         activityReportId: reportIds,
       },
       hookMetadata: { objectiveIds },
->>>>>>> d3645e1a
       individualHooks: true,
     });
 
