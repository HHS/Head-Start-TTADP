--- conflicted
+++ resolved
@@ -17,14 +17,8 @@
   ObjectiveResource,
   Resource,
 } from '../../models';
-<<<<<<< HEAD
-import { REPORT_STATUSES } from '../../constants';
 import { saveGoalsForReport, createNewObjectivesForGoals } from '../goals';
 import { activityReportAndRecipientsById, newGoalsForReport } from '../activityReports';
-=======
-import { saveGoalsForReport } from '../goals';
-import { activityReportAndRecipientsById } from '../activityReports';
->>>>>>> 3ed43011
 import { processObjectiveForResourcesById } from '../resource';
 
 const mockUser = {
