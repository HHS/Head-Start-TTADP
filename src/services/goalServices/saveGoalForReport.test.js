import faker from '@faker-js/faker';
import db, {
  Goal,
  Grant,
  Recipient,
  Objective,
  ActivityReportObjectiveResource,
  ActivityReport,
  ActivityRecipient,
  ActivityReportGoal,
  ActivityReportObjective,
  ActivityReportObjectiveTopic,
  User,
  Topic,
  ObjectiveTopic,
  ObjectiveResource,
} from '../../models';
import { REPORT_STATUSES } from '../../constants';
import { saveGoalsForReport } from '../goals';
import { activityReportAndRecipientsById, createOrUpdate } from '../activityReports';

const mockUser = {
  id: 54253461,
  homeRegionId: 1,
  name: 'user5426861',
  hsesUsername: 'user5426861',
  hsesUserId: '5426861',
};

describe('saveGoalsForReport (more tests)', () => {
  let activityReportForNewGoal;
  let multiRecipientReport;
  let reportWeArentWorryingAbout;
  let reportForReusedObjectiveText;
  let grantOne;
  let grantTwo;
  let activityReports = [];
  let recipients = [];
  let grants = [];
  let goal;
  let existingGoal;
  let objective;
  let existingObjective;
  let topic;
  let secondTopic;

  // Adding a recipient.
  let addingRecipientReport;
  let addingRecipientGrantOne;
  let addingRecipientGrantTwo;
  let addingRecipientGoal;
  let addingRecipientObjective;
  let objective2;

  beforeAll(async () => {
    await User.create(mockUser);
    const recipientOne = await Recipient.create(
      {
        id: faker.datatype.number({ min: 90000 }),
        name: faker.company.companyName(),
        uei: faker.datatype.string(12),
      },
    );

    const recipientTwo = await Recipient.create(
      {
        id: faker.datatype.number({ min: 90000 }),
        name: faker.company.companyName(),
        uei: faker.datatype.string(12),
      },
    );

    const addingRecipientOne = await Recipient.create(
      {
        id: faker.datatype.number({ min: 90000 }),
        name: faker.company.companyName(),
        uei: faker.datatype.string(12),
      },
    );

    const addingRecipientTwo = await Recipient.create(
      {
        id: faker.datatype.number({ min: 90000 }),
        name: faker.company.companyName(),
        uei: faker.datatype.string(12),
      },
    );

    recipients = [recipientOne, recipientTwo, addingRecipientOne, addingRecipientTwo];

    grantOne = await Grant.create(
      {
        id: recipientOne.id,
        number: faker.datatype.number({ min: 90000 }),
        recipientId: recipientOne.id,
      },
    );
    grantTwo = await Grant.create(
      {
        id: recipientTwo.id,
        number: faker.datatype.number({ min: 90000 }),
        recipientId: recipientTwo.id,
      },
    );

    addingRecipientGrantOne = await Grant.create(
      {
        id: addingRecipientOne.id,
        number: faker.datatype.number({ min: 90000 }),
        recipientId: addingRecipientOne.id,
      },
    );
    addingRecipientGrantTwo = await Grant.create(
      {
        id: addingRecipientTwo.id,
        number: faker.datatype.number({ min: 90000 }),
        recipientId: addingRecipientTwo.id,
      },
    );

    grants = [grantOne, grantTwo, addingRecipientGrantOne, addingRecipientGrantTwo];

    // Activity report for adding a new goal
    activityReportForNewGoal = await createOrUpdate({
      owner: { userId: mockUser.id },
      approval: {
        submissionStatus: REPORT_STATUSES.DRAFT,
      },
      regionId: 1,
      activityRecipientType: 'recipient',
      activityRecipients: [{ grantId: grantOne.id }],
    });

    // Activity report for multiple recipients
    multiRecipientReport = await createOrUpdate({
      owner: { userId: mockUser.id },
      approval: {
        submissionStatus: REPORT_STATUSES.DRAFT,
      },
      regionId: 1,
      activityRecipientType: 'recipient',
      activityRecipients: [{ grantId: grantOne.id }, { grantId: grantTwo.id }],
    });


    reportWeArentWorryingAbout = await createOrUpdate({
      owner: { userId: mockUser.id },
      approval: {
        submissionStatus: REPORT_STATUSES.DRAFT,
      },
      regionId: 1,
      activityRecipientType: 'recipient',
      activityRecipients: [{ grantId: grantOne.id }],
    });

    // Activity report for adding a new recipient.
    addingRecipientReport = await createOrUpdate({
      approval: {
        submissionStatus: REPORT_STATUSES.DRAFT,
      },
      regionId: 1,
      activityRecipientType: 'recipient',
      activityRecipients: [{ grantId: addingRecipientGrantOne.id }],
    });

    // report for reused objective text
    reportForReusedObjectiveText = await createOrUpdate({
      owner: { userId: 1 },
      approval: {
        submissionStatus: REPORT_STATUSES.DRAFT,
      },
      regionId: 1,
      activityRecipientType: 'recipient',
      activityRecipients: [{ grantId: grantOne.id }],
    });

    activityReports = [
      activityReportForNewGoal,
      multiRecipientReport,
      reportWeArentWorryingAbout,
      addingRecipientReport,
      reportForReusedObjectiveText,
    ];

    goal = await Goal.create({
      name: 'This is an existing goal',
      status: 'In Progress',
      grantId: grantOne.id,
      previousStatus: 'Not Started',
    });

    // this represents a goal created on the RTR
    existingGoal = await Goal.create({
      name: 'This is a second existing goal',
      status: 'Not Started',
      grantId: grantOne.id,
      previousStatus: null,
    });

    // This is a initial goal for adding recipient report.
    addingRecipientGoal = await Goal.create({
      name: 'This is a goal on a saved report',
      status: 'Not Started',
      grantId: addingRecipientGrantOne.id,
      previousStatus: null,
    });

    await ActivityReportGoal.create({
      goalId: goal.id,
      activityReportId: reportWeArentWorryingAbout.id,
      status: goal.status,
    });

    await ActivityReportGoal.create({
      goalId: addingRecipientGoal.id,
      activityReportId: addingRecipientReport.id,
      status: addingRecipientGoal.status,
    });

    topic = await Topic.create({
      name: 'Time travel and related activities',
    });

    secondTopic = await Topic.create({
      name: 'Assorted fruits',
    });

    await ActivityReportGoal.create({
      goalId: goal.id,
      activityReportId: reportForReusedObjectiveText.id,
    });

    objective = await Objective.create({
      goalId: goal.id,
      status: 'In Progress',
      title: 'This is an existing objective',
    });

    // this represents an objective created on the RTR
    existingObjective = await Objective.create({
      goalId: existingGoal.id,
      status: 'Not Started',
      title: 'This is a second existing objective',
    });

    // Objective for report adding recipient.
    addingRecipientObjective = await Objective.create({
      goalId: addingRecipientGoal.id,
      status: 'In Progress',
      title: 'Objective for adding recipient',
    });

    await ObjectiveTopic.create({
      objectiveId: existingObjective.id,
      topicId: topic.id,
    });

    await ObjectiveResource.create({
      objectiveId: existingObjective.id,
      userProvidedUrl: 'http://www.finally-a-url.com',
    });

    objective2 = await Objective.create({
      goalId: goal.id,
      status: 'In Progress',
      title: 'This is an existing objective 2',
      onApprovedAR: true,
    });

    await ActivityReportObjective.create({
      ttaProvided: 'Some delightful TTA',
      activityReportId: reportWeArentWorryingAbout.id,
      objectiveId: objective.id,
      status: objective.status,
    });

    // Create adding recipient objective values.
    await ObjectiveTopic.create({
      objectiveId: addingRecipientObjective.id,
      topicId: topic.id,
    });

    await ObjectiveResource.create({
      objectiveId: addingRecipientObjective.id,
      userProvidedUrl: 'http://www.testgov.com',
    });

    await ActivityReportObjective.create({
      ttaProvided: 'Adding recipient tta',
      activityReportId: addingRecipientReport.id,
      objectiveId: addingRecipientObjective.id,
      status: addingRecipientObjective.status,
    });
  });

  afterAll(async () => {
    const reportIds = activityReports.map((report) => report.id);

    const arObjectives = await ActivityReportObjective.findAll({
      where: {
        activityReportId: reportIds,
      },
    });

    const objectiveIds = arObjectives.map((aro) => aro.objectiveId);

    await ActivityReportObjective.destroy({
      where: { activityReportId: reportIds },
      individualHooks: true,
    });

    await ObjectiveResource.destroy({
      where: { objectiveId: objectiveIds },
      individualHooks: true,
    });

    await ObjectiveTopic.destroy({
      where: { objectiveId: objectiveIds },
      individualHooks: true,
    });

<<<<<<< HEAD
    await ObjectiveRole.destroy({
      where: { objectiveId: objectiveIds },
      individualHooks: true,
    });

=======
>>>>>>> 86da5c5a
    await Objective.destroy({
      where: { id: objectiveIds },
      individualHooks: true,
    });

    await Topic.destroy({
      where: { id: [topic.id, secondTopic.id] },
      individualHooks: true,
    });

    await ActivityReportGoal.destroy({
      where: { activityReportId: reportIds },
      individualHooks: true,
    });

    const goalsToDestroy = await Goal.findAll({
      where: {
        grantId: [
          grantOne.id,
          grantTwo.id,
          addingRecipientGrantOne.id,
          addingRecipientGrantTwo.id],
      },
    });

    const goalIdsToDestroy = goalsToDestroy.map((g) => g.id);

    await Objective.destroy({
      where: { goalId: goalIdsToDestroy },
      individualHooks: true,
    });

    await Goal.destroy({
      where: { id: goalIdsToDestroy },
      individualHooks: true,
    });

    await ActivityRecipient.destroy({
      where: { activityReportId: reportIds },
      individualHooks: true,
    });

    await ActivityReport.destroy({
      where: { id: reportIds },
      individualHooks: true,
    });

    await Promise.all(
      grants.map(async (g) => Grant.destroy({ where: { id: g.id }, individualHooks: true })),
    );

    await Promise.all(
      recipients.map(async (r) => Recipient.destroy({
        where: { id: r.id },
        individualHooks: true,
      })),
    );

    await User.destroy({ where: { id: [mockUser.id] }, individualHooks: true });

    await db.sequelize.close();
  });

  it('adds a new goal', async () => {
    const beforeGoals = await ActivityReportGoal.findAll({
      where: {
        activityReportId: activityReportForNewGoal.id,
      },
    });

    expect(beforeGoals.length).toBe(0);

    const beforeObjectives = await ActivityReportObjective.findAll({
      where: {
        activityReportId: activityReportForNewGoal.id,
      },
    });

    expect(beforeObjectives.length).toBe(0);

    const [savedReport] = await activityReportAndRecipientsById(activityReportForNewGoal.id);

    const goalName = 'This is a brand new goal';
    const beforeGoalId = '8768fdd6-99e1-4d21-adb4-032f3413e60e';

    const newObjective = {
      title: 'This is a brand new objective',
      ttaProvided: '<p>Test objective TTA</p>\n',
      status: 'Not Started',
      id: '02f1ec1d-4163-4a9a-9b32-adddf336f990',
      isNew: true,
      topics: [],
      resources: [],
      files: [],
    };

    const newGoals = [
      {
        id: beforeGoalId,
        isNew: true,
        name: goalName,
        objectives: [newObjective],
        grantIds: [grantOne.id],
        status: 'Not Started',
      }];

    await saveGoalsForReport(newGoals, savedReport);

    const afterGoals = await ActivityReportGoal.findAll({
      where: {
        activityReportId: activityReportForNewGoal.id,
      },
    });

    expect(afterGoals.length).toBe(1);

    const [goalId] = afterGoals.map((ag) => ag.goalId);

    expect(goalId).not.toBe(beforeGoalId);

    const savedGoal = await Goal.findByPk(goalId);

    expect(savedGoal.name).toBe(goalName);
    expect(savedGoal.grantId).toBe(grantOne.id);

    const afterObjectives = await ActivityReportObjective.findAll({
      where: {
        activityReportId: activityReportForNewGoal.id,
      },
    });

    expect(afterObjectives.length).toBe(1);

    const [afterObjective] = afterObjectives;

    expect(afterObjective.ttaProvided).toBe(newObjective.ttaProvided);

    const savedObjective = await Objective.findByPk(afterObjective.objectiveId);
    expect(savedObjective.title).toBe(newObjective.title);
    expect(savedObjective.status).toBe(newObjective.status);
  });

  it('removes unused objectives', async () => {
    const beforeGoals = await ActivityReportGoal.findAll({
      where: {
        activityReportId: activityReportForNewGoal.id,
      },
    });

    expect(beforeGoals.length).toBe(1);

    const beforeObjectives = await ActivityReportObjective.findAll({
      where: {
        activityReportId: activityReportForNewGoal.id,
      },
    });

    expect(beforeObjectives.length).toBe(1);

    const [savedReport] = await activityReportAndRecipientsById(activityReportForNewGoal.id);

    const goalName = 'This is a brand new goal';
    const [beforeGoal] = beforeGoals;

    const newGoals = [
      {
        goalIds: [beforeGoal.goalId],
        name: goalName,
        objectives: [],
        grantIds: [grantOne.id],
        status: 'Not Started',
      },
    ];

    await saveGoalsForReport(newGoals, savedReport);

    const afterGoals = await ActivityReportGoal.findAll({
      where: {
        activityReportId: activityReportForNewGoal.id,
      },
    });

    expect(afterGoals.length).toBe(1);

    const [goalId] = afterGoals.map((ag) => ag.goalId);

    expect(goalId).toBe(beforeGoal.goalId);

    const savedGoal = await Goal.findByPk(goalId);

    expect(savedGoal.name).toBe(goalName);
    expect(savedGoal.grantId).toBe(grantOne.id);

    const afterObjectives = await ActivityReportObjective.findAll({
      where: {
        activityReportId: activityReportForNewGoal.id,
      },
    });

    expect(afterObjectives.length).toBe(0);
  });

  it('you can safely reuse objective text', async () => {
    const beforeGoals = await ActivityReportGoal.findAll({
      where: {
        activityReportId: reportForReusedObjectiveText.id,
      },
    });

    expect(beforeGoals.length).toBe(1);

    const beforeObjectives = await ActivityReportObjective.findAll({
      where: {
        activityReportId: reportForReusedObjectiveText.id,
      },
    });

    expect(beforeObjectives.length).toBe(0);

    const [savedReport] = await activityReportAndRecipientsById(reportForReusedObjectiveText.id);

    const [beforeGoal] = beforeGoals;
    const theGoalThatAlreadyExists = await Goal.findByPk(beforeGoal.goalId);

    const objectiveWithReusedText = {
      title: objective2.title,
      isNew: true,
      status: 'In Progress',
      id: '02f1123ec1d-4163-4a9a-9b32-ad123ddf336f990',
      ttaProvided: '<p>Test objective TTA</p>\n',
      goalId: theGoalThatAlreadyExists.id,
    };

    let newGoals = [
      {
        isNew: false,
        name: theGoalThatAlreadyExists.name,
        objectives: [objectiveWithReusedText],
        grantIds: [grantOne.id],
        status: 'Not Started',
        goalIds: [theGoalThatAlreadyExists.id],
      },
    ];

    await saveGoalsForReport(newGoals, savedReport);

    let afterGoals = await ActivityReportGoal.findAll({
      where: {
        activityReportId: reportForReusedObjectiveText.id,
      },
    });

    expect(afterGoals.length).toBe(1);

    let [goalId] = afterGoals.map((ag) => ag.goalId);

    expect(goalId).toBe(beforeGoal.goalId);

    let savedGoal = await Goal.findByPk(goalId);

    expect(savedGoal.name).toBe(theGoalThatAlreadyExists.name);
    expect(savedGoal.grantId).toBe(grantOne.id);

    let afterObjectives = await ActivityReportObjective.findAll({
      where: {
        activityReportId: reportForReusedObjectiveText.id,
      },
    });

    // an objective was added
    expect(afterObjectives.length).toBe(1);

    // it matches an existing objective
    let [afterObjective] = afterObjectives;

    expect(afterObjective.objectiveId).toBe(objective2.id);

    const editingObjectiveWithReusedText = {
      title: `as far as i know, ${objective2.title}`,
      isNew: false,
      status: 'In Progress',
      id: objective2.id,
      ttaProvided: '<p>Test objective TTA updated</p>\n',
      goalId: theGoalThatAlreadyExists.id,
    };

    newGoals = [
      {
        isNew: false,
        name: theGoalThatAlreadyExists.name,
        objectives: [editingObjectiveWithReusedText],
        grantIds: [grantOne.id],
        status: 'Not Started',
        goalIds: [theGoalThatAlreadyExists.id],
      },
    ];

    await saveGoalsForReport(newGoals, savedReport);

    afterGoals = await ActivityReportGoal.findAll({
      where: {
        activityReportId: reportForReusedObjectiveText.id,
      },
    });

    expect(afterGoals.length).toBe(1);

    [goalId] = afterGoals.map((ag) => ag.goalId);

    expect(goalId).toBe(beforeGoal.goalId);

    savedGoal = await Goal.findByPk(goalId);

    expect(savedGoal.name).toBe(theGoalThatAlreadyExists.name);
    expect(savedGoal.grantId).toBe(grantOne.id);

    afterObjectives = await ActivityReportObjective.findAll({
      where: {
        activityReportId: reportForReusedObjectiveText.id,
      },
    });

    // an objective was added
    expect(afterObjectives.length).toBe(1);

    // it matches an existing objective
    [afterObjective] = afterObjectives;
    expect(afterObjective.objectiveId).toBe(objective2.id);

    expect(afterObjective.ttaProvided).toBe(editingObjectiveWithReusedText.ttaProvided);

    const savedObjective = await Objective.findByPk(afterObjective.objectiveId);
    expect(savedObjective.title).toBe(objectiveWithReusedText.title);
  });

  it('adds multi recipient goals', async () => {
    const beforeGoals = await ActivityReportGoal.findAll({
      where: {
        activityReportId: multiRecipientReport.id,
      },
    });

    expect(beforeGoals.length).toBe(0);

    const beforeObjectives = await ActivityReportObjective.findAll({
      where: {
        activityReportId: multiRecipientReport.id,
      },
    });

    expect(beforeObjectives.length).toBe(0);

    const [savedReport] = await activityReportAndRecipientsById(multiRecipientReport.id);

    const goalName = 'This is a brand new goal for a multi recipient report';
    const beforeGoalId = '8768fdd6-99e1-4d21-adb4-032f3413e60e';

    const newObjective = {
      title: 'This is a brand new objective for a multi recipient report',
      ttaProvided: '<p>Test objective TTA</p>\n',
      status: 'Not Started',
      id: '02f1ec1d-4163-4a9a-9b32-adddf336f990',
      isNew: true,
      topics: [],
      resources: [],
      files: [],
    };

    const newGoals = [
      {
        id: beforeGoalId,
        isNew: true,
        name: goalName,
        objectives: [newObjective],
        grantIds: [grantOne.id, grantTwo.id],
        status: 'Not Started',
      }];

    await saveGoalsForReport(newGoals, savedReport);

    const afterGoals = await ActivityReportGoal.findAll({
      where: {
        activityReportId: multiRecipientReport.id,
      },
    });

    expect(afterGoals.length).toBe(2);

    const [goalId, secondGoalId] = afterGoals.map((ag) => ag.goalId);

    const savedGoal = await Goal.findByPk(goalId);
    expect(savedGoal.name).toBe(goalName);

    const secondSavedGoal = await Goal.findByPk(secondGoalId);
    expect(secondSavedGoal.name).toBe(goalName);

    expect([savedGoal.grantId, secondSavedGoal.grantId]).toContain(grantOne.id);
    expect([savedGoal.grantId, secondSavedGoal.grantId]).toContain(grantTwo.id);

    const afterObjectives = await ActivityReportObjective.findAll({
      where: {
        activityReportId: multiRecipientReport.id,
      },
    });

    expect(afterObjectives.length).toBe(2);

    const [afterObjective, afterObjectiveTwo] = afterObjectives;

    expect(afterObjective.ttaProvided).toBe(newObjective.ttaProvided);

    const savedObjective = await Objective.findByPk(afterObjective.objectiveId);
    expect(savedObjective.title).toBe(newObjective.title);
    expect(savedObjective.status).toBe(newObjective.status);

    expect(afterObjectiveTwo.ttaProvided).toBe(newObjective.ttaProvided);

    const savedObjectiveTwo = await Objective.findByPk(afterObjectiveTwo.objectiveId);
    expect(savedObjectiveTwo.title).toBe(newObjective.title);
    expect(savedObjectiveTwo.status).toBe(newObjective.status);

    expect([savedObjectiveTwo.goalId, savedObjective.goalId]).toContain(goalId);
    expect([savedObjectiveTwo.goalId, savedObjective.goalId]).toContain(secondGoalId);
  });

  it('edits existing goals', async () => {
    const beforeGoals = await ActivityReportGoal.findAll({
      where: {
        activityReportId: activityReportForNewGoal.id,
      },
    });

    expect(beforeGoals.length).toBe(1);

    const beforeObjectives = await ActivityReportObjective.findAll({
      where: {
        activityReportId: activityReportForNewGoal.id,
      },
    });

    expect(beforeObjectives.length).toBe(0);

    const [savedReport] = await activityReportAndRecipientsById(activityReportForNewGoal.id);
    const [beforeGoal] = beforeGoals;
    const alreadyExtantGoal = await Goal.findByPk(beforeGoal.goalId);
    const otherExistingGoal = await Goal.findByPk(goal.id);

    const newGoals = [
      {
        goalIds: [alreadyExtantGoal.id],
        id: alreadyExtantGoal.id,
        name: alreadyExtantGoal.name,
        objectives: [],
        grantIds: [grantOne.id],
        status: 'Not Started',
        isNew: false,
      },
      {
        goalIds: [otherExistingGoal.id],
        id: otherExistingGoal.id,
        name: otherExistingGoal.name,
        objectives: [],
        grantIds: [grantOne.id],
        status: 'Closed',
      },
    ];

    await saveGoalsForReport(newGoals, savedReport);

    const afterObjectives = await ActivityReportObjective.findAll({
      where: {
        activityReportId: activityReportForNewGoal.id,
      },
    });

    expect(afterObjectives.length).toBe(0);

    const afterGoals = await ActivityReportGoal.findAll({
      where: {
        activityReportId: activityReportForNewGoal.id,
      },
    });

    expect(afterGoals.length).toBe(2);

    const goalIds = afterGoals.map((ag) => ag.goalId);

    expect(goalIds).toContain(alreadyExtantGoal.id);
    expect(goalIds).toContain(otherExistingGoal.id);

    const updatedGoal = await Goal.findByPk(otherExistingGoal.id);
    expect(updatedGoal.status).toBe('Closed');
  });

  it('removes unused goals', async () => {
    const beforeGoals = await ActivityReportGoal.findAll({
      where: {
        activityReportId: activityReportForNewGoal.id,
      },
    });

    expect(beforeGoals.length).toBe(2);

    const beforeObjectives = await ActivityReportObjective.findAll({
      where: {
        activityReportId: activityReportForNewGoal.id,
      },
    });

    expect(beforeObjectives.length).toBe(0);

    const [savedReport] = await activityReportAndRecipientsById(activityReportForNewGoal.id);
    const [beforeGoal] = beforeGoals;
    const alreadyExtantGoal = await Goal.findByPk(beforeGoal.goalId);

    const newGoals = [
      {
        goalIds: [alreadyExtantGoal.id],
        id: alreadyExtantGoal.id,
        name: alreadyExtantGoal.name,
        objectives: [],
        grantIds: [grantOne.id],
        status: 'Not Started',
      },
    ];

    await saveGoalsForReport(newGoals, savedReport);

    const afterObjectives = await ActivityReportObjective.findAll({
      where: {
        activityReportId: activityReportForNewGoal.id,
      },
    });

    expect(afterObjectives.length).toBe(0);

    const afterGoals = await ActivityReportGoal.findAll({
      where: {
        activityReportId: activityReportForNewGoal.id,
      },
    });

    expect(afterGoals.length).toBe(1);

    const goalIds = afterGoals.map((ag) => ag.goalId);
    expect(goalIds).toContain(alreadyExtantGoal.id);
  });

  it('adds a goal & objective from the RTR', async () => {
    const beforeGoals = await ActivityReportGoal.findAll({
      where: {
        activityReportId: activityReportForNewGoal.id,
      },
    });

    expect(beforeGoals.length).toBe(1);

    const beforeObjectives = await ActivityReportObjective.findAll({
      where: {
        activityReportId: activityReportForNewGoal.id,
      },
    });

    expect(beforeObjectives.length).toBe(0);

    const [savedReport] = await activityReportAndRecipientsById(activityReportForNewGoal.id);
    const [beforeGoal] = beforeGoals;
    const alreadyExtantGoal = await Goal.findByPk(beforeGoal.goalId);

    const rtrGoal = await Goal.findByPk(existingGoal.id);
    const rtrObjective = await Objective.findByPk(existingObjective.id);

    const newGoals = [
      {
        goalIds: [alreadyExtantGoal.id],
        id: alreadyExtantGoal.id,
        name: alreadyExtantGoal.name,
        objectives: [],
        grantIds: [grantOne.id],
        status: 'Not Started',
      },
      {
        goalIds: [rtrGoal.id],
        id: rtrGoal.id,
        name: rtrGoal.name,
        objectives: [{
          id: rtrObjective.id,
          isNew: false,
          ttaProvided: 'This is some TTA for this guy',
          title: rtrObjective.title,
          status: 'In Progress',
          goalId: rtrGoal.id,
          files: [],
          topics: [
            {
              label: topic.name,
              value: topic.id,
            },
            {
              label: secondTopic.name,
              value: secondTopic.id,
            },
          ],

          resources: [
            {
              key: 'gibberish-i-THINK-thats-obvious',
              value: 'https://www.google.com', // a fine resource
            },
          ],
        }],
        grantIds: [grantOne.id],
        status: 'In Progress',
      },
    ];

    await saveGoalsForReport(newGoals, savedReport);

    // check that both our goals are in the right place
    const afterGoals = await ActivityReportGoal.findAll({
      where: {
        activityReportId: activityReportForNewGoal.id,
      },
    });

    expect(afterGoals.length).toBe(2);

    const goalIds = afterGoals.map((ag) => ag.goalId);
    expect(goalIds).toContain(rtrGoal.id);
    expect(goalIds).toContain(alreadyExtantGoal.id);

    // now we dig into the objectives
    const afterActivityReportObjectives = await ActivityReportObjective.findAll({
      where: {
        activityReportId: activityReportForNewGoal.id,
      },
    });

    expect(afterActivityReportObjectives.length).toBe(1);
    expect(afterActivityReportObjectives[0].objectiveId).toBe(rtrObjective.id);

    const afterObjectiveTopics = await ObjectiveTopic.findAll({
      where: {
        objectiveId: rtrObjective.id,
      },
    });

    // check that our topics are both associated with the objective
    expect(afterObjectiveTopics.length).toBe(2);
    const afterObjectiveTopicIds = afterObjectiveTopics.map((at) => at.topicId);
    expect(afterObjectiveTopicIds).toContain(topic.id);
    expect(afterObjectiveTopicIds).toContain(secondTopic.id);

    // and that both are associated with the activity report
    const afterActivityReportObjectiveTopics = await ActivityReportObjectiveTopic.findAll({
      where: {
        activityReportObjectiveId: afterActivityReportObjectives[0].id,
      },
    });

    expect(afterActivityReportObjectiveTopics.length).toBe(2);
    const afterActivityReportObjectiveTopicIds = afterActivityReportObjectiveTopics.map(
      (at) => at.topicId,
    );
    expect(afterActivityReportObjectiveTopicIds).toContain(topic.id);
    expect(afterActivityReportObjectiveTopicIds).toContain(secondTopic.id);

    // check that our resources are saved properly to the objective
    const afterObjectiveResources = await ObjectiveResource.findAll({
      where: {
        objectiveId: rtrObjective.id,
      },
    });

    expect(afterObjectiveResources.length).toBe(2);
    const userProvidedUrls = afterObjectiveResources.map((ar) => ar.userProvidedUrl);
    expect(userProvidedUrls).toContain('https://www.google.com');
    expect(userProvidedUrls).toContain('http://www.finally-a-url.com');

    const afterActivityReportObjectiveResources = await ActivityReportObjectiveResource.findAll({
      where: {
        activityReportObjectiveId: afterActivityReportObjectives[0].id,
      },
    });

    expect(afterActivityReportObjectiveResources.length).toBe(1);
    expect(afterActivityReportObjectiveResources[0].userProvidedUrl).toBe('https://www.google.com');
  });

  it('adds a new recipient', async () => {
    const beforeGoals = await ActivityReportGoal.findAll({
      where: {
        activityReportId: addingRecipientReport.id,
      },
    });

    expect(beforeGoals.length).toBe(1);

    const beforeObjectives = await ActivityReportObjective.findAll({
      where: {
        activityReportId: addingRecipientReport.id,
      },
    });

    expect(beforeObjectives.length).toBe(1);

    const [
      savedReport,
      activityRecipients,
      goalsAndObjectives,
    ] = await activityReportAndRecipientsById(
      addingRecipientReport.id,
    );
    expect(activityRecipients.length).toBe(1);

    const {
      goalNumbers, grants: oldGrants, isNew, ...newGoal
    } = goalsAndObjectives[0];

    await saveGoalsForReport([
      {
        ...newGoal,
        grantIds: [addingRecipientGrantOne.id, addingRecipientGrantTwo.id],
      }], savedReport);

    const afterReportGoals = await ActivityReportGoal.findAll({
      where: {
        activityReportId: addingRecipientReport.id,
      },
    });

    expect(afterReportGoals.length).toBe(2);

    afterReportGoals.forEach((g) => {
      expect(g.name).toBe(addingRecipientGoal.name);
    });

    const goalIds = afterReportGoals.map((o) => o.goalId);
    const afterGoals = await Goal.findAll({
      where: {
        id: goalIds,
      },
    });

    afterGoals.forEach((g) => {
      expect(g.name).toBe(addingRecipientGoal.name);
    });

    expect(afterGoals.length).toBe(2);

    const afterReportObjectives = await ActivityReportObjective.findAll({
      where: {
        activityReportId: addingRecipientReport.id,
      },
    });
    expect(afterReportObjectives.length).toBe(2);

    afterReportObjectives.forEach((o) => {
      expect(o.title).toBe(addingRecipientObjective.title);
    });

    const objectives = afterReportObjectives.map((o) => o.objectiveId);
    const afterObjectives = await Objective.findAll({
      where: {
        id: objectives,
      },
    });

    expect(afterObjectives.length).toBe(2);

    afterObjectives.forEach((o) => {
      expect(o.title).toBe(addingRecipientObjective.title);
    });
  });
});<|MERGE_RESOLUTION|>--- conflicted
+++ resolved
@@ -319,14 +319,6 @@
       individualHooks: true,
     });
 
-<<<<<<< HEAD
-    await ObjectiveRole.destroy({
-      where: { objectiveId: objectiveIds },
-      individualHooks: true,
-    });
-
-=======
->>>>>>> 86da5c5a
     await Objective.destroy({
       where: { id: objectiveIds },
       individualHooks: true,
