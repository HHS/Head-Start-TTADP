import faker from '@faker-js/faker';
import db, {
  Goal,
  Grant,
  Recipient,
  Objective,
  ActivityReportObjectiveResource,
  ActivityReportObjectiveRole,
  ActivityReport,
  ActivityRecipient,
  ActivityReportGoal,
  ActivityReportObjective,
  ActivityReportObjectiveTopic,
  User,
  Topic,
  ObjectiveTopic,
  ObjectiveResource,
  Role,
  ObjectiveRole,
} from '../../models';
import { REPORT_STATUSES } from '../../constants';
import { saveGoalsForReport } from '../goals';
import { activityReportAndRecipientsById } from '../activityReports';

const mockUser = {
  id: 54253461,
  homeRegionId: 1,
  name: 'user5426861',
  hsesUsername: 'user5426861',
  hsesUserId: '5426861',
};

describe('saveGoalsForReport (more tests)', () => {
  let activityReportForNewGoal;
  let multiRecipientReport;
  let reportWeArentWorryingAbout;
  let reportForReusedObjectiveText;
  let grantOne;
  let grantTwo;
  let activityReports = [];
  let recipients = [];
  let grants = [];
  let goal;
  let existingGoal;
  let objective;
  let existingObjective;
  let topic;
  let secondTopic;
  let role;

  // Adding a recipient.
  let addingRecipientReport;
  let addingRecipientGrantOne;
  let addingRecipientGrantTwo;
  let addingRecipientGoal;
  let addingRecipientObjective;
<<<<<<< HEAD
=======
  let objective2;
>>>>>>> f3bade17

  beforeAll(async () => {
    await User.create(mockUser);
    const recipientOne = await Recipient.create(
      {
        id: faker.datatype.number({ min: 90000 }),
        name: faker.company.companyName(),
        uei: faker.datatype.string(12),
      },
    );

    const recipientTwo = await Recipient.create(
      {
        id: faker.datatype.number({ min: 90000 }),
        name: faker.company.companyName(),
        uei: faker.datatype.string(12),
      },
    );

    const addingRecipientOne = await Recipient.create(
      {
        id: faker.datatype.number({ min: 90000 }),
        name: faker.company.companyName(),
        uei: faker.datatype.string(12),
      },
    );

    const addingRecipientTwo = await Recipient.create(
      {
        id: faker.datatype.number({ min: 90000 }),
        name: faker.company.companyName(),
        uei: faker.datatype.string(12),
      },
    );

    recipients = [recipientOne, recipientTwo, addingRecipientOne, addingRecipientTwo];

    grantOne = await Grant.create(
      {
        id: recipientOne.id,
        number: faker.datatype.number({ min: 90000 }),
        recipientId: recipientOne.id,
      },
    );
    grantTwo = await Grant.create(
      {
        id: recipientTwo.id,
        number: faker.datatype.number({ min: 90000 }),
        recipientId: recipientTwo.id,
      },
    );

    addingRecipientGrantOne = await Grant.create(
      {
        id: addingRecipientOne.id,
        number: faker.datatype.number({ min: 90000 }),
        recipientId: addingRecipientOne.id,
      },
    );
    addingRecipientGrantTwo = await Grant.create(
      {
        id: addingRecipientTwo.id,
        number: faker.datatype.number({ min: 90000 }),
        recipientId: addingRecipientTwo.id,
      },
    );

    grants = [grantOne, grantTwo, addingRecipientGrantOne, addingRecipientGrantTwo];

    // Activity report for adding a new goal
    activityReportForNewGoal = await ActivityReport.create({
      submissionStatus: REPORT_STATUSES.DRAFT,
      regionId: 1,
      userId: mockUser.id,
      activityRecipientType: 'recipient',
    });

    // Activity report for multiple recipients
    multiRecipientReport = await ActivityReport.create({
      submissionStatus: REPORT_STATUSES.DRAFT,
      regionId: 1,
      userId: mockUser.id,
      activityRecipientType: 'recipient',
    });

    // Activity report for adding a new recipient.
    addingRecipientReport = await ActivityReport.create({
      submissionStatus: REPORT_STATUSES.DRAFT,
      regionId: 1,
      userId: mockUser.id,
<<<<<<< HEAD
=======
      activityRecipientType: 'recipient',
    });

    // report for reused objective text
    reportForReusedObjectiveText = await ActivityReport.create({
      submissionStatus: REPORT_STATUSES.DRAFT,
      regionId: 1,
      userId: 1,
>>>>>>> f3bade17
      activityRecipientType: 'recipient',
    });

    reportWeArentWorryingAbout = await ActivityReport.create({
      submissionStatus: REPORT_STATUSES.DRAFT,
      regionId: 1,
      userId: mockUser.id,
      activityRecipientType: 'recipient',
    });

    activityReports = [
      activityReportForNewGoal,
      multiRecipientReport,
      reportWeArentWorryingAbout,
      addingRecipientReport,
<<<<<<< HEAD
=======
      reportForReusedObjectiveText,
>>>>>>> f3bade17
    ];

    await ActivityRecipient.create({
      activityReportId: activityReportForNewGoal.id,
      grantId: grantOne.id,
    });

    await ActivityRecipient.create({
      activityReportId: reportForReusedObjectiveText.id,
      grantId: grantOne.id,
    });

    await ActivityRecipient.create({
      activityReportId: multiRecipientReport.id,
      grantId: grantOne.id,
    });

    await ActivityRecipient.create({
      activityReportId: multiRecipientReport.id,
      grantId: grantTwo.id,
    });

    await ActivityRecipient.create({
      activityReportId: reportWeArentWorryingAbout.id,
      grantId: grantOne.id,
    });

    await ActivityRecipient.create({
      activityReportId: addingRecipientReport.id,
      grantId: addingRecipientGrantOne.id,
    });

    goal = await Goal.create({
      name: 'This is an existing goal',
      status: 'In Progress',
      grantId: grantOne.id,
      previousStatus: 'Not Started',
    });

    // this represents a goal created on the RTR
    existingGoal = await Goal.create({
      name: 'This is a second existing goal',
      status: 'Not Started',
      grantId: grantOne.id,
      previousStatus: null,
    });

    // This is a initial goal for adding recipient report.
    addingRecipientGoal = await Goal.create({
      name: 'This is a goal on a saved report',
      status: 'Not Started',
      grantId: addingRecipientGrantOne.id,
      previousStatus: null,
    });

    await ActivityReportGoal.create({
      goalId: goal.id,
      activityReportId: reportWeArentWorryingAbout.id,
      status: goal.status,
    });

    await ActivityReportGoal.create({
      goalId: addingRecipientGoal.id,
      activityReportId: addingRecipientReport.id,
      status: addingRecipientGoal.status,
    });

    topic = await Topic.create({
      name: 'Time travel and related activities',
    });

    secondTopic = await Topic.create({
      name: 'Assorted fruits',
<<<<<<< HEAD
=======
    });

    await ActivityReportGoal.create({
      goalId: goal.id,
      activityReportId: reportForReusedObjectiveText.id,
>>>>>>> f3bade17
    });

    objective = await Objective.create({
      goalId: goal.id,
      status: 'In Progress',
      title: 'This is an existing objective',
    });

    // this represents an objective created on the RTR
    existingObjective = await Objective.create({
      goalId: existingGoal.id,
      status: 'Not Started',
      title: 'This is a second existing objective',
    });

    // Objective for report adding recipient.
    addingRecipientObjective = await Objective.create({
      goalId: addingRecipientGoal.id,
      status: 'In Progress',
      title: 'Objective for adding recipient',
    });

    await ObjectiveTopic.create({
      objectiveId: existingObjective.id,
      topicId: topic.id,
    });

    role = await Role.findOne();

    await ObjectiveRole.create({
      objectiveId: existingObjective.id,
      roleId: role.id,
    });

    await ObjectiveResource.create({
      objectiveId: existingObjective.id,
      userProvidedUrl: 'http://www.finally-a-url.com',
    });

<<<<<<< HEAD
=======
    objective2 = await Objective.create({
      goalId: goal.id,
      status: 'In Progress',
      title: 'This is an existing objective 2',
      onApprovedAR: true,
    });

>>>>>>> f3bade17
    await ActivityReportObjective.create({
      ttaProvided: 'Some delightful TTA',
      activityReportId: reportWeArentWorryingAbout.id,
      objectiveId: objective.id,
      status: objective.status,
    });

    // Create adding recipient objective values.
    await ObjectiveTopic.create({
      objectiveId: addingRecipientObjective.id,
      topicId: topic.id,
    });

    role = await Role.findOne();

    await ObjectiveRole.create({
      objectiveId: addingRecipientObjective.id,
      roleId: role.id,
    });

    await ObjectiveResource.create({
      objectiveId: addingRecipientObjective.id,
      userProvidedUrl: 'http://www.testgov.com',
    });

    await ActivityReportObjective.create({
      ttaProvided: 'Adding recipient tta',
      activityReportId: addingRecipientReport.id,
      objectiveId: addingRecipientObjective.id,
      status: addingRecipientObjective.status,
    });
  });

  afterAll(async () => {
    const reportIds = activityReports.map((report) => report.id);

    const arObjectives = await ActivityReportObjective.findAll({
      where: {
        activityReportId: reportIds,
      },
    });

    const objectiveIds = arObjectives.map((aro) => aro.objectiveId);

    await ActivityReportObjective.destroy({
      where: {
        activityReportId: reportIds,
      },
    });

    await ObjectiveResource.destroy({
      where: {
        objectiveId: objectiveIds,
      },
    });

    await ObjectiveTopic.destroy({
      where: {
        objectiveId: objectiveIds,
      },
    });

    await ObjectiveRole.destroy({
      where: {
        objectiveId: objectiveIds,
      },
    });

    await Objective.destroy({
      where: {
        id: objectiveIds,
      },
    });

    await Topic.destroy({
      where: {
        id: [topic.id, secondTopic.id],
      },
    });

    await ActivityReportGoal.destroy({
      where: {
        activityReportId: reportIds,
      },
    });

    const goalsToDestroy = await Goal.findAll({
      where: {
        grantId: [
          grantOne.id,
          grantTwo.id,
          addingRecipientGrantOne.id,
          addingRecipientGrantTwo.id],
      },
    });

    const goalIdsToDestroy = goalsToDestroy.map((g) => g.id);

    await Objective.destroy({
      where: {
        goalId: goalIdsToDestroy,
      },
    });

    await Goal.destroy({
      where: {
        id: goalIdsToDestroy,
      },
    });

    await ActivityRecipient.destroy({
      where: {
        activityReportId: reportIds,
      },
    });

    await ActivityReport.destroy({
      where: {
        id: reportIds,
      },
    });

    await Promise.all(
      grants.map(async (g) => Grant.destroy({ where: { id: g.id } })),
    );

    await Promise.all(
      recipients.map(async (r) => Recipient.destroy({ where: { id: r.id } })),
    );

    await User.destroy({ where: { id: [mockUser.id] } });

    await db.sequelize.close();
  });

  it('adds a new goal', async () => {
    const beforeGoals = await ActivityReportGoal.findAll({
      where: {
        activityReportId: activityReportForNewGoal.id,
      },
    });

    expect(beforeGoals.length).toBe(0);

    const beforeObjectives = await ActivityReportObjective.findAll({
      where: {
        activityReportId: activityReportForNewGoal.id,
      },
    });

    expect(beforeObjectives.length).toBe(0);

    const [savedReport] = await activityReportAndRecipientsById(activityReportForNewGoal.id);

    const goalName = 'This is a brand new goal';
    const beforeGoalId = '8768fdd6-99e1-4d21-adb4-032f3413e60e';

    const newObjective = {
      title: 'This is a brand new objective',
      ttaProvided: '<p>Test objective TTA</p>\n',
      status: 'Not Started',
      id: '02f1ec1d-4163-4a9a-9b32-adddf336f990',
      isNew: true,
      topics: [],
      resources: [],
      roles: [],
      files: [],
    };

    const newGoals = [
      {
        id: beforeGoalId,
        isNew: true,
        name: goalName,
        objectives: [newObjective],
        grantIds: [grantOne.id],
        status: 'Not Started',
      }];

    await saveGoalsForReport(newGoals, savedReport);

    const afterGoals = await ActivityReportGoal.findAll({
      where: {
        activityReportId: activityReportForNewGoal.id,
      },
    });

    expect(afterGoals.length).toBe(1);

    const [goalId] = afterGoals.map((ag) => ag.goalId);

    expect(goalId).not.toBe(beforeGoalId);

    const savedGoal = await Goal.findByPk(goalId);

    expect(savedGoal.name).toBe(goalName);
    expect(savedGoal.grantId).toBe(grantOne.id);

    const afterObjectives = await ActivityReportObjective.findAll({
      where: {
        activityReportId: activityReportForNewGoal.id,
      },
    });

    expect(afterObjectives.length).toBe(1);

    const [afterObjective] = afterObjectives;

    expect(afterObjective.ttaProvided).toBe(newObjective.ttaProvided);

    const savedObjective = await Objective.findByPk(afterObjective.objectiveId);
    expect(savedObjective.title).toBe(newObjective.title);
    expect(savedObjective.status).toBe(newObjective.status);
  });

  it('removes unused objectives', async () => {
    const beforeGoals = await ActivityReportGoal.findAll({
      where: {
        activityReportId: activityReportForNewGoal.id,
      },
    });

    expect(beforeGoals.length).toBe(1);

    const beforeObjectives = await ActivityReportObjective.findAll({
      where: {
        activityReportId: activityReportForNewGoal.id,
      },
    });

    expect(beforeObjectives.length).toBe(1);

    const [savedReport] = await activityReportAndRecipientsById(activityReportForNewGoal.id);

    const goalName = 'This is a brand new goal';
    const [beforeGoal] = beforeGoals;

    const newGoals = [
      {
        goalIds: [beforeGoal.goalId],
        name: goalName,
        objectives: [],
        grantIds: [grantOne.id],
        status: 'Not Started',
      },
    ];

    await saveGoalsForReport(newGoals, savedReport);

    const afterGoals = await ActivityReportGoal.findAll({
      where: {
        activityReportId: activityReportForNewGoal.id,
      },
    });

    expect(afterGoals.length).toBe(1);

    const [goalId] = afterGoals.map((ag) => ag.goalId);

    expect(goalId).toBe(beforeGoal.goalId);

    const savedGoal = await Goal.findByPk(goalId);

    expect(savedGoal.name).toBe(goalName);
    expect(savedGoal.grantId).toBe(grantOne.id);

    const afterObjectives = await ActivityReportObjective.findAll({
      where: {
        activityReportId: activityReportForNewGoal.id,
      },
    });

    expect(afterObjectives.length).toBe(0);
  });

  it('you can safely reuse objective text', async () => {
    const beforeGoals = await ActivityReportGoal.findAll({
      where: {
        activityReportId: reportForReusedObjectiveText.id,
      },
    });

    expect(beforeGoals.length).toBe(1);

    const beforeObjectives = await ActivityReportObjective.findAll({
      where: {
        activityReportId: reportForReusedObjectiveText.id,
      },
    });

    expect(beforeObjectives.length).toBe(0);

    const [savedReport] = await activityReportAndRecipientsById(reportForReusedObjectiveText.id);

    const [beforeGoal] = beforeGoals;
    const theGoalThatAlreadyExists = await Goal.findByPk(beforeGoal.goalId);

    const objectiveWithReusedText = {
      title: objective2.title,
      isNew: true,
      status: 'In Progress',
      id: '02f1123ec1d-4163-4a9a-9b32-ad123ddf336f990',
      ttaProvided: '<p>Test objective TTA</p>\n',
      goalId: theGoalThatAlreadyExists.id,
    };

    let newGoals = [
      {
        isNew: false,
        name: theGoalThatAlreadyExists.name,
        objectives: [objectiveWithReusedText],
        grantIds: [grantOne.id],
        status: 'Not Started',
        goalIds: [theGoalThatAlreadyExists.id],
      },
    ];

    await saveGoalsForReport(newGoals, savedReport);

    let afterGoals = await ActivityReportGoal.findAll({
      where: {
        activityReportId: reportForReusedObjectiveText.id,
      },
    });

    expect(afterGoals.length).toBe(1);

    let [goalId] = afterGoals.map((ag) => ag.goalId);

    expect(goalId).toBe(beforeGoal.goalId);

    let savedGoal = await Goal.findByPk(goalId);

    expect(savedGoal.name).toBe(theGoalThatAlreadyExists.name);
    expect(savedGoal.grantId).toBe(grantOne.id);

    let afterObjectives = await ActivityReportObjective.findAll({
      where: {
        activityReportId: reportForReusedObjectiveText.id,
      },
    });

    // an objective was added
    expect(afterObjectives.length).toBe(1);

    // it matches an existing objective
    let [afterObjective] = afterObjectives;

    expect(afterObjective.objectiveId).toBe(objective2.id);

    const editingObjectiveWithReusedText = {
      title: `as far as i know, ${objective2.title}`,
      isNew: false,
      status: 'In Progress',
      id: objective2.id,
      ttaProvided: '<p>Test objective TTA updated</p>\n',
      goalId: theGoalThatAlreadyExists.id,
    };

    newGoals = [
      {
        isNew: false,
        name: theGoalThatAlreadyExists.name,
        objectives: [editingObjectiveWithReusedText],
        grantIds: [grantOne.id],
        status: 'Not Started',
        goalIds: [theGoalThatAlreadyExists.id],
      },
    ];

    await saveGoalsForReport(newGoals, savedReport);

    afterGoals = await ActivityReportGoal.findAll({
      where: {
        activityReportId: reportForReusedObjectiveText.id,
      },
    });

    expect(afterGoals.length).toBe(1);

    [goalId] = afterGoals.map((ag) => ag.goalId);

    expect(goalId).toBe(beforeGoal.goalId);

    savedGoal = await Goal.findByPk(goalId);

    expect(savedGoal.name).toBe(theGoalThatAlreadyExists.name);
    expect(savedGoal.grantId).toBe(grantOne.id);

    afterObjectives = await ActivityReportObjective.findAll({
      where: {
        activityReportId: reportForReusedObjectiveText.id,
      },
    });

    // an objective was added
    expect(afterObjectives.length).toBe(1);

    // it matches an existing objective
    [afterObjective] = afterObjectives;
    expect(afterObjective.objectiveId).not.toBe(objective2.id);

    expect(afterObjective.ttaProvided).toBe(editingObjectiveWithReusedText.ttaProvided);

    const savedObjective = await Objective.findByPk(afterObjective.objectiveId);
    expect(savedObjective.title).toBe(editingObjectiveWithReusedText.title);
  });

  it('adds multi recipient goals', async () => {
    const beforeGoals = await ActivityReportGoal.findAll({
      where: {
        activityReportId: multiRecipientReport.id,
      },
    });

    expect(beforeGoals.length).toBe(0);

    const beforeObjectives = await ActivityReportObjective.findAll({
      where: {
        activityReportId: multiRecipientReport.id,
      },
    });

    expect(beforeObjectives.length).toBe(0);

    const [savedReport] = await activityReportAndRecipientsById(multiRecipientReport.id);

    const goalName = 'This is a brand new goal for a multi recipient report';
    const beforeGoalId = '8768fdd6-99e1-4d21-adb4-032f3413e60e';

    const newObjective = {
      title: 'This is a brand new objective for a multi recipient report',
      ttaProvided: '<p>Test objective TTA</p>\n',
      status: 'Not Started',
      id: '02f1ec1d-4163-4a9a-9b32-adddf336f990',
      isNew: true,
      topics: [],
      resources: [],
      roles: [],
      files: [],
    };

    const newGoals = [
      {
        id: beforeGoalId,
        isNew: true,
        name: goalName,
        objectives: [newObjective],
        grantIds: [grantOne.id, grantTwo.id],
        status: 'Not Started',
      }];

    await saveGoalsForReport(newGoals, savedReport);

    const afterGoals = await ActivityReportGoal.findAll({
      where: {
        activityReportId: multiRecipientReport.id,
      },
    });

    expect(afterGoals.length).toBe(2);

    const [goalId, secondGoalId] = afterGoals.map((ag) => ag.goalId);

    const savedGoal = await Goal.findByPk(goalId);
    expect(savedGoal.name).toBe(goalName);

    const secondSavedGoal = await Goal.findByPk(secondGoalId);
    expect(secondSavedGoal.name).toBe(goalName);

    expect([savedGoal.grantId, secondSavedGoal.grantId]).toContain(grantOne.id);
    expect([savedGoal.grantId, secondSavedGoal.grantId]).toContain(grantTwo.id);

    const afterObjectives = await ActivityReportObjective.findAll({
      where: {
        activityReportId: multiRecipientReport.id,
      },
    });

    expect(afterObjectives.length).toBe(2);

    const [afterObjective, afterObjectiveTwo] = afterObjectives;

    expect(afterObjective.ttaProvided).toBe(newObjective.ttaProvided);

    const savedObjective = await Objective.findByPk(afterObjective.objectiveId);
    expect(savedObjective.title).toBe(newObjective.title);
    expect(savedObjective.status).toBe(newObjective.status);

    expect(afterObjectiveTwo.ttaProvided).toBe(newObjective.ttaProvided);

    const savedObjectiveTwo = await Objective.findByPk(afterObjectiveTwo.objectiveId);
    expect(savedObjectiveTwo.title).toBe(newObjective.title);
    expect(savedObjectiveTwo.status).toBe(newObjective.status);

    expect([savedObjectiveTwo.goalId, savedObjective.goalId]).toContain(goalId);
    expect([savedObjectiveTwo.goalId, savedObjective.goalId]).toContain(secondGoalId);
  });

  it('edits existing goals', async () => {
    const beforeGoals = await ActivityReportGoal.findAll({
      where: {
        activityReportId: activityReportForNewGoal.id,
      },
    });

    expect(beforeGoals.length).toBe(1);

    const beforeObjectives = await ActivityReportObjective.findAll({
      where: {
        activityReportId: activityReportForNewGoal.id,
      },
    });

    expect(beforeObjectives.length).toBe(0);

    const [savedReport] = await activityReportAndRecipientsById(activityReportForNewGoal.id);
    const [beforeGoal] = beforeGoals;
    const alreadyExtantGoal = await Goal.findByPk(beforeGoal.goalId);
    const otherExistingGoal = await Goal.findByPk(goal.id);

    const newGoals = [
      {
        goalIds: [alreadyExtantGoal.id],
        id: alreadyExtantGoal.id,
        name: alreadyExtantGoal.name,
        objectives: [],
        grantIds: [grantOne.id],
        status: 'Not Started',
        isNew: false,
      },
      {
        goalIds: [otherExistingGoal.id],
        id: otherExistingGoal.id,
        name: otherExistingGoal.name,
        objectives: [],
        grantIds: [grantOne.id],
        status: 'Closed',
      },
    ];

    await saveGoalsForReport(newGoals, savedReport);

    const afterObjectives = await ActivityReportObjective.findAll({
      where: {
        activityReportId: activityReportForNewGoal.id,
      },
    });

    expect(afterObjectives.length).toBe(0);

    const afterGoals = await ActivityReportGoal.findAll({
      where: {
        activityReportId: activityReportForNewGoal.id,
      },
    });

    expect(afterGoals.length).toBe(2);

    const goalIds = afterGoals.map((ag) => ag.goalId);

    expect(goalIds).toContain(alreadyExtantGoal.id);
    expect(goalIds).toContain(otherExistingGoal.id);

    const updatedGoal = await Goal.findByPk(otherExistingGoal.id);
    expect(updatedGoal.status).toBe('Closed');
  });

  it('removes unused goals', async () => {
    const beforeGoals = await ActivityReportGoal.findAll({
      where: {
        activityReportId: activityReportForNewGoal.id,
      },
    });

    expect(beforeGoals.length).toBe(2);

    const beforeObjectives = await ActivityReportObjective.findAll({
      where: {
        activityReportId: activityReportForNewGoal.id,
      },
    });

    expect(beforeObjectives.length).toBe(0);

    const [savedReport] = await activityReportAndRecipientsById(activityReportForNewGoal.id);
    const [beforeGoal] = beforeGoals;
    const alreadyExtantGoal = await Goal.findByPk(beforeGoal.goalId);

    const newGoals = [
      {
        goalIds: [alreadyExtantGoal.id],
        id: alreadyExtantGoal.id,
        name: alreadyExtantGoal.name,
        objectives: [],
        grantIds: [grantOne.id],
        status: 'Not Started',
      },
    ];

    await saveGoalsForReport(newGoals, savedReport);

    const afterObjectives = await ActivityReportObjective.findAll({
      where: {
        activityReportId: activityReportForNewGoal.id,
      },
    });

    expect(afterObjectives.length).toBe(0);

    const afterGoals = await ActivityReportGoal.findAll({
      where: {
        activityReportId: activityReportForNewGoal.id,
      },
    });

    expect(afterGoals.length).toBe(1);

    const goalIds = afterGoals.map((ag) => ag.goalId);
    expect(goalIds).toContain(alreadyExtantGoal.id);
  });

  it('adds a goal & objective from the RTR', async () => {
    const beforeGoals = await ActivityReportGoal.findAll({
      where: {
        activityReportId: activityReportForNewGoal.id,
      },
    });

    expect(beforeGoals.length).toBe(1);

    const beforeObjectives = await ActivityReportObjective.findAll({
      where: {
        activityReportId: activityReportForNewGoal.id,
      },
    });

    expect(beforeObjectives.length).toBe(0);

    const [savedReport] = await activityReportAndRecipientsById(activityReportForNewGoal.id);
    const [beforeGoal] = beforeGoals;
    const alreadyExtantGoal = await Goal.findByPk(beforeGoal.goalId);

    const rtrGoal = await Goal.findByPk(existingGoal.id);
    const rtrObjective = await Objective.findByPk(existingObjective.id);

    const newGoals = [
      {
        goalIds: [alreadyExtantGoal.id],
        id: alreadyExtantGoal.id,
        name: alreadyExtantGoal.name,
        objectives: [],
        grantIds: [grantOne.id],
        status: 'Not Started',
      },
      {
        goalIds: [rtrGoal.id],
        id: rtrGoal.id,
        name: rtrGoal.name,
        objectives: [{
          id: rtrObjective.id,
          isNew: false,
          ttaProvided: 'This is some TTA for this guy',
          title: rtrObjective.title,
          status: 'In Progress',
          goalId: rtrGoal.id,
          files: [],
          topics: [
            {
              label: topic.name,
              value: topic.id,
            },
            {
              label: secondTopic.name,
              value: secondTopic.id,
            },
          ],
          roles: [
            { id: role.id },
          ],
          resources: [
            {
              key: 'gibberish-i-THINK-thats-obvious',
              value: 'https://www.google.com', // a fine resource
            },
          ],
        }],
        grantIds: [grantOne.id],
        status: 'In Progress',
      },
    ];

    await saveGoalsForReport(newGoals, savedReport);

    // check that both our goals are in the right place
    const afterGoals = await ActivityReportGoal.findAll({
      where: {
        activityReportId: activityReportForNewGoal.id,
      },
    });

    expect(afterGoals.length).toBe(2);

    const goalIds = afterGoals.map((ag) => ag.goalId);
    expect(goalIds).toContain(rtrGoal.id);
    expect(goalIds).toContain(alreadyExtantGoal.id);

    // now we dig into the objectives
    const afterActivityReportObjectives = await ActivityReportObjective.findAll({
      where: {
        activityReportId: activityReportForNewGoal.id,
      },
    });

    expect(afterActivityReportObjectives.length).toBe(1);
    expect(afterActivityReportObjectives[0].objectiveId).toBe(rtrObjective.id);

    const afterObjectiveTopics = await ObjectiveTopic.findAll({
      where: {
        objectiveId: rtrObjective.id,
      },
    });

    // check that our topics are both associated with the objective
    expect(afterObjectiveTopics.length).toBe(2);
    const afterObjectiveTopicIds = afterObjectiveTopics.map((at) => at.topicId);
    expect(afterObjectiveTopicIds).toContain(topic.id);
    expect(afterObjectiveTopicIds).toContain(secondTopic.id);

    // and that both are associated with the activity report
    const afterActivityReportObjectiveTopics = await ActivityReportObjectiveTopic.findAll({
      where: {
        activityReportObjectiveId: afterActivityReportObjectives[0].id,
      },
    });

    expect(afterActivityReportObjectiveTopics.length).toBe(2);
    const afterActivityReportObjectiveTopicIds = afterActivityReportObjectiveTopics.map(
      (at) => at.topicId,
    );
    expect(afterActivityReportObjectiveTopicIds).toContain(topic.id);
    expect(afterActivityReportObjectiveTopicIds).toContain(secondTopic.id);

    // check that our resources are saved properly to the objective
    const afterObjectiveResources = await ObjectiveResource.findAll({
      where: {
        objectiveId: rtrObjective.id,
      },
    });

    expect(afterObjectiveResources.length).toBe(2);
    const userProvidedUrls = afterObjectiveResources.map((ar) => ar.userProvidedUrl);
    expect(userProvidedUrls).toContain('https://www.google.com');
    expect(userProvidedUrls).toContain('http://www.finally-a-url.com');

    const afterActivityReportObjectiveResources = await ActivityReportObjectiveResource.findAll({
      where: {
        activityReportObjectiveId: afterActivityReportObjectives[0].id,
      },
    });

    expect(afterActivityReportObjectiveResources.length).toBe(1);
    expect(afterActivityReportObjectiveResources[0].userProvidedUrl).toBe('https://www.google.com');

    // check that our roles are saved properly to the objective
    const afterObjectiveRoles = await ObjectiveRole.findAll({
      where: {
        objectiveId: rtrObjective.id,
      },
    });

    expect(afterObjectiveRoles.length).toBe(1);
    expect(afterObjectiveRoles[0].roleId).toBe(role.id);

    // check that our roles are saved properly to the activity report
    const afterActivityReportObjectiveRoles = await ActivityReportObjectiveRole.findAll({
      where: {
        activityReportObjectiveId: afterActivityReportObjectives[0].id,
      },
    });

    expect(afterActivityReportObjectiveRoles.length).toBe(1);
    expect(afterActivityReportObjectiveRoles[0].roleId).toBe(role.id);
  });

  it('adds a new recipient', async () => {
    const beforeGoals = await ActivityReportGoal.findAll({
      where: {
        activityReportId: addingRecipientReport.id,
      },
    });

    expect(beforeGoals.length).toBe(1);

    const beforeObjectives = await ActivityReportObjective.findAll({
      where: {
        activityReportId: addingRecipientReport.id,
      },
    });

    expect(beforeObjectives.length).toBe(1);

    const [
      savedReport,
      activityRecipients,
      goalsAndObjectives,
    ] = await activityReportAndRecipientsById(
      addingRecipientReport.id,
    );
    expect(activityRecipients.length).toBe(1);

    const {
      goalNumbers, grants: oldGrants, isNew, ...newGoal
    } = goalsAndObjectives[0];

    await saveGoalsForReport([
      {
        ...newGoal,
        grantIds: [addingRecipientGrantOne.id, addingRecipientGrantTwo.id],
      }], savedReport);

    const afterReportGoals = await ActivityReportGoal.findAll({
      where: {
        activityReportId: addingRecipientReport.id,
      },
    });

    expect(afterReportGoals.length).toBe(2);

    afterReportGoals.forEach((g) => {
      expect(g.name).toBe(addingRecipientGoal.name);
    });

    const goalIds = afterReportGoals.map((o) => o.goalId);
    const afterGoals = await Goal.findAll({
      where: {
        id: goalIds,
      },
    });

    afterGoals.forEach((g) => {
      expect(g.name).toBe(addingRecipientGoal.name);
    });

    expect(afterGoals.length).toBe(2);

    const afterReportObjectives = await ActivityReportObjective.findAll({
      where: {
        activityReportId: addingRecipientReport.id,
      },
    });
    expect(afterReportObjectives.length).toBe(2);

    afterReportObjectives.forEach((o) => {
      expect(o.title).toBe(addingRecipientObjective.title);
    });

    const objectives = afterReportObjectives.map((o) => o.objectiveId);
    const afterObjectives = await Objective.findAll({
      where: {
        id: objectives,
      },
    });

    expect(afterObjectives.length).toBe(2);

    afterObjectives.forEach((o) => {
      expect(o.title).toBe(addingRecipientObjective.title);
    });
  });
});<|MERGE_RESOLUTION|>--- conflicted
+++ resolved
@@ -54,10 +54,7 @@
   let addingRecipientGrantTwo;
   let addingRecipientGoal;
   let addingRecipientObjective;
-<<<<<<< HEAD
-=======
   let objective2;
->>>>>>> f3bade17
 
   beforeAll(async () => {
     await User.create(mockUser);
@@ -148,8 +145,6 @@
       submissionStatus: REPORT_STATUSES.DRAFT,
       regionId: 1,
       userId: mockUser.id,
-<<<<<<< HEAD
-=======
       activityRecipientType: 'recipient',
     });
 
@@ -158,7 +153,6 @@
       submissionStatus: REPORT_STATUSES.DRAFT,
       regionId: 1,
       userId: 1,
->>>>>>> f3bade17
       activityRecipientType: 'recipient',
     });
 
@@ -174,10 +168,7 @@
       multiRecipientReport,
       reportWeArentWorryingAbout,
       addingRecipientReport,
-<<<<<<< HEAD
-=======
       reportForReusedObjectiveText,
->>>>>>> f3bade17
     ];
 
     await ActivityRecipient.create({
@@ -251,14 +242,11 @@
 
     secondTopic = await Topic.create({
       name: 'Assorted fruits',
-<<<<<<< HEAD
-=======
     });
 
     await ActivityReportGoal.create({
       goalId: goal.id,
       activityReportId: reportForReusedObjectiveText.id,
->>>>>>> f3bade17
     });
 
     objective = await Objective.create({
@@ -298,8 +286,6 @@
       userProvidedUrl: 'http://www.finally-a-url.com',
     });
 
-<<<<<<< HEAD
-=======
     objective2 = await Objective.create({
       goalId: goal.id,
       status: 'In Progress',
@@ -307,7 +293,6 @@
       onApprovedAR: true,
     });
 
->>>>>>> f3bade17
     await ActivityReportObjective.create({
       ttaProvided: 'Some delightful TTA',
       activityReportId: reportWeArentWorryingAbout.id,
