import faker from '@faker-js/faker';
import db, {
  Goal,
  Grant,
  Recipient,
  Objective,
  ActivityReportObjectiveResource,
  ActivityReportObjectiveRole,
  ActivityReport,
  ActivityRecipient,
  ActivityReportGoal,
  ActivityReportObjective,
  ActivityReportObjectiveTopic,
  User,
  Topic,
  ObjectiveTopic,
  ObjectiveResource,
  Role,
  ObjectiveRole,
} from '../../models';
import { REPORT_STATUSES } from '../../constants';
import { saveGoalsForReport } from '../goals';
import { activityReportAndRecipientsById, createOrUpdate } from '../activityReports';

const mockUser = {
  id: 54253461,
  homeRegionId: 1,
  name: 'user5426861',
  hsesUsername: 'user5426861',
  hsesUserId: '5426861',
};

describe('saveGoalsForReport (more tests)', () => {
  let activityReportForNewGoal;
  let multiRecipientReport;
  let reportWeArentWorryingAbout;
  let reportForReusedObjectiveText;
  let grantOne;
  let grantTwo;
  let activityReports = [];
  let recipients = [];
  let grants = [];
  let goal;
  let existingGoal;
  let objective;
  let existingObjective;
  let topic;
  let secondTopic;
  let role;

  // Adding a recipient.
  let addingRecipientReport;
  let addingRecipientGrantOne;
  let addingRecipientGrantTwo;
  let addingRecipientGoal;
  let addingRecipientObjective;
  let objective2;

  beforeAll(async () => {
    await User.create(mockUser);
    const recipientOne = await Recipient.create(
      {
        id: faker.datatype.number({ min: 90000 }),
        name: faker.company.companyName(),
        uei: faker.datatype.string(12),
      },
    );

    const recipientTwo = await Recipient.create(
      {
        id: faker.datatype.number({ min: 90000 }),
        name: faker.company.companyName(),
        uei: faker.datatype.string(12),
      },
    );

    const addingRecipientOne = await Recipient.create(
      {
        id: faker.datatype.number({ min: 90000 }),
        name: faker.company.companyName(),
        uei: faker.datatype.string(12),
      },
    );

    const addingRecipientTwo = await Recipient.create(
      {
        id: faker.datatype.number({ min: 90000 }),
        name: faker.company.companyName(),
        uei: faker.datatype.string(12),
      },
    );

    recipients = [recipientOne, recipientTwo, addingRecipientOne, addingRecipientTwo];

    grantOne = await Grant.create(
      {
        id: recipientOne.id,
        number: faker.datatype.number({ min: 90000 }),
        recipientId: recipientOne.id,
      },
    );
    grantTwo = await Grant.create(
      {
        id: recipientTwo.id,
        number: faker.datatype.number({ min: 90000 }),
        recipientId: recipientTwo.id,
      },
    );

    addingRecipientGrantOne = await Grant.create(
      {
        id: addingRecipientOne.id,
        number: faker.datatype.number({ min: 90000 }),
        recipientId: addingRecipientOne.id,
      },
    );
    addingRecipientGrantTwo = await Grant.create(
      {
        id: addingRecipientTwo.id,
        number: faker.datatype.number({ min: 90000 }),
        recipientId: addingRecipientTwo.id,
      },
    );

    grants = [grantOne, grantTwo, addingRecipientGrantOne, addingRecipientGrantTwo];

    // Activity report for adding a new goal
    activityReportForNewGoal = await createOrUpdate({
      owner: { userId: mockUser.id },
      approval: {
        submissionStatus: REPORT_STATUSES.DRAFT,
      },
      regionId: 1,
      activityRecipientType: 'recipient',
      activityRecipients: [{ grantId: grantOne.id }],
    });

    // Activity report for multiple recipients
    multiRecipientReport = await createOrUpdate({
      owner: { userId: mockUser.id },
      approval: {
        submissionStatus: REPORT_STATUSES.DRAFT,
      },
      regionId: 1,
      activityRecipientType: 'recipient',
      activityRecipients: [{ grantId: grantOne.id }, { grantId: grantTwo.id }],
    });


    reportWeArentWorryingAbout = await createOrUpdate({
      owner: { userId: mockUser.id },
      approval: {
        submissionStatus: REPORT_STATUSES.DRAFT,
      },
      regionId: 1,
      activityRecipientType: 'recipient',
      activityRecipients: [{ grantId: grantOne.id }],
    });

<<<<<<< HEAD
    // Activity report for adding a new recipient.
    addingRecipientReport = await createOrUpdate({
      approval: {
        submissionStatus: REPORT_STATUSES.DRAFT,
      },
=======
    // report for reused objective text
    reportForReusedObjectiveText = await ActivityReport.create({
      submissionStatus: REPORT_STATUSES.DRAFT,
      regionId: 1,
      userId: 1,
      activityRecipientType: 'recipient',
    });

    reportWeArentWorryingAbout = await ActivityReport.create({
      submissionStatus: REPORT_STATUSES.DRAFT,
>>>>>>> 5ce5bb89
      regionId: 1,
      owner: { userId: mockUser.id },
      activityRecipientType: 'recipient',
      activityRecipients: [{ grantId: addingRecipientGrantOne.id }]
    });

    activityReports = [
      activityReportForNewGoal,
      multiRecipientReport,
      reportWeArentWorryingAbout,
      addingRecipientReport,
      reportForReusedObjectiveText,
    ];

<<<<<<< HEAD
=======
    await ActivityRecipient.create({
      activityReportId: activityReportForNewGoal.id,
      grantId: grantOne.id,
    });

    await ActivityRecipient.create({
      activityReportId: reportForReusedObjectiveText.id,
      grantId: grantOne.id,
    });

    await ActivityRecipient.create({
      activityReportId: multiRecipientReport.id,
      grantId: grantOne.id,
    });

    await ActivityRecipient.create({
      activityReportId: multiRecipientReport.id,
      grantId: grantTwo.id,
    });

    await ActivityRecipient.create({
      activityReportId: reportWeArentWorryingAbout.id,
      grantId: grantOne.id,
    });

    await ActivityRecipient.create({
      activityReportId: addingRecipientReport.id,
      grantId: addingRecipientGrantOne.id,
    });

>>>>>>> 5ce5bb89
    goal = await Goal.create({
      name: 'This is an existing goal',
      status: 'In Progress',
      grantId: grantOne.id,
      previousStatus: 'Not Started',
    });

    // this represents a goal created on the RTR
    existingGoal = await Goal.create({
      name: 'This is a second existing goal',
      status: 'Not Started',
      grantId: grantOne.id,
      previousStatus: null,
    });

    // This is a initial goal for adding recipient report.
    addingRecipientGoal = await Goal.create({
      name: 'This is a goal on a saved report',
      status: 'Not Started',
      grantId: addingRecipientGrantOne.id,
      previousStatus: null,
    });

    await ActivityReportGoal.create({
      goalId: goal.id,
      activityReportId: reportWeArentWorryingAbout.id,
      status: goal.status,
    });

    await ActivityReportGoal.create({
      goalId: addingRecipientGoal.id,
      activityReportId: addingRecipientReport.id,
      status: addingRecipientGoal.status,
    });

    topic = await Topic.create({
      name: 'Time travel and related activities',
    });

    secondTopic = await Topic.create({
      name: 'Assorted fruits',
    });

    await ActivityReportGoal.create({
      goalId: goal.id,
      activityReportId: reportForReusedObjectiveText.id,
    });

    objective = await Objective.create({
      goalId: goal.id,
      status: 'In Progress',
      title: 'This is an existing objective',
    });

    // this represents an objective created on the RTR
    existingObjective = await Objective.create({
      goalId: existingGoal.id,
      status: 'Not Started',
      title: 'This is a second existing objective',
    });

    // Objective for report adding recipient.
    addingRecipientObjective = await Objective.create({
      goalId: addingRecipientGoal.id,
      status: 'In Progress',
      title: 'Objective for adding recipient',
    });

    await ObjectiveTopic.create({
      objectiveId: existingObjective.id,
      topicId: topic.id,
    });

    role = await Role.findOne();

    await ObjectiveRole.create({
      objectiveId: existingObjective.id,
      roleId: role.id,
    });

    await ObjectiveResource.create({
      objectiveId: existingObjective.id,
      userProvidedUrl: 'http://www.finally-a-url.com',
    });

    objective2 = await Objective.create({
      goalId: goal.id,
      status: 'In Progress',
      title: 'This is an existing objective 2',
      onApprovedAR: true,
    });

    await ActivityReportObjective.create({
      ttaProvided: 'Some delightful TTA',
      activityReportId: reportWeArentWorryingAbout.id,
      objectiveId: objective.id,
      status: objective.status,
    });

    // Create adding recipient objective values.
    await ObjectiveTopic.create({
      objectiveId: addingRecipientObjective.id,
      topicId: topic.id,
    });

    role = await Role.findOne();

    await ObjectiveRole.create({
      objectiveId: addingRecipientObjective.id,
      roleId: role.id,
    });

    await ObjectiveResource.create({
      objectiveId: addingRecipientObjective.id,
      userProvidedUrl: 'http://www.testgov.com',
    });

    await ActivityReportObjective.create({
      ttaProvided: 'Adding recipient tta',
      activityReportId: addingRecipientReport.id,
      objectiveId: addingRecipientObjective.id,
      status: addingRecipientObjective.status,
    });
  });

  afterAll(async () => {
    const reportIds = activityReports.map((report) => report.id);

    const arObjectives = await ActivityReportObjective.findAll({
      where: {
        activityReportId: reportIds,
      },
    });

    const objectiveIds = arObjectives.map((aro) => aro.objectiveId);

    await ActivityReportObjective.destroy({
      where: { activityReportId: reportIds },
      individualHooks: true,
    });

    await ObjectiveResource.destroy({
      where: { objectiveId: objectiveIds },
      individualHooks: true,
    });

    await ObjectiveTopic.destroy({
      where: { objectiveId: objectiveIds },
      individualHooks: true,
    });

    await ObjectiveRole.destroy({
      where: { objectiveId: objectiveIds },
      individualHooks: true,
    });

    await Objective.destroy({
      where: { id: objectiveIds },
      individualHooks: true,
    });

    await Topic.destroy({
      where: { id: [topic.id, secondTopic.id] },
      individualHooks: true,
    });

    await ActivityReportGoal.destroy({
      where: { activityReportId: reportIds },
      individualHooks: true,
    });

    const goalsToDestroy = await Goal.findAll({
      where: {
        grantId: [
          grantOne.id,
          grantTwo.id,
          addingRecipientGrantOne.id,
          addingRecipientGrantTwo.id],
      },
    });

    const goalIdsToDestroy = goalsToDestroy.map((g) => g.id);

    await Objective.destroy({
      where: { goalId: goalIdsToDestroy },
      individualHooks: true,
    });

    await Goal.destroy({
      where: { id: goalIdsToDestroy },
      individualHooks: true,
    });

    await ActivityRecipient.destroy({
      where: { activityReportId: reportIds },
      individualHooks: true,
    });

    await ActivityReport.destroy({
      where: { id: reportIds },
      individualHooks: true,
    });

    await Promise.all(
      grants.map(async (g) => Grant.destroy({ where: { id: g.id }, individualHooks: true })),
    );

    await Promise.all(
      recipients.map(async (r) => Recipient.destroy({
        where: { id: r.id },
        individualHooks: true,
      })),
    );

    await User.destroy({ where: { id: [mockUser.id] }, individualHooks: true });

    await db.sequelize.close();
  });

  it('adds a new goal', async () => {
    const beforeGoals = await ActivityReportGoal.findAll({
      where: {
        activityReportId: activityReportForNewGoal.id,
      },
    });

    expect(beforeGoals.length).toBe(0);

    const beforeObjectives = await ActivityReportObjective.findAll({
      where: {
        activityReportId: activityReportForNewGoal.id,
      },
    });

    expect(beforeObjectives.length).toBe(0);

    const [savedReport] = await activityReportAndRecipientsById(activityReportForNewGoal.id);

    const goalName = 'This is a brand new goal';
    const beforeGoalId = '8768fdd6-99e1-4d21-adb4-032f3413e60e';

    const newObjective = {
      title: 'This is a brand new objective',
      ttaProvided: '<p>Test objective TTA</p>\n',
      status: 'Not Started',
      id: '02f1ec1d-4163-4a9a-9b32-adddf336f990',
      isNew: true,
      topics: [],
      resources: [],
      roles: [],
      files: [],
    };

    const newGoals = [
      {
        id: beforeGoalId,
        isNew: true,
        name: goalName,
        objectives: [newObjective],
        grantIds: [grantOne.id],
        status: 'Not Started',
      }];

    await saveGoalsForReport(newGoals, savedReport);

    const afterGoals = await ActivityReportGoal.findAll({
      where: {
        activityReportId: activityReportForNewGoal.id,
      },
    });

    expect(afterGoals.length).toBe(1);

    const [goalId] = afterGoals.map((ag) => ag.goalId);

    expect(goalId).not.toBe(beforeGoalId);

    const savedGoal = await Goal.findByPk(goalId);

    expect(savedGoal.name).toBe(goalName);
    expect(savedGoal.grantId).toBe(grantOne.id);

    const afterObjectives = await ActivityReportObjective.findAll({
      where: {
        activityReportId: activityReportForNewGoal.id,
      },
    });

    expect(afterObjectives.length).toBe(1);

    const [afterObjective] = afterObjectives;

    expect(afterObjective.ttaProvided).toBe(newObjective.ttaProvided);

    const savedObjective = await Objective.findByPk(afterObjective.objectiveId);
    expect(savedObjective.title).toBe(newObjective.title);
    expect(savedObjective.status).toBe(newObjective.status);
  });

  it('removes unused objectives', async () => {
    const beforeGoals = await ActivityReportGoal.findAll({
      where: {
        activityReportId: activityReportForNewGoal.id,
      },
    });

    expect(beforeGoals.length).toBe(1);

    const beforeObjectives = await ActivityReportObjective.findAll({
      where: {
        activityReportId: activityReportForNewGoal.id,
      },
    });

    expect(beforeObjectives.length).toBe(1);

    const [savedReport] = await activityReportAndRecipientsById(activityReportForNewGoal.id);

    const goalName = 'This is a brand new goal';
    const [beforeGoal] = beforeGoals;

    const newGoals = [
      {
        goalIds: [beforeGoal.goalId],
        name: goalName,
        objectives: [],
        grantIds: [grantOne.id],
        status: 'Not Started',
      },
    ];

    await saveGoalsForReport(newGoals, savedReport);

    const afterGoals = await ActivityReportGoal.findAll({
      where: {
        activityReportId: activityReportForNewGoal.id,
      },
    });

    expect(afterGoals.length).toBe(1);

    const [goalId] = afterGoals.map((ag) => ag.goalId);

    expect(goalId).toBe(beforeGoal.goalId);

    const savedGoal = await Goal.findByPk(goalId);

    expect(savedGoal.name).toBe(goalName);
    expect(savedGoal.grantId).toBe(grantOne.id);

    const afterObjectives = await ActivityReportObjective.findAll({
      where: {
        activityReportId: activityReportForNewGoal.id,
      },
    });

    expect(afterObjectives.length).toBe(0);
  });

  it('you can safely reuse objective text', async () => {
    const beforeGoals = await ActivityReportGoal.findAll({
      where: {
        activityReportId: reportForReusedObjectiveText.id,
      },
    });

    expect(beforeGoals.length).toBe(1);

    const beforeObjectives = await ActivityReportObjective.findAll({
      where: {
        activityReportId: reportForReusedObjectiveText.id,
      },
    });

    expect(beforeObjectives.length).toBe(0);

    const [savedReport] = await activityReportAndRecipientsById(reportForReusedObjectiveText.id);

    const [beforeGoal] = beforeGoals;
    const theGoalThatAlreadyExists = await Goal.findByPk(beforeGoal.goalId);

    const objectiveWithReusedText = {
      title: objective2.title,
      isNew: true,
      status: 'In Progress',
      id: '02f1123ec1d-4163-4a9a-9b32-ad123ddf336f990',
      ttaProvided: '<p>Test objective TTA</p>\n',
      goalId: theGoalThatAlreadyExists.id,
    };

    let newGoals = [
      {
        isNew: false,
        name: theGoalThatAlreadyExists.name,
        objectives: [objectiveWithReusedText],
        grantIds: [grantOne.id],
        status: 'Not Started',
        goalIds: [theGoalThatAlreadyExists.id],
      },
    ];

    await saveGoalsForReport(newGoals, savedReport);

    let afterGoals = await ActivityReportGoal.findAll({
      where: {
        activityReportId: reportForReusedObjectiveText.id,
      },
    });

    expect(afterGoals.length).toBe(1);

    let [goalId] = afterGoals.map((ag) => ag.goalId);

    expect(goalId).toBe(beforeGoal.goalId);

    let savedGoal = await Goal.findByPk(goalId);

    expect(savedGoal.name).toBe(theGoalThatAlreadyExists.name);
    expect(savedGoal.grantId).toBe(grantOne.id);

    let afterObjectives = await ActivityReportObjective.findAll({
      where: {
        activityReportId: reportForReusedObjectiveText.id,
      },
    });

    // an objective was added
    expect(afterObjectives.length).toBe(1);

    // it matches an existing objective
    let [afterObjective] = afterObjectives;

    expect(afterObjective.objectiveId).toBe(objective2.id);

    const editingObjectiveWithReusedText = {
      title: `as far as i know, ${objective2.title}`,
      isNew: false,
      status: 'In Progress',
      id: objective2.id,
      ttaProvided: '<p>Test objective TTA updated</p>\n',
      goalId: theGoalThatAlreadyExists.id,
    };

    newGoals = [
      {
        isNew: false,
        name: theGoalThatAlreadyExists.name,
        objectives: [editingObjectiveWithReusedText],
        grantIds: [grantOne.id],
        status: 'Not Started',
        goalIds: [theGoalThatAlreadyExists.id],
      },
    ];

    await saveGoalsForReport(newGoals, savedReport);

    afterGoals = await ActivityReportGoal.findAll({
      where: {
        activityReportId: reportForReusedObjectiveText.id,
      },
    });

    expect(afterGoals.length).toBe(1);

    [goalId] = afterGoals.map((ag) => ag.goalId);

    expect(goalId).toBe(beforeGoal.goalId);

    savedGoal = await Goal.findByPk(goalId);

    expect(savedGoal.name).toBe(theGoalThatAlreadyExists.name);
    expect(savedGoal.grantId).toBe(grantOne.id);

    afterObjectives = await ActivityReportObjective.findAll({
      where: {
        activityReportId: reportForReusedObjectiveText.id,
      },
    });

    // an objective was added
    expect(afterObjectives.length).toBe(1);

    // it matches an existing objective
    [afterObjective] = afterObjectives;
    expect(afterObjective.objectiveId).toBe(objective2.id);

    expect(afterObjective.ttaProvided).toBe(editingObjectiveWithReusedText.ttaProvided);

    const savedObjective = await Objective.findByPk(afterObjective.objectiveId);
    expect(savedObjective.title).toBe(objectiveWithReusedText.title);
  });

  it('adds multi recipient goals', async () => {
    const beforeGoals = await ActivityReportGoal.findAll({
      where: {
        activityReportId: multiRecipientReport.id,
      },
    });

    expect(beforeGoals.length).toBe(0);

    const beforeObjectives = await ActivityReportObjective.findAll({
      where: {
        activityReportId: multiRecipientReport.id,
      },
    });

    expect(beforeObjectives.length).toBe(0);

    const [savedReport] = await activityReportAndRecipientsById(multiRecipientReport.id);

    const goalName = 'This is a brand new goal for a multi recipient report';
    const beforeGoalId = '8768fdd6-99e1-4d21-adb4-032f3413e60e';

    const newObjective = {
      title: 'This is a brand new objective for a multi recipient report',
      ttaProvided: '<p>Test objective TTA</p>\n',
      status: 'Not Started',
      id: '02f1ec1d-4163-4a9a-9b32-adddf336f990',
      isNew: true,
      topics: [],
      resources: [],
      roles: [],
      files: [],
    };

    const newGoals = [
      {
        id: beforeGoalId,
        isNew: true,
        name: goalName,
        objectives: [newObjective],
        grantIds: [grantOne.id, grantTwo.id],
        status: 'Not Started',
      }];

    await saveGoalsForReport(newGoals, savedReport);

    const afterGoals = await ActivityReportGoal.findAll({
      where: {
        activityReportId: multiRecipientReport.id,
      },
    });

    expect(afterGoals.length).toBe(2);

    const [goalId, secondGoalId] = afterGoals.map((ag) => ag.goalId);

    const savedGoal = await Goal.findByPk(goalId);
    expect(savedGoal.name).toBe(goalName);

    const secondSavedGoal = await Goal.findByPk(secondGoalId);
    expect(secondSavedGoal.name).toBe(goalName);

    expect([savedGoal.grantId, secondSavedGoal.grantId]).toContain(grantOne.id);
    expect([savedGoal.grantId, secondSavedGoal.grantId]).toContain(grantTwo.id);

    const afterObjectives = await ActivityReportObjective.findAll({
      where: {
        activityReportId: multiRecipientReport.id,
      },
    });

    expect(afterObjectives.length).toBe(2);

    const [afterObjective, afterObjectiveTwo] = afterObjectives;

    expect(afterObjective.ttaProvided).toBe(newObjective.ttaProvided);

    const savedObjective = await Objective.findByPk(afterObjective.objectiveId);
    expect(savedObjective.title).toBe(newObjective.title);
    expect(savedObjective.status).toBe(newObjective.status);

    expect(afterObjectiveTwo.ttaProvided).toBe(newObjective.ttaProvided);

    const savedObjectiveTwo = await Objective.findByPk(afterObjectiveTwo.objectiveId);
    expect(savedObjectiveTwo.title).toBe(newObjective.title);
    expect(savedObjectiveTwo.status).toBe(newObjective.status);

    expect([savedObjectiveTwo.goalId, savedObjective.goalId]).toContain(goalId);
    expect([savedObjectiveTwo.goalId, savedObjective.goalId]).toContain(secondGoalId);
  });

  it('edits existing goals', async () => {
    const beforeGoals = await ActivityReportGoal.findAll({
      where: {
        activityReportId: activityReportForNewGoal.id,
      },
    });

    expect(beforeGoals.length).toBe(1);

    const beforeObjectives = await ActivityReportObjective.findAll({
      where: {
        activityReportId: activityReportForNewGoal.id,
      },
    });

    expect(beforeObjectives.length).toBe(0);

    const [savedReport] = await activityReportAndRecipientsById(activityReportForNewGoal.id);
    const [beforeGoal] = beforeGoals;
    const alreadyExtantGoal = await Goal.findByPk(beforeGoal.goalId);
    const otherExistingGoal = await Goal.findByPk(goal.id);

    const newGoals = [
      {
        goalIds: [alreadyExtantGoal.id],
        id: alreadyExtantGoal.id,
        name: alreadyExtantGoal.name,
        objectives: [],
        grantIds: [grantOne.id],
        status: 'Not Started',
        isNew: false,
      },
      {
        goalIds: [otherExistingGoal.id],
        id: otherExistingGoal.id,
        name: otherExistingGoal.name,
        objectives: [],
        grantIds: [grantOne.id],
        status: 'Closed',
      },
    ];

    await saveGoalsForReport(newGoals, savedReport);

    const afterObjectives = await ActivityReportObjective.findAll({
      where: {
        activityReportId: activityReportForNewGoal.id,
      },
    });

    expect(afterObjectives.length).toBe(0);

    const afterGoals = await ActivityReportGoal.findAll({
      where: {
        activityReportId: activityReportForNewGoal.id,
      },
    });

    expect(afterGoals.length).toBe(2);

    const goalIds = afterGoals.map((ag) => ag.goalId);

    expect(goalIds).toContain(alreadyExtantGoal.id);
    expect(goalIds).toContain(otherExistingGoal.id);

    const updatedGoal = await Goal.findByPk(otherExistingGoal.id);
    expect(updatedGoal.status).toBe('Closed');
  });

  it('removes unused goals', async () => {
    const beforeGoals = await ActivityReportGoal.findAll({
      where: {
        activityReportId: activityReportForNewGoal.id,
      },
    });

    expect(beforeGoals.length).toBe(2);

    const beforeObjectives = await ActivityReportObjective.findAll({
      where: {
        activityReportId: activityReportForNewGoal.id,
      },
    });

    expect(beforeObjectives.length).toBe(0);

    const [savedReport] = await activityReportAndRecipientsById(activityReportForNewGoal.id);
    const [beforeGoal] = beforeGoals;
    const alreadyExtantGoal = await Goal.findByPk(beforeGoal.goalId);

    const newGoals = [
      {
        goalIds: [alreadyExtantGoal.id],
        id: alreadyExtantGoal.id,
        name: alreadyExtantGoal.name,
        objectives: [],
        grantIds: [grantOne.id],
        status: 'Not Started',
      },
    ];

    await saveGoalsForReport(newGoals, savedReport);

    const afterObjectives = await ActivityReportObjective.findAll({
      where: {
        activityReportId: activityReportForNewGoal.id,
      },
    });

    expect(afterObjectives.length).toBe(0);

    const afterGoals = await ActivityReportGoal.findAll({
      where: {
        activityReportId: activityReportForNewGoal.id,
      },
    });

    expect(afterGoals.length).toBe(1);

    const goalIds = afterGoals.map((ag) => ag.goalId);
    expect(goalIds).toContain(alreadyExtantGoal.id);
  });

  it('adds a goal & objective from the RTR', async () => {
    const beforeGoals = await ActivityReportGoal.findAll({
      where: {
        activityReportId: activityReportForNewGoal.id,
      },
    });

    expect(beforeGoals.length).toBe(1);

    const beforeObjectives = await ActivityReportObjective.findAll({
      where: {
        activityReportId: activityReportForNewGoal.id,
      },
    });

    expect(beforeObjectives.length).toBe(0);

    const [savedReport] = await activityReportAndRecipientsById(activityReportForNewGoal.id);
    const [beforeGoal] = beforeGoals;
    const alreadyExtantGoal = await Goal.findByPk(beforeGoal.goalId);

    const rtrGoal = await Goal.findByPk(existingGoal.id);
    const rtrObjective = await Objective.findByPk(existingObjective.id);

    const newGoals = [
      {
        goalIds: [alreadyExtantGoal.id],
        id: alreadyExtantGoal.id,
        name: alreadyExtantGoal.name,
        objectives: [],
        grantIds: [grantOne.id],
        status: 'Not Started',
      },
      {
        goalIds: [rtrGoal.id],
        id: rtrGoal.id,
        name: rtrGoal.name,
        objectives: [{
          id: rtrObjective.id,
          isNew: false,
          ttaProvided: 'This is some TTA for this guy',
          title: rtrObjective.title,
          status: 'In Progress',
          goalId: rtrGoal.id,
          files: [],
          topics: [
            {
              label: topic.name,
              value: topic.id,
            },
            {
              label: secondTopic.name,
              value: secondTopic.id,
            },
          ],
          roles: [
            { id: role.id },
          ],
          resources: [
            {
              key: 'gibberish-i-THINK-thats-obvious',
              value: 'https://www.google.com', // a fine resource
            },
          ],
        }],
        grantIds: [grantOne.id],
        status: 'In Progress',
      },
    ];

    await saveGoalsForReport(newGoals, savedReport);

    // check that both our goals are in the right place
    const afterGoals = await ActivityReportGoal.findAll({
      where: {
        activityReportId: activityReportForNewGoal.id,
      },
    });

    expect(afterGoals.length).toBe(2);

    const goalIds = afterGoals.map((ag) => ag.goalId);
    expect(goalIds).toContain(rtrGoal.id);
    expect(goalIds).toContain(alreadyExtantGoal.id);

    // now we dig into the objectives
    const afterActivityReportObjectives = await ActivityReportObjective.findAll({
      where: {
        activityReportId: activityReportForNewGoal.id,
      },
    });

    expect(afterActivityReportObjectives.length).toBe(1);
    expect(afterActivityReportObjectives[0].objectiveId).toBe(rtrObjective.id);

    const afterObjectiveTopics = await ObjectiveTopic.findAll({
      where: {
        objectiveId: rtrObjective.id,
      },
    });

    // check that our topics are both associated with the objective
    expect(afterObjectiveTopics.length).toBe(2);
    const afterObjectiveTopicIds = afterObjectiveTopics.map((at) => at.topicId);
    expect(afterObjectiveTopicIds).toContain(topic.id);
    expect(afterObjectiveTopicIds).toContain(secondTopic.id);

    // and that both are associated with the activity report
    const afterActivityReportObjectiveTopics = await ActivityReportObjectiveTopic.findAll({
      where: {
        activityReportObjectiveId: afterActivityReportObjectives[0].id,
      },
    });

    expect(afterActivityReportObjectiveTopics.length).toBe(2);
    const afterActivityReportObjectiveTopicIds = afterActivityReportObjectiveTopics.map(
      (at) => at.topicId,
    );
    expect(afterActivityReportObjectiveTopicIds).toContain(topic.id);
    expect(afterActivityReportObjectiveTopicIds).toContain(secondTopic.id);

    // check that our resources are saved properly to the objective
    const afterObjectiveResources = await ObjectiveResource.findAll({
      where: {
        objectiveId: rtrObjective.id,
      },
    });

    expect(afterObjectiveResources.length).toBe(2);
    const userProvidedUrls = afterObjectiveResources.map((ar) => ar.userProvidedUrl);
    expect(userProvidedUrls).toContain('https://www.google.com');
    expect(userProvidedUrls).toContain('http://www.finally-a-url.com');

    const afterActivityReportObjectiveResources = await ActivityReportObjectiveResource.findAll({
      where: {
        activityReportObjectiveId: afterActivityReportObjectives[0].id,
      },
    });

    expect(afterActivityReportObjectiveResources.length).toBe(1);
    expect(afterActivityReportObjectiveResources[0].userProvidedUrl).toBe('https://www.google.com');

    // check that our roles are saved properly to the objective
    const afterObjectiveRoles = await ObjectiveRole.findAll({
      where: {
        objectiveId: rtrObjective.id,
      },
    });

    expect(afterObjectiveRoles.length).toBe(1);
    expect(afterObjectiveRoles[0].roleId).toBe(role.id);

    // check that our roles are saved properly to the activity report
    const afterActivityReportObjectiveRoles = await ActivityReportObjectiveRole.findAll({
      where: {
        activityReportObjectiveId: afterActivityReportObjectives[0].id,
      },
    });

    expect(afterActivityReportObjectiveRoles.length).toBe(1);
    expect(afterActivityReportObjectiveRoles[0].roleId).toBe(role.id);
  });

  it('adds a new recipient', async () => {
    const beforeGoals = await ActivityReportGoal.findAll({
      where: {
        activityReportId: addingRecipientReport.id,
      },
    });

    expect(beforeGoals.length).toBe(1);

    const beforeObjectives = await ActivityReportObjective.findAll({
      where: {
        activityReportId: addingRecipientReport.id,
      },
    });

    expect(beforeObjectives.length).toBe(1);

    const [
      savedReport,
      activityRecipients,
      goalsAndObjectives,
    ] = await activityReportAndRecipientsById(
      addingRecipientReport.id,
    );
    expect(activityRecipients.length).toBe(1);

    const {
      goalNumbers, grants: oldGrants, isNew, ...newGoal
    } = goalsAndObjectives[0];

    await saveGoalsForReport([
      {
        ...newGoal,
        grantIds: [addingRecipientGrantOne.id, addingRecipientGrantTwo.id],
      }], savedReport);

    const afterReportGoals = await ActivityReportGoal.findAll({
      where: {
        activityReportId: addingRecipientReport.id,
      },
    });

    expect(afterReportGoals.length).toBe(2);

    afterReportGoals.forEach((g) => {
      expect(g.name).toBe(addingRecipientGoal.name);
    });

    const goalIds = afterReportGoals.map((o) => o.goalId);
    const afterGoals = await Goal.findAll({
      where: {
        id: goalIds,
      },
    });

    afterGoals.forEach((g) => {
      expect(g.name).toBe(addingRecipientGoal.name);
    });

    expect(afterGoals.length).toBe(2);

    const afterReportObjectives = await ActivityReportObjective.findAll({
      where: {
        activityReportId: addingRecipientReport.id,
      },
    });
    expect(afterReportObjectives.length).toBe(2);

    afterReportObjectives.forEach((o) => {
      expect(o.title).toBe(addingRecipientObjective.title);
    });

    const objectives = afterReportObjectives.map((o) => o.objectiveId);
    const afterObjectives = await Objective.findAll({
      where: {
        id: objectives,
      },
    });

    expect(afterObjectives.length).toBe(2);

    afterObjectives.forEach((o) => {
      expect(o.title).toBe(addingRecipientObjective.title);
    });
  });
});<|MERGE_RESOLUTION|>--- conflicted
+++ resolved
@@ -157,28 +157,25 @@
       activityRecipients: [{ grantId: grantOne.id }],
     });
 
-<<<<<<< HEAD
     // Activity report for adding a new recipient.
     addingRecipientReport = await createOrUpdate({
       approval: {
         submissionStatus: REPORT_STATUSES.DRAFT,
       },
-=======
+      regionId: 1,
+      activityRecipientType: 'recipient',
+      activityRecipients: [{ grantId: addingRecipientGrantOne.id }],
+    });
+
     // report for reused objective text
-    reportForReusedObjectiveText = await ActivityReport.create({
-      submissionStatus: REPORT_STATUSES.DRAFT,
+    reportForReusedObjectiveText = await createOrUpdate({
+      owner: { userId: 1 },
+      approval: {
+        submissionStatus: REPORT_STATUSES.DRAFT,
+      },
       regionId: 1,
-      userId: 1,
       activityRecipientType: 'recipient',
-    });
-
-    reportWeArentWorryingAbout = await ActivityReport.create({
-      submissionStatus: REPORT_STATUSES.DRAFT,
->>>>>>> 5ce5bb89
-      regionId: 1,
-      owner: { userId: mockUser.id },
-      activityRecipientType: 'recipient',
-      activityRecipients: [{ grantId: addingRecipientGrantOne.id }]
+      activityRecipients: [{ grantId: grantOne.id }],
     });
 
     activityReports = [
@@ -189,39 +186,6 @@
       reportForReusedObjectiveText,
     ];
 
-<<<<<<< HEAD
-=======
-    await ActivityRecipient.create({
-      activityReportId: activityReportForNewGoal.id,
-      grantId: grantOne.id,
-    });
-
-    await ActivityRecipient.create({
-      activityReportId: reportForReusedObjectiveText.id,
-      grantId: grantOne.id,
-    });
-
-    await ActivityRecipient.create({
-      activityReportId: multiRecipientReport.id,
-      grantId: grantOne.id,
-    });
-
-    await ActivityRecipient.create({
-      activityReportId: multiRecipientReport.id,
-      grantId: grantTwo.id,
-    });
-
-    await ActivityRecipient.create({
-      activityReportId: reportWeArentWorryingAbout.id,
-      grantId: grantOne.id,
-    });
-
-    await ActivityRecipient.create({
-      activityReportId: addingRecipientReport.id,
-      grantId: addingRecipientGrantOne.id,
-    });
-
->>>>>>> 5ce5bb89
     goal = await Goal.create({
       name: 'This is an existing goal',
       status: 'In Progress',
