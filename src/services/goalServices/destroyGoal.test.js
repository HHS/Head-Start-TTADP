import faker from '@faker-js/faker';
import { destroyGoal } from '../goals';
import db, {
  Goal,
  Grant,
  Recipient,
  Objective,
  ObjectiveResource,
  ActivityReport,
  Resource,
} from '../../models';
import { processObjectiveForResourcesById } from '../resource';
import { auditLogger } from '../../logger';
import resource from '../../models/resource';

describe('destroyGoal handler', () => {
  const oldFindAll = ActivityReport.findAll;

  let goal;
  let goalTwo;
  let recipient;
  let objective;

  let grant = {
    id: faker.datatype.number({ min: 67000, max: 68000 }),
    number: faker.random.alphaNumeric(10),
    cdi: false,
    regionId: 1,
  };

  beforeAll(async () => {
    recipient = await Recipient.create({ name: `recipient${faker.datatype.number()}`, id: faker.datatype.number({ min: 67000, max: 68000 }), uei: faker.datatype.string(12) });
    grant = await Grant.create({ ...grant, recipientId: recipient.id });
    goal = await Goal.create({
      name: 'This is some serious goal text',
      status: 'Draft',
      grantId: grant.id,
    });

    goalTwo = await Goal.create({
      name: 'This is another goal',
      status: 'Not Started',
      grantId: grant.id,
    });

    objective = await Objective.create({
      goalId: goal.id,
      status: 'Not Started',
      title: 'Make everything ok',
    });

    await processObjectiveForResourcesById(objective.id, ['http://website.com']);
  });

  afterAll(async () => {
    await ObjectiveResource.destroy({
      where: {
        objectiveId: objective.id,
      },
      individualHooks: true,
<<<<<<< HEAD
=======
    });

    await Resource.destroy({
      where: {
        url: 'http://website.com',
      },
      individualHooks: true,
>>>>>>> 9f8e9e1f
    });

    await Objective.destroy({
      where: {
        goalId: goal.id,
      },
      individualHooks: true,
    });

    await Goal.destroy({
      where: {
        id: [goal.id, goalTwo.id],
      },
      individualHooks: true,
    });

    await Grant.destroy({
      where: {
        id: grant.id,
      },
      individualHooks: true,
    });

    await Recipient.destroy({
      where: {
        id: recipient.id,
      },
      individualHooks: true,
    });

    jest.clearAllMocks();

    await db.sequelize.close();
  });

  it('destroys goals and associated data', async () => {
    let foundGoal = await Goal.findAll({
      where: {
        id: goal.id,
      },
    });

    let foundObjective = await Objective.findAll({
      where: {
        goalId: goal.id,
      },
    });

    let foundObjectiveResource = await ObjectiveResource.findAll({
      where: {
        objectiveId: objective.id,
      },
      include: [{
        attributes: ['url'],
        model: Resource,
        as: 'resource',
        where: { url: 'http://website.com' },
      }],
    });

    expect(foundGoal.length).toBe(1);
    // expect(foundGrantGoal.length).toBe(1);
    expect(foundObjective.length).toBe(1);
    expect(foundObjectiveResource.length).toBe(1);

    const result = await destroyGoal(goal.id);
    expect(result.objectivesDestroyed).toBe(1);
    expect(result.objectiveResourcesDestroyed).toBe(1);
    expect(result.goalsDestroyed).toBe(1);

    foundGoal = await Goal.findAll({
      where: {
        id: goal.id,
      },
    });

    foundObjective = await Objective.findAll({
      where: {
        goalId: goal.id,
      },
    });

    foundObjectiveResource = await ObjectiveResource.findAll({
      where: {
        objectiveId: objective.id,
      },
      include: [{
        attributes: ['url'],
        model: Resource,
        as: 'resource',
        where: { url: 'http://website.com' },
      }],
    });

    expect(foundGoal.length).toBe(0);
    expect(foundObjective.length).toBe(0);
    expect(foundObjectiveResource.length).toBe(0);
  });

  it('wont delete a goal if its on an AR', async () => {
    ActivityReport.findAll = jest.fn().mockResolvedValue([1]);
    const spy = jest.spyOn(auditLogger, 'error');
    const result = await destroyGoal(goalTwo.id);

    const foundGoal = await Goal.findByPk(goalTwo.id);
    expect(foundGoal).toBeTruthy();

    expect(result).toBe(0);
    expect(spy).toBeCalledWith(
      'SERVICE:GOALS - Sequelize error - unable to delete from db - Error: Goal is on an activity report and can\'t be deleted',
    );
    ActivityReport.findAll = oldFindAll;
  });

  it('handles invalid ids', async () => {
    const result = await destroyGoal('fish');
    expect(result).toBe(0);
  });
});<|MERGE_RESOLUTION|>--- conflicted
+++ resolved
@@ -58,8 +58,6 @@
         objectiveId: objective.id,
       },
       individualHooks: true,
-<<<<<<< HEAD
-=======
     });
 
     await Resource.destroy({
@@ -67,7 +65,6 @@
         url: 'http://website.com',
       },
       individualHooks: true,
->>>>>>> 9f8e9e1f
     });
 
     await Objective.destroy({
