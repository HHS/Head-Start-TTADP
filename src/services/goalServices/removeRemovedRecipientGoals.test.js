import faker from '@faker-js/faker';
import db, {
  Goal,
  Grant,
  Recipient,
  Objective,
  ActivityRecipient,
  ActivityReportGoal,
  ActivityReportObjective,
  User,
  Role,
  UserRole,
} from '../../models';
import { REPORT_STATUSES } from '../../constants';
import { activityReportAndRecipientsById, createOrUpdate } from '../activityReports';
import { destroyReport } from '../../testUtils';

describe('removeRemovedRecipientsGoals', () => {
  let multiRecipientReport;
  let secondReport;
  let grantOne;
  let grantTwo;
  let recipients = [];
  let grants = [];
  let firstGoal;
  let secondGoal;
  let thirdGoal;
  let fourthGoal;
  let firstObjective;
  let secondObjective;
  let thirdObjective;

  beforeAll(async () => {
    await User.create({
      id: 1,
      homeRegionId: 1,
      name: 'user1',
      hsesUsername: 'user1',
      hsesUserId: 'user1',
    });
    await Role.create({ id: 1000, name: 'a', isSpecialist: true });
    await UserRole.create({ userId: 1, roleId: 1000 });
    const recipientOne = await Recipient.create(
      {
        id: faker.datatype.number({ min: 90000 }),
        name: faker.company.companyName(),
        uei: faker.datatype.string(12),
      },
    );

    const recipientTwo = await Recipient.create(
      {
        id: faker.datatype.number({ min: 90000 }),
        name: faker.company.companyName(),
        uei: faker.datatype.string(12),
      },
    );

    recipients = [recipientOne, recipientTwo];

    grantOne = await Grant.create(
      {
        id: recipientOne.id,
        number: faker.datatype.number({ min: 90000 }),
        recipientId: recipientOne.id,
      },
    );
    grantTwo = await Grant.create(
      {
        id: recipientTwo.id,
        number: faker.datatype.number({ min: 90000 }),
        recipientId: recipientTwo.id,
      },
    );

    grants = [grantOne, grantTwo];

    // Activity report for multiple recipients
    multiRecipientReport = await createOrUpdate({
      owner: { userId: 1 },
      approval: {
        submissionStatus: REPORT_STATUSES.DRAFT,
        calculatedStatus: REPORT_STATUSES.DRAFT,
      },
      regionId: 1,
      activityRecipientType: 'recipient',
      activityRecipients: [{ grantId: grantOne.id }, { grantId: grantTwo.id }],
    });

    firstGoal = await Goal.create({
      name: 'This is an existing goal',
      status: 'In Progress',
      grantId: grantOne.id,
      previousStatus: 'Not Started',
    });

    firstObjective = await Objective.create({
      goalId: firstGoal.id,
      status: 'In Progress',
      title: 'This is an existing objective',
    });

    await ActivityReportGoal.create({
      goalId: firstGoal.id,
      activityReportId: multiRecipientReport.id,
      status: firstGoal.status,
    });

    await ActivityReportObjective.create({
      objectiveId: firstObjective.id,
      activityReportId: multiRecipientReport.id,
      status: firstObjective.status,
    });

    secondGoal = await Goal.create({
      name: 'This is an existing goal',
      status: 'In Progress',
      grantId: grantTwo.id,
      previousStatus: 'Not Started',
    });

    secondObjective = await Objective.create({
      goalId: secondGoal.id,
      status: 'In Progress',
      title: 'This is an existing objective',
    });

    await ActivityReportGoal.create({
      goalId: secondGoal.id,
      activityReportId: multiRecipientReport.id,
      status: secondGoal.status,
    });

    await ActivityReportObjective.create({
      objectiveId: secondObjective.id,
      activityReportId: multiRecipientReport.id,
      status: secondObjective.status,
    });

    thirdGoal = await Goal.create({
      name: 'This is another existing goal',
      status: 'In Progress',
      grantId: grantOne.id,
      previousStatus: 'Not Started',
    });

    await ActivityReportGoal.create({
      goalId: thirdGoal.id,
      activityReportId: multiRecipientReport.id,
      status: thirdGoal.status,
    });

    fourthGoal = await Goal.create({
      name: 'This is another existing goal',
      status: 'In Progress',
      grantId: grantTwo.id,
      previousStatus: 'Not Started',
      onApprovedAR: false,
    });

    await ActivityReportGoal.create({
      goalId: fourthGoal.id,
      activityReportId: multiRecipientReport.id,
      status: fourthGoal.status,
    });

    secondReport = await createOrUpdate({
      owner: { userId: 1 },
      approval: {
        submissionStatus: REPORT_STATUSES.DRAFT,
        calculatedStatus: REPORT_STATUSES.DRAFT,
      },
      regionId: 1,
      activityRecipientType: 'recipient',
    });

    await ActivityReportGoal.create({
      goalId: fourthGoal.id,
      activityReportId: secondReport.id,
      status: fourthGoal.status,
    });

    thirdObjective = await Objective.create({
      goalId: fourthGoal.id,
      status: 'In Progress',
      title: 'This is an existing objective on an unrelated report',
    });

    await ActivityReportObjective.create({
      activityReportId: secondReport.id,
      objectiveId: thirdObjective.id,
      status: thirdObjective.status,
    });
  });

  afterAll(async () => {
    const reportIds = [multiRecipientReport.id, secondReport.id];

    await ActivityReportObjective.destroy({
<<<<<<< HEAD
      where: { activityReportId: reportIds },
=======
      where: {
        activityReportId: reportIds,
      },
      hookMetadata: { objectiveIds: [firstObjective.id, secondObjective.id, thirdObjective.id] },
>>>>>>> d3645e1a
      individualHooks: true,
    });

    await Objective.destroy({
      where: { id: [firstObjective.id, secondObjective.id, thirdObjective.id] },
      individualHooks: true,
    });

    await ActivityReportGoal.destroy({
      where: { activityReportId: reportIds },
      individualHooks: true,
    });

    await Goal.destroy({
      where: { grantId: [grantOne.id, grantTwo.id] },
      individualHooks: true,
    });

    await ActivityRecipient.destroy({
      where: { activityReportId: reportIds },
      individualHooks: true,
    });

    await Promise.allSettled(reportIds.map((id) => destroyReport(id)));

    await Promise.all(
      grants.map(async (g) => Grant.destroy({ where: { id: g.id }, individualHooks: true })),
    );

    await Promise.all(
      recipients.map(async (r) => Recipient.destroy({
        where: { id: r.id },
        individualHooks: true,
      })),
    );

    await db.sequelize.close();
  });

  it('removes extra recipients', async () => {
    const [
      report, , goalsAndObjectives,
    ] = await activityReportAndRecipientsById(multiRecipientReport.id);

    expect(goalsAndObjectives.length).toBe(2);
    const [goal, goalNumberTwo] = goalsAndObjectives;
    expect(goal.goalIds.length).toBe(2);
    expect(goalNumberTwo.goalIds.length).toBe(2);

    const currentObjectives = await Objective.findAll({
      include: [
        {
          model: ActivityReportObjective,
          as: 'activityReportObjectives',
          where: {
            activityReportId: multiRecipientReport.id,
          },
          required: true,
        },
      ],
    });

    expect(currentObjectives.length).toBe(2);

    const newReport = {
      recipientsWhoHaveGoalsThatShouldBeRemoved: [grantTwo.id],
    };

    await createOrUpdate(newReport, report);

    const [
      , , goalsAndObjectivesAgain,
    ] = await activityReportAndRecipientsById(multiRecipientReport.id);

    expect(goalsAndObjectivesAgain.length).toBe(2);
    const [goalAgain, secondGoalAgain] = goalsAndObjectivesAgain;
    expect(goalAgain.goalIds.length).toBe(1);
    expect(secondGoalAgain.goalIds.length).toBe(1);

    const updatedObjectives = await Objective.findAll({
      include: [
        {
          model: ActivityReportObjective,
          as: 'activityReportObjectives',
          where: {
            activityReportId: multiRecipientReport.id,
          },
          required: true,
        },
      ],
    });
    expect(updatedObjectives.length).toBe(1);

    // we check to see it doesn't delete goals & objectives that are in use elsewhere
    const checkThisGoal = await Goal.findByPk(fourthGoal.id);
    expect(checkThisGoal).toBeTruthy();

    const checkThisObjective = await Objective.findByPk(thirdObjective.id);
    expect(checkThisObjective).toBeTruthy();

    // lastly, we check to make sure the correct goals are deleted
    const existingGoals = await Goal.findAll({
      attributes: ['id'],
      where: {
        id: [firstGoal.id, secondGoal.id, thirdGoal.id, fourthGoal.id],
      },
    });

    const existingGoalIds = existingGoals.map((g) => g.id);
    expect(existingGoalIds.length).toBe(3);
    expect(existingGoalIds).toContain(firstGoal.id);
    expect(existingGoalIds).toContain(thirdGoal.id);
    expect(existingGoalIds).toContain(fourthGoal.id);
  });
});<|MERGE_RESOLUTION|>--- conflicted
+++ resolved
@@ -197,14 +197,10 @@
     const reportIds = [multiRecipientReport.id, secondReport.id];
 
     await ActivityReportObjective.destroy({
-<<<<<<< HEAD
-      where: { activityReportId: reportIds },
-=======
       where: {
         activityReportId: reportIds,
       },
       hookMetadata: { objectiveIds: [firstObjective.id, secondObjective.id, thirdObjective.id] },
->>>>>>> d3645e1a
       individualHooks: true,
     });
 
