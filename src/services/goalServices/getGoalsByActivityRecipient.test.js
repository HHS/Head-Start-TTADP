--- conflicted
+++ resolved
@@ -20,11 +20,8 @@
 import { getGoalsByActivityRecipient } from '../recipient';
 import { REPORT_STATUSES } from '../../constants';
 import { auditLogger } from '../../logger';
-<<<<<<< HEAD
-=======
 
 const NEEDLE = 'This objective title should not appear in recipient 3';
->>>>>>> e2dfae09
 
 describe('Goals by Recipient Test', () => {
   const recipient = {
@@ -149,8 +146,6 @@
     activityRecipients: [{ grantId: 302 }],
     submissionStatus: REPORT_STATUSES.APPROVED,
     calculatedStatus: REPORT_STATUSES.APPROVED,
-<<<<<<< HEAD
-=======
     oldApprovingManagerId: 1,
     numberOfParticipants: 1,
     deliveryMethod: 'method',
@@ -203,7 +198,6 @@
     activityRecipients: [{ grantId: grant4.id }],
     submissionStatus: REPORT_STATUSES.APPROVED,
     calculatedStatus: REPORT_STATUSES.APPROVED,
->>>>>>> e2dfae09
     oldApprovingManagerId: 1,
     numberOfParticipants: 1,
     deliveryMethod: 'method',
@@ -244,57 +238,25 @@
     const savedGoalReport1 = await ActivityReport.create(goalReport1);
     const savedGoalReport2 = await ActivityReport.create(goalReport2);
     const savedGoalReport3 = await ActivityReport.create(goalReport3);
-<<<<<<< HEAD
-    const savedGoalReport4 = await ActivityReport.create(
-      {
-        ...goalReport1,
-        submissionStatus: REPORT_STATUSES.DRAFT,
-        calculatedStatus: REPORT_STATUSES.DRAFT,
-      },
-    );
-=======
     const savedGoalReport4 = await ActivityReport.create(goalReport4);
     const savedGoalReport5 = await ActivityReport.create(goalReport5);
     const savedGoalReport6 = await ActivityReport.create(goalReport6);
->>>>>>> e2dfae09
 
     // Create AR Recipients.
-    try {
-      await ActivityRecipient.create({
-        activityReportId: savedGoalReport1.id,
-        grantId: savedGrant1.id,
-      });
-    } catch (error) {
-      auditLogger.error(JSON.stringify(error));
-      throw error;
-    }
-    try {
-      await ActivityRecipient.create({
-        activityReportId: savedGoalReport2.id,
-        grantId: savedGrant2.id,
-      });
-    } catch (error) {
-      auditLogger.error(JSON.stringify(error));
-      throw error;
-    }
-    try {
-      await ActivityRecipient.create({
-        activityReportId: savedGoalReport3.id,
-        grantId: savedGrant3.id,
-      });
-    } catch (error) {
-      auditLogger.error(JSON.stringify(error));
-      throw error;
-    }
-    try {
-      await ActivityRecipient.create({
-        activityReportId: savedGoalReport4.id,
-        grantId: savedGrant3.id,
-      });
-    } catch (error) {
-      auditLogger.error(JSON.stringify(error));
-      throw error;
-    }
+    await ActivityRecipient.create({
+      activityReportId: savedGoalReport1.id,
+      grantId: savedGrant1.id,
+    });
+
+    await ActivityRecipient.create({
+      activityReportId: savedGoalReport2.id,
+      grantId: savedGrant2.id,
+    });
+
+    await ActivityRecipient.create({
+      activityReportId: savedGoalReport3.id,
+      grantId: savedGrant3.id,
+    });
 
     await ActivityRecipient.create({
       activityReportId: savedGoalReport4.id,
@@ -317,97 +279,6 @@
     });
 
     // Create Goals.
-<<<<<<< HEAD
-    let goals = [];
-    try {
-      goals = await Promise.all(
-        [
-          // goal 1 (AR1)
-          Goal.create({
-            name: 'Goal 1',
-            status: '',
-            timeframe: '12 months',
-            isFromSmartsheetTtaPlan: false,
-            grantId: 300,
-            createdAt: '2021-01-10T19:16:15.842Z',
-            onApprovedAR: true,
-          }),
-          // goal 2 (AR1)
-          Goal.create({
-            name: 'Goal 2',
-            status: 'Not Started',
-            timeframe: '12 months',
-            isFromSmartsheetTtaPlan: false,
-            grantId: 300,
-            createdAt: '2021-02-15T19:16:15.842Z',
-            onApprovedAR: true,
-          }),
-          // goal 3 (AR1)
-          Goal.create({
-            name: 'Goal 3',
-            status: 'In Progress',
-            timeframe: '12 months',
-            isFromSmartsheetTtaPlan: false,
-            grantId: 300,
-            createdAt: '2021-03-03T19:16:15.842Z',
-            onApprovedAR: true,
-          }),
-          // goal 4 (AR2)
-          Goal.create({
-            name: 'Goal 4',
-            status: 'In Progress',
-            timeframe: '12 months',
-            isFromSmartsheetTtaPlan: false,
-            grantId: 301,
-            createdAt: '2021-04-02T19:16:15.842Z',
-            onApprovedAR: true,
-          }),
-          // goal 5 (AR3 Exclude)
-          Goal.create({
-            name: 'Goal 5',
-            status: 'In Progress',
-            timeframe: '12 months',
-            isFromSmartsheetTtaPlan: false,
-            grantId: 302,
-            createdAt: '2021-05-02T19:16:15.842Z',
-            onApprovedAR: true,
-          }),
-          Goal.create({
-            name: 'Goal not on report, no objective',
-            status: 'Closed',
-            timeframe: '12 months',
-            isFromSmartsheetTtaPlan: false,
-            grantId: 300,
-            createdAt: '2021-01-10T19:16:15.842Z',
-            onApprovedAR: true,
-          }),
-          Goal.create({
-            name: 'Goal not on report, with objective',
-            status: 'Closed',
-            timeframe: '12 months',
-            isFromSmartsheetTtaPlan: false,
-            grantId: 300,
-            createdAt: '2021-01-10T19:16:15.842Z',
-            onApprovedAR: true,
-          }),
-          // goal 6 (AR4)
-          Goal.create({
-            name: 'Goal on Draft report',
-            status: '',
-            timeframe: '1 month',
-            isFromSmartsheetTtaPlan: false,
-            grantId: 300,
-            createdAt: '2021-01-10T19:16:15.842Z',
-            onApprovedAR: false,
-
-          }),
-        ],
-      );
-    } catch (err) {
-      auditLogger.error(err);
-      throw (err);
-    }
-=======
     const goals = await Promise.all(
       [
         // goal 1 (AR1)
@@ -536,7 +407,6 @@
         }),
       ],
     );
->>>>>>> e2dfae09
 
     // Get Goal Ids for Delete.
     goalIds = goals.map((o) => o.id);
@@ -592,16 +462,6 @@
           title: 'objective 7',
           status: 'Not Started',
           onApprovedAR: true,
-<<<<<<< HEAD
-        }),
-        // objective 8
-        await Objective.create({
-          goalId: goalIds[7],
-          title: 'objective 8',
-          status: 'Not Started',
-          onApprovedAR: false,
-=======
->>>>>>> e2dfae09
         }),
         // objective 8
         await Objective.create({
@@ -723,8 +583,6 @@
           objectiveId: objectives[7].id,
           activityReportId: savedGoalReport4.id,
           ttaProvided: 'Objective for Goal 6 Draft report Exclude',
-<<<<<<< HEAD
-=======
         }),
 
         ActivityReportObjective.create({
@@ -743,7 +601,6 @@
           objectiveId: objectives[10].id,
           activityReportId: savedGoalReport6.id,
           ttaProvided: 'more html tags',
->>>>>>> e2dfae09
         }),
       ],
     );
@@ -815,36 +672,6 @@
 
   describe('Retrieves All Goals', () => {
     it('Uses default sorting', async () => {
-<<<<<<< HEAD
-      const { goalRows } = await getGoalsByActivityRecipient(300, 1, { sortDir: 'asc' });
-      expect(goalRows[0].goalText).toBe('Goal 1');
-    });
-
-    it('honors offset', async () => {
-      const { goalRows } = await getGoalsByActivityRecipient(300, 1, { offset: 1, sortDir: 'asc' });
-      expect(goalRows[0].goalText).toBe('Goal 2');
-    });
-
-    it('honors limit', async () => {
-      const { goalRows } = await getGoalsByActivityRecipient(300, 1, { limit: 1 });
-      expect(goalRows.length).toBe(1);
-    });
-
-    it('Retrieves Goals by Recipient', async () => {
-      let countx;
-      let goalRowsx;
-      try {
-        const { count, goalRows } = await getGoalsByActivityRecipient(300, 1, {
-          sortBy: 'createdOn', sortDir: 'desc', offset: 0, limit: 10,
-        });
-        countx = count;
-        goalRowsx = goalRows;
-      } catch (err) {
-        auditLogger.info(JSON.stringify(err));
-        throw err;
-      }
-
-=======
       const { goalRows } = await getGoalsByActivityRecipient(recipient.id, 1, { sortDir: 'asc' });
       expect(goalRows[0].goalText).toBe('Goal 1');
     });
@@ -866,7 +693,6 @@
       const countx = count;
       const goalRowsx = goalRows;
 
->>>>>>> e2dfae09
       expect(countx).toBe(6);
       expect(goalRowsx.length).toBe(6);
 
@@ -916,8 +742,6 @@
       expect(goalRowsx[3].reasons).toEqual(['COVID-19 response', 'Complaint']);
       expect(goalRowsx[3].goalTopics).toEqual(['Learning Environments', 'Nutrition', 'Physical Health and Screenings']);
       expect(goalRowsx[3].objectives.length).toBe(1);
-<<<<<<< HEAD
-=======
     });
 
     it('Retrieves All Goals by Recipient', async () => {
@@ -953,7 +777,6 @@
       const moreTitles = moreObjectives.map((objective) => objective.title);
 
       expect(moreTitles).toContain(NEEDLE);
->>>>>>> e2dfae09
     });
   });
 });