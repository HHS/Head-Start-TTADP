import moment from 'moment';
import {
  sequelize,
  User,
  ActivityReport,
  Recipient,
  Grant,
  ActivityRecipient,
  // GrantGoal,
  // GoalTemplate,
  Goal,
  ActivityReportObjective,
  // ObjectiveTemplate,
  Objective,
  /* TODO: Switch for New Goal Creation. */
  // ObjectiveTopic,
  // Topic,
} from '../../models';

import { getGoalsByActivityRecipient } from '../recipient';
import { REPORT_STATUSES } from '../../constants';
import { auditLogger } from '../../logger';

describe('Goals by Recipient Test', () => {
  const recipient = {
    id: 300,
    name: 'Recipient with Goals',
  };

  const recipient2 = {
    id: 301,
    name: 'Recipient 2 with Goals',
  };

  const grant1 = {
    id: 300,
    recipientId: 300,
    regionId: 1,
    number: '12345',
    programSpecialistName: 'George',
    status: 'Active',
    endDate: new Date(2020, 10, 2),
    grantSpecialistName: 'Glen',
  };

  const grant2 = {
    id: 301,
    recipientId: 300,
    regionId: 1,
    number: '12346',
    programSpecialistName: 'Joe',
    status: 'Active',
    endDate: new Date(2020, 10, 2),
    grantSpecialistName: 'Glen',
  };

  const grant3 = {
    id: 302,
    recipientId: 301,
    regionId: 1,
    number: '12334',
    programSpecialistName: 'Joe',
    status: 'Active',
    endDate: new Date(2020, 10, 2),
    grantSpecialistName: 'Glen',
  };

  const mockGoalUser = {
    id: 42352636,
    homeRegionId: 1,
    name: 'user42352636',
    hsesUsername: 'user42352636',
    hsesUserId: 'user42352636',
  };

  const goalReport1 = {
    activityRecipientType: 'recipient',
    userId: mockGoalUser.id,
    regionId: 1,
    lastUpdatedById: mockGoalUser.id,
    ECLKCResourcesUsed: ['test'],
    activityRecipients: [{ grantId: 300 }],
    submissionStatus: REPORT_STATUSES.APPROVED,
    calculatedStatus: REPORT_STATUSES.APPROVED,
    oldApprovingManagerId: 1,
    numberOfParticipants: 1,
    deliveryMethod: 'method',
    duration: 0,
    endDate: '2020-09-01T12:00:00Z',
    startDate: '2020-09-01T12:00:00Z',
    requester: 'requester',
    targetPopulations: ['pop'],
    participants: ['participants'],
    reason: ['COVID-19 response', 'Complaint'],
    topics: ['Learning Environments', 'Nutrition', 'Physical Health and Screenings'],
    ttaType: ['type'],
  };

  const goalReport2 = {
    activityRecipientType: 'recipient',
    userId: mockGoalUser.id,
    regionId: 1,
    lastUpdatedById: mockGoalUser.id,
    ECLKCResourcesUsed: ['test'],
    activityRecipients: [{ grantId: 301 }],
    submissionStatus: REPORT_STATUSES.APPROVED,
    calculatedStatus: REPORT_STATUSES.APPROVED,
    oldApprovingManagerId: 1,
    numberOfParticipants: 1,
    deliveryMethod: 'method',
    duration: 0,
    endDate: '2020-09-01T12:00:00Z',
    startDate: '2020-09-01T12:00:00Z',
    requester: 'requester',
    targetPopulations: ['pop'],
    participants: ['participants'],
    reason: ['Monitoring | Area of Concern', 'New Director or Management', 'New Program Option'],
    topics: ['Child Assessment, Development, Screening', 'Communication'],
    ttaType: ['type'],
  };

  const goalReport3 = {
    activityRecipientType: 'recipient',
    userId: mockGoalUser.id,
    regionId: 1,
    lastUpdatedById: mockGoalUser.id,
    ECLKCResourcesUsed: ['test'],
    activityRecipients: [{ grantId: 302 }],
    submissionStatus: REPORT_STATUSES.APPROVED,
    calculatedStatus: REPORT_STATUSES.APPROVED,
    oldApprovingManagerId: 1,
    numberOfParticipants: 1,
    deliveryMethod: 'method',
    duration: 0,
    endDate: '2020-10-01T12:00:00Z',
    startDate: '2020-10-01T12:00:00Z',
    requester: 'requester',
    targetPopulations: ['pop'],
    participants: ['participants'],
    reason: ['Monitoring | Area of Concern', 'New Director or Management', 'New Program Option'],
    topics: ['Child Assessment, Development, Screening', 'Communication'],
    ttaType: ['type'],
  };

  // let objectiveTemplateIds = [];
  // let goalTemplateIds = [];

  let objectiveIds = [];
  let goalIds = [];

  /* TODO: Switch for New Goal Creation. */
  // let topicIds = [];
  // let objectiveTopicIds = [];

  beforeAll(async () => {
    // Create User.
    await User.create(mockGoalUser);

    // Create Recipient.
    await Recipient.create(recipient);
    await Recipient.create(recipient2);

    // Create Grants.
    const savedGrant1 = await Grant.create(grant1);
    const savedGrant2 = await Grant.create(grant2);
    const savedGrant3 = await Grant.create(grant3);

    // Create Reports.
    const savedGoalReport1 = await ActivityReport.create(goalReport1);
    const savedGoalReport2 = await ActivityReport.create(goalReport2);
    const savedGoalReport3 = await ActivityReport.create(goalReport3);
    const savedGoalReport4 = await ActivityReport.create(
      {
        ...goalReport1,
        submissionStatus: REPORT_STATUSES.DRAFT,
        calculatedStatus: REPORT_STATUSES.DRAFT,
      },
    );

    // Create AR Recipients.
    try {
      await ActivityRecipient.create({
        activityReportId: savedGoalReport1.id,
        grantId: savedGrant1.id,
      });
    } catch (error) {
      auditLogger.error(JSON.stringify(error));
      throw error;
    }
    try {
      await ActivityRecipient.create({
        activityReportId: savedGoalReport2.id,
        grantId: savedGrant2.id,
      });
    } catch (error) {
      auditLogger.error(JSON.stringify(error));
      throw error;
    }
    try {
      await ActivityRecipient.create({
        activityReportId: savedGoalReport3.id,
        grantId: savedGrant3.id,
      });
    } catch (error) {
      auditLogger.error(JSON.stringify(error));
      throw error;
    }
<<<<<<< HEAD
=======
    try {
      await ActivityRecipient.create({
        activityReportId: savedGoalReport4.id,
        grantId: savedGrant3.id,
      });
    } catch (error) {
      auditLogger.error(JSON.stringify(error));
      throw error;
    }
>>>>>>> 2ae089be

    // Create Goals.
    let goals = [];
    try {
      goals = await Promise.all(
        [
<<<<<<< HEAD
          // goal 1 (AR1)t
          await Goal.create({
            name: 'Goal 1',
            status: 'Not Started',
=======
          // goal 1 (AR1)
          Goal.create({
            name: 'Goal 1',
            status: '',
>>>>>>> 2ae089be
            timeframe: '12 months',
            isFromSmartsheetTtaPlan: false,
            grantId: 300,
            createdAt: '2021-01-10T19:16:15.842Z',
<<<<<<< HEAD
          }),
          // goal 2 (AR1)
          await Goal.create({
=======
            onApprovedAR: true,
          }),
          // goal 2 (AR1)
          Goal.create({
>>>>>>> 2ae089be
            name: 'Goal 2',
            status: 'Not Started',
            timeframe: '12 months',
            isFromSmartsheetTtaPlan: false,
            grantId: 300,
            createdAt: '2021-02-15T19:16:15.842Z',
<<<<<<< HEAD
          }),
          // goal 3 (AR1)
          await Goal.create({
=======
            onApprovedAR: true,
          }),
          // goal 3 (AR1)
          Goal.create({
>>>>>>> 2ae089be
            name: 'Goal 3',
            status: 'In Progress',
            timeframe: '12 months',
            isFromSmartsheetTtaPlan: false,
            grantId: 300,
            createdAt: '2021-03-03T19:16:15.842Z',
<<<<<<< HEAD
          }),
          // goal 4 (AR2)
          await Goal.create({
=======
            onApprovedAR: true,
          }),
          // goal 4 (AR2)
          Goal.create({
>>>>>>> 2ae089be
            name: 'Goal 4',
            status: 'In Progress',
            timeframe: '12 months',
            isFromSmartsheetTtaPlan: false,
            grantId: 301,
            createdAt: '2021-04-02T19:16:15.842Z',
<<<<<<< HEAD
          }),
          // goal 5 (AR3 Exclude)
          await Goal.create({
=======
            onApprovedAR: true,
          }),
          // goal 5 (AR3 Exclude)
          Goal.create({
>>>>>>> 2ae089be
            name: 'Goal 5',
            status: 'In Progress',
            timeframe: '12 months',
            isFromSmartsheetTtaPlan: false,
            grantId: 302,
            createdAt: '2021-05-02T19:16:15.842Z',
<<<<<<< HEAD
=======
            onApprovedAR: true,
          }),
          Goal.create({
            name: 'Goal not on report, no objective',
            status: 'Closed',
            timeframe: '12 months',
            isFromSmartsheetTtaPlan: false,
            grantId: 300,
            createdAt: '2021-01-10T19:16:15.842Z',
            onApprovedAR: true,
          }),
          Goal.create({
            name: 'Goal not on report, with objective',
            status: 'Closed',
            timeframe: '12 months',
            isFromSmartsheetTtaPlan: false,
            grantId: 300,
            createdAt: '2021-01-10T19:16:15.842Z',
            onApprovedAR: true,
          }),
          // goal 6 (AR4)
          Goal.create({
            name: 'Goal on Draft report',
            status: '',
            timeframe: '1 month',
            isFromSmartsheetTtaPlan: false,
            grantId: 300,
            createdAt: '2021-01-10T19:16:15.842Z',
            onApprovedAR: false,

>>>>>>> 2ae089be
          }),
        ],
      );
    } catch (err) {
      auditLogger.error(err);
      throw (err);
    }

    // Get Goal Ids for Delete.
    goalIds = goals.map((o) => o.id);

    // Crete Objectives.
    const objectives = await Promise.all(
      [
        // objective 1 (AR1)
        await Objective.create({
          goalId: goalIds[0],
          title: 'objective 1',
          status: 'Not Started',
          onApprovedAR: true,
        }),
        // objective 2 (AR1)
        await Objective.create({
          goalId: goalIds[1],
          title: 'objective 2',
          status: 'Not Started',
          onApprovedAR: true,
        }),
        // objective 3 (AR1)
        await Objective.create({
          goalId: goalIds[2],
          title: 'objective 3',
          status: 'In Progress',
          onApprovedAR: true,
        }),
        // objective 4 (AR1)
        await Objective.create({
          goalId: goalIds[2],
          title: 'objective 4',
          status: 'Completed',
          onApprovedAR: true,
        }),
        // objective 5 (AR2)
        await Objective.create({
          goalId: goalIds[3],
          title: 'objective 5',
          status: 'Not Started',
          onApprovedAR: true,
        }),
        // objective 6 (AR3)
        await Objective.create({
          goalId: goalIds[4],
          title: 'objective 6',
          status: 'Not Started',
          onApprovedAR: true,
        }),
        // objective 7
        await Objective.create({
          goalId: goalIds[6],
          title: 'objective 7',
          status: 'Not Started',
          onApprovedAR: true,
        }),
        // objective 8
        await Objective.create({
          goalId: goalIds[7],
          title: 'objective 8',
          status: 'Not Started',
          onApprovedAR: false,
        }),
      ],
    );

    // Get Objective Ids for Delete.
    objectiveIds = objectives.map((o) => o.id);

    /* TODO: Switch for New Goal Creation. */
    /*
    // Create Objective Topics.
    const topics = await Promise.all([
      Topic.create({
        name: 'objective topic 1',
      }),
      Topic.create({
        name: 'objective topic 2',
      }),
      Topic.create({
        name: 'objective topic 3',
      }),
    ]);

    topicIds = topics.map((o) => o.id);

    // Assign Objective Topics.
    const objectiveTopics = await Promise.all(
      [
        await ObjectiveTopic.create({
          topicId: topicIds[0],
          objectiveId: objectiveIds[0],
        }),
        await ObjectiveTopic.create({
          topicId: topicIds[1],
          objectiveId: objectiveIds[2],
        }),
        await ObjectiveTopic.create({
          topicId: topicIds[2],
          objectiveId: objectiveIds[3],
        }),
      ],
    );

    objectiveTopicIds = objectiveTopics.map((o) => o.id);
      */

    // AR Objectives.
    await Promise.all(
      [
        // AR 1 Obj 1.
        ActivityReportObjective.create({
          objectiveId: objectives[0].id,
          activityReportId: savedGoalReport1.id,
          ttaProvided: 'Objective for Goal 1',
        }),
        // AR 1 Obj 2.
        ActivityReportObjective.create({
          objectiveId: objectives[1].id,
          activityReportId: savedGoalReport1.id,
          ttaProvided: 'Objective for Goal 2',
        }),
        // AR 1 Obj 3.
        ActivityReportObjective.create({
          objectiveId: objectives[2].id,
          activityReportId: savedGoalReport1.id,
          ttaProvided: 'Objective for Goal 3',
        }),
        // AR 1 Obj 4.
        ActivityReportObjective.create({
          objectiveId: objectives[3].id,
          activityReportId: savedGoalReport1.id,
          ttaProvided: 'Objective for Goal 3 b',
        }),
        // AR 2 Obj 5.
        ActivityReportObjective.create({
          objectiveId: objectives[4].id,
          activityReportId: savedGoalReport2.id,
          ttaProvided: 'Objective for Goal 4',
        }),
        // AR 3 Obj 6 (Exclude).
        ActivityReportObjective.create({
          objectiveId: objectives[5].id,
          activityReportId: savedGoalReport3.id,
          ttaProvided: 'Objective for Goal 5 Exclude',
<<<<<<< HEAD
=======
        }),
        // AR 4 Draft Obj 8 (Exclude).
        ActivityReportObjective.create({
          objectiveId: objectives[7].id,
          activityReportId: savedGoalReport4.id,
          ttaProvided: 'Objective for Goal 6 Draft report Exclude',
>>>>>>> 2ae089be
        }),
      ],
    );
  });

  afterAll(async () => {
    // Get Report Ids.
    const reportsToDelete = await ActivityReport.findAll({ where: { userId: mockGoalUser.id } });
    const reportIdsToDelete = reportsToDelete.map((report) => report.id);

    // Delete AR Objectives.
    await ActivityReportObjective.destroy({
      where: {
        activityReportId: reportIdsToDelete,
      },
    });

    // Delete Objectives.
    await Objective.destroy({
      where: {
        id: objectiveIds,
      },
    });

<<<<<<< HEAD
    // await ObjectiveTemplate.destroy({
    //   where: {
    //     id: objectiveTemplateIds,
    //   },
    // });

    // Delete Grant Goals.
    // const grantGoalsToDelete = await GrantGoal.findAll({ where: { recipientId: [300, 301] } });
    // const grantGoalIdsToDelete = grantGoalsToDelete.map((grantGoal) => grantGoal.id);
    // await GrantGoal.destroy({ where: { id: grantGoalIdsToDelete } });
=======
    /* TODO: Switch for New Goal Creation. */
    /*
    // Delete Objective Topics.
    await ObjectiveTopic.destroy({
      where: {
        id: objectiveTopicIds,
      },
    });
>>>>>>> 2ae089be

    // Delete Topics.
    await Topic.destroy({
      where: {
        id: topicIds,
      },
    });
    */
    // Delete Goals.
    await Goal.destroy({
      where: {
        id: goalIds,
      },
    });
    // await GoalTemplate.destroy({
    //   where: {
    //     id: goalTemplateIds,
    //   },
    // });

    // Delete AR and AR Recipient.
    await ActivityRecipient.destroy({ where: { activityReportId: reportIdsToDelete } });
    await ActivityReport.destroy({ where: { id: reportIdsToDelete } });

    // Delete Recipient, Grant, User.
    await Grant.destroy({ where: { id: [300, 301, 302] } });
    await Recipient.destroy({ where: { id: [300, 301] } });
    await User.destroy({ where: { id: mockGoalUser.id } });

    // Close SQL Connection.
    await sequelize.close();
  });

  describe('Retrieves All Goals', () => {
<<<<<<< HEAD
=======
    it('Uses default sorting', async () => {
      const { goalRows } = await getGoalsByActivityRecipient(300, 1, { sortDir: 'asc' });
      expect(goalRows[0].goalText).toBe('Goal 1');
    });

    it('honors offset', async () => {
      const { goalRows } = await getGoalsByActivityRecipient(300, 1, { offset: 1, sortDir: 'asc' });
      expect(goalRows[0].goalText).toBe('Goal 2');
    });

    it('honors limit', async () => {
      const { goalRows } = await getGoalsByActivityRecipient(300, 1, { limit: 1 });
      expect(goalRows.length).toBe(1);
    });

>>>>>>> 2ae089be
    it('Retrieves Goals by Recipient', async () => {
      let countx;
      let goalRowsx;
      try {
        const { count, goalRows } = await getGoalsByActivityRecipient(300, 1, {
          sortBy: 'createdOn', sortDir: 'desc', offset: 0, limit: 10,
        });
        countx = count;
        goalRowsx = goalRows;
      } catch (err) {
        auditLogger.info(JSON.stringify(err));
        throw err;
      }

<<<<<<< HEAD
      expect(countx).toBe(4);
      expect(goalRowsx.length).toBe(4);
=======
      expect(countx).toBe(6);
      expect(goalRowsx.length).toBe(6);
>>>>>>> 2ae089be

      // Goal 4.
      expect(moment(goalRowsx[0].createdOn).format('YYYY-MM-DD')).toBe('2021-04-02');
      expect(goalRowsx[0].goalText).toBe('Goal 4');
<<<<<<< HEAD
      expect(goalRowsx[0].goalNumber).toBe(`R1-G-${goalRowsx[0].id}`);
=======
      expect(goalRowsx[0].goalNumbers).toStrictEqual([`G-${goalRowsx[0].id}`]);
>>>>>>> 2ae089be
      expect(goalRowsx[0].objectiveCount).toBe(1);
      expect(goalRowsx[0].reasons).toEqual(['Monitoring | Area of Concern', 'New Director or Management', 'New Program Option']);
      expect(goalRowsx[0].goalTopics).toEqual(['Child Assessment, Development, Screening', 'Communication']);
      expect(goalRowsx[0].objectives.length).toBe(1);

      // Goal 3.
      expect(moment(goalRowsx[1].createdOn).format('YYYY-MM-DD')).toBe('2021-03-03');
      expect(goalRowsx[1].goalText).toBe('Goal 3');
<<<<<<< HEAD
      expect(goalRowsx[1].goalNumber).toBe(`R1-G-${goalRowsx[1].id}`);
=======
      expect(goalRowsx[1].goalNumbers).toStrictEqual([`G-${goalRowsx[1].id}`]);
>>>>>>> 2ae089be
      expect(goalRowsx[1].objectiveCount).toBe(2);
      expect(goalRowsx[1].reasons).toEqual(['COVID-19 response', 'Complaint']);
      expect(goalRowsx[1].goalTopics).toEqual(['Learning Environments', 'Nutrition', 'Physical Health and Screenings']);

      // Goal 3 Objectives.
      expect(goalRowsx[1].objectives.length).toBe(2);
      expect(goalRowsx[1].objectives[0].title).toBe('objective 4');
<<<<<<< HEAD
      expect(goalRowsx[1].objectives[0].activityReportObjectives[0].ttaProvided).toBe('Objective for Goal 3 b');
=======
>>>>>>> 2ae089be
      expect(goalRowsx[1].objectives[0].endDate).toBe('09/01/2020');
      expect(goalRowsx[1].objectives[0].reasons).toEqual(['COVID-19 response', 'Complaint']);
      expect(goalRowsx[1].objectives[0].status).toEqual('Completed');

      expect(goalRowsx[1].objectives[1].title).toBe('objective 3');
<<<<<<< HEAD
      expect(goalRowsx[1].objectives[1].activityReportObjectives[0].ttaProvided).toBe('Objective for Goal 3');
      expect(goalRowsx[1].objectives[1].endDate).toBe('09/01/2020');
      expect(goalRowsx[1].objectives[1].reasons).toEqual(['COVID-19 response', 'Complaint']);
      expect(goalRowsx[1].objectives[1].status).toEqual('In Progress');
      // Goal 2.
      expect(moment(goalRowsx[2].createdOn).format('YYYY-MM-DD')).toBe('2021-02-15');
      expect(goalRowsx[2].goalText).toBe('Goal 2');
      expect(goalRowsx[2].goalNumber).toBe(`R1-G-${goalRowsx[2].id}`);
=======
      expect(goalRowsx[1].objectives[1].endDate).toBe('09/01/2020');
      expect(goalRowsx[1].objectives[1].reasons).toEqual(['COVID-19 response', 'Complaint']);
      expect(goalRowsx[1].objectives[1].status).toEqual('In Progress');

      // Goal 2.
      expect(moment(goalRowsx[2].createdOn).format('YYYY-MM-DD')).toBe('2021-02-15');
      expect(goalRowsx[2].goalText).toBe('Goal 2');
      expect(goalRowsx[2].goalNumbers).toStrictEqual([`G-${goalRowsx[2].id}`]);
>>>>>>> 2ae089be
      expect(goalRowsx[2].objectiveCount).toBe(1);
      expect(goalRowsx[2].reasons).toEqual(['COVID-19 response', 'Complaint']);
      expect(goalRowsx[2].goalTopics).toEqual(['Learning Environments', 'Nutrition', 'Physical Health and Screenings']);
      expect(goalRowsx[2].objectives.length).toBe(1);

      // Goal 1.
      expect(moment(goalRowsx[3].createdOn).format('YYYY-MM-DD')).toBe('2021-01-10');
      expect(goalRowsx[3].goalText).toBe('Goal 1');
<<<<<<< HEAD
      expect(goalRowsx[3].goalNumber).toBe(`R1-G-${goalRowsx[3].id}`);
=======
      expect(goalRowsx[3].goalNumbers).toStrictEqual([`G-${goalRowsx[3].id}`]);
>>>>>>> 2ae089be
      expect(goalRowsx[3].objectiveCount).toBe(1);
      expect(goalRowsx[3].reasons).toEqual(['COVID-19 response', 'Complaint']);
      expect(goalRowsx[3].goalTopics).toEqual(['Learning Environments', 'Nutrition', 'Physical Health and Screenings']);
      expect(goalRowsx[3].objectives.length).toBe(1);
    });
  });
});<|MERGE_RESOLUTION|>--- conflicted
+++ resolved
@@ -141,9 +141,6 @@
     topics: ['Child Assessment, Development, Screening', 'Communication'],
     ttaType: ['type'],
   };
-
-  // let objectiveTemplateIds = [];
-  // let goalTemplateIds = [];
 
   let objectiveIds = [];
   let goalIds = [];
@@ -205,8 +202,6 @@
       auditLogger.error(JSON.stringify(error));
       throw error;
     }
-<<<<<<< HEAD
-=======
     try {
       await ActivityRecipient.create({
         activityReportId: savedGoalReport4.id,
@@ -216,94 +211,60 @@
       auditLogger.error(JSON.stringify(error));
       throw error;
     }
->>>>>>> 2ae089be
 
     // Create Goals.
     let goals = [];
     try {
       goals = await Promise.all(
         [
-<<<<<<< HEAD
-          // goal 1 (AR1)t
-          await Goal.create({
-            name: 'Goal 1',
-            status: 'Not Started',
-=======
           // goal 1 (AR1)
           Goal.create({
             name: 'Goal 1',
             status: '',
->>>>>>> 2ae089be
             timeframe: '12 months',
             isFromSmartsheetTtaPlan: false,
             grantId: 300,
             createdAt: '2021-01-10T19:16:15.842Z',
-<<<<<<< HEAD
+            onApprovedAR: true,
           }),
           // goal 2 (AR1)
-          await Goal.create({
-=======
-            onApprovedAR: true,
-          }),
-          // goal 2 (AR1)
-          Goal.create({
->>>>>>> 2ae089be
+          Goal.create({
             name: 'Goal 2',
             status: 'Not Started',
             timeframe: '12 months',
             isFromSmartsheetTtaPlan: false,
             grantId: 300,
             createdAt: '2021-02-15T19:16:15.842Z',
-<<<<<<< HEAD
+            onApprovedAR: true,
           }),
           // goal 3 (AR1)
-          await Goal.create({
-=======
-            onApprovedAR: true,
-          }),
-          // goal 3 (AR1)
-          Goal.create({
->>>>>>> 2ae089be
+          Goal.create({
             name: 'Goal 3',
             status: 'In Progress',
             timeframe: '12 months',
             isFromSmartsheetTtaPlan: false,
             grantId: 300,
             createdAt: '2021-03-03T19:16:15.842Z',
-<<<<<<< HEAD
+            onApprovedAR: true,
           }),
           // goal 4 (AR2)
-          await Goal.create({
-=======
-            onApprovedAR: true,
-          }),
-          // goal 4 (AR2)
-          Goal.create({
->>>>>>> 2ae089be
+          Goal.create({
             name: 'Goal 4',
             status: 'In Progress',
             timeframe: '12 months',
             isFromSmartsheetTtaPlan: false,
             grantId: 301,
             createdAt: '2021-04-02T19:16:15.842Z',
-<<<<<<< HEAD
+            onApprovedAR: true,
           }),
           // goal 5 (AR3 Exclude)
-          await Goal.create({
-=======
-            onApprovedAR: true,
-          }),
-          // goal 5 (AR3 Exclude)
-          Goal.create({
->>>>>>> 2ae089be
+          Goal.create({
             name: 'Goal 5',
             status: 'In Progress',
             timeframe: '12 months',
             isFromSmartsheetTtaPlan: false,
             grantId: 302,
             createdAt: '2021-05-02T19:16:15.842Z',
-<<<<<<< HEAD
-=======
             onApprovedAR: true,
           }),
           Goal.create({
@@ -334,7 +295,6 @@
             createdAt: '2021-01-10T19:16:15.842Z',
             onApprovedAR: false,
 
->>>>>>> 2ae089be
           }),
         ],
       );
@@ -487,15 +447,12 @@
           objectiveId: objectives[5].id,
           activityReportId: savedGoalReport3.id,
           ttaProvided: 'Objective for Goal 5 Exclude',
-<<<<<<< HEAD
-=======
         }),
         // AR 4 Draft Obj 8 (Exclude).
         ActivityReportObjective.create({
           objectiveId: objectives[7].id,
           activityReportId: savedGoalReport4.id,
           ttaProvided: 'Objective for Goal 6 Draft report Exclude',
->>>>>>> 2ae089be
         }),
       ],
     );
@@ -520,18 +477,6 @@
       },
     });
 
-<<<<<<< HEAD
-    // await ObjectiveTemplate.destroy({
-    //   where: {
-    //     id: objectiveTemplateIds,
-    //   },
-    // });
-
-    // Delete Grant Goals.
-    // const grantGoalsToDelete = await GrantGoal.findAll({ where: { recipientId: [300, 301] } });
-    // const grantGoalIdsToDelete = grantGoalsToDelete.map((grantGoal) => grantGoal.id);
-    // await GrantGoal.destroy({ where: { id: grantGoalIdsToDelete } });
-=======
     /* TODO: Switch for New Goal Creation. */
     /*
     // Delete Objective Topics.
@@ -540,7 +485,6 @@
         id: objectiveTopicIds,
       },
     });
->>>>>>> 2ae089be
 
     // Delete Topics.
     await Topic.destroy({
@@ -555,11 +499,6 @@
         id: goalIds,
       },
     });
-    // await GoalTemplate.destroy({
-    //   where: {
-    //     id: goalTemplateIds,
-    //   },
-    // });
 
     // Delete AR and AR Recipient.
     await ActivityRecipient.destroy({ where: { activityReportId: reportIdsToDelete } });
@@ -575,8 +514,6 @@
   });
 
   describe('Retrieves All Goals', () => {
-<<<<<<< HEAD
-=======
     it('Uses default sorting', async () => {
       const { goalRows } = await getGoalsByActivityRecipient(300, 1, { sortDir: 'asc' });
       expect(goalRows[0].goalText).toBe('Goal 1');
@@ -592,7 +529,6 @@
       expect(goalRows.length).toBe(1);
     });
 
->>>>>>> 2ae089be
     it('Retrieves Goals by Recipient', async () => {
       let countx;
       let goalRowsx;
@@ -607,22 +543,13 @@
         throw err;
       }
 
-<<<<<<< HEAD
-      expect(countx).toBe(4);
-      expect(goalRowsx.length).toBe(4);
-=======
       expect(countx).toBe(6);
       expect(goalRowsx.length).toBe(6);
->>>>>>> 2ae089be
 
       // Goal 4.
       expect(moment(goalRowsx[0].createdOn).format('YYYY-MM-DD')).toBe('2021-04-02');
       expect(goalRowsx[0].goalText).toBe('Goal 4');
-<<<<<<< HEAD
-      expect(goalRowsx[0].goalNumber).toBe(`R1-G-${goalRowsx[0].id}`);
-=======
       expect(goalRowsx[0].goalNumbers).toStrictEqual([`G-${goalRowsx[0].id}`]);
->>>>>>> 2ae089be
       expect(goalRowsx[0].objectiveCount).toBe(1);
       expect(goalRowsx[0].reasons).toEqual(['Monitoring | Area of Concern', 'New Director or Management', 'New Program Option']);
       expect(goalRowsx[0].goalTopics).toEqual(['Child Assessment, Development, Screening', 'Communication']);
@@ -631,11 +558,7 @@
       // Goal 3.
       expect(moment(goalRowsx[1].createdOn).format('YYYY-MM-DD')).toBe('2021-03-03');
       expect(goalRowsx[1].goalText).toBe('Goal 3');
-<<<<<<< HEAD
-      expect(goalRowsx[1].goalNumber).toBe(`R1-G-${goalRowsx[1].id}`);
-=======
       expect(goalRowsx[1].goalNumbers).toStrictEqual([`G-${goalRowsx[1].id}`]);
->>>>>>> 2ae089be
       expect(goalRowsx[1].objectiveCount).toBe(2);
       expect(goalRowsx[1].reasons).toEqual(['COVID-19 response', 'Complaint']);
       expect(goalRowsx[1].goalTopics).toEqual(['Learning Environments', 'Nutrition', 'Physical Health and Screenings']);
@@ -643,25 +566,11 @@
       // Goal 3 Objectives.
       expect(goalRowsx[1].objectives.length).toBe(2);
       expect(goalRowsx[1].objectives[0].title).toBe('objective 4');
-<<<<<<< HEAD
-      expect(goalRowsx[1].objectives[0].activityReportObjectives[0].ttaProvided).toBe('Objective for Goal 3 b');
-=======
->>>>>>> 2ae089be
       expect(goalRowsx[1].objectives[0].endDate).toBe('09/01/2020');
       expect(goalRowsx[1].objectives[0].reasons).toEqual(['COVID-19 response', 'Complaint']);
       expect(goalRowsx[1].objectives[0].status).toEqual('Completed');
 
       expect(goalRowsx[1].objectives[1].title).toBe('objective 3');
-<<<<<<< HEAD
-      expect(goalRowsx[1].objectives[1].activityReportObjectives[0].ttaProvided).toBe('Objective for Goal 3');
-      expect(goalRowsx[1].objectives[1].endDate).toBe('09/01/2020');
-      expect(goalRowsx[1].objectives[1].reasons).toEqual(['COVID-19 response', 'Complaint']);
-      expect(goalRowsx[1].objectives[1].status).toEqual('In Progress');
-      // Goal 2.
-      expect(moment(goalRowsx[2].createdOn).format('YYYY-MM-DD')).toBe('2021-02-15');
-      expect(goalRowsx[2].goalText).toBe('Goal 2');
-      expect(goalRowsx[2].goalNumber).toBe(`R1-G-${goalRowsx[2].id}`);
-=======
       expect(goalRowsx[1].objectives[1].endDate).toBe('09/01/2020');
       expect(goalRowsx[1].objectives[1].reasons).toEqual(['COVID-19 response', 'Complaint']);
       expect(goalRowsx[1].objectives[1].status).toEqual('In Progress');
@@ -670,7 +579,6 @@
       expect(moment(goalRowsx[2].createdOn).format('YYYY-MM-DD')).toBe('2021-02-15');
       expect(goalRowsx[2].goalText).toBe('Goal 2');
       expect(goalRowsx[2].goalNumbers).toStrictEqual([`G-${goalRowsx[2].id}`]);
->>>>>>> 2ae089be
       expect(goalRowsx[2].objectiveCount).toBe(1);
       expect(goalRowsx[2].reasons).toEqual(['COVID-19 response', 'Complaint']);
       expect(goalRowsx[2].goalTopics).toEqual(['Learning Environments', 'Nutrition', 'Physical Health and Screenings']);
@@ -679,11 +587,7 @@
       // Goal 1.
       expect(moment(goalRowsx[3].createdOn).format('YYYY-MM-DD')).toBe('2021-01-10');
       expect(goalRowsx[3].goalText).toBe('Goal 1');
-<<<<<<< HEAD
-      expect(goalRowsx[3].goalNumber).toBe(`R1-G-${goalRowsx[3].id}`);
-=======
       expect(goalRowsx[3].goalNumbers).toStrictEqual([`G-${goalRowsx[3].id}`]);
->>>>>>> 2ae089be
       expect(goalRowsx[3].objectiveCount).toBe(1);
       expect(goalRowsx[3].reasons).toEqual(['COVID-19 response', 'Complaint']);
       expect(goalRowsx[3].goalTopics).toEqual(['Learning Environments', 'Nutrition', 'Physical Health and Screenings']);
