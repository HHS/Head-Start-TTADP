import faker from '@faker-js/faker';
import db, {
  Recipient,
  Grant,
  Goal,
  ActivityReportObjective,
  Objective,
} from '../../models';
import { createReport, destroyReport } from '../../testUtils';

import { goalByIdWithActivityReportsAndRegions } from '../goals';
import { REPORT_STATUSES } from '../../constants';

describe('goalByIdWithActivityReportsAndRegions', () => {
  let recipientForFirstGrant;
  let firstGrant;
  let report;
  let goalOnActivityReport;
  let goalOnOneGrant;

  beforeAll(async () => {
    recipientForFirstGrant = await Recipient.create({
      id: faker.datatype.number({ min: 64000 }), name: faker.random.alphaNumeric(6),
    });
<<<<<<< HEAD

=======
>>>>>>> 2ae089be
    firstGrant = await Grant.create({
      number: recipientForFirstGrant.id,
      recipientId: recipientForFirstGrant.id,
      programSpecialistName: faker.name.firstName(),
      regionId: 1,
      id: faker.datatype.number({ min: 64000 }),
    });
<<<<<<< HEAD

=======
>>>>>>> 2ae089be
    goalOnActivityReport = await Goal.create({
      name: 'Goal on activity report',
      status: 'In Progress',
      timeframe: '12 months',
      grantId: firstGrant.id,
      isFromSmartsheetTtaPlan: false,
      id: faker.datatype.number({ min: 64000 }),
    });
<<<<<<< HEAD

=======
>>>>>>> 2ae089be
    const objective = await Objective.create({
      goalId: goalOnActivityReport.id,
      title: 'objective test',
      status: 'Not Started',
    });
    report = await createReport({
      regionId: 1,
      activityRecipients: [
        { grantId: firstGrant.id },
      ],
      calculatedStatus: REPORT_STATUSES.APPROVED,
    });
    await ActivityReportObjective.create({
      activityReportId: report.id,
      objectiveId: objective.id,
      ttaProvided: 'asdfadf',
    });
    goalOnOneGrant = await Goal.create({
      name: 'Goal on one grant',
      status: 'In Progress',
      timeframe: '12 months',
      grantId: firstGrant.id,
      isFromSmartsheetTtaPlan: false,
    });
  });

  afterAll(async () => {
    await ActivityReportObjective.destroy({
      where: {
        activityReportId: report.id,
      },
    });

    await Objective.destroy({
      where: {
        goalId: goalOnActivityReport.id,
      },
    });

    await destroyReport(report);

    await Goal.destroy({
      where: {
        id: [
          goalOnActivityReport.id,
          goalOnOneGrant.id,
        ],
      },
    });

    await Grant.destroy({
      where: {
        id: [firstGrant.id],
      },
    });

    await Recipient.destroy({
      where: {
        id: [recipientForFirstGrant.id],
      },
    });

    await db.sequelize.close();
  });

  it('retrieves a goal', async () => {
    const goal = await goalByIdWithActivityReportsAndRegions(goalOnOneGrant.id);
    expect(goal.name).toBe('Goal on one grant');
    expect(goal.objectives.length).toBe(0);
    expect(goal.grant.regionId).toBe(firstGrant.regionId);
  });

  it('retrieves a goal with associated data', async () => {
    const goal = await goalByIdWithActivityReportsAndRegions(goalOnActivityReport.id);
    expect(goal.name).toBe('Goal on activity report');
    expect(goal.objectives.length).toBe(1);
    expect(goal.objectives[0].activityReports.length).toBe(1);
    expect(goal.grant.regionId).toBe(firstGrant.regionId);
  });
});<|MERGE_RESOLUTION|>--- conflicted
+++ resolved
@@ -22,10 +22,6 @@
     recipientForFirstGrant = await Recipient.create({
       id: faker.datatype.number({ min: 64000 }), name: faker.random.alphaNumeric(6),
     });
-<<<<<<< HEAD
-
-=======
->>>>>>> 2ae089be
     firstGrant = await Grant.create({
       number: recipientForFirstGrant.id,
       recipientId: recipientForFirstGrant.id,
@@ -33,10 +29,6 @@
       regionId: 1,
       id: faker.datatype.number({ min: 64000 }),
     });
-<<<<<<< HEAD
-
-=======
->>>>>>> 2ae089be
     goalOnActivityReport = await Goal.create({
       name: 'Goal on activity report',
       status: 'In Progress',
@@ -45,10 +37,6 @@
       isFromSmartsheetTtaPlan: false,
       id: faker.datatype.number({ min: 64000 }),
     });
-<<<<<<< HEAD
-
-=======
->>>>>>> 2ae089be
     const objective = await Objective.create({
       goalId: goalOnActivityReport.id,
       title: 'objective test',
