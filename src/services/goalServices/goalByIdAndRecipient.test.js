import { Op } from 'sequelize';
import faker from '@faker-js/faker';
import db, {
  Recipient,
  Grant,
  Goal,
  ActivityReportObjective,
  ActivityReportGoal,
  Objective,
  Topic,
  ObjectiveTopic,
  ObjectiveResource,
  ObjectiveFile,
  Approval,
  ActivityReportObjectiveFile,
  ActivityReportObjectiveResource,
  ActivityReportObjectiveTopic,
  File,
  Resource,
} from '../../models';
import { createReport, destroyReport } from '../../testUtils';
import { processObjectiveForResourcesById } from '../resource';
import { goalByIdAndRecipient, saveGoalsForReport } from '../goals';
import { FILE_STATUSES, REPORT_STATUSES, ENTITY_TYPES } from '../../constants';

describe('goalById', () => {
  let grantRecipient;
  let grantForReport;
  let report;
  let goalOnActivityReport;
  let objective;
  let file;
  let file2;
  let topic;
  let topic2;

  beforeAll(async () => {
    grantRecipient = await Recipient.create({
      id: faker.datatype.number({ min: 64000 }),
      name: faker.random.alphaNumeric(6),
      uei: faker.datatype.string(12),
    });

    grantForReport = await Grant.create({
      number: grantRecipient.id,
      recipientId: grantRecipient.id,
      programSpecialistName: faker.name.firstName(),
      regionId: 1,
      id: faker.datatype.number({ min: 64000 }),
    });

    goalOnActivityReport = await Goal.create({
      name: 'Goal on activity report',
      status: 'In Progress',
      timeframe: '12 months',
      grantId: grantForReport.id,
      isFromSmartsheetTtaPlan: false,
      id: faker.datatype.number({ min: 64000 }),
    });

    objective = await Objective.create({
      goalId: goalOnActivityReport.id,
      title: 'objective test',
      status: 'Not Started',
    });

    topic = await Topic.findOne();
    topic2 = await Topic.findOne({
      where: {
        id: {
          [Op.notIn]: [topic.id],
        },
      },
    });

    await ObjectiveTopic.create({
      topicId: topic.id,
      objectiveId: objective.id,
    });

    await ObjectiveTopic.create({
      topicId: topic2.id,
      objectiveId: objective.id,
    });

    await processObjectiveForResourcesById(objective.id, ['http://www.google.com', 'http://www.google1.com']);

    file = await File.create({
      originalFileName: 'gibbery-pibbery.txt',
      key: 'gibbery-pibbery.key',
      status: FILE_STATUSES.UPLOADED,
      fileSize: 1234,
    });

    file2 = await File.create({
      originalFileName: 'gibbery-pibbery2.txt',
      key: 'gibbery-pibbery2.key',
      status: FILE_STATUSES.UPLOADED,
      fileSize: 1234,
    });

    await ObjectiveFile.create({
      objectiveId: objective.id,
      fileId: file.id,
    });

    await ObjectiveFile.create({
      objectiveId: objective.id,
      fileId: file2.id,
    });

    report = await createReport({
      regionId: 1,
      activityRecipients: [
        { grantId: grantForReport.id },
      ],
      approval: {
        submissionStatus: REPORT_STATUSES.SUBMITTED,
        calculatedStatus: REPORT_STATUSES.SUBMITTED,
      },
    });

    await ActivityReportObjective.create({
      activityReportId: report.id,
      objectiveId: objective.id,
      ttaProvided: 'asdfadf',
      status: objective.status,
    });
  });

  afterAll(async () => {
    const aro = await ActivityReportObjective.findAll({
      where: {
        activityReportId: report.id,
      },
      individualHooks: true,
    });

    const aroIds = aro.map((a) => a.id);

    await ActivityReportObjectiveTopic.destroy({
      where: {
        activityReportObjectiveId: aroIds,
      },
      hookMetadata: { objectiveId: objective.id },
      individualHooks: true,
    });

    await ActivityReportObjectiveResource.destroy({
      where: {
        activityReportObjectiveId: aroIds,
      },
      hookMetadata: { objectiveId: objective.id },
      individualHooks: true,
    });

    await ActivityReportObjectiveFile.destroy({
      where: {
        activityReportObjectiveId: aroIds,
      },
      hookMetadata: { objectiveId: objective.id },
      individualHooks: true,
    });

    await ActivityReportObjective.destroy({
      where: {
        id: aroIds,
      },
      individualHooks: true,
    });

    await ObjectiveTopic.destroy({
      where: {
        objectiveId: objective.id,
      },
      individualHooks: true,
    });

    await ObjectiveFile.destroy({
      where: {
        objectiveId: objective.id,
      },
      individualHooks: true,
    });

    await File.destroy({
      where: {
        id: [file.id, file2.id],
      },
      individualHooks: true,
    });

    await ObjectiveResource.destroy({
      where: {
        objectiveId: objective.id,
      },
      individualHooks: true,
<<<<<<< HEAD
=======
    });

    await Resource.destroy({
      where: { url: ['http://www.google.com', 'http://www.google1.com'] },
      individualHooks: true,
>>>>>>> 9f8e9e1f
    });

    await Objective.destroy({
      where: {
        goalId: goalOnActivityReport.id,
      },
      individualHooks: true,
    });

    await ActivityReportGoal.destroy({
      where: {
        activityReportId: report.id,
      },
      individualHooks: true,
    });

    await destroyReport(report);

    await Goal.destroy({
      where: {
        id: goalOnActivityReport.id,
      },
      individualHooks: true,
    });

    await Grant.destroy({
      where: {
        id: grantForReport.id,
      },
      individualHooks: true,
    });

    await Recipient.destroy({
      where: {
        id: grantRecipient.id,
      },
      individualHooks: true,
    });

    await db.sequelize.close();
  });

  it('retrieves a goal with associated data', async () => {
    const goal = await goalByIdAndRecipient(goalOnActivityReport.id, grantRecipient.id);
    // seems to be something with the aliasing attributes that requires
    // them to be accessed in this way
    expect(goal.dataValues.name).toBe('Goal on activity report');
    expect(goal.objectives.length).toBe(1);

    const [obj] = goal.objectives;

    expect(obj.activityReports.length).toBe(1);

    expect(obj.topics.length).toBe(2);
    expect(obj.topics.map((t) => `${t.onAnyReport}`).sort()).toEqual(['false', 'false']);
    expect(obj.topics.map((t) => `${t.isOnApprovedReport}`).sort()).toEqual(['false', 'false']);

    expect(obj.resources.length).toBe(2);
    expect(obj.resources.map((r) => `${r.onAnyReport}`).sort()).toEqual(['false', 'false']);
    expect(obj.resources.map((r) => `${r.isOnApprovedReport}`).sort()).toEqual(['false', 'false']);

    expect(obj.files.length).toBe(2);
    expect(obj.files.map((f) => `${f.onAnyReport}`).sort()).toEqual(['false', 'false']);
    expect(obj.files.map((r) => `${r.isOnApprovedReport}`).sort()).toEqual(['false', 'false']);
  });

  it('lets us know when the associated data is on an activity report', async () => {
    await saveGoalsForReport([
      {
        id: goalOnActivityReport.id,
        isNew: false,
        grantIds: [grantForReport.id],
        createdVia: 'rtr',
        status: 'Not Started',
        name: goalOnActivityReport.name,
        goalIds: [goalOnActivityReport.id],
        objectives: [
          {
            id: objective.id,
            isNew: false,
            ttaProvided: '<p>asdfadsfasdlfkm</p>',
            ActivityReportObjective: {},
            title: objective.title,
            status: objective.status,
            resources: [
              { value: 'http://www.google.com' },
            ],
            topics: [
              { id: topic.id },
            ],
            files: [
              { id: file.id },
            ],
          },
        ],
      },
    ], report);

    const goal = await goalByIdAndRecipient(goalOnActivityReport.id, grantRecipient.id);
    // seems to be something with the aliasing attributes that requires
    // them to be accessed in this way
    expect(goal.dataValues.name).toBe('Goal on activity report');
    expect(goal.objectives.length).toBe(1);
    expect(goal.grant.id).toBe(grantForReport.id);

    const [obj] = goal.objectives;

    expect(obj.activityReports.length).toBe(1);
    expect(obj.activityReports[0].id).toBe(report.id);

    expect(obj.topics.length).toBe(2);
    expect(obj.topics.map((t) => `${t.onAnyReport}`).sort()).toEqual(['false', 'true']);
    expect(obj.topics.map((t) => `${t.isOnApprovedReport}`).sort()).toEqual(['false', 'false']);

    expect(obj.resources.length).toBe(2);
    expect(obj.resources.map((r) => `${r.onAnyReport}`).sort()).toEqual(['false', 'true']);
    expect(obj.resources.map((r) => `${r.isOnApprovedReport}`).sort()).toEqual(['false', 'false']);

    expect(obj.files.length).toBe(2);
    expect(obj.files.map((f) => `${f.onAnyReport}`).sort()).toEqual(['false', 'true']);
    expect(obj.files.map((r) => `${r.isOnApprovedReport}`).sort()).toEqual(['false', 'false']);
  });

  it('lets us know when the associated data is on an approved activity report', async () => {
    await Approval.update({
      submittedStatus: 'approved',
      calculatedStatus: 'approved',
    }, {
      where: {
        entityType: ENTITY_TYPES.REPORT,
        entityId: report.id,
        tier: 0,
      },
      individualHooks: true,
    });
    const goal = await goalByIdAndRecipient(goalOnActivityReport.id, grantRecipient.id);
    expect(goal.dataValues.name).toBe('Goal on activity report');
    expect(goal.objectives.length).toBe(1);
    expect(goal.grant.id).toBe(grantForReport.id);

    const [obj] = goal.objectives;

    expect(obj.activityReports.length).toBe(1);
    expect(obj.activityReports[0].id).toBe(report.id);

    expect(obj.topics.length).toBe(2);
    expect(obj.topics.map((t) => `${t.onAnyReport}`).sort()).toEqual(['false', 'true']);
    expect(obj.topics.map((t) => `${t.isOnApprovedReport}`).sort()).toEqual(['false', 'true']);

    expect(obj.resources.length).toBe(2);
    expect(obj.resources.map((r) => `${r.onAnyReport}`).sort()).toEqual(['false', 'true']);
    expect(obj.resources.map((r) => `${r.isOnApprovedReport}`).sort()).toEqual(['false', 'true']);

    expect(obj.files.length).toBe(2);
    expect(obj.files.map((f) => `${f.onAnyReport}`).sort()).toEqual(['false', 'true']);
    expect(obj.files.map((r) => `${r.isOnApprovedReport}`).sort()).toEqual(['false', 'true']);
  });
});<|MERGE_RESOLUTION|>--- conflicted
+++ resolved
@@ -195,14 +195,11 @@
         objectiveId: objective.id,
       },
       individualHooks: true,
-<<<<<<< HEAD
-=======
     });
 
     await Resource.destroy({
       where: { url: ['http://www.google.com', 'http://www.google1.com'] },
       individualHooks: true,
->>>>>>> 9f8e9e1f
     });
 
     await Objective.destroy({
