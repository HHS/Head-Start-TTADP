--- conflicted
+++ resolved
@@ -149,10 +149,7 @@
       where: {
         activityReportObjectiveId: aroIds,
       },
-<<<<<<< HEAD
-=======
       hookMetadata: { objectiveId: objective.id },
->>>>>>> d3645e1a
       individualHooks: true,
     });
 
@@ -160,10 +157,7 @@
       where: {
         activityReportObjectiveId: aroIds,
       },
-<<<<<<< HEAD
-=======
       hookMetadata: { objectiveId: objective.id },
->>>>>>> d3645e1a
       individualHooks: true,
     });
 
@@ -171,10 +165,7 @@
       where: {
         activityReportObjectiveId: aroIds,
       },
-<<<<<<< HEAD
-=======
       hookMetadata: { objectiveId: objective.id },
->>>>>>> d3645e1a
       individualHooks: true,
     });
 
