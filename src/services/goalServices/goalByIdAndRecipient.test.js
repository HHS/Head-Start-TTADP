--- conflicted
+++ resolved
@@ -145,10 +145,9 @@
       activityRecipients: [
         { grantId: grantForReport.id },
       ],
-<<<<<<< HEAD
       approval: {
         submissionStatus: REPORT_STATUSES.SUBMITTED,
-        calculatedStatus: REPORT_STATUSES.APPROVED,
+        calculatedStatus: REPORT_STATUSES.SUBMITTED,
       },
     });
 
@@ -157,10 +156,6 @@
       objectiveId: objective.id,
       ttaProvided: 'asdfadf',
       status: objective.status,
-=======
-      calculatedStatus: REPORT_STATUSES.SUBMITTED,
-      submittedStatus: REPORT_STATUSES.SUBMITTED,
->>>>>>> 0f881a6c
     });
   });
 
