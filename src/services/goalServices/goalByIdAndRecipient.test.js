--- conflicted
+++ resolved
@@ -158,17 +158,7 @@
       },
       individualHooks: true,
     });
-
-<<<<<<< HEAD
-    await ActivityReportObjectiveRole.destroy({
-      where: {
-        activityReportObjectiveId: aroIds,
-      },
-      individualHooks: true,
-    });
-
-=======
->>>>>>> 86da5c5a
+    
     await ActivityReportObjectiveFile.destroy({
       where: {
         activityReportObjectiveId: aroIds,
