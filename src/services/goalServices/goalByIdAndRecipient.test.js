--- conflicted
+++ resolved
@@ -264,11 +264,7 @@
               { value: 'http://www.google.com' },
             ],
             topics: [
-<<<<<<< HEAD
-              { value: topic.id },
-=======
               { id: topic.id },
->>>>>>> 66723c70
             ],
             files: [
               { id: file.id },
