--- conflicted
+++ resolved
@@ -287,11 +287,7 @@
     });
   });
 
-<<<<<<< HEAD
-  describe('getCuratedTemplates', () => {
-=======
   describe('getCuratedTemplates more coverage', () => {
->>>>>>> c8db75fc
     let grant;
     let recipient;
 
