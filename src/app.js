--- conflicted
+++ resolved
@@ -13,12 +13,7 @@
 import { hsesAuth } from './middleware/authMiddleware';
 import { retrieveUserDetails } from './services/currentUser';
 import cookieSession from './middleware/sessionMiddleware';
-<<<<<<< HEAD
-import updateGrantsRecipients from './lib/updateGrantsRecipients';
-import { dbMaintenance } from './lib/dbMaintenance';
-=======
 
->>>>>>> 0641405f
 import { logger, auditLogger, requestLogger } from './logger';
 import runCronJobs from './lib/cron';
 
@@ -113,46 +108,6 @@
   app.use('*', serveIndex);
 }
 
-<<<<<<< HEAD
-// Run only on one instance
-if (process.env.CF_INSTANCE_INDEX === '0' && process.env.NODE_ENV === 'production') {
-  // Set timing parameters.
-  // Run at 4 am ET
-  const schedule = '0 4 * * *';
-  const timezone = 'America/New_York';
-
-  const runJob = () => {
-    try {
-      return updateGrantsRecipients();
-    } catch (error) {
-      auditLogger.error(`Error processing HSES file: ${error}`);
-      logger.error(error.stack);
-    }
-    return false;
-  };
-  const job = new CronJob(schedule, () => runJob(), null, true, timezone);
-  job.start();
-}
-if (process.env.CF_INSTANCE_INDEX === '0' && process.env.NODE_ENV === 'production') {
-  // Set timing parameters.
-  // Run at 1 am ET Sun
-  const schedule = '0 1 * * 7';
-  const timezone = 'America/New_York';
-
-  const runJob = () => {
-    try {
-      return dbMaintenance();
-    } catch (error) {
-      auditLogger.error(`Error running db maintenance: ${error}`);
-      logger.error(error.stack);
-    }
-    return false;
-  };
-  const job = new CronJob(schedule, () => runJob(), null, true, timezone);
-  job.start();
-}
-=======
 runCronJobs();
->>>>>>> 0641405f
 
 export default app;