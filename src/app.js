import {} from 'dotenv/config';
import fs from 'fs';
import express from 'express';
import helmet from 'helmet';
import path from 'path';
import join from 'url-join';
import { omit } from 'lodash';
import { INTERNAL_SERVER_ERROR } from 'http-codes';
import { CronJob } from 'cron';
import { v4 as uuidv4 } from 'uuid';
import crypto from 'crypto';

import { hsesAuth } from './middleware/authMiddleware';
import { retrieveUserDetails } from './services/currentUser';
import cookieSession from './middleware/sessionMiddleware';
import updateGrantsRecipients from './lib/updateGrantsRecipients';
import { logger, auditLogger, requestLogger } from './logger';

const app = express();
const oauth2CallbackPath = '/oauth2-client/login/oauth2/code/';
let index;

if (process.env.NODE_ENV === 'production') {
  index = fs.readFileSync(path.join(__dirname, 'client', 'index.html')).toString();
}

const serveIndex = (req, res) => {
  const noncedIndex = index.replaceAll('__NONCE__', res.locals.nonce);
  res.set('Content-Type', 'text/html');
  res.send(noncedIndex);
};

app.use(requestLogger);
app.use(express.json({ limit: '2MB' }));
app.use(express.urlencoded({ extended: true }));

app.use((req, res, next) => {
  res.locals.nonce = crypto.randomBytes(16).toString('hex');
  const cspMiddleware = helmet.contentSecurityPolicy({
    directives: {
      ...omit(helmet.contentSecurityPolicy.getDefaultDirectives(), 'upgrade-insecure-requests', 'block-all-mixed-content', 'script-src', 'img-src', 'default-src'),
      'form-action': ["'self'"],
<<<<<<< HEAD
      scriptSrc: ["'self'"],
      imgSrc: ["'self'", 'data:'],
      defaultSrc: ["'self'", 'https://touchpoints.app.cloud.gov/touchpoints/7d519b5e/submissions.json', 'wss://tta-smarthub-sandbox.app.cloud.gov', 'wss://tta-smarthub-dev.app.cloud.gov'],
=======
      scriptSrc: ["'self'", '*.googletagmanager.com'],
      scriptSrcElem: ["'self'", 'https://*.googletagmanager.com', `'nonce-${res.locals.nonce}'`],
      imgSrc: ["'self'", 'data:', 'www.googletagmanager.com', '*.google-analytics.com'],
      connectSrc: ["'self'", '*.google-analytics.com', '*.analytics.google.com', '*.googletagmanager.com'],
      defaultSrc: ["'self'"],
>>>>>>> 3044fde9
    },
  });
  cspMiddleware(req, res, next);
});

if (process.env.NODE_ENV === 'production') {
  app.use('/index.html', serveIndex);
  app.use(express.static(path.join(__dirname, 'client'), { index: false }));
}

app.use('/api/v1', require('./routes/externalApi').default);

app.use('/api', require('./routes/apiDirectory').default);

// TODO: change `app.get...` with `router.get...` once our oauth callback has been updated
app.get(oauth2CallbackPath, cookieSession, async (req, res) => {
  try {
    const user = await hsesAuth.code.getToken(req.originalUrl);
    // user will have accessToken and refreshToken
    logger.debug(`HSES AccessToken: ${user.accessToken}`);

    const dbUser = await retrieveUserDetails(user);
    req.session.userId = dbUser.id;
    req.session.uuid = uuidv4();
    auditLogger.info(`User ${dbUser.id} logged in`);

    logger.debug(`referrer path: ${req.session.referrerPath}`);
    res.redirect(join(process.env.TTA_SMART_HUB_URI, req.session.referrerPath || ''));
  } catch (error) {
    auditLogger.error(`Error logging in: ${error}`);
    res.status(INTERNAL_SERVER_ERROR).end();
  }
});

if (process.env.NODE_ENV === 'production') {
  app.use('*', serveIndex);
}

// Set timing parameters.
// Run at 4 am ET
const schedule = '0 4 * * *';
const timezone = 'America/New_York';

const runJob = () => {
  try {
    return updateGrantsRecipients();
  } catch (error) {
    auditLogger.error(`Error processing HSES file: ${error}`);
    logger.error(error.stack);
  }
  return false;
};

// Run only on one instance
if (process.env.CF_INSTANCE_INDEX === '0' && process.env.NODE_ENV === 'production') {
  const job = new CronJob(schedule, () => runJob(), null, true, timezone);
  job.start();
}

export default app;<|MERGE_RESOLUTION|>--- conflicted
+++ resolved
@@ -40,17 +40,11 @@
     directives: {
       ...omit(helmet.contentSecurityPolicy.getDefaultDirectives(), 'upgrade-insecure-requests', 'block-all-mixed-content', 'script-src', 'img-src', 'default-src'),
       'form-action': ["'self'"],
-<<<<<<< HEAD
-      scriptSrc: ["'self'"],
-      imgSrc: ["'self'", 'data:'],
-      defaultSrc: ["'self'", 'https://touchpoints.app.cloud.gov/touchpoints/7d519b5e/submissions.json', 'wss://tta-smarthub-sandbox.app.cloud.gov', 'wss://tta-smarthub-dev.app.cloud.gov'],
-=======
       scriptSrc: ["'self'", '*.googletagmanager.com'],
       scriptSrcElem: ["'self'", 'https://*.googletagmanager.com', `'nonce-${res.locals.nonce}'`],
       imgSrc: ["'self'", 'data:', 'www.googletagmanager.com', '*.google-analytics.com'],
       connectSrc: ["'self'", '*.google-analytics.com', '*.analytics.google.com', '*.googletagmanager.com'],
-      defaultSrc: ["'self'"],
->>>>>>> 3044fde9
+      defaultSrc: ["'self'", 'wss://tta-smarthub-sandbox.app.cloud.gov', 'wss://tta-smarthub-dev.app.cloud.gov'],
     },
   });
   cspMiddleware(req, res, next);
