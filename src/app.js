--- conflicted
+++ resolved
@@ -4,14 +4,12 @@
 import axios from 'axios';
 import session from 'express-session';
 import memorystore from 'memorystore';
-import unless from 'express-unless';
 import _ from 'lodash';
 import path from 'path';
 import join from 'url-join';
+import { hsesAuth } from './middleware/authMiddleware';
 
 import logger, { requestLogger } from './logger';
-import authMiddleware, { hsesAuth } from './middleware/authMiddleware';
-import { loginPath } from './routes/apiDirectory';
 
 const app = express();
 const MemoryStore = memorystore(session);
@@ -41,43 +39,8 @@
   app.use(express.static(path.join(__dirname, 'client')));
 }
 
-authMiddleware.unless = unless;
-// TODO: update unless to replace `oauth1CallbackPath with `join('/api', oauth2CallbackPath)`
-// once our oauth callback has been updated
-router.use(authMiddleware.unless({ path: [join('/api', loginPath)] }));
+app.use('/api', require('./routes/apiDirectory').default);
 
-<<<<<<< HEAD
-router.get('/hello', (req, res) => {
-  logger.info('Hello from ttadp');
-  res.send('Hello from ttadp');
-});
-
-router.post('/hello', (req, res) => {
-  logger.info('Hello from ttadp');
-  res.send('Hello from ttadp');
-});
-
-router.get('/user', (req, res) => {
-  const { userId, role, name } = req.session;
-  res.send({ userId, role, name });
-});
-
-router.get('/logout', (req, res) => {
-  req.session.destroy();
-  res.sendStatus(204);
-});
-
-router.get(loginPath, login);
-
-// Server 404s need to be explicitly handled by express
-router.get('*', (req, res) => {
-  res.sendStatus(404);
-});
-
-app.use('/api', router);
-
-=======
->>>>>>> 26e88ba5
 // TODO: change `app.get...` with `router.get...` once our oauth callback has been updated
 app.get(oauth2CallbackPath, async (req, res) => {
   try {
@@ -95,22 +58,17 @@
     const { authorities } = data;
     req.session.userId = 1; // temporary
     req.session.role = _.get(authorities[0], 'authority');
-    logger.info(`role: ${req.session.role}`);
+    logger.info(`role: ${req.session.role} ${req.session.referrerPath}`);
     res.redirect(join(process.env.TTA_SMART_HUB_URI, req.session.referrerPath));
   } catch (error) {
     // console.log(error);
   }
 });
 
-<<<<<<< HEAD
-// Client 404s are handled by client side routing
 if (process.env.NODE_ENV === 'production') {
   app.use('*', (req, res) => {
     res.sendFile(path.join(__dirname, 'client', 'index.html'));
   });
 }
-=======
-app.use('/api', require('./routes/apiDirectory').default);
->>>>>>> 26e88ba5
 
 module.exports = app;