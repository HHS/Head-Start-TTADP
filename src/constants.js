export const REPORT_STATUSES = {
  DRAFT: 'draft',
  DELETED: 'deleted',
  SUBMITTED: 'submitted',
  APPROVED: 'approved',
  NEEDS_ACTION: 'needs_action',
};

export const FILE_STATUSES = {
  UPLOADING: 'UPLOADING',
  UPLOADED: 'UPLOADED',
  UPLOAD_FAILED: 'UPLOAD_FAILED',
  QUEUED: 'SCANNING_QUEUED',
  QUEUEING_FAILED: 'QUEUEING_FAILED',
  SCANNING: 'SCANNING',
  SCANNING_FAILED: 'SCANNING_FAILED',
  APPROVED: 'APPROVED',
  REJECTED: 'REJECTED',
};

export const DATE_FORMAT = 'MM/DD/YYYY';

export const DECIMAL_BASE = 10;

export const REPORTS_PER_PAGE = 10;
export const RECIPIENTS_PER_PAGE = 12;
export const GOALS_PER_PAGE = 5;

export const SEARCH_RESULTS_PER_PAGE = 23;

export const APPROVER_STATUSES = {
  APPROVED: 'approved',
  NEEDS_ACTION: 'needs_action',
};

// copied from /frontend/src/pages/ActivityReports/constants.js
export const TOPICS = [
  'Behavioral / Mental Health / Trauma',
  'Child Screening and Assessment',
  'CLASS: Classroom Organization',
  'CLASS: Emotional Support',
  'CLASS: Instructional Support',
  'Coaching',
  'Communication',
  'Community and Self-Assessment',
  'Culture & Language',
  'Curriculum (Instructional or Parenting)',
  'Data and Evaluation',
  'ERSEA',
  'Environmental Health and Safety / EPRR',
  'Equity',
  'Facilities',
  'Family Support Services',
  'Fiscal / Budget',
  'Five-Year Grant',
  'Home Visiting',
  'Human Resources',
  'Leadership / Governance',
  'Learning Environments',
  'Nutrition',
  'Oral Health',
  'Parent and Family Engagement',
  'Partnerships and Community Engagement',
  'Physical Health and Screenings',
  'Pregnancy Services / Expectant Families',
  'Program Planning and Services',
  'Quality Improvement Plan / QIP',
  'Recordkeeping and Reporting',
  'Safety Practices',
  'Staff Wellness',
  'Teaching / Caregiving Practices',
  'Technology and Information Systems',
  'Transition Practices',
  'Transportation',
];

// copied from /frontend/src/pages/ActivityReports/constants.js
export const REASONS = [
  'Below Competitive Threshold (CLASS)',
  'Below Quality Threshold (CLASS)',
  'Change in Scope',
  'Child Incidents',
  'Complaint',
  'COVID-19 response',
  'Full Enrollment',
  'New Recipient',
  'New Director or Management',
  'New Program Option',
  'New Staff / Turnover',
  'Ongoing Quality Improvement',
  'Planning/Coordination (also TTA Plan Agreement)',
  'School Readiness Goals',
  'Monitoring | Area of Concern',
  'Monitoring | Noncompliance',
  'Monitoring | Deficiency',
];

// copied from /frontend/src/pages/ActivityReports/constants.js
export const TARGET_POPULATIONS = [
  'Infants and Toddlers (ages birth to 3)',
  'Preschool (ages 3-5)',
  'Pregnant Women',
  'Affected by Child Welfare Involvement',
  'Affected by Disaster',
  'Affected by Substance Use',
  'Children Experiencing Homelessness',
  'Children with Disabilities',
  'Children with Special Health Care Needs',
  'Dual-Language Learners',
];

export const USER_ROLES = [
  'Regional Program Manager',
  'COR',
  'Supervisory Program Specialist',
  'Program Specialist',
  'Grants Specialist',
  'Central Office',
  'TTAC',
  'Admin. Assistant',
  'Early Childhood Manager',
  'Early Childhood Specialist',
  'Family Engagement Specialist',
  'Grantee Specialist Manager',
  'Grantee Specialist',
  'Health Specialist',
  'System Specialist',
  'National Center',
  'Customer Service Contract',
  'Other Federal Staff',
];

export const CLOSE_SUSPEND_REASONS = [
  'Duplicate goal',
  'Recipient request',
  'TTA complete',
  'Key staff turnover / vacancies',
  'Recipient is not responding',
  'Regional Office request',
];

export const AUTOMATIC_CREATION = 'Automatic';
export const CURATED_CREATION = 'Curated';
export const CREATION_METHOD = [
  AUTOMATIC_CREATION,
  CURATED_CREATION,
];

export const GOAL_STATUS = {
  DRAFT: 'Draft',
  NOT_STARTED: 'Not Started',
  IN_PROGRESS: 'In Progress',
  SUSPENDED: 'Suspended',
  CLOSED: 'Closed',
};

<<<<<<< HEAD
export const OBJECTIVE_STATUS = {
  DRAFT: 'Draft',
  NOT_STARTED: 'Not Started',
  IN_PROGRESS: 'In Progress',
  SUSPENDED: 'Suspended',
  COMPLETE: 'Complete',
};

=======
/*
  Please keep in sync with:
  frontend > src > constants.js
  frontend > src > pages > ActivityReport > constants.js
*/
export const RECIPIENT_PARTICIPANTS = [
  'CEO / CFO / Executive',
  'Center Director / Site Director',
  'Coach',
  'Direct Service: Other',
  'Family Service Worker / Case Manager',
  'Fiscal Manager/Team',
  'Governing Body / Tribal Council / Policy Council',
  'Home Visitor',
  'Manager / Coordinator / Specialist',
  'Parent / Guardian',
  'Program Director (HS / EHS)',
  'Program Support / Administrative Assistant',
  'Teacher / Infant-Toddler Caregiver',
  'Volunteer',
];

export const OTHER_ENTITY_RECIPIENTS = [
  'HSCO',
  'Local/State Agency(ies)',
  'OCC Regional Office',
  'OHS Regional Office',
  'Regional Head Start Association',
  'Regional TTA Team / Specialists',
  'State Early Learning System',
  'State Head Start Association',
  'Other',
];

export const ALL_PARTICIPANTS = [
  ...RECIPIENT_PARTICIPANTS,
  ...OTHER_ENTITY_RECIPIENTS,
];
>>>>>>> f60ad71a
/**
 * Stored in `UserSettings` table, e.g.:
 * userId: 111, key: 'reportSubmittedForReview', value: 'immediately',
 */
export const USER_SETTINGS = {
  EMAIL: {
    KEYS: {
      // Email you when an activity report is submitted for your approval.
      SUBMITTED_FOR_REVIEW: 'emailWhenReportSubmittedForReview',
      // Email you when an activity report you created or are a collaborator on needs an action.
      CHANGE_REQUESTED: 'emailWhenChangeRequested',
      // Email you when an activity report you created or are a collaborator on is approved.
      APPROVAL: 'emailWhenReportApproval',
      // Email you when you are added as a collaborator to an activity report.
      COLLABORATOR_ADDED: 'emailWhenAppointedCollaborator',
    },
    VALUES: {
      NEVER: 'never',
      IMMEDIATELY: 'immediately',
      DAILY_DIGEST: 'today',
      WEEKLY_DIGEST: 'this week',
      MONTHLY_DIGEST: 'this month',
    },
  },
};

export const EMAIL_ACTIONS = {
  COLLABORATOR_ADDED: 'collaboratorAssigned',
  NEEDS_ACTION: 'changesRequested',
  SUBMITTED: 'approverAssigned',
  APPROVED: 'reportApproved',
  COLLABORATOR_DIGEST: 'collaboratorDigest',
  NEEDS_ACTION_DIGEST: 'changesRequestedDigest',
  SUBMITTED_DIGEST: 'approverAssignedDigest',
  APPROVED_DIGEST: 'reportApprovedDigest',
};

export const EMAIL_DIGEST_FREQ = {
  DAILY: 'today',
  WEEKLY: 'this week',
  MONTHLY: 'this month',
};

export const DIGEST_SUBJECT_FREQ = {
  DAILY: 'daily',
  WEEKLY: 'weekly',
  MONTHLY: 'monthly',
};<|MERGE_RESOLUTION|>--- conflicted
+++ resolved
@@ -154,7 +154,6 @@
   CLOSED: 'Closed',
 };
 
-<<<<<<< HEAD
 export const OBJECTIVE_STATUS = {
   DRAFT: 'Draft',
   NOT_STARTED: 'Not Started',
@@ -163,7 +162,6 @@
   COMPLETE: 'Complete',
 };
 
-=======
 /*
   Please keep in sync with:
   frontend > src > constants.js
@@ -202,7 +200,7 @@
   ...RECIPIENT_PARTICIPANTS,
   ...OTHER_ENTITY_RECIPIENTS,
 ];
->>>>>>> f60ad71a
+
 /**
  * Stored in `UserSettings` table, e.g.:
  * userId: 111, key: 'reportSubmittedForReview', value: 'immediately',
