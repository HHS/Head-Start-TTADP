const FILE_STATUSES = {
  UPLOADING: 'UPLOADING',
  UPLOADED: 'UPLOADED',
  UPLOAD_FAILED: 'UPLOAD_FAILED',
  QUEUED: 'SCANNING_QUEUED',
  QUEUEING_FAILED: 'QUEUEING_FAILED',
  SCANNING: 'SCANNING',
  SCANNING_FAILED: 'SCANNING_FAILED',
  APPROVED: 'APPROVED',
  REJECTED: 'REJECTED',
};

const DATE_FORMAT = 'MM/DD/YYYY';

const REPORTS_PER_PAGE = 10;
const RECIPIENTS_PER_PAGE = 12;
const GOALS_PER_PAGE = 5;

const SEARCH_RESULTS_PER_PAGE = 23;

const AUTOMATIC_CREATION = 'Automatic';
const CURATED_CREATION = 'Curated';
const CREATION_METHOD = {
  AUTOMATIC: AUTOMATIC_CREATION,
  CURATED: CURATED_CREATION,
};

const GOAL_STATUS = {
  DRAFT: 'Draft',
  NOT_STARTED: 'Not Started',
  IN_PROGRESS: 'In Progress',
  SUSPENDED: 'Suspended',
  CLOSED: 'Closed',
};

const GRANT_PERSONNEL_ROLES = [
  'auth_official_contact',
  'ceo',
  'cfo',
  'policy_council',
  'director',
];

const OBJECTIVE_STATUS = {
  DRAFT: 'Draft',
  NOT_STARTED: 'Not Started',
  IN_PROGRESS: 'In Progress',
  SUSPENDED: 'Suspended',
  COMPLETE: 'Complete',
};

const NEXTSTEP_NOTETYPE = {
  SPECIALIST: 'SPECIALIST',
  RECIPIENT: 'RECIPIENT',
};

const RESOURCE_ACTIONS = {
  GET_METADATA: 'getMetaData',
};

/**
 * Stored in `UserSettings` table, e.g.:
 * userId: 111, key: 'reportSubmittedForReview', value: 'immediately',
 */
const USER_SETTINGS = {
  EMAIL: {
    KEYS: {
      // Email you when an activity report is submitted for your approval.
      SUBMITTED_FOR_REVIEW: 'emailWhenReportSubmittedForReview',
      // Email you when an activity report you created or are a collaborator on needs an action.
      CHANGE_REQUESTED: 'emailWhenChangeRequested',
      // Email you when an activity report you created or are a collaborator on is approved.
      APPROVAL: 'emailWhenReportApproval',
      // Email you when you are added as a collaborator to an activity report.
      COLLABORATOR_ADDED: 'emailWhenAppointedCollaborator',
      // As a Program Specialist, email you when an AR for one of your grants is approved.
      RECIPIENT_APPROVAL: 'emailWhenRecipientReportApprovedProgramSpecialist',
    },
    VALUES: {
      NEVER: 'never',
      IMMEDIATELY: 'immediately',
      DAILY_DIGEST: 'today',
      WEEKLY_DIGEST: 'this week',
      MONTHLY_DIGEST: 'this month',
    },
  },
};

const EMAIL_ACTIONS = {
  COLLABORATOR_ADDED: 'collaboratorAssigned',
  NEEDS_ACTION: 'changesRequested',
  SUBMITTED: 'approverAssigned',
  APPROVED: 'reportApproved',
  COLLABORATOR_DIGEST: 'collaboratorDigest',
  NEEDS_ACTION_DIGEST: 'changesRequestedDigest',
  SUBMITTED_DIGEST: 'approverAssignedDigest',
  APPROVED_DIGEST: 'reportApprovedDigest',
  RECIPIENT_REPORT_APPROVED: 'recipientReportApproved',
  RECIPIENT_REPORT_APPROVED_DIGEST: 'recipientReportApprovedDigest',
  TRAINING_REPORT_COLLABORATOR_ADDED: 'trainingReportCollaboratorAdded',
  TRAINING_REPORT_POC_SESSION_COMPLETE: 'trainingReportPocComplete',
  TRAINING_REPORT_POC_VISION_GOAL_COMPLETE: 'trainingReportPocVisionGoalComplete',
  TRAINING_REPORT_POC_ADDED: 'trainingReportPocAdded',
  TRAINING_REPORT_SESSION_CREATED: 'trainingReportSessionCreated',
  TRAINING_REPORT_SESSION_COMPLETED: 'trainingReportSessionCompleted',
  TRAINING_REPORT_EVENT_COMPLETED: 'trainingReportEventCompleted',
};

const AWS_ELASTICSEARCH_ACTIONS = {
  ADD_INDEX_DOCUMENT: 'addIndexDocument',
  UPDATE_INDEX_DOCUMENT: 'updateIndexDocument',
  DELETE_INDEX_DOCUMENT: 'deleteIndexDocument',
};

const S3_ACTIONS = {
  DELETE_FILE: 'deleteFile',
};

const EMAIL_DIGEST_FREQ = {
  DAILY: 'today',
  WEEKLY: 'this week',
  MONTHLY: 'this month',
};

const DIGEST_SUBJECT_FREQ = {
  DAILY: 'daily',
  WEEKLY: 'weekly',
  MONTHLY: 'monthly',
};

const PROMPT_FIELD_TYPE = {
  MULTISELECT: 'multiselect',
};

const SOURCE_FIELD = {
  REPORT: {
    NONECLKC: 'nonECLKCResourcesUsed',
    ECLKC: 'ECLKCResourcesUsed',
    CONTEXT: 'context',
    NOTES: 'additionalNotes',
    RESOURCE: 'resource',
  },
  NEXTSTEPS: {
    NOTE: 'note',
    RESOURCE: 'resource',
  },
  GOAL: {
    NAME: 'name',
    TIMEFRAME: 'timeframe',
    RESOURCE: 'resource',
  },
  GOALTEMPLATE: {
    NAME: 'name',
    RESOURCE: 'resource',
  },
  REPORTGOAL: {
    NAME: 'name',
    TIMEFRAME: 'timeframe',
    RESOURCE: 'resource',
  },
  OBJECTIVE: {
    TITLE: 'title',
    RESOURCE: 'resource',
  },
  OBJECTIVETEMPLATE: {
    TITLE: 'title',
    RESOURCE: 'resource',
  },
  REPORTOBJECTIVE: {
    TITLE: 'title',
    TTAPROVIDED: 'ttaProvided',
    RESOURCE: 'resource',
  },
};

const RESOURCE_DOMAIN = {
  ECLKC: 'eclkc.ohs.acf.hhs.gov',
};

const AWS_ELASTIC_SEARCH_INDEXES = {
  ACTIVITY_REPORTS: 'activityreports',
};

const GRANT_INACTIVATION_REASONS = {
  REPLACED: 'Replaced',
  TERMINATED: 'Terminated',
  RELINQUISHED: 'Relinquished',
  UNKNOWN: 'Unknown',
};

const MAINTENANCE_TYPE = {
  VACUUM_ANALYZE: 'VACUUM ANALYZE',
  REINDEX: 'REINDEX',
  VACUUM_TABLES: 'VACUUM TABLES',
  REINDEX_TABLES: 'REINDEX TABLES',
  DAILY_DB_MAINTENANCE: 'DAILY DB MAINTENANCE',
  CLEAR_MAINTENANCE_LOGS: 'CLEAR MAINTENANCE LOGS',
};

const FEATURE_FLAGS = [
  'resources_dashboard',
  'rttapa_form',
  'anv_statistics',
  'regional_goal_dashboard',
  'goal_source',
  'training_reports',
  'merge_goals',
  'communication_log',
];

const MAINTENANCE_CATEGORY = {
  DB: 'DB',
  MAINTENANCE: 'MAINTENANCE',
};

const GOAL_CREATED_VIA = ['imported', 'activityReport', 'rtr', 'admin'];

module.exports = {
  FILE_STATUSES,
  DATE_FORMAT,
  REPORTS_PER_PAGE,
  RECIPIENTS_PER_PAGE,
  GOALS_PER_PAGE,
  SEARCH_RESULTS_PER_PAGE,
  AUTOMATIC_CREATION,
  CURATED_CREATION,
  CREATION_METHOD,
  GOAL_STATUS,
  GRANT_PERSONNEL_ROLES,
  OBJECTIVE_STATUS,
  NEXTSTEP_NOTETYPE,
  RESOURCE_ACTIONS,
  USER_SETTINGS,
  EMAIL_ACTIONS,
  AWS_ELASTICSEARCH_ACTIONS,
  S3_ACTIONS,
  EMAIL_DIGEST_FREQ,
  DIGEST_SUBJECT_FREQ,
  PROMPT_FIELD_TYPE,
  SOURCE_FIELD,
  RESOURCE_DOMAIN,
  AWS_ELASTIC_SEARCH_INDEXES,
  GRANT_INACTIVATION_REASONS,
  MAINTENANCE_TYPE,
  MAINTENANCE_CATEGORY,
<<<<<<< HEAD
  FEATURE_FLAGS,
=======
  GOAL_CREATED_VIA,
>>>>>>> fea4aa4e
};<|MERGE_RESOLUTION|>--- conflicted
+++ resolved
@@ -243,9 +243,6 @@
   GRANT_INACTIVATION_REASONS,
   MAINTENANCE_TYPE,
   MAINTENANCE_CATEGORY,
-<<<<<<< HEAD
   FEATURE_FLAGS,
-=======
   GOAL_CREATED_VIA,
->>>>>>> fea4aa4e
 };