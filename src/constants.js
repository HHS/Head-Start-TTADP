--- conflicted
+++ resolved
@@ -34,21 +34,12 @@
 };
 
 const GOAL_COLLABORATORS = {
-<<<<<<< HEAD
-  CREATOR: 'Creator',
-  EDITOR: 'Editor',
-  LINKER: 'Linker',
-  UTILIZER: 'Utilizer',
-  MERGE_CREATOR: 'Merge-Creator',
-  MERGE_DEPRECATOR: 'Merge-Deprecator',
-=======
   CREATOR: 'Creator', // The user who creates a goal
   EDITOR: 'Editor', // The user(s) who edits the text of a goal
   LINKER: 'Linker', // The user who links the goal to a report
   UTILIZER: 'Utilizer', // The user who created report and users listed as collaborators on report where goal is used
   MERGE_CREATOR: 'Merge-Creator', // The user who merged the goal on the goal created by the merge
   MERGE_DEPRECATOR: 'Merge-Deprecator', // The user who merged the goal on the goals merged
->>>>>>> 9d506021
 };
 
 const GRANT_PERSONNEL_ROLES = [
@@ -68,21 +59,12 @@
 };
 
 const OBJECTIVE_COLLABORATORS = {
-<<<<<<< HEAD
-  CREATOR: 'Creator',
-  EDITOR: 'Editor',
-  LINKER: 'Linker',
-  UTILIZER: 'Utilizer',
-  MERGE_CREATOR: 'Merge-Creator',
-  MERGE_DEPRECATOR: 'Merge-Deprecator',
-=======
   CREATOR: 'Creator', // The user who creates a objective
   EDITOR: 'Editor', // The user(s) who edits the text of a objective
   LINKER: 'Linker', // The user who links the objective to a report
   UTILIZER: 'Utilizer', // The user who created report and users listed as collaborators on report where objective is used
   MERGE_CREATOR: 'Merge-Creator', // The user who merged the objective on the objective created by the merge
   MERGE_DEPRECATOR: 'Merge-Deprecator', // The user who merged the objective on the objectives merged
->>>>>>> 9d506021
 };
 
 const NEXTSTEP_NOTETYPE = {
@@ -273,10 +255,7 @@
   GRANT_PERSONNEL_ROLES,
   OBJECTIVE_STATUS,
   OBJECTIVE_COLLABORATORS,
-<<<<<<< HEAD
   GROUP_COLLABORATORS,
-=======
->>>>>>> 9d506021
   NEXTSTEP_NOTETYPE,
   RESOURCE_ACTIONS,
   USER_SETTINGS,
