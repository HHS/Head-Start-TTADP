--- conflicted
+++ resolved
@@ -202,11 +202,7 @@
   MAINTENANCE: 'MAINTENANCE',
 };
 
-<<<<<<< HEAD
-const GOAL_CREATED_VIA = ['imported', 'activityReport', 'rtr', 'merge'];
-=======
-const GOAL_CREATED_VIA = ['imported', 'activityReport', 'rtr', 'admin'];
->>>>>>> fea4aa4e
+const GOAL_CREATED_VIA = ['imported', 'activityReport', 'rtr', 'merge','admin'];
 
 module.exports = {
   FILE_STATUSES,
@@ -237,5 +233,4 @@
   GRANT_INACTIVATION_REASONS,
   MAINTENANCE_TYPE,
   MAINTENANCE_CATEGORY,
-  GOAL_CREATED_VIA,
 };