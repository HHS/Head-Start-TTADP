--- conflicted
+++ resolved
@@ -46,48 +46,6 @@
   RECIPIENT: 'RECIPIENT',
 };
 
-<<<<<<< HEAD
-/*
-  Please keep in sync with:
-  frontend > src > constants.js
-  frontend > src > pages > ActivityReport > constants.js
-*/
-export const RECIPIENT_PARTICIPANTS = [
-  'CEO / CFO / Executive',
-  'Center Director / Site Director',
-  'Coach',
-  'Direct Service: Other',
-  'Family Service Worker / Case Manager',
-  'Fiscal Manager/Team',
-  'Governing Body / Tribal Council / Policy Council',
-  'Home Visitor',
-  'Manager / Coordinator / Specialist',
-  'Parent / Guardian',
-  'Program Director (HS / EHS)',
-  'Program Support / Administrative Assistant',
-  'Teacher / Infant-Toddler Caregiver',
-  'Volunteer',
-];
-
-export const OTHER_ENTITY_RECIPIENTS = [
-  'HSCO',
-  'State or Local Agency',
-  'OCC Regional Office',
-  'OHS Regional Office',
-  'Regional Head Start Association',
-  'Regional TTA Team / Specialists',
-  'State Early Learning System',
-  'State Head Start Association',
-  'Other',
-];
-
-export const ALL_PARTICIPANTS = [
-  ...RECIPIENT_PARTICIPANTS,
-  ...OTHER_ENTITY_RECIPIENTS,
-];
-
-=======
->>>>>>> 8d6ede44
 /**
  * Stored in `UserSettings` table, e.g.:
  * userId: 111, key: 'reportSubmittedForReview', value: 'immediately',
