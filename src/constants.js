export const REPORT_STATUSES = {
  DRAFT: 'draft',
  DELETED: 'deleted',
  SUBMITTED: 'submitted',
  APPROVED: 'approved',
  NEEDS_ACTION: 'needs_action',
};

export const FILE_STATUSES = {
  UPLOADING: 'UPLOADING',
  UPLOADED: 'UPLOADED',
  UPLOAD_FAILED: 'UPLOAD_FAILED',
  QUEUED: 'SCANNING_QUEUED',
  QUEUEING_FAILED: 'QUEUEING_FAILED',
  SCANNING: 'SCANNING',
  SCANNING_FAILED: 'SCANNING_FAILED',
  APPROVED: 'APPROVED',
  REJECTED: 'REJECTED',
};

export const DATE_FORMAT = 'MM/DD/YYYY';

export const DECIMAL_BASE = 10;

export const REPORTS_PER_PAGE = 10;
export const RECIPIENTS_PER_PAGE = 12;
export const GOALS_PER_PAGE = 5;

export const SEARCH_RESULTS_PER_PAGE = 23;

export const APPROVER_STATUSES = {
  APPROVED: 'approved',
  NEEDS_ACTION: 'needs_action',
};

// copied from /frontend/src/pages/ActivityReports/constants.js
export const TOPICS = [
  'Behavioral / Mental Health / Trauma',
  'Child Screening and Assessment',
  'CLASS: Classroom Organization',
  'CLASS: Emotional Support',
  'CLASS: Instructional Support',
  'Coaching',
  'Communication',
  'Community and Self-Assessment',
  'Culture & Language',
  'Curriculum (Instructional or Parenting)',
  'Data and Evaluation',
  'ERSEA',
  'Environmental Health and Safety / EPRR',
  'Equity',
  'Facilities',
  'Family Support Services',
  'Fiscal / Budget',
  'Five-Year Grant',
  'Home Visiting',
  'Human Resources',
  'Leadership / Governance',
  'Learning Environments',
  'Nutrition',
  'Oral Health',
  'Parent and Family Engagement',
  'Partnerships and Community Engagement',
  'Physical Health and Screenings',
  'Pregnancy Services / Expectant Families',
  'Program Planning and Services',
  'Quality Improvement Plan / QIP',
  'Recordkeeping and Reporting',
  'Safety Practices',
  'Staff Wellness',
  'Teaching / Caregiving Practices',
  'Technology and Information Systems',
  'Transition Practices',
  'Transportation',
];

// copied from /frontend/src/pages/ActivityReports/constants.js
export const REASONS = [
  'Below Competitive Threshold (CLASS)',
  'Below Quality Threshold (CLASS)',
  'Change in Scope',
  'Child Incidents',
  'Complaint',
  'COVID-19 response',
  'Full Enrollment',
  'New Recipient',
  'New Director or Management',
  'New Program Option',
  'New Staff / Turnover',
  'Ongoing Quality Improvement',
  'Planning/Coordination (also TTA Plan Agreement)',
  'School Readiness Goals',
  'Monitoring | Area of Concern',
  'Monitoring | Noncompliance',
  'Monitoring | Deficiency',
];

// copied from /frontend/src/pages/ActivityReports/constants.js
export const TARGET_POPULATIONS = [
  'Infants and Toddlers (ages birth to 3)',
  'Preschool (ages 3-5)',
  'Pregnant Women',
  'Affected by Child Welfare Involvement',
  'Affected by Disaster',
  'Affected by Substance Use',
  'Children Experiencing Homelessness',
  'Children with Disabilities',
  'Children with Special Health Care Needs',
  'Dual-Language Learners',
];

export const USER_ROLES = [
  'Regional Program Manager',
  'COR',
  'Supervisory Program Specialist',
  'Program Specialist',
  'Grants Specialist',
  'Central Office',
  'TTAC',
  'Admin. Assistant',
  'Early Childhood Manager',
  'Early Childhood Specialist',
  'Family Engagement Specialist',
  'Grantee Specialist Manager',
  'Grantee Specialist',
  'Health Specialist',
  'System Specialist',
  'National Center',
  'Customer Service Contract',
  'Other Federal Staff',
];

export const CLOSE_SUSPEND_REASONS = [
  'Duplicate goal',
  'Recipient request',
  'TTA complete',
  'Key staff turnover / vacancies',
  'Recipient is not responding',
  'Regional Office request',
];

export const AUTOMATIC_CREATION = 'Automatic';
export const CURATED_CREATION = 'Curated';
export const CREATION_METHOD = [
  AUTOMATIC_CREATION,
  CURATED_CREATION,
];

export const GOAL_STATUS = {
  DRAFT: 'Draft',
  NOT_STARTED: 'Not Started',
  IN_PROGRESS: 'In Progress',
  SUSPENDED: 'Suspended',
  CLOSED: 'Closed',
};

<<<<<<< HEAD
/*
  Please keep in sync with:
  frontend > src > constants.js
  frontend > src > pages > ActivityReport > constants.js
*/
export const RECIPIENT_PARTICIPANTS = [
  'CEO / CFO / Executive',
  'Center Director / Site Director',
  'Coach',
  'Direct Service: Other',
  'Family Service Worker / Case Manager',
  'Fiscal Manager/Team',
  'Governing Body / Tribal Council / Policy Council',
  'Home Visitor',
  'Manager / Coordinator / Specialist',
  'Parent / Guardian',
  'Program Director (HS / EHS)',
  'Program Support / Administrative Assistant',
  'Teacher / Infant-Toddler Caregiver',
  'Volunteer',
];

export const OTHER_ENTITY_RECIPIENTS = [
  'HSCO',
  'Local/State Agency(ies)',
  'OCC Regional Office',
  'OHS Regional Office',
  'Regional Head Start Association',
  'Regional TTA Team / Specialists',
  'State Early Learning System',
  'State Head Start Association',
  'Other',
];

export const ALL_PARTICIPANTS = [
  ...RECIPIENT_PARTICIPANTS,
  ...OTHER_ENTITY_RECIPIENTS,
];
=======
/**
 * Stored in `UserSettings` table, e.g.:
 * userId: 111, key: 'reportSubmittedForReview', value: 'immediately',
 */
export const USER_SETTINGS = {
  EMAIL: {
    KEYS: {
      // Email you when an activity report is submitted for your approval.
      SUBMITTED_FOR_REVIEW: 'emailWhenReportSubmittedForReview',
      // Email you when an activity report you created or are a collaborator on needs an action.
      CHANGE_REQUESTED: 'emailWhenChangeRequested',
      // Email you when an activity report you created or are a collaborator on is approved.
      APPROVAL: 'emailWhenReportApproval',
      // Email you when you are added as a collaborator to an activity report.
      COLLABORATOR_ADDED: 'emailWhenAppointedCollaborator',
    },
    VALUES: {
      NEVER: 'never',
      IMMEDIATELY: 'immediately',
      DAILY_DIGEST: 'today',
      WEEKLY_DIGEST: 'this week',
      MONTHLY_DIGEST: 'this month',
    },
  },
};

export const EMAIL_ACTIONS = {
  COLLABORATOR_ADDED: 'collaboratorAssigned',
  NEEDS_ACTION: 'changesRequested',
  SUBMITTED: 'approverAssigned',
  APPROVED: 'reportApproved',
  COLLABORATOR_DIGEST: 'collaboratorDigest',
  NEEDS_ACTION_DIGEST: 'changesRequestedDigest',
  SUBMITTED_DIGEST: 'approverAssignedDigest',
  APPROVED_DIGEST: 'reportApprovedDigest',
};

export const EMAIL_DIGEST_FREQ = {
  DAILY: 'today',
  WEEKLY: 'this week',
  MONTHLY: 'this month',
};

export const DIGEST_SUBJECT_FREQ = {
  DAILY: 'daily',
  WEEKLY: 'weekly',
  MONTHLY: 'monthly',
};
>>>>>>> 755a580b
<|MERGE_RESOLUTION|>--- conflicted
+++ resolved
@@ -154,7 +154,6 @@
   CLOSED: 'Closed',
 };
 
-<<<<<<< HEAD
 /*
   Please keep in sync with:
   frontend > src > constants.js
@@ -193,7 +192,6 @@
   ...RECIPIENT_PARTICIPANTS,
   ...OTHER_ENTITY_RECIPIENTS,
 ];
-=======
 /**
  * Stored in `UserSettings` table, e.g.:
  * userId: 111, key: 'reportSubmittedForReview', value: 'immediately',
@@ -241,5 +239,4 @@
   DAILY: 'daily',
   WEEKLY: 'weekly',
   MONTHLY: 'monthly',
-};
->>>>>>> 755a580b
+};