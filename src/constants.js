--- conflicted
+++ resolved
@@ -139,12 +139,6 @@
   'Regional Office request',
 ];
 
-<<<<<<< HEAD
-export const CREATION_METHOD = [
-  'Automatic',
-  'Curated',
-];
-=======
 export const AUTOMATIC_CREATION = 'Automatic';
 export const CURATED_CREATION = 'Curated';
 export const CREATION_METHOD = [
@@ -158,5 +152,4 @@
   IN_PROGRESS: 'In Progress',
   SUSPENDED: 'Suspended',
   CLOSED: 'Closed',
-};
->>>>>>> 2ae089be
+};