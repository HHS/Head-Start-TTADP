--- conflicted
+++ resolved
@@ -237,12 +237,7 @@
  * id : integer : <generated>
  mapsTo : integer : REFERENCES "Courses".id
  * createdAt : timestamp with time zone : now()
-<<<<<<< HEAD
- * name : varchar(255)
- * nameLookUp : varchar(255)
-=======
  * name : text
->>>>>>> b74d17c5
  * updatedAt : timestamp with time zone : now()
  deletedAt : timestamp with time zone
 }
