@startuml
  ' avoid problems with angled crows feet
  skinparam linetype ortho
  skinparam class {
    BorderColor #336A90
    BorderThickness 2
  }
  ' Classes
  class ActivityRecipients{
 * id : integer : <generated>
 grantId : integer : REFERENCES "Grants".id
 otherEntityId : integer : REFERENCES "OtherEntities".id
 * activityReportId : integer : REFERENCES "ActivityReports".id
 * createdAt : timestamp with time zone : now()
 * updatedAt : timestamp with time zone : now()
}

class ActivityReportApprovers{
 * id : integer : <generated>
 * activityReportId : integer : REFERENCES "ActivityReports".id
 * userId : integer : REFERENCES "Users".id
 * createdAt : timestamp with time zone : now()
 * updatedAt : timestamp with time zone : now()
 deletedAt : timestamp with time zone
 note : text
 status : enum
}

class ActivityReportCollaborators{
 * id : integer : <generated>
 * activityReportId : integer : REFERENCES "ActivityReports".id
 * userId : integer : REFERENCES "Users".id
 * createdAt : timestamp with time zone : now()
 * updatedAt : timestamp with time zone : now()
}

class ActivityReportFiles{
 * id : integer : <generated>
 * activityReportId : integer : REFERENCES "ActivityReports".id
 * fileId : integer : REFERENCES "Files".id
 * createdAt : timestamp with time zone
 * updatedAt : timestamp with time zone
}

class ActivityReportGoalFieldResponses{
 * id : integer : <generated>
 * activityReportGoalId : integer : REFERENCES "ActivityReportGoals".id
 * goalTemplateFieldPromptId : integer : REFERENCES "GoalTemplateFieldPrompts".id
 * createdAt : timestamp with time zone
 * updatedAt : timestamp with time zone
 response : text[]
}

class ActivityReportGoalResources{
 * id : integer : <generated>
 * activityReportGoalId : integer : REFERENCES "ActivityReportGoals".id
 * resourceId : integer : REFERENCES "Resources".id
 * createdAt : timestamp with time zone
 * updatedAt : timestamp with time zone
 sourceFields : enum[]
}

enum enum_ActivityReportGoalResources_sourceFields {
 name
 resource
 timeframe
}

enum_ActivityReportGoalResources_sourceFields <|-- ActivityReportGoalResources

class ActivityReportGoals{
 * id : integer : <generated>
 originalGoalId : integer : REFERENCES "Goals".id
 * activityReportId : integer : REFERENCES "ActivityReports".id
 * goalId : integer : REFERENCES "Goals".id
 * createdAt : timestamp with time zone
 * updatedAt : timestamp with time zone
 closeSuspendContext : text
 closeSuspendReason : enum
 endDate : date
 isActivelyEdited : boolean : false
 isRttapa : enum
 name : text
 source : enum
 status : varchar(255)
 timeframe : text
}

class ActivityReportObjectiveCitations{
 * id : integer : <generated>
 * activityReportObjectiveId : integer
 * citation : text
 * createdAt : timestamp with time zone : now()
 * monitoringReferences : jsonb
 * updatedAt : timestamp with time zone : now()
}

class ActivityReportObjectiveCourses{
 * id : integer : <generated>
 * activityReportObjectiveId : integer : REFERENCES "ActivityReportObjectives".id
 * courseId : integer : REFERENCES "Courses".id
 * createdAt : timestamp with time zone : now()
 * updatedAt : timestamp with time zone : now()
}

class ActivityReportObjectiveFiles{
 * id : integer : <generated>
 * activityReportObjectiveId : integer : REFERENCES "ActivityReportObjectives".id
 * fileId : integer : REFERENCES "Files".id
 * createdAt : timestamp with time zone
 * updatedAt : timestamp with time zone
}

class ActivityReportObjectiveResources{
 * id : integer : <generated>
 * activityReportObjectiveId : integer : REFERENCES "ActivityReportObjectives".id
 * resourceId : integer : REFERENCES "Resources".id
 * createdAt : timestamp with time zone
 * updatedAt : timestamp with time zone
 sourceFields : enum[]
}

enum enum_ActivityReportObjectiveResources_sourceFields {
 resource
 title
 ttaProvided
}

enum_ActivityReportObjectiveResources_sourceFields <|-- ActivityReportObjectiveResources

class ActivityReportObjectiveTopics{
 * id : integer : <generated>
 * activityReportObjectiveId : integer : REFERENCES "ActivityReportObjectives".id
 * topicId : integer : REFERENCES "Topics".id
 * createdAt : timestamp with time zone
 * updatedAt : timestamp with time zone
}

class ActivityReportObjectives{
 * id : integer : <generated>
 originalObjectiveId : integer : REFERENCES "Objectives".id
 * activityReportId : integer : REFERENCES "ActivityReports".id
 * objectiveId : integer : REFERENCES "Objectives".id
 * createdAt : timestamp with time zone : now()
 * updatedAt : timestamp with time zone : now()
 arOrder : integer : 1
 closeSuspendContext : text
 closeSuspendReason : enum
 objectiveCreatedHere : boolean
 status : varchar(255)
 supportType : enum
 title : text
 ttaProvided : text
}

class ActivityReportResources{
 * id : integer : <generated>
 * activityReportId : integer : REFERENCES "ActivityReports".id
 * resourceId : integer : REFERENCES "Resources".id
 * createdAt : timestamp with time zone
 * updatedAt : timestamp with time zone
 sourceFields : enum[]
}

enum enum_ActivityReportResources_sourceFields {
 ECLKCResourcesUsed
 additionalNotes
 context
 nonECLKCResourcesUsed
 resource
}

enum_ActivityReportResources_sourceFields <|-- ActivityReportResources

class ActivityReports{
 * id : integer : <generated>
 lastUpdatedById : integer : REFERENCES "Users".id
 userId : integer : REFERENCES "Users".id
 * regionId : integer : REFERENCES "Regions".id
 * createdAt : timestamp with time zone : now()
 * revision : integer : 0
 * updatedAt : timestamp with time zone : now()
 * version : integer : 2
 activityReason : varchar(255)
 activityRecipientType : varchar(255)
 additionalNotes : text
 approvedAt : timestamp with time zone
 calculatedStatus : enum
 context : text
 creatorRole : enum
 deliveryMethod : varchar(255)
 duration : decimal(3,1)
 ECLKCResourcesUsed : text[]
 endDate : date
 imported : jsonb
 language : varchar(255)[]
 legacyId : varchar(255)
 nonECLKCResourcesUsed : text[]
 numberOfParticipants : integer
 numberOfParticipantsInPerson : integer
 numberOfParticipantsVirtually : integer
 pageState : json
 participants : varchar(255)[]
 programTypes : varchar(255)[]
 reason : varchar(255)[]
 requester : varchar(255)
 startDate : date
 submissionStatus : enum
 submittedDate : date
 targetPopulations : varchar(255)[]
 topics : varchar(255)[]
 ttaType : varchar(255)[]
 virtualDeliveryType : varchar(255)
}

class CollabReportActivityStates{
 * id : integer : <generated>
 * collabReportId : integer : REFERENCES "CollabReports".id
 * activityStateCode : varchar(255)
<<<<<<< HEAD
=======
 * createdAt : timestamp with time zone
 * updatedAt : timestamp with time zone
 deletedAt : timestamp with time zone
>>>>>>> 6d0b6f29
}

class CollabReportApprovers{
 * id : integer : <generated>
 * collabReportId : integer : REFERENCES "CollabReports".id
 * userId : integer : REFERENCES "Users".id
 * createdAt : timestamp with time zone
 * status : enum
 * updatedAt : timestamp with time zone
 deletedAt : timestamp with time zone
 note : text
}

class CollabReportDataUsed{
 * id : integer : <generated>
 * collabReportId : integer : REFERENCES "CollabReports".id
 * collabReportDatum : enum
 collabReportDataOther : varchar(255)
<<<<<<< HEAD
=======
 deletedAt : timestamp with time zone
>>>>>>> 6d0b6f29
}

class CollabReportGoals{
 * id : integer : <generated>
 * collabReportId : integer : REFERENCES "CollabReports".id
 * goalTemplateId : integer : REFERENCES "GoalTemplates".id
<<<<<<< HEAD
=======
 * createdAt : timestamp with time zone
 * updatedAt : timestamp with time zone
 deletedAt : timestamp with time zone
>>>>>>> 6d0b6f29
}

class CollabReportReasons{
 * id : integer : <generated>
 * collabReportId : integer : REFERENCES "CollabReports".id
 * reasonId : enum
<<<<<<< HEAD
=======
 * updatedAt : timestamp with time zone
 deletedAt : timestamp with time zone
>>>>>>> 6d0b6f29
}

class CollabReportSpecialists{
 * id : integer : <generated>
 * collabReportId : integer : REFERENCES "CollabReports".id
 * specialistId : integer : REFERENCES "Users".id
<<<<<<< HEAD
=======
 * createdAt : timestamp with time zone
 * updatedAt : timestamp with time zone
 deletedAt : timestamp with time zone
>>>>>>> 6d0b6f29
}

class CollabReportSteps{
 * id : integer : <generated>
 * collabReportId : integer : REFERENCES "CollabReports".id
 * collabStepCompleteDate : date
 * collabStepDetail : text
 * collabStepId : integer
 * collabStepPriority : smallint
<<<<<<< HEAD
=======
 * createdAt : timestamp with time zone
 * updatedAt : timestamp with time zone
 deletedAt : timestamp with time zone
>>>>>>> 6d0b6f29
}

class CollabReports{
 * id : integer : <generated>
 lastUpdatedById : integer : REFERENCES "Users".id
 userId : integer : REFERENCES "Users".id
 * conductMethod : enum
 * createdAt : timestamp with time zone
 * description : text
 * duration : smallint
 * endDate : date
 * isStateActivity : boolean : false
 * name : varchar(255)
 * startDate : date
 * submissionStatus : enum
 * updatedAt : timestamp with time zone
 calculatedStatus : enum
 deletedAt : timestamp with time zone
}

class CollaboratorRoles{
 * id : integer : <generated>
 * activityReportCollaboratorId : integer : REFERENCES "ActivityReportCollaborators".id
 * roleId : integer : REFERENCES "Roles".id
 * createdAt : timestamp with time zone
 * updatedAt : timestamp with time zone
}

class CollaboratorTypes{
 * id : integer : <generated>
 mapsTo : integer : REFERENCES "CollaboratorTypes".id
 * validForId : integer : REFERENCES "ValidFor".id
 * createdAt : timestamp with time zone : now()
 * name : varchar(255)
 * propagateOnMerge : boolean : true
 * updatedAt : timestamp with time zone : now()
 deletedAt : timestamp with time zone
}

class CommunicationLogFiles{
 * id : integer : <generated>
 * communicationLogId : integer : REFERENCES "CommunicationLogs".id
 * fileId : integer : REFERENCES "Files".id
 * createdAt : timestamp with time zone
 * updatedAt : timestamp with time zone
}

class CommunicationLogRecipients{
 * id : integer : <generated>
 * communicationLogId : integer : REFERENCES "CommunicationLogs".id
 * recipientId : integer : REFERENCES "Recipients".id
 * createdAt : timestamp with time zone : now()
 * updatedAt : timestamp with time zone : now()
}

class CommunicationLogs{
 * id : integer : <generated>
 * userId : integer : REFERENCES "Users".id
 * createdAt : timestamp with time zone
 * data : jsonb
 * updatedAt : timestamp with time zone
}

class Courses{
 * id : integer : <generated>
 mapsTo : integer : REFERENCES "Courses".id
 * createdAt : timestamp with time zone : now()
 * name : text
 * persistsOnUpload : boolean : false
 * updatedAt : timestamp with time zone : now()
 deletedAt : timestamp with time zone
}

class EventReportPilotNationalCenterUsers{
 * id : integer : <generated>
 * eventReportPilotId : integer : REFERENCES "EventReportPilots".id
 * nationalCenterId : integer : REFERENCES "NationalCenters".id
 * userId : integer : REFERENCES "Users".id
 * createdAt : timestamp with time zone : now()
 * nationalCenterName : varchar(255)
 * updatedAt : timestamp with time zone : now()
 * userName : varchar(255)
}

class EventReportPilots{
 * id : integer : <generated>
 * collaboratorIds : integer[]
 * createdAt : timestamp with time zone : CURRENT_TIMESTAMP
 * data : jsonb
 * ownerId : integer
 * regionId : integer
 * updatedAt : timestamp with time zone : CURRENT_TIMESTAMP
 imported : jsonb
 pocIds : integer[]
}

class Files{
 * id : integer : <generated>
 * createdAt : timestamp with time zone
 * fileSize : integer
 * key : varchar(255)
 * originalFileName : varchar(255)
 * status : enum
 * updatedAt : timestamp with time zone
}

class GoalCollaborators{
 * id : integer : <generated>
 * collaboratorTypeId : integer : REFERENCES "CollaboratorTypes".id
 * goalId : integer : REFERENCES "Goals".id
 * userId : integer : REFERENCES "Users".id
 * createdAt : timestamp with time zone : now()
 * updatedAt : timestamp with time zone : now()
 deletedAt : timestamp with time zone
 linkBack : jsonb
}

class GoalFieldResponses{
 * id : integer : <generated>
 * goalId : integer : REFERENCES "Goals".id
 * goalTemplateFieldPromptId : integer : REFERENCES "GoalTemplateFieldPrompts".id
 * createdAt : timestamp with time zone
 * onApprovedAR : boolean
 * onAR : boolean
 * updatedAt : timestamp with time zone
 response : text[]
}

class GoalResources{
 * id : integer : <generated>
 * goalId : integer : REFERENCES "Goals".id
 * resourceId : integer : REFERENCES "Resources".id
 * createdAt : timestamp with time zone
 * onApprovedAR : boolean : false
 * onAR : boolean : false
 * updatedAt : timestamp with time zone
 sourceFields : enum[]
}

enum enum_GoalResources_sourceFields {
 name
 resource
 timeframe
}

enum_GoalResources_sourceFields <|-- GoalResources

class GoalStatusChanges{
 * id : integer : <generated>
 userId : integer : REFERENCES "Users".id
 * goalId : integer : REFERENCES "Goals".id
 * createdAt : timestamp with time zone : now()
 * updatedAt : timestamp with time zone : now()
 context : text
 newStatus : varchar(255)
 oldStatus : varchar(255)
 performedAt : timestamp with time zone
 reason : text
 userName : varchar(255)
 userRoles : varchar(255)[]
}

class GoalTemplateFieldPrompts{
 * id : integer : <generated>
 * goalTemplateId : integer : REFERENCES "GoalTemplates".id
 * createdAt : timestamp with time zone
 * ordinal : integer
 * prompt : text
 * title : text
 * updatedAt : timestamp with time zone
 caution : text
 fieldType : enum
 hint : text
 options : text[]
 validations : json
}

class GoalTemplateObjectiveTemplates{
 * id : integer : <generated>
 * goalTemplateId : integer : REFERENCES "GoalTemplates".id
 * objectiveTemplateId : integer : REFERENCES "ObjectiveTemplates".id
 * createdAt : timestamp with time zone
 * updatedAt : timestamp with time zone
}

class GoalTemplateResources{
 * id : integer : <generated>
 * goalTemplateId : integer : REFERENCES "GoalTemplates".id
 * resourceId : integer : REFERENCES "Resources".id
 * createdAt : timestamp with time zone
 * updatedAt : timestamp with time zone
 sourceFields : enum[]
}

enum enum_GoalTemplateResources_sourceFields {
 name
 resource
}

enum_GoalTemplateResources_sourceFields <|-- GoalTemplateResources

class GoalTemplates{
 * id : integer : <generated>
 regionId : integer : REFERENCES "Regions".id
 * createdAt : timestamp with time zone
 * creationMethod : enum
 * hash : text
 * templateName : text
 * templateNameModifiedAt : timestamp with time zone
 * updatedAt : timestamp with time zone
 deletedAt : timestamp with time zone
 lastUsed : timestamp with time zone
 source : varchar(255)
 standard : text
}

class Goals{
 * id : integer : <generated>
 goalTemplateId : integer : REFERENCES "GoalTemplates".id
 mapsToParentGoalId : integer : REFERENCES "Goals".id
 * grantId : integer : REFERENCES "Grants".id
 * createdAt : timestamp with time zone
 * onApprovedAR : boolean : false
 * onAR : boolean : false
 * prestandard : boolean : false
 * updatedAt : timestamp with time zone
 createdVia : enum
 deletedAt : timestamp with time zone
 endDate : date
 isFromSmartsheetTtaPlan : boolean
 isRttapa : enum
 name : text
 rtrOrder : integer : 1
 source : enum
 status : varchar(255)
 timeframe : text
}

class GrantNumberLinks{
 * id : integer : <generated>
 grantId : integer : REFERENCES "Grants".id
 * createdAt : timestamp with time zone
 * grantNumber : text
 * updatedAt : timestamp with time zone
 deletedAt : timestamp with time zone
}

class GrantReplacementTypes{
 * id : integer : <generated>
 mapsTo : integer : REFERENCES "GrantReplacementTypes".id
 * createdAt : timestamp with time zone : now()
 * name : text
 * updatedAt : timestamp with time zone : now()
 deletedAt : timestamp with time zone
}

class GrantReplacements{
 * id : integer : <generated>
 grantReplacementTypeId : integer : REFERENCES "GrantReplacementTypes".id
 * replacedGrantId : integer : REFERENCES "Grants".id
 * replacingGrantId : integer : REFERENCES "Grants".id
 * createdAt : timestamp with time zone : now()
 * updatedAt : timestamp with time zone : now()
 replacementDate : date
}

class Grants{
 * id : integer
 regionId : integer : REFERENCES "Regions".id
 * recipientId : integer : REFERENCES "Recipients".id
 * createdAt : timestamp with time zone : now()
 * number : varchar(255)
 * updatedAt : timestamp with time zone : now()
 annualFundingMonth : varchar(255)
 cdi : boolean : false
 deleted : boolean : false
 endDate : timestamp with time zone
 geographicRegion : varchar(255)
 geographicRegionId : integer
 granteeName : varchar(255)
 grantSpecialistEmail : varchar(255)
 grantSpecialistName : varchar(255)
 inactivationDate : timestamp with time zone
 inactivationReason : enum
 programSpecialistEmail : varchar(255)
 programSpecialistName : varchar(255)
 startDate : timestamp with time zone
 stateCode : varchar(255)
 status : varchar(255)
}

class GroupCollaborators{
 * id : integer : <generated>
 * collaboratorTypeId : integer : REFERENCES "CollaboratorTypes".id
 * groupId : integer : REFERENCES "Groups".id
 * userId : integer : REFERENCES "Users".id
 * createdAt : timestamp with time zone : now()
 * updatedAt : timestamp with time zone : now()
 deletedAt : timestamp with time zone
 linkBack : jsonb
}

class GroupGrants{
 * id : integer : <generated>
 * grantId : integer : REFERENCES "Grants".id
 * groupId : integer : REFERENCES "Groups".id
 * createdAt : timestamp with time zone
 * updatedAt : timestamp with time zone
}

class Groups{
 * id : integer : <generated>
 * createdAt : timestamp with time zone
 * name : text
 * updatedAt : timestamp with time zone
 isPublic : boolean
 sharedWith : enum
}

class ImportDataFiles{
 * id : integer : <generated>
 * importFileId : integer : REFERENCES "ImportFiles".id
 * createdAt : timestamp with time zone
 * status : enum : 'IDENTIFIED'::"enum_ImportDataFiles_status"
 * updatedAt : timestamp with time zone
 fileInfo : jsonb
 hash : text
 recordCounts : jsonb
 schema : jsonb
}

class ImportFiles{
 * id : integer : <generated>
 fileId : integer : REFERENCES "Files".id
 * importId : integer : REFERENCES "Imports".id
 * createdAt : timestamp with time zone
 * downloadAttempts : integer : 0
 * processAttempts : integer : 0
 * status : enum : 'IDENTIFIED'::"enum_ImportFiles_status"
 * updatedAt : timestamp with time zone
 ftpFileInfo : jsonb
 hash : text
}

class Imports{
 * id : integer : <generated>
 * createdAt : timestamp with time zone
 * definitions : jsonb
 * enabled : boolean : false
 * ftpSettings : jsonb
 * name : text
 * schedule : text
 * updatedAt : timestamp with time zone
 fileMask : text
 path : text
 postProcessingActions : jsonb
}

class MailerLogs{
 * id : bigint : <generated>
 * action : enum
 * activityReports : integer[]
 * createdAt : timestamp with time zone : now()
 * emailTo : varchar(255)[]
 * jobId : varchar(255)
 * subject : varchar(255)
 * updatedAt : timestamp with time zone : now()
 result : json
 success : boolean
}

class MaintenanceLogs{
 * id : bigint : <generated>
 triggeredById : bigint : REFERENCES "MaintenanceLogs".id
 * category : enum
 * createdAt : timestamp with time zone
 * data : json
 * type : enum
 * updatedAt : timestamp with time zone
 isSuccessful : boolean
}

class MonitoringClassSummaries{
 * id : integer : <generated>
 * grantNumber : text : REFERENCES "GrantNumberLinks"."grantNumber"
 * reviewId : text : REFERENCES "MonitoringReviewLinks"."reviewId"
 * createdAt : timestamp with time zone
 * sourceCreatedAt : timestamp with time zone
 * sourceUpdatedAt : timestamp with time zone
 * updatedAt : timestamp with time zone
 classroomOrganization : decimal(5,4)
 deletedAt : timestamp with time zone
 emotionalSupport : decimal(5,4)
 hash : text
 instructionalSupport : decimal(5,4)
 reportDeliveryDate : timestamp with time zone
 sourceDeletedAt : timestamp with time zone
}

class MonitoringFindingGrants{
 * id : integer : <generated>
 * findingId : text : REFERENCES "MonitoringFindingLinks"."findingId"
 * granteeId : text : REFERENCES "MonitoringGranteeLinks"."granteeId"
 * statusId : integer : REFERENCES "MonitoringFindingStatusLinks"."statusId"
 * createdAt : timestamp with time zone
 * findingType : text
 * hash : text
 * sourceCreatedAt : timestamp with time zone
 * sourceUpdatedAt : timestamp with time zone
 * updatedAt : timestamp with time zone
 closedDate : timestamp with time zone
 correctionDeadLine : timestamp with time zone
 deletedAt : timestamp with time zone
 reportedDate : timestamp with time zone
 source : text
 sourceDeletedAt : timestamp with time zone
}

class MonitoringFindingHistories{
 * id : integer : <generated>
 findingId : text : REFERENCES "MonitoringFindingLinks"."findingId"
 statusId : integer : REFERENCES "MonitoringFindingHistoryStatusLinks"."statusId"
 * reviewId : text : REFERENCES "MonitoringReviewLinks"."reviewId"
 * createdAt : timestamp with time zone
 * findingHistoryId : text
 * sourceCreatedAt : timestamp with time zone
 * sourceUpdatedAt : timestamp with time zone
 * updatedAt : timestamp with time zone
 deletedAt : timestamp with time zone
 determination : text
 hash : text
 narrative : text
 ordinal : integer
 sourceDeletedAt : timestamp with time zone
}

class MonitoringFindingHistoryStatusLinks{
 * id : integer : <generated>
 * createdAt : timestamp with time zone
 * statusId : integer
 * updatedAt : timestamp with time zone
 deletedAt : timestamp with time zone
}

class MonitoringFindingHistoryStatuses{
 * id : integer : <generated>
 * statusId : integer : REFERENCES "MonitoringFindingHistoryStatusLinks"."statusId"
 * createdAt : timestamp with time zone
 * name : text
 * sourceCreatedAt : timestamp with time zone
 * sourceUpdatedAt : timestamp with time zone
 * updatedAt : timestamp with time zone
 deletedAt : timestamp with time zone
 sourceDeletedAt : timestamp with time zone
}

class MonitoringFindingLinks{
 * id : integer : <generated>
 * createdAt : timestamp with time zone
 * findingId : text
 * updatedAt : timestamp with time zone
 deletedAt : timestamp with time zone
}

class MonitoringFindingStandards{
 * id : integer : <generated>
 * findingId : text : REFERENCES "MonitoringFindingLinks"."findingId"
 * standardId : integer : REFERENCES "MonitoringStandardLinks"."standardId"
 * createdAt : timestamp with time zone
 * sourceCreatedAt : timestamp with time zone
 * sourceUpdatedAt : timestamp with time zone
 * updatedAt : timestamp with time zone
 deletedAt : timestamp with time zone
 sourceDeletedAt : timestamp with time zone
}

class MonitoringFindingStatusLinks{
 * id : integer : <generated>
 * createdAt : timestamp with time zone
 * statusId : integer
 * updatedAt : timestamp with time zone
 deletedAt : timestamp with time zone
}

class MonitoringFindingStatuses{
 * id : integer : <generated>
 * statusId : integer : REFERENCES "MonitoringFindingStatusLinks"."statusId"
 * createdAt : timestamp with time zone
 * name : text
 * sourceCreatedAt : timestamp with time zone
 * sourceUpdatedAt : timestamp with time zone
 * updatedAt : timestamp with time zone
 deletedAt : timestamp with time zone
 sourceDeletedAt : timestamp with time zone
}

class MonitoringFindings{
 * id : integer : <generated>
 * findingId : text : REFERENCES "MonitoringFindingLinks"."findingId"
 * statusId : integer : REFERENCES "MonitoringFindingStatusLinks"."statusId"
 * createdAt : timestamp with time zone
 * findingType : text
 * hash : text
 * sourceCreatedAt : timestamp with time zone
 * sourceUpdatedAt : timestamp with time zone
 * updatedAt : timestamp with time zone
 closedDate : timestamp with time zone
 correctionDeadLine : timestamp with time zone
 deletedAt : timestamp with time zone
 reportedDate : timestamp with time zone
 source : text
 sourceDeletedAt : timestamp with time zone
}

class MonitoringGranteeLinks{
 * id : integer : <generated>
 * createdAt : timestamp with time zone
 * granteeId : text
 * updatedAt : timestamp with time zone
 deletedAt : timestamp with time zone
}

class MonitoringReviewGrantees{
 * id : integer : <generated>
 * granteeId : text : REFERENCES "MonitoringGranteeLinks"."granteeId"
 * grantNumber : text : REFERENCES "GrantNumberLinks"."grantNumber"
 * reviewId : text : REFERENCES "MonitoringReviewLinks"."reviewId"
 * createdAt : timestamp with time zone
 * createTime : timestamp with time zone
 * sourceCreatedAt : timestamp with time zone
 * sourceUpdatedAt : timestamp with time zone
 * updateBy : text
 * updatedAt : timestamp with time zone
 * updateTime : timestamp with time zone
 deletedAt : timestamp with time zone
 sourceDeletedAt : timestamp with time zone
}

class MonitoringReviewLinks{
 * id : integer : <generated>
 * createdAt : timestamp with time zone
 * reviewId : text
 * updatedAt : timestamp with time zone
 deletedAt : timestamp with time zone
}

class MonitoringReviewStatusLinks{
 * id : integer : <generated>
 * createdAt : timestamp with time zone
 * statusId : integer
 * updatedAt : timestamp with time zone
 deletedAt : timestamp with time zone
}

class MonitoringReviewStatuses{
 * id : integer : <generated>
 * statusId : integer : REFERENCES "MonitoringReviewStatusLinks"."statusId"
 * createdAt : timestamp with time zone
 * name : text
 * sourceCreatedAt : timestamp with time zone
 * sourceUpdatedAt : timestamp with time zone
 * updatedAt : timestamp with time zone
 deletedAt : timestamp with time zone
 sourceDeletedAt : timestamp with time zone
}

class MonitoringReviews{
 * id : integer : <generated>
 * reviewId : text : REFERENCES "MonitoringReviewLinks"."reviewId"
 * statusId : integer : REFERENCES "MonitoringReviewStatusLinks"."statusId"
 * contentId : text
 * createdAt : timestamp with time zone
 * sourceCreatedAt : timestamp with time zone
 * sourceUpdatedAt : timestamp with time zone
 * updatedAt : timestamp with time zone
 deletedAt : timestamp with time zone
 endDate : date
 hash : text
 name : text
 outcome : text
 reportAttachmentId : text
 reportDeliveryDate : timestamp with time zone
 reviewType : text
 sourceDeletedAt : timestamp with time zone
 startDate : date
}

class MonitoringStandardLinks{
 * id : integer : <generated>
 * createdAt : timestamp with time zone
 * standardId : integer
 * updatedAt : timestamp with time zone
 deletedAt : timestamp with time zone
}

class MonitoringStandards{
 * id : integer : <generated>
 * standardId : integer : REFERENCES "MonitoringStandardLinks"."standardId"
 * citable : integer
 * contentId : text
 * createdAt : timestamp with time zone
 * hash : text
 * sourceCreatedAt : timestamp with time zone
 * sourceUpdatedAt : timestamp with time zone
 * updatedAt : timestamp with time zone
 citation : text
 deletedAt : timestamp with time zone
 guidance : text
 sourceDeletedAt : timestamp with time zone
 text : text
}

class NationalCenterUsers{
 * id : integer : <generated>
 * nationalCenterId : integer : REFERENCES "NationalCenters".id
 * userId : integer : REFERENCES "Users".id
 * createdAt : timestamp with time zone
 * updatedAt : timestamp with time zone
}

class NationalCenters{
 * id : integer : <generated>
 mapsTo : integer : REFERENCES "NationalCenters".id
 * createdAt : timestamp with time zone
 * name : text
 * updatedAt : timestamp with time zone
}

class NextStepResources{
 * id : integer : <generated>
 * nextStepId : integer : REFERENCES "NextSteps".id
 * resourceId : integer : REFERENCES "Resources".id
 * createdAt : timestamp with time zone
 * updatedAt : timestamp with time zone
 sourceFields : enum[]
}

enum enum_NextStepResources_sourceFields {
 note
 resource
}

enum_NextStepResources_sourceFields <|-- NextStepResources

class NextSteps{
 * id : integer : <generated>
 * activityReportId : integer : REFERENCES "ActivityReports".id
 * createdAt : timestamp with time zone
 * note : text
 * noteType : enum
 * updatedAt : timestamp with time zone
 completeDate : date
}

class ObjectiveCollaborators{
 * id : integer : <generated>
 * collaboratorTypeId : integer : REFERENCES "CollaboratorTypes".id
 * objectiveId : integer : REFERENCES "Objectives".id
 * userId : integer : REFERENCES "Users".id
 * createdAt : timestamp with time zone : now()
 * updatedAt : timestamp with time zone : now()
 deletedAt : timestamp with time zone
 linkBack : jsonb
}

class ObjectiveTemplates{
 * id : integer : <generated>
 regionId : integer : REFERENCES "Regions".id
 * createdAt : timestamp with time zone
 * creationMethod : enum
 * hash : text
 * templateTitle : text
 * templateTitleModifiedAt : timestamp with time zone
 * updatedAt : timestamp with time zone
 lastUsed : timestamp with time zone
}

class Objectives{
 * id : integer : <generated>
 createdViaActivityReportId : integer : REFERENCES "ActivityReports".id
 goalId : integer : REFERENCES "Goals".id
 mapsToParentObjectiveId : integer : REFERENCES "Objectives".id
 objectiveTemplateId : integer : REFERENCES "ObjectiveTemplates".id
 otherEntityId : integer : REFERENCES "OtherEntities".id
 * createdAt : timestamp with time zone : now()
 * onApprovedAR : boolean : false
 * onAR : boolean : false
 * updatedAt : timestamp with time zone : now()
 closeSuspendContext : text
 closeSuspendReason : enum
 createdVia : enum
 deletedAt : timestamp with time zone
 firstCompleteAt : timestamp with time zone
 firstInProgressAt : timestamp with time zone
 firstNotStartedAt : timestamp with time zone
 firstSuspendedAt : timestamp with time zone
 lastCompleteAt : timestamp with time zone
 lastInProgressAt : timestamp with time zone
 lastNotStartedAt : timestamp with time zone
 lastSuspendedAt : timestamp with time zone
 rtrOrder : integer : 1
 status : varchar(255)
 title : text
}

class OtherEntities{
 * id : integer : <generated>
 * createdAt : timestamp with time zone : now()
 * name : varchar(255)
 * updatedAt : timestamp with time zone : now()
}

class Permissions{
 * id : integer : <generated>
 * regionId : integer : REFERENCES "Regions".id
 * scopeId : integer : REFERENCES "Scopes".id
 * userId : integer : REFERENCES "Users".id
 * createdAt : timestamp with time zone : now()
 * updatedAt : timestamp with time zone : now()
}

class ProgramPersonnel{
 * id : integer : <generated>
 mapsTo : integer : REFERENCES "ProgramPersonnel".id
 * active : boolean
 * createdAt : timestamp with time zone : now()
 * grantId : integer
 * programId : integer
 * role : varchar(255)
 * updatedAt : timestamp with time zone : now()
 effectiveDate : timestamp with time zone
 email : varchar(255)
 firstName : varchar(255)
 lastName : varchar(255)
 prefix : varchar(255)
 suffix : varchar(255)
 title : varchar(255)
}

class Programs{
 * id : integer
 * grantId : integer : REFERENCES "Grants".id
 * createdAt : timestamp with time zone : now()
 * updatedAt : timestamp with time zone : now()
 endDate : date
 name : varchar(255)
 programType : varchar(255)
 startDate : date
 startYear : varchar(255)
 status : varchar(255)
}

class Recipients{
 * id : integer
 * createdAt : timestamp with time zone : now()
 * name : varchar(255)
 * updatedAt : timestamp with time zone : now()
 deleted : boolean : false
 recipientType : varchar(255)
 uei : varchar(255) : ''::character varying
}

class Regions{
 * id : integer : <generated>
 * name : varchar(255)
}

class RequestErrors{
 * id : bigint : <generated>
 * createdAt : timestamp with time zone
 * updatedAt : timestamp with time zone
 method : varchar(255)
 operation : varchar(255)
 requestBody : json
 responseBody : json
 responseCode : varchar(255)
 uri : varchar(255)
}

class Resources{
 * id : integer : <generated>
 mapsTo : integer : REFERENCES "Resources".id
 * createdAt : timestamp with time zone
 * domain : text
 * updatedAt : timestamp with time zone
 * url : text
 lastStatusCode : integer
 metadata : jsonb
 metadataUpdatedAt : timestamp with time zone
 mimeType : varchar(255)
 title : text
}

class RoleTopics{
 * id : integer : <generated>
 * roleId : integer : REFERENCES "Roles".id
 * topicId : integer : REFERENCES "Topics".id
 * createdAt : timestamp with time zone
 * updatedAt : timestamp with time zone
}

class Roles{
 * id : integer : <generated>
 * createdAt : timestamp with time zone
 * isSpecialist : boolean
 * name : varchar(255)
 * updatedAt : timestamp with time zone
 deletedAt : timestamp with time zone
 fullName : varchar(255)
 mapsTo : integer
}

class Scopes{
 * id : integer : <generated>
 * createdAt : timestamp with time zone : now()
 * description : varchar(255)
 * name : varchar(255)
 * updatedAt : timestamp with time zone : now()
}

class SessionReportPilotFiles{
 * id : integer : <generated>
 * fileId : integer : REFERENCES "Files".id
 * sessionReportPilotId : integer : REFERENCES "SessionReportPilots".id
 * createdAt : timestamp with time zone
 * updatedAt : timestamp with time zone
}

class SessionReportPilotSupportingAttachments{
 * id : integer : <generated>
 * fileId : integer : REFERENCES "Files".id
 * sessionReportPilotId : integer : REFERENCES "SessionReportPilots".id
 * createdAt : timestamp with time zone
 * updatedAt : timestamp with time zone
}

class SessionReportPilots{
 * id : integer : <generated>
 * eventId : integer : REFERENCES "EventReportPilots".id
 * createdAt : timestamp with time zone : CURRENT_TIMESTAMP
 * data : jsonb
 * updatedAt : timestamp with time zone : CURRENT_TIMESTAMP
}

class SiteAlerts{
 * id : integer : <generated>
 * userId : integer : REFERENCES "Users".id
 * createdAt : timestamp with time zone
 * endDate : timestamp with time zone
 * message : text
 * size : enum : 'standard'::"enum_SiteAlerts_size"
 * startDate : timestamp with time zone
 * title : text
 * updatedAt : timestamp with time zone
 status : enum
 variant : enum
}

class Topics{
 * id : integer : <generated>
 * createdAt : timestamp with time zone
 * name : varchar(255)
 * updatedAt : timestamp with time zone
 deletedAt : timestamp with time zone
 mapsTo : integer
}

class UserRoles{
 * id : integer : <generated>
 * roleId : integer : REFERENCES "Roles".id
 * userId : integer : REFERENCES "Users".id
 * createdAt : timestamp with time zone
 * updatedAt : timestamp with time zone
}

class UserSettingOverrides{
 * id : integer : <generated>
 * userId : integer : REFERENCES "Users".id
 * userSettingId : integer : REFERENCES "UserSettings".id
 * createdAt : timestamp with time zone
 * updatedAt : timestamp with time zone
 * value : jsonb
}

class UserSettings{
 * id : integer : <generated>
 * class : varchar(255)
 * createdAt : timestamp with time zone
 * default : jsonb
 * key : varchar(255)
 * updatedAt : timestamp with time zone
}

class UserValidationStatus{
 * id : integer : <generated>
 * userId : integer : REFERENCES "Users".id
 * createdAt : timestamp with time zone
 * token : varchar(255)
 * type : varchar(255)
 * updatedAt : timestamp with time zone
 validatedAt : timestamp with time zone
}

class Users{
 * id : integer : <generated>
 homeRegionId : integer : REFERENCES "Regions".id
 * createdAt : timestamp with time zone : now()
 * hsesUsername : varchar(255)
 * lastLogin : timestamp with time zone : now()
 * updatedAt : timestamp with time zone : now()
 email : varchar(255)
 flags : enum[] : ARRAY[]::"enum_Users_flags"[]
 hsesAuthorities : varchar(255)[]
 hsesUserId : varchar(255)
 name : varchar(255)
 phoneNumber : varchar(255)
}

enum enum_Users_flags {
 anv_statistics
 closed_goal_merge_override
 collaboration_report
 manual_mark_goals_similar
 monitoring_integration
 multirecipient_communication_log
 quality_assurance_dashboard
 regional_goal_dashboard
 standard_goals_update
 training_reports_dashboard
}

enum_Users_flags <|-- Users

class ValidFor{
 * id : integer : <generated>
 mapsTo : integer : REFERENCES "ValidFor".id
 * createdAt : timestamp with time zone : now()
 * isReport : boolean : false
 * name : text
 * updatedAt : timestamp with time zone : now()
 deletedAt : timestamp with time zone
}

class ZADescriptor{
 * id : integer : <generated>
 * descriptor : text
}

class ZAFilter{
 * id : integer : <generated>
 * columnName : varchar(255)
 tableName : varchar(255)
}

class ZALActivityRecipients{
 * id : bigint : <generated>
 * data_id : bigint
 * dml_as : bigint
 * dml_by : bigint
 * dml_timestamp : timestamp with time zone
 * dml_txid : uuid
 * dml_type : enum
 descriptor_id : integer
 new_row_data : jsonb
 old_row_data : jsonb
 session_sig : text
}

class ZALActivityReportApprovers{
 * id : bigint : <generated>
 * data_id : bigint
 * dml_as : bigint
 * dml_by : bigint
 * dml_timestamp : timestamp with time zone
 * dml_txid : uuid
 * dml_type : enum
 descriptor_id : integer
 new_row_data : jsonb
 old_row_data : jsonb
 session_sig : text
}

class ZALActivityReportCollaborators{
 * id : bigint : <generated>
 * data_id : bigint
 * dml_as : bigint
 * dml_by : bigint
 * dml_timestamp : timestamp with time zone
 * dml_txid : uuid
 * dml_type : enum
 descriptor_id : integer
 new_row_data : jsonb
 old_row_data : jsonb
 session_sig : text
}

class ZALActivityReportFiles{
 * id : bigint : <generated>
 * data_id : bigint
 * dml_as : bigint
 * dml_by : bigint
 * dml_timestamp : timestamp with time zone
 * dml_txid : uuid
 * dml_type : enum
 descriptor_id : integer
 new_row_data : jsonb
 old_row_data : jsonb
 session_sig : text
}

class ZALActivityReportGoalFieldResponses{
 * id : bigint : <generated>
 * data_id : bigint
 * dml_as : bigint
 * dml_by : bigint
 * dml_timestamp : timestamp with time zone
 * dml_txid : uuid
 * dml_type : enum
 descriptor_id : integer
 new_row_data : jsonb
 old_row_data : jsonb
 session_sig : text
}

class ZALActivityReportGoalResources{
 * id : bigint : <generated>
 * data_id : bigint
 * dml_as : bigint
 * dml_by : bigint
 * dml_timestamp : timestamp with time zone
 * dml_txid : uuid
 * dml_type : enum
 descriptor_id : integer
 new_row_data : jsonb
 old_row_data : jsonb
 session_sig : text
}

class ZALActivityReportGoals{
 * id : bigint : <generated>
 * data_id : bigint
 * dml_as : bigint
 * dml_by : bigint
 * dml_timestamp : timestamp with time zone
 * dml_txid : uuid
 * dml_type : enum
 descriptor_id : integer
 new_row_data : jsonb
 old_row_data : jsonb
 session_sig : text
}

class ZALActivityReportObjectiveCitations{
 * id : bigint : <generated>
 * data_id : bigint
 * dml_as : bigint
 * dml_by : bigint
 * dml_timestamp : timestamp with time zone
 * dml_txid : uuid
 * dml_type : enum
 descriptor_id : integer
 new_row_data : jsonb
 old_row_data : jsonb
 session_sig : text
}

class ZALActivityReportObjectiveCourses{
 * id : bigint : <generated>
 * data_id : bigint
 * dml_as : bigint
 * dml_by : bigint
 * dml_timestamp : timestamp with time zone
 * dml_txid : uuid
 * dml_type : enum
 descriptor_id : integer
 new_row_data : jsonb
 old_row_data : jsonb
 session_sig : text
}

class ZALActivityReportObjectiveFiles{
 * id : bigint : <generated>
 * data_id : bigint
 * dml_as : bigint
 * dml_by : bigint
 * dml_timestamp : timestamp with time zone
 * dml_txid : uuid
 * dml_type : enum
 descriptor_id : integer
 new_row_data : jsonb
 old_row_data : jsonb
 session_sig : text
}

class ZALActivityReportObjectiveResources{
 * id : bigint : <generated>
 * data_id : bigint
 * dml_as : bigint
 * dml_by : bigint
 * dml_timestamp : timestamp with time zone
 * dml_txid : uuid
 * dml_type : enum
 descriptor_id : integer
 new_row_data : jsonb
 old_row_data : jsonb
 session_sig : text
}

class ZALActivityReportObjectiveTopics{
 * id : bigint : <generated>
 * data_id : bigint
 * dml_as : bigint
 * dml_by : bigint
 * dml_timestamp : timestamp with time zone
 * dml_txid : uuid
 * dml_type : enum
 descriptor_id : integer
 new_row_data : jsonb
 old_row_data : jsonb
 session_sig : text
}

class ZALActivityReportObjectives{
 * id : bigint : <generated>
 * data_id : bigint
 * dml_as : bigint
 * dml_by : bigint
 * dml_timestamp : timestamp with time zone
 * dml_txid : uuid
 * dml_type : enum
 descriptor_id : integer
 new_row_data : jsonb
 old_row_data : jsonb
 session_sig : text
}

class ZALActivityReportResources{
 * id : bigint : <generated>
 * data_id : bigint
 * dml_as : bigint
 * dml_by : bigint
 * dml_timestamp : timestamp with time zone
 * dml_txid : uuid
 * dml_type : enum
 descriptor_id : integer
 new_row_data : jsonb
 old_row_data : jsonb
 session_sig : text
}

class ZALActivityReports{
 * id : bigint : <generated>
 * data_id : bigint
 * dml_as : bigint
 * dml_by : bigint
 * dml_timestamp : timestamp with time zone
 * dml_txid : uuid
 * dml_type : enum
 descriptor_id : integer
 new_row_data : jsonb
 old_row_data : jsonb
 session_sig : text
}

class ZALCollabReportActivityStates{
 * id : bigint : <generated>
 * data_id : bigint
 * dml_as : bigint
 * dml_by : bigint
 * dml_timestamp : timestamp with time zone
 * dml_txid : uuid
 * dml_type : enum
 descriptor_id : integer
 new_row_data : jsonb
 old_row_data : jsonb
 session_sig : text
}

class ZALCollabReportApprovers{
 * id : bigint : <generated>
 * data_id : bigint
 * dml_as : bigint
 * dml_by : bigint
 * dml_timestamp : timestamp with time zone
 * dml_txid : uuid
 * dml_type : enum
 descriptor_id : integer
 new_row_data : jsonb
 old_row_data : jsonb
 session_sig : text
}

class ZALCollabReportDataUsed{
 * id : bigint : <generated>
 * data_id : bigint
 * dml_as : bigint
 * dml_by : bigint
 * dml_timestamp : timestamp with time zone
 * dml_txid : uuid
 * dml_type : enum
 descriptor_id : integer
 new_row_data : jsonb
 old_row_data : jsonb
 session_sig : text
}

class ZALCollabReportGoals{
 * id : bigint : <generated>
 * data_id : bigint
 * dml_as : bigint
 * dml_by : bigint
 * dml_timestamp : timestamp with time zone
 * dml_txid : uuid
 * dml_type : enum
 descriptor_id : integer
 new_row_data : jsonb
 old_row_data : jsonb
 session_sig : text
}

class ZALCollabReportReasons{
 * id : bigint : <generated>
 * data_id : bigint
 * dml_as : bigint
 * dml_by : bigint
 * dml_timestamp : timestamp with time zone
 * dml_txid : uuid
 * dml_type : enum
 descriptor_id : integer
 new_row_data : jsonb
 old_row_data : jsonb
 session_sig : text
}

class ZALCollabReportSpecialists{
 * id : bigint : <generated>
 * data_id : bigint
 * dml_as : bigint
 * dml_by : bigint
 * dml_timestamp : timestamp with time zone
 * dml_txid : uuid
 * dml_type : enum
 descriptor_id : integer
 new_row_data : jsonb
 old_row_data : jsonb
 session_sig : text
}

class ZALCollabReportSteps{
 * id : bigint : <generated>
 * data_id : bigint
 * dml_as : bigint
 * dml_by : bigint
 * dml_timestamp : timestamp with time zone
 * dml_txid : uuid
 * dml_type : enum
 descriptor_id : integer
 new_row_data : jsonb
 old_row_data : jsonb
 session_sig : text
}

class ZALCollabReports{
 * id : bigint : <generated>
 * data_id : bigint
 * dml_as : bigint
 * dml_by : bigint
 * dml_timestamp : timestamp with time zone
 * dml_txid : uuid
 * dml_type : enum
 descriptor_id : integer
 new_row_data : jsonb
 old_row_data : jsonb
 session_sig : text
}

class ZALCollaboratorRoles{
 * id : bigint : <generated>
 * data_id : bigint
 * dml_as : bigint
 * dml_by : bigint
 * dml_timestamp : timestamp with time zone
 * dml_txid : uuid
 * dml_type : enum
 descriptor_id : integer
 new_row_data : jsonb
 old_row_data : jsonb
 session_sig : text
}

class ZALCollaboratorTypes{
 * id : bigint : <generated>
 * data_id : bigint
 * dml_as : bigint
 * dml_by : bigint
 * dml_timestamp : timestamp with time zone
 * dml_txid : uuid
 * dml_type : enum
 descriptor_id : integer
 new_row_data : jsonb
 old_row_data : jsonb
 session_sig : text
}

class ZALCommunicationLogFiles{
 * id : bigint : <generated>
 * data_id : bigint
 * dml_as : bigint
 * dml_by : bigint
 * dml_timestamp : timestamp with time zone
 * dml_txid : uuid
 * dml_type : enum
 descriptor_id : integer
 new_row_data : jsonb
 old_row_data : jsonb
 session_sig : text
}

class ZALCommunicationLogRecipients{
 * id : bigint : <generated>
 * data_id : bigint
 * dml_as : bigint
 * dml_by : bigint
 * dml_timestamp : timestamp with time zone
 * dml_txid : uuid
 * dml_type : enum
 descriptor_id : integer
 new_row_data : jsonb
 old_row_data : jsonb
 session_sig : text
}

class ZALCommunicationLogs{
 * id : bigint : <generated>
 * data_id : bigint
 * dml_as : bigint
 * dml_by : bigint
 * dml_timestamp : timestamp with time zone
 * dml_txid : uuid
 * dml_type : enum
 descriptor_id : integer
 new_row_data : jsonb
 old_row_data : jsonb
 session_sig : text
}

class ZALCourses{
 * id : bigint : <generated>
 * data_id : bigint
 * dml_as : bigint
 * dml_by : bigint
 * dml_timestamp : timestamp with time zone
 * dml_txid : uuid
 * dml_type : enum
 descriptor_id : integer
 new_row_data : jsonb
 old_row_data : jsonb
 session_sig : text
}

class ZALDDL{
 * id : bigint : <generated>
 * ddl_timestamp : timestamp with time zone
 * ddl_txid : uuid
 command_tag : varchar(255)
 ddl_by : integer
 descriptor_id : integer
 object_identity : varchar(255)
 object_type : varchar(255)
 schema_name : varchar(255)
 session_sig : text
}

class ZALEventReportPilotNationalCenterUsers{
 * id : bigint : <generated>
 * data_id : bigint
 * dml_as : bigint
 * dml_by : bigint
 * dml_timestamp : timestamp with time zone
 * dml_txid : uuid
 * dml_type : enum
 descriptor_id : integer
 new_row_data : jsonb
 old_row_data : jsonb
 session_sig : text
}

class ZALEventReportPilots{
 * id : bigint : <generated>
 * data_id : bigint
 * dml_as : bigint
 * dml_by : bigint
 * dml_timestamp : timestamp with time zone
 * dml_txid : uuid
 * dml_type : enum
 descriptor_id : integer
 new_row_data : jsonb
 old_row_data : jsonb
 session_sig : text
}

class ZALFiles{
 * id : bigint : <generated>
 * data_id : bigint
 * dml_as : bigint
 * dml_by : bigint
 * dml_timestamp : timestamp with time zone
 * dml_txid : uuid
 * dml_type : enum
 descriptor_id : integer
 new_row_data : jsonb
 old_row_data : jsonb
 session_sig : text
}

class ZALGoalCollaborators{
 * id : bigint : <generated>
 * data_id : bigint
 * dml_as : bigint
 * dml_by : bigint
 * dml_timestamp : timestamp with time zone
 * dml_txid : uuid
 * dml_type : enum
 descriptor_id : integer
 new_row_data : jsonb
 old_row_data : jsonb
 session_sig : text
}

class ZALGoalFieldResponses{
 * id : bigint : <generated>
 * data_id : bigint
 * dml_as : bigint
 * dml_by : bigint
 * dml_timestamp : timestamp with time zone
 * dml_txid : uuid
 * dml_type : enum
 descriptor_id : integer
 new_row_data : jsonb
 old_row_data : jsonb
 session_sig : text
}

class ZALGoalResources{
 * id : bigint : <generated>
 * data_id : bigint
 * dml_as : bigint
 * dml_by : bigint
 * dml_timestamp : timestamp with time zone
 * dml_txid : uuid
 * dml_type : enum
 descriptor_id : integer
 new_row_data : jsonb
 old_row_data : jsonb
 session_sig : text
}

class ZALGoalStatusChanges{
 * id : bigint : <generated>
 * data_id : bigint
 * dml_as : bigint
 * dml_by : bigint
 * dml_timestamp : timestamp with time zone
 * dml_txid : uuid
 * dml_type : enum
 descriptor_id : integer
 new_row_data : jsonb
 old_row_data : jsonb
 session_sig : text
}

class ZALGoalTemplateFieldPrompts{
 * id : bigint : <generated>
 * data_id : bigint
 * dml_as : bigint
 * dml_by : bigint
 * dml_timestamp : timestamp with time zone
 * dml_txid : uuid
 * dml_type : enum
 descriptor_id : integer
 new_row_data : jsonb
 old_row_data : jsonb
 session_sig : text
}

class ZALGoalTemplateObjectiveTemplates{
 * id : bigint : <generated>
 * data_id : bigint
 * dml_as : bigint
 * dml_by : bigint
 * dml_timestamp : timestamp with time zone
 * dml_txid : uuid
 * dml_type : enum
 descriptor_id : integer
 new_row_data : jsonb
 old_row_data : jsonb
 session_sig : text
}

class ZALGoalTemplateResources{
 * id : bigint : <generated>
 * data_id : bigint
 * dml_as : bigint
 * dml_by : bigint
 * dml_timestamp : timestamp with time zone
 * dml_txid : uuid
 * dml_type : enum
 descriptor_id : integer
 new_row_data : jsonb
 old_row_data : jsonb
 session_sig : text
}

class ZALGoalTemplates{
 * id : bigint : <generated>
 * data_id : bigint
 * dml_as : bigint
 * dml_by : bigint
 * dml_timestamp : timestamp with time zone
 * dml_txid : uuid
 * dml_type : enum
 descriptor_id : integer
 new_row_data : jsonb
 old_row_data : jsonb
 session_sig : text
}

class ZALGoals{
 * id : bigint : <generated>
 * data_id : bigint
 * dml_as : bigint
 * dml_by : bigint
 * dml_timestamp : timestamp with time zone
 * dml_txid : uuid
 * dml_type : enum
 descriptor_id : integer
 new_row_data : jsonb
 old_row_data : jsonb
 session_sig : text
}

class ZALGrantNumberLinks{
 * id : bigint : <generated>
 * data_id : bigint
 * dml_as : bigint
 * dml_by : bigint
 * dml_timestamp : timestamp with time zone
 * dml_txid : uuid
 * dml_type : enum
 descriptor_id : integer
 new_row_data : jsonb
 old_row_data : jsonb
 session_sig : text
}

class ZALGrantReplacementTypes{
 * id : bigint : <generated>
 * data_id : bigint
 * dml_as : bigint
 * dml_by : bigint
 * dml_timestamp : timestamp with time zone
 * dml_txid : uuid
 * dml_type : enum
 descriptor_id : integer
 new_row_data : jsonb
 old_row_data : jsonb
 session_sig : text
}

class ZALGrantReplacements{
 * id : bigint : <generated>
 * data_id : bigint
 * dml_as : bigint
 * dml_by : bigint
 * dml_timestamp : timestamp with time zone
 * dml_txid : uuid
 * dml_type : enum
 descriptor_id : integer
 new_row_data : jsonb
 old_row_data : jsonb
 session_sig : text
}

class ZALGrants{
 * id : bigint : <generated>
 * data_id : bigint
 * dml_as : bigint
 * dml_by : bigint
 * dml_timestamp : timestamp with time zone
 * dml_txid : uuid
 * dml_type : enum
 descriptor_id : integer
 new_row_data : jsonb
 old_row_data : jsonb
 session_sig : text
}

class ZALGroupCollaborators{
 * id : bigint : <generated>
 * data_id : bigint
 * dml_as : bigint
 * dml_by : bigint
 * dml_timestamp : timestamp with time zone
 * dml_txid : uuid
 * dml_type : enum
 descriptor_id : integer
 new_row_data : jsonb
 old_row_data : jsonb
 session_sig : text
}

class ZALGroupGrants{
 * id : bigint : <generated>
 * data_id : bigint
 * dml_as : bigint
 * dml_by : bigint
 * dml_timestamp : timestamp with time zone
 * dml_txid : uuid
 * dml_type : enum
 descriptor_id : integer
 new_row_data : jsonb
 old_row_data : jsonb
 session_sig : text
}

class ZALGroups{
 * id : bigint : <generated>
 * data_id : bigint
 * dml_as : bigint
 * dml_by : bigint
 * dml_timestamp : timestamp with time zone
 * dml_txid : uuid
 * dml_type : enum
 descriptor_id : integer
 new_row_data : jsonb
 old_row_data : jsonb
 session_sig : text
}

class ZALImportDataFiles{
 * id : bigint : <generated>
 * data_id : bigint
 * dml_as : bigint
 * dml_by : bigint
 * dml_timestamp : timestamp with time zone
 * dml_txid : uuid
 * dml_type : enum
 descriptor_id : integer
 new_row_data : jsonb
 old_row_data : jsonb
 session_sig : text
}

class ZALImportFiles{
 * id : bigint : <generated>
 * data_id : bigint
 * dml_as : bigint
 * dml_by : bigint
 * dml_timestamp : timestamp with time zone
 * dml_txid : uuid
 * dml_type : enum
 descriptor_id : integer
 new_row_data : jsonb
 old_row_data : jsonb
 session_sig : text
}

class ZALImports{
 * id : bigint : <generated>
 * data_id : bigint
 * dml_as : bigint
 * dml_by : bigint
 * dml_timestamp : timestamp with time zone
 * dml_txid : uuid
 * dml_type : enum
 descriptor_id : integer
 new_row_data : jsonb
 old_row_data : jsonb
 session_sig : text
}

class ZALMailerLogs{
 * id : bigint : <generated>
 * data_id : bigint
 * dml_as : bigint
 * dml_by : bigint
 * dml_timestamp : timestamp with time zone
 * dml_txid : uuid
 * dml_type : enum
 descriptor_id : integer
 new_row_data : jsonb
 old_row_data : jsonb
 session_sig : text
}

class ZALMaintenanceLogs{
 * id : bigint : <generated>
 * data_id : bigint
 * dml_as : bigint
 * dml_by : bigint
 * dml_timestamp : timestamp with time zone
 * dml_txid : uuid
 * dml_type : enum
 descriptor_id : integer
 new_row_data : jsonb
 old_row_data : jsonb
 session_sig : text
}

class ZALMonitoringClassSummaries{
 * id : bigint : <generated>
 * data_id : bigint
 * dml_as : bigint
 * dml_by : bigint
 * dml_timestamp : timestamp with time zone
 * dml_txid : uuid
 * dml_type : enum
 descriptor_id : integer
 new_row_data : jsonb
 old_row_data : jsonb
 session_sig : text
}

class ZALMonitoringFindingGrants{
 * id : bigint : <generated>
 * data_id : bigint
 * dml_as : bigint
 * dml_by : bigint
 * dml_timestamp : timestamp with time zone
 * dml_txid : uuid
 * dml_type : enum
 descriptor_id : integer
 new_row_data : jsonb
 old_row_data : jsonb
 session_sig : text
}

class ZALMonitoringFindingHistories{
 * id : bigint : <generated>
 * data_id : bigint
 * dml_as : bigint
 * dml_by : bigint
 * dml_timestamp : timestamp with time zone
 * dml_txid : uuid
 * dml_type : enum
 descriptor_id : integer
 new_row_data : jsonb
 old_row_data : jsonb
 session_sig : text
}

class ZALMonitoringFindingHistoryStatusLinks{
 * id : bigint : <generated>
 * data_id : bigint
 * dml_as : bigint
 * dml_by : bigint
 * dml_timestamp : timestamp with time zone
 * dml_txid : uuid
 * dml_type : enum
 descriptor_id : integer
 new_row_data : jsonb
 old_row_data : jsonb
 session_sig : text
}

class ZALMonitoringFindingHistoryStatuses{
 * id : bigint : <generated>
 * data_id : bigint
 * dml_as : bigint
 * dml_by : bigint
 * dml_timestamp : timestamp with time zone
 * dml_txid : uuid
 * dml_type : enum
 descriptor_id : integer
 new_row_data : jsonb
 old_row_data : jsonb
 session_sig : text
}

class ZALMonitoringFindingLinks{
 * id : bigint : <generated>
 * data_id : bigint
 * dml_as : bigint
 * dml_by : bigint
 * dml_timestamp : timestamp with time zone
 * dml_txid : uuid
 * dml_type : enum
 descriptor_id : integer
 new_row_data : jsonb
 old_row_data : jsonb
 session_sig : text
}

class ZALMonitoringFindingStandards{
 * id : bigint : <generated>
 * data_id : bigint
 * dml_as : bigint
 * dml_by : bigint
 * dml_timestamp : timestamp with time zone
 * dml_txid : uuid
 * dml_type : enum
 descriptor_id : integer
 new_row_data : jsonb
 old_row_data : jsonb
 session_sig : text
}

class ZALMonitoringFindingStatusLinks{
 * id : bigint : <generated>
 * data_id : bigint
 * dml_as : bigint
 * dml_by : bigint
 * dml_timestamp : timestamp with time zone
 * dml_txid : uuid
 * dml_type : enum
 descriptor_id : integer
 new_row_data : jsonb
 old_row_data : jsonb
 session_sig : text
}

class ZALMonitoringFindingStatuses{
 * id : bigint : <generated>
 * data_id : bigint
 * dml_as : bigint
 * dml_by : bigint
 * dml_timestamp : timestamp with time zone
 * dml_txid : uuid
 * dml_type : enum
 descriptor_id : integer
 new_row_data : jsonb
 old_row_data : jsonb
 session_sig : text
}

class ZALMonitoringFindings{
 * id : bigint : <generated>
 * data_id : bigint
 * dml_as : bigint
 * dml_by : bigint
 * dml_timestamp : timestamp with time zone
 * dml_txid : uuid
 * dml_type : enum
 descriptor_id : integer
 new_row_data : jsonb
 old_row_data : jsonb
 session_sig : text
}

class ZALMonitoringGranteeLinks{
 * id : bigint : <generated>
 * data_id : bigint
 * dml_as : bigint
 * dml_by : bigint
 * dml_timestamp : timestamp with time zone
 * dml_txid : uuid
 * dml_type : enum
 descriptor_id : integer
 new_row_data : jsonb
 old_row_data : jsonb
 session_sig : text
}

class ZALMonitoringReviewGrantees{
 * id : bigint : <generated>
 * data_id : bigint
 * dml_as : bigint
 * dml_by : bigint
 * dml_timestamp : timestamp with time zone
 * dml_txid : uuid
 * dml_type : enum
 descriptor_id : integer
 new_row_data : jsonb
 old_row_data : jsonb
 session_sig : text
}

class ZALMonitoringReviewLinks{
 * id : bigint : <generated>
 * data_id : bigint
 * dml_as : bigint
 * dml_by : bigint
 * dml_timestamp : timestamp with time zone
 * dml_txid : uuid
 * dml_type : enum
 descriptor_id : integer
 new_row_data : jsonb
 old_row_data : jsonb
 session_sig : text
}

class ZALMonitoringReviewStatusLinks{
 * id : bigint : <generated>
 * data_id : bigint
 * dml_as : bigint
 * dml_by : bigint
 * dml_timestamp : timestamp with time zone
 * dml_txid : uuid
 * dml_type : enum
 descriptor_id : integer
 new_row_data : jsonb
 old_row_data : jsonb
 session_sig : text
}

class ZALMonitoringReviewStatuses{
 * id : bigint : <generated>
 * data_id : bigint
 * dml_as : bigint
 * dml_by : bigint
 * dml_timestamp : timestamp with time zone
 * dml_txid : uuid
 * dml_type : enum
 descriptor_id : integer
 new_row_data : jsonb
 old_row_data : jsonb
 session_sig : text
}

class ZALMonitoringReviews{
 * id : bigint : <generated>
 * data_id : bigint
 * dml_as : bigint
 * dml_by : bigint
 * dml_timestamp : timestamp with time zone
 * dml_txid : uuid
 * dml_type : enum
 descriptor_id : integer
 new_row_data : jsonb
 old_row_data : jsonb
 session_sig : text
}

class ZALMonitoringStandardLinks{
 * id : bigint : <generated>
 * data_id : bigint
 * dml_as : bigint
 * dml_by : bigint
 * dml_timestamp : timestamp with time zone
 * dml_txid : uuid
 * dml_type : enum
 descriptor_id : integer
 new_row_data : jsonb
 old_row_data : jsonb
 session_sig : text
}

class ZALMonitoringStandards{
 * id : bigint : <generated>
 * data_id : bigint
 * dml_as : bigint
 * dml_by : bigint
 * dml_timestamp : timestamp with time zone
 * dml_txid : uuid
 * dml_type : enum
 descriptor_id : integer
 new_row_data : jsonb
 old_row_data : jsonb
 session_sig : text
}

class ZALNationalCenterUsers{
 * id : bigint : <generated>
 * data_id : bigint
 * dml_as : bigint
 * dml_by : bigint
 * dml_timestamp : timestamp with time zone
 * dml_txid : uuid
 * dml_type : enum
 descriptor_id : integer
 new_row_data : jsonb
 old_row_data : jsonb
 session_sig : text
}

class ZALNationalCenters{
 * id : bigint : <generated>
 * data_id : bigint
 * dml_as : bigint
 * dml_by : bigint
 * dml_timestamp : timestamp with time zone
 * dml_txid : uuid
 * dml_type : enum
 descriptor_id : integer
 new_row_data : jsonb
 old_row_data : jsonb
 session_sig : text
}

class ZALNextStepResources{
 * id : bigint : <generated>
 * data_id : bigint
 * dml_as : bigint
 * dml_by : bigint
 * dml_timestamp : timestamp with time zone
 * dml_txid : uuid
 * dml_type : enum
 descriptor_id : integer
 new_row_data : jsonb
 old_row_data : jsonb
 session_sig : text
}

class ZALNextSteps{
 * id : bigint : <generated>
 * data_id : bigint
 * dml_as : bigint
 * dml_by : bigint
 * dml_timestamp : timestamp with time zone
 * dml_txid : uuid
 * dml_type : enum
 descriptor_id : integer
 new_row_data : jsonb
 old_row_data : jsonb
 session_sig : text
}

class ZALObjectiveCollaborators{
 * id : bigint : <generated>
 * data_id : bigint
 * dml_as : bigint
 * dml_by : bigint
 * dml_timestamp : timestamp with time zone
 * dml_txid : uuid
 * dml_type : enum
 descriptor_id : integer
 new_row_data : jsonb
 old_row_data : jsonb
 session_sig : text
}

class ZALObjectiveTemplates{
 * id : bigint : <generated>
 * data_id : bigint
 * dml_as : bigint
 * dml_by : bigint
 * dml_timestamp : timestamp with time zone
 * dml_txid : uuid
 * dml_type : enum
 descriptor_id : integer
 new_row_data : jsonb
 old_row_data : jsonb
 session_sig : text
}

class ZALObjectives{
 * id : bigint : <generated>
 * data_id : bigint
 * dml_as : bigint
 * dml_by : bigint
 * dml_timestamp : timestamp with time zone
 * dml_txid : uuid
 * dml_type : enum
 descriptor_id : integer
 new_row_data : jsonb
 old_row_data : jsonb
 session_sig : text
}

class ZALOtherEntities{
 * id : bigint : <generated>
 * data_id : bigint
 * dml_as : bigint
 * dml_by : bigint
 * dml_timestamp : timestamp with time zone
 * dml_txid : uuid
 * dml_type : enum
 descriptor_id : integer
 new_row_data : jsonb
 old_row_data : jsonb
 session_sig : text
}

class ZALPermissions{
 * id : bigint : <generated>
 * data_id : bigint
 * dml_as : bigint
 * dml_by : bigint
 * dml_timestamp : timestamp with time zone
 * dml_txid : uuid
 * dml_type : enum
 descriptor_id : integer
 new_row_data : jsonb
 old_row_data : jsonb
 session_sig : text
}

class ZALProgramPersonnel{
 * id : bigint : <generated>
 * data_id : bigint
 * dml_as : bigint
 * dml_by : bigint
 * dml_timestamp : timestamp with time zone
 * dml_txid : uuid
 * dml_type : enum
 descriptor_id : integer
 new_row_data : jsonb
 old_row_data : jsonb
 session_sig : text
}

class ZALPrograms{
 * id : bigint : <generated>
 * data_id : bigint
 * dml_as : bigint
 * dml_by : bigint
 * dml_timestamp : timestamp with time zone
 * dml_txid : uuid
 * dml_type : enum
 descriptor_id : integer
 new_row_data : jsonb
 old_row_data : jsonb
 session_sig : text
}

class ZALRecipients{
 * id : bigint : <generated>
 * data_id : bigint
 * dml_as : bigint
 * dml_by : bigint
 * dml_timestamp : timestamp with time zone
 * dml_txid : uuid
 * dml_type : enum
 descriptor_id : integer
 new_row_data : jsonb
 old_row_data : jsonb
 session_sig : text
}

class ZALRegions{
 * id : bigint : <generated>
 * data_id : bigint
 * dml_as : bigint
 * dml_by : bigint
 * dml_timestamp : timestamp with time zone
 * dml_txid : uuid
 * dml_type : enum
 descriptor_id : integer
 new_row_data : jsonb
 old_row_data : jsonb
 session_sig : text
}

class ZALResources{
 * id : bigint : <generated>
 * data_id : bigint
 * dml_as : bigint
 * dml_by : bigint
 * dml_timestamp : timestamp with time zone
 * dml_txid : uuid
 * dml_type : enum
 descriptor_id : integer
 new_row_data : jsonb
 old_row_data : jsonb
 session_sig : text
}

class ZALRoleTopics{
 * id : bigint : <generated>
 * data_id : bigint
 * dml_as : bigint
 * dml_by : bigint
 * dml_timestamp : timestamp with time zone
 * dml_txid : uuid
 * dml_type : enum
 descriptor_id : integer
 new_row_data : jsonb
 old_row_data : jsonb
 session_sig : text
}

class ZALRoles{
 * id : bigint : <generated>
 * data_id : bigint
 * dml_as : bigint
 * dml_by : bigint
 * dml_timestamp : timestamp with time zone
 * dml_txid : uuid
 * dml_type : enum
 descriptor_id : integer
 new_row_data : jsonb
 old_row_data : jsonb
 session_sig : text
}

class ZALScopes{
 * id : bigint : <generated>
 * data_id : bigint
 * dml_as : bigint
 * dml_by : bigint
 * dml_timestamp : timestamp with time zone
 * dml_txid : uuid
 * dml_type : enum
 descriptor_id : integer
 new_row_data : jsonb
 old_row_data : jsonb
 session_sig : text
}

class ZALSessionReportPilotFiles{
 * id : bigint : <generated>
 * data_id : bigint
 * dml_as : bigint
 * dml_by : bigint
 * dml_timestamp : timestamp with time zone
 * dml_txid : uuid
 * dml_type : enum
 descriptor_id : integer
 new_row_data : jsonb
 old_row_data : jsonb
 session_sig : text
}

class ZALSessionReportPilotSupportingAttachments{
 * id : bigint : <generated>
 * data_id : bigint
 * dml_as : bigint
 * dml_by : bigint
 * dml_timestamp : timestamp with time zone
 * dml_txid : uuid
 * dml_type : enum
 descriptor_id : integer
 new_row_data : jsonb
 old_row_data : jsonb
 session_sig : text
}

class ZALSessionReportPilots{
 * id : bigint : <generated>
 * data_id : bigint
 * dml_as : bigint
 * dml_by : bigint
 * dml_timestamp : timestamp with time zone
 * dml_txid : uuid
 * dml_type : enum
 descriptor_id : integer
 new_row_data : jsonb
 old_row_data : jsonb
 session_sig : text
}

class ZALSiteAlerts{
 * id : bigint : <generated>
 * data_id : bigint
 * dml_as : bigint
 * dml_by : bigint
 * dml_timestamp : timestamp with time zone
 * dml_txid : uuid
 * dml_type : enum
 descriptor_id : integer
 new_row_data : jsonb
 old_row_data : jsonb
 session_sig : text
}

class ZALTopics{
 * id : bigint : <generated>
 * data_id : bigint
 * dml_as : bigint
 * dml_by : bigint
 * dml_timestamp : timestamp with time zone
 * dml_txid : uuid
 * dml_type : enum
 descriptor_id : integer
 new_row_data : jsonb
 old_row_data : jsonb
 session_sig : text
}

class ZALUserRoles{
 * id : bigint : <generated>
 * data_id : bigint
 * dml_as : bigint
 * dml_by : bigint
 * dml_timestamp : timestamp with time zone
 * dml_txid : uuid
 * dml_type : enum
 descriptor_id : integer
 new_row_data : jsonb
 old_row_data : jsonb
 session_sig : text
}

class ZALUserSettingOverrides{
 * id : bigint : <generated>
 * data_id : bigint
 * dml_as : bigint
 * dml_by : bigint
 * dml_timestamp : timestamp with time zone
 * dml_txid : uuid
 * dml_type : enum
 descriptor_id : integer
 new_row_data : jsonb
 old_row_data : jsonb
 session_sig : text
}

class ZALUserSettings{
 * id : bigint : <generated>
 * data_id : bigint
 * dml_as : bigint
 * dml_by : bigint
 * dml_timestamp : timestamp with time zone
 * dml_txid : uuid
 * dml_type : enum
 descriptor_id : integer
 new_row_data : jsonb
 old_row_data : jsonb
 session_sig : text
}

class ZALUserValidationStatus{
 * id : bigint : <generated>
 * data_id : bigint
 * dml_as : bigint
 * dml_by : bigint
 * dml_timestamp : timestamp with time zone
 * dml_txid : uuid
 * dml_type : enum
 descriptor_id : integer
 new_row_data : jsonb
 old_row_data : jsonb
 session_sig : text
}

class ZALUsers{
 * id : bigint : <generated>
 * data_id : bigint
 * dml_as : bigint
 * dml_by : bigint
 * dml_timestamp : timestamp with time zone
 * dml_txid : uuid
 * dml_type : enum
 descriptor_id : integer
 new_row_data : jsonb
 old_row_data : jsonb
 session_sig : text
}

class ZALValidFor{
 * id : bigint : <generated>
 * data_id : bigint
 * dml_as : bigint
 * dml_by : bigint
 * dml_timestamp : timestamp with time zone
 * dml_txid : uuid
 * dml_type : enum
 descriptor_id : integer
 new_row_data : jsonb
 old_row_data : jsonb
 session_sig : text
}

class ZALZADescriptor{
 * id : bigint : <generated>
 * data_id : bigint
 * dml_as : bigint
 * dml_by : bigint
 * dml_timestamp : timestamp with time zone
 * dml_txid : uuid
 * dml_type : enum
 descriptor_id : integer
 new_row_data : jsonb
 old_row_data : jsonb
 session_sig : text
}

class ZALZAFilter{
 * id : bigint : <generated>
 * data_id : bigint
 * dml_as : bigint
 * dml_by : bigint
 * dml_timestamp : timestamp with time zone
 * dml_txid : uuid
 * dml_type : enum
 descriptor_id : integer
 new_row_data : jsonb
 old_row_data : jsonb
 session_sig : text
}


' Associations


Files "1" --[#black,plain,thickness=2]-- "1" ImportFiles : importFile, file
Grants "1" --[#black,plain,thickness=2]-- "1" GrantNumberLinks : grant, grantNumberLink
Users "1" --[#black,plain,thickness=2]-- "1" CollabReports : author, lastUpdatedBy

ActivityReportCollaborators "1" --[#black,dashed,thickness=2]--{  "n" CollaboratorRoles : collaboratorRoles, activityReportCollaborator
ActivityReportGoals "1" --[#black,dashed,thickness=2]--{  "n" ActivityReportGoalFieldResponses : activityReportGoal, activityReportGoalFieldResponses
ActivityReportGoals "1" --[#black,dashed,thickness=2]--{  "n" ActivityReportGoalResources : activityReportGoal, activityReportGoalResources
ActivityReportObjectives "1" --[#black,dashed,thickness=2]--{  "n" ActivityReportObjectiveCitations : activityReportObjective, activityReportObjectiveCitations
ActivityReportObjectives "1" --[#black,dashed,thickness=2]--{  "n" ActivityReportObjectiveCourses : activityReportObjective, activityReportObjectiveCourses
ActivityReportObjectives "1" --[#black,dashed,thickness=2]--{  "n" ActivityReportObjectiveFiles : activityReportObjective, activityReportObjectiveFiles
ActivityReportObjectives "1" --[#black,dashed,thickness=2]--{  "n" ActivityReportObjectiveResources : activityReportObjective, activityReportObjectiveResources
ActivityReportObjectives "1" --[#black,dashed,thickness=2]--{  "n" ActivityReportObjectiveTopics : activityReportObjective, activityReportObjectiveTopics
ActivityReports "1" --[#black,dashed,thickness=2]--{  "n" ActivityRecipients : activityReport, activityRecipients
ActivityReports "1" --[#black,dashed,thickness=2]--{  "n" ActivityReportApprovers : activityReport, approvers
ActivityReports "1" --[#black,dashed,thickness=2]--{  "n" ActivityReportCollaborators : activityReport, activityReportCollaborators
ActivityReports "1" --[#black,dashed,thickness=2]--{  "n" ActivityReportFiles : activityReport, reportFiles
ActivityReports "1" --[#black,dashed,thickness=2]--{  "n" ActivityReportGoals : activityReport, activityReportGoals
ActivityReports "1" --[#black,dashed,thickness=2]--{  "n" ActivityReportObjectives : activityReport, activityReportObjectives
ActivityReports "1" --[#black,dashed,thickness=2]--{  "n" ActivityReportResources : activityReport, activityReportResources
ActivityReports "1" --[#black,dashed,thickness=2]--{  "n" NextSteps : specialistNextSteps, recipientNextSteps, activityReport
CollabReports "1" --[#black,dashed,thickness=2]--{  "n" CollabReportActivityStates : collabReport, activityStates
CollabReports "1" --[#black,dashed,thickness=2]--{  "n" CollabReportApprovers : collabReport, approvers
CollabReports "1" --[#black,dashed,thickness=2]--{  "n" CollabReportDataUsed : collabReport, dataUsed
CollabReports "1" --[#black,dashed,thickness=2]--{  "n" CollabReportGoals : collabReport, reportGoals
CollabReports "1" --[#black,dashed,thickness=2]--{  "n" CollabReportReasons : collabReport, reportReasons
CollabReports "1" --[#black,dashed,thickness=2]--{  "n" CollabReportSpecialists : collabReport, collabReportSpecialists
CollabReports "1" --[#black,dashed,thickness=2]--{  "n" CollabReportSteps : collabReport, steps
CollaboratorTypes "1" --[#black,dashed,thickness=2]--{  "n" CollaboratorTypes : mapsToCollaboratorType, mapsFromCollaboratorTypes
CollaboratorTypes "1" --[#black,dashed,thickness=2]--{  "n" GoalCollaborators : goalCollaborator, collaboratorType
CollaboratorTypes "1" --[#black,dashed,thickness=2]--{  "n" GroupCollaborators : groupCollaborator, collaboratorType
CollaboratorTypes "1" --[#black,dashed,thickness=2]--{  "n" ObjectiveCollaborators : objectiveCollaborator, collaboratorType
CommunicationLogs "1" --[#black,dashed,thickness=2]--{  "n" CommunicationLogFiles : communicationLog, communicationLogFiles
CommunicationLogs "1" --[#black,dashed,thickness=2]--{  "n" CommunicationLogRecipients : communicationLog, communicationLogRecipients
Courses "1" --[#black,dashed,thickness=2]--{  "n" ActivityReportObjectiveCourses : course, activityReportObjectiveCourses
Courses "1" --[#black,dashed,thickness=2]--{  "n" Courses : mapsFromCourse, mapsToCourse
EventReportPilots "1" --[#black,dashed,thickness=2]--{  "n" EventReportPilotNationalCenterUsers : event, eventReportPilotNationalCenterUsers
EventReportPilots "1" --[#black,dashed,thickness=2]--{  "n" SessionReportPilots : sessionReports, event
Files "1" --[#black,dashed,thickness=2]--{  "n" ActivityReportFiles : file, reportFiles
Files "1" --[#black,dashed,thickness=2]--{  "n" ActivityReportObjectiveFiles : file, reportObjectiveFiles
Files "1" --[#black,dashed,thickness=2]--{  "n" CommunicationLogFiles : file, communicationLogFiles
Files "1" --[#black,dashed,thickness=2]--{  "n" SessionReportPilotFiles : sessionFiles, file
Files "1" --[#black,dashed,thickness=2]--{  "n" SessionReportPilotSupportingAttachments : supportingAttachments, file
GoalTemplateFieldPrompts "1" --[#black,dashed,thickness=2]--{  "n" ActivityReportGoalFieldResponses : prompt, reportResponses
GoalTemplateFieldPrompts "1" --[#black,dashed,thickness=2]--{  "n" GoalFieldResponses : prompt, responses
GoalTemplates "1" --[#black,dashed,thickness=2]--{  "n" CollabReportGoals : goalTemplate, collabReportGoals
GoalTemplates "1" --[#black,dashed,thickness=2]--{  "n" GoalTemplateFieldPrompts : goalTemplate, prompts
GoalTemplates "1" --[#black,dashed,thickness=2]--{  "n" GoalTemplateObjectiveTemplates : goalTemplate, goalTemplateObjectiveTemplates
GoalTemplates "1" --[#black,dashed,thickness=2]--{  "n" GoalTemplateResources : goalTemplate, goalTemplateResources
GoalTemplates "1" --[#black,dashed,thickness=2]--{  "n" Goals : goals, goalTemplate
Goals "1" --[#black,dashed,thickness=2]--{  "n" ActivityReportGoals : goal, originalGoal, activityReportGoals, reassignedActivityReportGoals
Goals "1" --[#black,dashed,thickness=2]--{  "n" GoalCollaborators : goal, goalCollaborators
Goals "1" --[#black,dashed,thickness=2]--{  "n" GoalFieldResponses : goal, responses
Goals "1" --[#black,dashed,thickness=2]--{  "n" GoalResources : goal, goalResources
Goals "1" --[#black,dashed,thickness=2]--{  "n" GoalStatusChanges : goal, statusChanges
Goals "1" --[#black,dashed,thickness=2]--{  "n" Goals : parentGoal, childGoals
Goals "1" --[#black,dashed,thickness=2]--{  "n" Objectives : objectives, goal
GrantNumberLinks "1" --[#black,dashed,thickness=2]--{  "n" MonitoringClassSummaries : monitoringClassSummaries, grantNumberLink
GrantNumberLinks "1" --[#black,dashed,thickness=2]--{  "n" MonitoringReviewGrantees : monitoringReviewGrantees, grantNumberLink
GrantReplacementTypes "1" --[#black,dashed,thickness=2]--{  "n" GrantReplacementTypes : mapsFromReplacementType, mapsToReplacementType
GrantReplacementTypes "1" --[#black,dashed,thickness=2]--{  "n" GrantReplacements : grantReplacements, grantReplacementType
Grants "1" --[#black,dashed,thickness=2]--{  "n" ActivityRecipients : grant, activityRecipients
Grants "1" --[#black,dashed,thickness=2]--{  "n" Goals : grant, goals
Grants "1" --[#black,dashed,thickness=2]--{  "n" GrantReplacements : replacedGrant, replacingGrant, replacedGrantReplacements, replacingGrantReplacements
Grants "1" --[#black,dashed,thickness=2]--{  "n" GroupGrants : groupGrants, grant
Grants "1" --[#black,dashed,thickness=2]--{  "n" ProgramPersonnel : programPersonnel, grant
Grants "1" --[#black,dashed,thickness=2]--{  "n" Programs : programs, grant
Grants "1" --[#black,dashed,thickness=2]--{  "n" undefined : grantRelationships, activeGrantRelationships
Groups "1" --[#black,dashed,thickness=2]--{  "n" GroupCollaborators : group, groupCollaborators
Groups "1" --[#black,dashed,thickness=2]--{  "n" GroupGrants : group, groupGrants
ImportFiles "1" --[#black,dashed,thickness=2]--{  "n" ImportDataFiles : importFile, importDataFiles
Imports "1" --[#black,dashed,thickness=2]--{  "n" ImportFiles : import, importFiles
MaintenanceLogs "1" --[#black,dashed,thickness=2]--{  "n" MaintenanceLogs : triggeredBy, triggered
MonitoringFindingHistoryStatusLinks "1" --[#black,dashed,thickness=2]--{  "n" MonitoringFindingHistories : monitoringFindingStatusLink, monitoringFindingHistories
MonitoringFindingHistoryStatusLinks "1" --[#black,dashed,thickness=2]--{  "n" MonitoringFindingHistoryStatuses : monitoringFindingHistoryStatuses, statusLink
MonitoringFindingLinks "1" --[#black,dashed,thickness=2]--{  "n" MonitoringFindingGrants : findingLink, monitoringFindingGrants
MonitoringFindingLinks "1" --[#black,dashed,thickness=2]--{  "n" MonitoringFindingHistories : monitoringFindingLink, monitoringFindingHistories
MonitoringFindingLinks "1" --[#black,dashed,thickness=2]--{  "n" MonitoringFindingStandards : monitoringFindingStandards, findingLink
MonitoringFindingLinks "1" --[#black,dashed,thickness=2]--{  "n" MonitoringFindings : monitoringFindings, findingLink
MonitoringFindingStatusLinks "1" --[#black,dashed,thickness=2]--{  "n" MonitoringFindingGrants : statusLink, monitoringFindingGrants
MonitoringFindingStatusLinks "1" --[#black,dashed,thickness=2]--{  "n" MonitoringFindingStatuses : monitoringFindingStatuses, statusLink
MonitoringFindingStatusLinks "1" --[#black,dashed,thickness=2]--{  "n" MonitoringFindings : monitoringFindings, statusLink
MonitoringGranteeLinks "1" --[#black,dashed,thickness=2]--{  "n" MonitoringFindingGrants : granteeLink, monitoringFindingGrants
MonitoringGranteeLinks "1" --[#black,dashed,thickness=2]--{  "n" MonitoringReviewGrantees : monitoringReviewGrantees, monitoringGranteeLink
MonitoringReviewLinks "1" --[#black,dashed,thickness=2]--{  "n" MonitoringClassSummaries : monitoringReviewLink, monitoringClassSummaries
MonitoringReviewLinks "1" --[#black,dashed,thickness=2]--{  "n" MonitoringFindingHistories : monitoringReviewLink, monitoringFindingHistories
MonitoringReviewLinks "1" --[#black,dashed,thickness=2]--{  "n" MonitoringReviewGrantees : monitoringReviewLink, monitoringReviewGrantees
MonitoringReviewLinks "1" --[#black,dashed,thickness=2]--{  "n" MonitoringReviews : monitoringReviews, monitoringReviewLink
MonitoringReviewStatusLinks "1" --[#black,dashed,thickness=2]--{  "n" MonitoringReviewStatuses : monitoringReviewStatuses, statusLink
MonitoringReviewStatusLinks "1" --[#black,dashed,thickness=2]--{  "n" MonitoringReviews : monitoringReviews, statusLink
MonitoringStandardLinks "1" --[#black,dashed,thickness=2]--{  "n" MonitoringFindingStandards : standardLink, monitoringFindingStandards
MonitoringStandardLinks "1" --[#black,dashed,thickness=2]--{  "n" MonitoringStandards : monitoringStandards, standardLink
NationalCenters "1" --[#black,dashed,thickness=2]--{  "n" EventReportPilotNationalCenterUsers : nationalCenter, eventReportPilotNationalCenterUsers
NationalCenters "1" --[#black,dashed,thickness=2]--{  "n" NationalCenterUsers : nationalCenter, nationalCenterUsers
NationalCenters "1" --[#black,dashed,thickness=2]--{  "n" NationalCenters : mapsToNationalCenter, mapsFromNationalCenters
NextSteps "1" --[#black,dashed,thickness=2]--{  "n" NextStepResources : nextStep, nextStepResources
ObjectiveTemplates "1" --[#black,dashed,thickness=2]--{  "n" GoalTemplateObjectiveTemplates : objectiveTemplate, goalTemplateObjectiveTemplates
ObjectiveTemplates "1" --[#black,dashed,thickness=2]--{  "n" Objectives : objectives, objectiveTemplate
Objectives "1" --[#black,dashed,thickness=2]--{  "n" ActivityReportObjectives : objective, originalObjective, activityReportObjectives, reassignedActivityReportObjectives
Objectives "1" --[#black,dashed,thickness=2]--{  "n" ObjectiveCollaborators : objective, objectiveCollaborators
Objectives "1" --[#black,dashed,thickness=2]--{  "n" Objectives : parentObjective, childObjectives
OtherEntities "1" --[#black,dashed,thickness=2]--{  "n" ActivityRecipients : otherEntity, activityRecipients
OtherEntities "1" --[#black,dashed,thickness=2]--{  "n" Objectives : otherEntity, objectives
ProgramPersonnel "1" --[#black,dashed,thickness=2]--{  "n" ProgramPersonnel : mapsFromProgramPersonnel, mapsToProgramPersonnel
Programs "1" --[#black,dashed,thickness=2]--{  "n" ProgramPersonnel : program, programPersonnel
Recipients "1" --[#black,dashed,thickness=2]--{  "n" CommunicationLogRecipients : recipient, communicationLogRecipients
Recipients "1" --[#black,dashed,thickness=2]--{  "n" Grants : recipient, grants
Regions "1" --[#black,dashed,thickness=2]--{  "n" ActivityReports : region, activityReports
Regions "1" --[#black,dashed,thickness=2]--{  "n" GoalTemplates : region, goalTemplates
Regions "1" --[#black,dashed,thickness=2]--{  "n" Grants : region, grants
Regions "1" --[#black,dashed,thickness=2]--{  "n" ObjectiveTemplates : region, objectiveTemplates
Regions "1" --[#black,dashed,thickness=2]--{  "n" Permissions : region, permissions
Regions "1" --[#black,dashed,thickness=2]--{  "n" Users : users, homeRegion
Resources "1" --[#black,dashed,thickness=2]--{  "n" ActivityReportGoalResources : resource, activityReportGoalResources
Resources "1" --[#black,dashed,thickness=2]--{  "n" ActivityReportObjectiveResources : resource, activityReportObjectiveResources
Resources "1" --[#black,dashed,thickness=2]--{  "n" ActivityReportResources : resource, activityReportResources
Resources "1" --[#black,dashed,thickness=2]--{  "n" GoalResources : resource, goalResources
Resources "1" --[#black,dashed,thickness=2]--{  "n" GoalTemplateResources : resource, goalTemplateResources
Resources "1" --[#black,dashed,thickness=2]--{  "n" NextStepResources : resource, nextStepResources
Resources "1" --[#black,dashed,thickness=2]--{  "n" Resources : mapsFromResource, mapsToResource
Roles "1" --[#black,dashed,thickness=2]--{  "n" CollaboratorRoles : role, collaboratorRoles
Roles "1" --[#black,dashed,thickness=2]--{  "n" RoleTopics : role, roleTopics
Roles "1" --[#black,dashed,thickness=2]--{  "n" UserRoles : userRoles, role
Scopes "1" --[#black,dashed,thickness=2]--{  "n" Permissions : scope, permissions
SessionReportPilots "1" --[#black,dashed,thickness=2]--{  "n" SessionReportPilotFiles : sessionReport, sessionFiles
SessionReportPilots "1" --[#black,dashed,thickness=2]--{  "n" SessionReportPilotSupportingAttachments : sessionReport, sessionSupportingAttachments
Topics "1" --[#black,dashed,thickness=2]--{  "n" ActivityReportObjectiveTopics : topic, activityReportObjectiveTopics
Topics "1" --[#black,dashed,thickness=2]--{  "n" RoleTopics : topic, roleTopics
Topics "1" --[#black,dashed,thickness=2]--{  "n" Topics : mapsToTopic, mapsFromTopics
UserSettings "1" --[#black,dashed,thickness=2]--{  "n" UserSettingOverrides : setting, userSettingOverrides
Users "1" --[#black,dashed,thickness=2]--{  "n" ActivityReportApprovers : user, reportApprovers
Users "1" --[#black,dashed,thickness=2]--{  "n" ActivityReportCollaborators : user, reportCollaborators
Users "1" --[#black,dashed,thickness=2]--{  "n" ActivityReports : author, lastUpdatedBy, reports
<<<<<<< HEAD
Users "1" --[#black,dashed,thickness=2]--{  "n" CollabReportApprovers : user, collabReportApprovers
=======
Users "1" --[#black,dashed,thickness=2]--{  "n" CollabReportApprovers : user, approvers
>>>>>>> 6d0b6f29
Users "1" --[#black,dashed,thickness=2]--{  "n" CollabReportSpecialists : specialist, collabReportSpecialists
Users "1" --[#black,dashed,thickness=2]--{  "n" CommunicationLogs : author, communicationLogs
Users "1" --[#black,dashed,thickness=2]--{  "n" EventReportPilotNationalCenterUsers : user, eventReportPilotNationalCenterUsers
Users "1" --[#black,dashed,thickness=2]--{  "n" GoalCollaborators : user, goalCollaborators
Users "1" --[#black,dashed,thickness=2]--{  "n" GoalStatusChanges : user, goalStatusChanges
Users "1" --[#black,dashed,thickness=2]--{  "n" GroupCollaborators : user, groupCollaborators
Users "1" --[#black,dashed,thickness=2]--{  "n" NationalCenterUsers : user, nationalCenterUsers
Users "1" --[#black,dashed,thickness=2]--{  "n" ObjectiveCollaborators : user, objectiveCollaborators
Users "1" --[#black,dashed,thickness=2]--{  "n" Permissions : user, permissions
Users "1" --[#black,dashed,thickness=2]--{  "n" SiteAlerts : creator, siteAlerts
Users "1" --[#black,dashed,thickness=2]--{  "n" UserRoles : user, userRoles
Users "1" --[#black,dashed,thickness=2]--{  "n" UserSettingOverrides : user, userSettingOverrides
Users "1" --[#black,dashed,thickness=2]--{  "n" UserValidationStatus : user, validationStatus
ValidFor "1" --[#black,dashed,thickness=2]--{  "n" CollaboratorTypes : validFor, collaboratorTypes
ValidFor "1" --[#black,dashed,thickness=2]--{  "n" ValidFor : mapsToValidFor, mapsFromValidFor

ActivityReportCollaborators "n" }--[#black,dotted,thickness=2]--{ "n" Roles : roles, collaborators
ActivityReportGoals "n" }--[#black,dotted,thickness=2]--{ "n" Resources : resources, activityReportGoals
ActivityReportObjectives "n" }--[#black,dotted,thickness=2]--{ "n" Courses : courses, reportObjectives
ActivityReportObjectives "n" }--[#black,dotted,thickness=2]--{ "n" Files : files, reportObjectives
ActivityReportObjectives "n" }--[#black,dotted,thickness=2]--{ "n" Resources : resources, activityReportObjectives
ActivityReportObjectives "n" }--[#black,dotted,thickness=2]--{ "n" Topics : topics, activityReportObjectives
ActivityReports "n" }--[#black,dotted,thickness=2]--{ "n" Files : files, reports
ActivityReports "n" }--[#black,dotted,thickness=2]--{ "n" Goals : goals, activityReports
ActivityReports "n" }--[#black,dotted,thickness=2]--{ "n" Grants : grants, activityReports
ActivityReports "n" }--[#black,dotted,thickness=2]--{ "n" Objectives : createdViaActivityReportObjectives, objectivesWithoutGoals, objectivesWithGoals, objectives, activityReports, createdViaActivityReport
ActivityReports "n" }--[#black,dotted,thickness=2]--{ "n" OtherEntities : otherEntities, activityReports
ActivityReports "n" }--[#black,dotted,thickness=2]--{ "n" Resources : resources, activityReports
CollabReports "n" }--[#black,dotted,thickness=2]--{ "n" Users : collaboratingSpecialists, collabReports
CollaboratorTypes "n" }--[#black,dotted,thickness=2]--{ "n" Goals : goals, collaboratorTypes
CollaboratorTypes "n" }--[#black,dotted,thickness=2]--{ "n" Groups : groups, collaboratorTypes
CollaboratorTypes "n" }--[#black,dotted,thickness=2]--{ "n" Objectives : objectives, collaboratorTypes
CollaboratorTypes "n" }--[#black,dotted,thickness=2]--{ "n" Users : usersThroughGoalCollaborators, usersThroughGroupCollaborators, usersThroughObjectiveCollaborators, collaboratorTypesThroughGoalCollaborator, collaboratorTypesThroughGroupCollaborator, collaboratorTypesThroughObjectiveCollaborator
CommunicationLogs "n" }--[#black,dotted,thickness=2]--{ "n" Files : files, logs
CommunicationLogs "n" }--[#black,dotted,thickness=2]--{ "n" Recipients : recipients, logs
Files "n" }--[#black,dotted,thickness=2]--{ "n" SessionReportPilots : sessions, sessionsWithSupportingAttachments, files, supportingAttachments
GoalTemplateFieldPrompts "n" }--[#black,dotted,thickness=2]--{ "n" Goals : goals, prompts
GoalTemplates "n" }--[#black,dotted,thickness=2]--{ "n" Resources : resources, goalTemplates
Goals "n" }--[#black,dotted,thickness=2]--{ "n" Resources : resources, goals
Goals "n" }--[#black,dotted,thickness=2]--{ "n" Users : users, goals
Grants "n" }--[#black,dotted,thickness=2]--{ "n" Groups : groups, grants
Groups "n" }--[#black,dotted,thickness=2]--{ "n" Users : users, groups
NationalCenters "n" }--[#black,dotted,thickness=2]--{ "n" Users : users, nationalCenters
NextSteps "n" }--[#black,dotted,thickness=2]--{ "n" Resources : resources, nextSteps
Objectives "n" }--[#black,dotted,thickness=2]--{ "n" Users : users, objectives
Regions "n" }--[#black,dotted,thickness=2]--{ "n" Scopes : scopes, regions
Roles "n" }--[#black,dotted,thickness=2]--{ "n" Topics : topics, roles
Roles "n" }--[#black,dotted,thickness=2]--{ "n" Users : users, roles
Scopes "n" }--[#black,dotted,thickness=2]--{ "n" Users : users, scopes

@enduml<|MERGE_RESOLUTION|>--- conflicted
+++ resolved
@@ -217,12 +217,9 @@
  * id : integer : <generated>
  * collabReportId : integer : REFERENCES "CollabReports".id
  * activityStateCode : varchar(255)
-<<<<<<< HEAD
-=======
- * createdAt : timestamp with time zone
- * updatedAt : timestamp with time zone
- deletedAt : timestamp with time zone
->>>>>>> 6d0b6f29
+ * createdAt : timestamp with time zone
+ * updatedAt : timestamp with time zone
+ deletedAt : timestamp with time zone
 }
 
 class CollabReportApprovers{
@@ -241,45 +238,33 @@
  * collabReportId : integer : REFERENCES "CollabReports".id
  * collabReportDatum : enum
  collabReportDataOther : varchar(255)
-<<<<<<< HEAD
-=======
- deletedAt : timestamp with time zone
->>>>>>> 6d0b6f29
+ deletedAt : timestamp with time zone
 }
 
 class CollabReportGoals{
  * id : integer : <generated>
  * collabReportId : integer : REFERENCES "CollabReports".id
  * goalTemplateId : integer : REFERENCES "GoalTemplates".id
-<<<<<<< HEAD
-=======
- * createdAt : timestamp with time zone
- * updatedAt : timestamp with time zone
- deletedAt : timestamp with time zone
->>>>>>> 6d0b6f29
+ * createdAt : timestamp with time zone
+ * updatedAt : timestamp with time zone
+ deletedAt : timestamp with time zone
 }
 
 class CollabReportReasons{
  * id : integer : <generated>
  * collabReportId : integer : REFERENCES "CollabReports".id
  * reasonId : enum
-<<<<<<< HEAD
-=======
- * updatedAt : timestamp with time zone
- deletedAt : timestamp with time zone
->>>>>>> 6d0b6f29
+ * updatedAt : timestamp with time zone
+ deletedAt : timestamp with time zone
 }
 
 class CollabReportSpecialists{
  * id : integer : <generated>
  * collabReportId : integer : REFERENCES "CollabReports".id
  * specialistId : integer : REFERENCES "Users".id
-<<<<<<< HEAD
-=======
- * createdAt : timestamp with time zone
- * updatedAt : timestamp with time zone
- deletedAt : timestamp with time zone
->>>>>>> 6d0b6f29
+ * createdAt : timestamp with time zone
+ * updatedAt : timestamp with time zone
+ deletedAt : timestamp with time zone
 }
 
 class CollabReportSteps{
@@ -289,12 +274,9 @@
  * collabStepDetail : text
  * collabStepId : integer
  * collabStepPriority : smallint
-<<<<<<< HEAD
-=======
- * createdAt : timestamp with time zone
- * updatedAt : timestamp with time zone
- deletedAt : timestamp with time zone
->>>>>>> 6d0b6f29
+ * createdAt : timestamp with time zone
+ * updatedAt : timestamp with time zone
+ deletedAt : timestamp with time zone
 }
 
 class CollabReports{
@@ -2812,11 +2794,7 @@
 Users "1" --[#black,dashed,thickness=2]--{  "n" ActivityReportApprovers : user, reportApprovers
 Users "1" --[#black,dashed,thickness=2]--{  "n" ActivityReportCollaborators : user, reportCollaborators
 Users "1" --[#black,dashed,thickness=2]--{  "n" ActivityReports : author, lastUpdatedBy, reports
-<<<<<<< HEAD
-Users "1" --[#black,dashed,thickness=2]--{  "n" CollabReportApprovers : user, collabReportApprovers
-=======
 Users "1" --[#black,dashed,thickness=2]--{  "n" CollabReportApprovers : user, approvers
->>>>>>> 6d0b6f29
 Users "1" --[#black,dashed,thickness=2]--{  "n" CollabReportSpecialists : specialist, collabReportSpecialists
 Users "1" --[#black,dashed,thickness=2]--{  "n" CommunicationLogs : author, communicationLogs
 Users "1" --[#black,dashed,thickness=2]--{  "n" EventReportPilotNationalCenterUsers : user, eventReportPilotNationalCenterUsers
