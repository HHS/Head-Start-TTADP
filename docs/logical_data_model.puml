--- conflicted
+++ resolved
@@ -197,16 +197,6 @@
  * updatedAt : timestamp with time zone
 }
 
-class CollaboratorTypes{
- * id : integer : <generated>
- mapsTo : integer : REFERENCES "CollaboratorTypes".id
- * validForId : integer : REFERENCES "ValidFor".id
- * createdAt : timestamp with time zone : now()
- * name : varchar(255)
- * updatedAt : timestamp with time zone : now()
- deletedAt : timestamp with time zone
-}
-
 class CommunicationLogFiles{
  * id : integer : <generated>
  * communicationLogId : integer : REFERENCES "CommunicationLogs".id
@@ -244,33 +234,6 @@
  * originalFileName : varchar(255)
  * status : enum
  * updatedAt : timestamp with time zone
-}
-
-class GoalCollaboratorRoles{
- * id : integer : <generated>
- * goalCollaboratorId : integer : REFERENCES "GoalCollaborators".id
- * roleId : integer : REFERENCES "Roles".id
- * createdAt : timestamp with time zone
- * updatedAt : timestamp with time zone
- deletedAt : timestamp with time zone
-}
-
-class GoalCollaboratorTypes{
- * id : integer : <generated>
- * collaboratorTypeId : integer : REFERENCES "CollaboratorTypes".id
- * goalCollaboratorId : integer : REFERENCES "GoalCollaborators".id
- * createdAt : timestamp with time zone : now()
- * updatedAt : timestamp with time zone : now()
- deletedAt : timestamp with time zone
-}
-
-class GoalCollaborators{
- * id : integer : <generated>
- * goalId : integer : REFERENCES "Goals".id
- * userId : integer : REFERENCES "Users".id
- * createdAt : timestamp with time zone : now()
- * updatedAt : timestamp with time zone : now()
- deletedAt : timestamp with time zone
 }
 
 class GoalFieldResponses{
@@ -850,16 +813,6 @@
 
 enum_Users_flags <|-- Users
 
-class ValidFor{
- * id : integer : <generated>
- mapsTo : integer : REFERENCES "ValidFor".id
- * createdAt : timestamp with time zone : now()
- * isReport : boolean : false
- * name : text
- * updatedAt : timestamp with time zone : now()
- deletedAt : timestamp with time zone
-}
-
 class ZADescriptor{
  * id : integer : <generated>
  * descriptor : text
@@ -1054,20 +1007,6 @@
 }
 
 class ZALCollaboratorRoles{
- * id : bigint : <generated>
- * data_id : bigint
- * dml_as : bigint
- * dml_by : bigint
- * dml_timestamp : timestamp with time zone
- * dml_txid : uuid
- * dml_type : enum
- descriptor_id : integer
- new_row_data : jsonb
- old_row_data : jsonb
- session_sig : text
-}
-
-class ZALCollaboratorTypes{
  * id : bigint : <generated>
  * data_id : bigint
  * dml_as : bigint
@@ -1150,48 +1089,6 @@
  session_sig : text
 }
 
-class ZALGoalCollaboratorRoles{
- * id : bigint : <generated>
- * data_id : bigint
- * dml_as : bigint
- * dml_by : bigint
- * dml_timestamp : timestamp with time zone
- * dml_txid : uuid
- * dml_type : enum
- descriptor_id : integer
- new_row_data : jsonb
- old_row_data : jsonb
- session_sig : text
-}
-
-class ZALGoalCollaboratorTypes{
- * id : bigint : <generated>
- * data_id : bigint
- * dml_as : bigint
- * dml_by : bigint
- * dml_timestamp : timestamp with time zone
- * dml_txid : uuid
- * dml_type : enum
- descriptor_id : integer
- new_row_data : jsonb
- old_row_data : jsonb
- session_sig : text
-}
-
-class ZALGoalCollaborators{
- * id : bigint : <generated>
- * data_id : bigint
- * dml_as : bigint
- * dml_by : bigint
- * dml_timestamp : timestamp with time zone
- * dml_txid : uuid
- * dml_type : enum
- descriptor_id : integer
- new_row_data : jsonb
- old_row_data : jsonb
- session_sig : text
-}
-
 class ZALGoalFieldResponses{
  * id : bigint : <generated>
  * data_id : bigint
@@ -1823,20 +1720,6 @@
 }
 
 class ZALUsers{
- * id : bigint : <generated>
- * data_id : bigint
- * dml_as : bigint
- * dml_by : bigint
- * dml_timestamp : timestamp with time zone
- * dml_txid : uuid
- * dml_type : enum
- descriptor_id : integer
- new_row_data : jsonb
- old_row_data : jsonb
- session_sig : text
-}
-
-class ZALValidFor{
  * id : bigint : <generated>
  * data_id : bigint
  * dml_as : bigint
@@ -1896,8 +1779,6 @@
 ActivityReports "1" --[#black,dashed,thickness=2]--{  "n" ActivityReportObjectives : activityReport, activityReportObjectives
 ActivityReports "1" --[#black,dashed,thickness=2]--{  "n" ActivityReportResources : activityReport, activityReportResources
 ActivityReports "1" --[#black,dashed,thickness=2]--{  "n" NextSteps : specialistNextSteps, recipientNextSteps, activityReport
-CollaboratorTypes "1" --[#black,dashed,thickness=2]--{  "n" CollaboratorTypes : mapsToCollaboratorType, mapsFromCollaboratorTypes
-CollaboratorTypes "1" --[#black,dashed,thickness=2]--{  "n" GoalCollaboratorTypes : goalCollaboratorType, type
 CommunicationLogs "1" --[#black,dashed,thickness=2]--{  "n" CommunicationLogFiles : communicationLog, communicationLogFiles
 EventReportPilots "1" --[#black,dashed,thickness=2]--{  "n" SessionReportPilots : sessionReports, event
 Files "1" --[#black,dashed,thickness=2]--{  "n" ActivityReportFiles : file, reportFiles
@@ -1906,12 +1787,7 @@
 Files "1" --[#black,dashed,thickness=2]--{  "n" ObjectiveFiles : objectiveFiles, file
 Files "1" --[#black,dashed,thickness=2]--{  "n" ObjectiveTemplateFiles : objectiveTemplateFiles, file
 Files "1" --[#black,dashed,thickness=2]--{  "n" SessionReportPilotFiles : sessionFiles, file
-<<<<<<< HEAD
-GoalCollaborators "1" --[#black,dashed,thickness=2]--{  "n" GoalCollaboratorRoles : goalCollaborator, goalCollaboratorRole
-GoalCollaborators "1" --[#black,dashed,thickness=2]--{  "n" GoalCollaboratorTypes : goalCollaborator, goalCollaboratorType
-=======
 Files "1" --[#black,dashed,thickness=2]--{  "n" SessionReportPilotSupportingAttachments : supportingAttachments, file
->>>>>>> f9105570
 GoalTemplateFieldPrompts "1" --[#black,dashed,thickness=2]--{  "n" ActivityReportGoalFieldResponses : prompt, reportResponses
 GoalTemplateFieldPrompts "1" --[#black,dashed,thickness=2]--{  "n" GoalFieldResponses : prompt, responses
 GoalTemplates "1" --[#black,dashed,thickness=2]--{  "n" GoalTemplateFieldPrompts : goalTemplate, prompts
@@ -1919,7 +1795,6 @@
 GoalTemplates "1" --[#black,dashed,thickness=2]--{  "n" GoalTemplateResources : goalTemplate, goalTemplateResources
 GoalTemplates "1" --[#black,dashed,thickness=2]--{  "n" Goals : goals, goalTemplate
 Goals "1" --[#black,dashed,thickness=2]--{  "n" ActivityReportGoals : goal, originalGoal, activityReportGoals, reassignedActivityReportGoals
-Goals "1" --[#black,dashed,thickness=2]--{  "n" GoalCollaborators : goal, goalCollaborators
 Goals "1" --[#black,dashed,thickness=2]--{  "n" GoalFieldResponses : goal, responses
 Goals "1" --[#black,dashed,thickness=2]--{  "n" GoalResources : goal, goalResources
 Goals "1" --[#black,dashed,thickness=2]--{  "n" Goals : parentGoal, childGoals
@@ -1970,7 +1845,6 @@
 Resources "1" --[#black,dashed,thickness=2]--{  "n" ObjectiveResources : resource, objectiveResources
 Resources "1" --[#black,dashed,thickness=2]--{  "n" ObjectiveTemplateResources : resource, objectiveTemplateResources
 Roles "1" --[#black,dashed,thickness=2]--{  "n" CollaboratorRoles : role, collaboratorRoles
-Roles "1" --[#black,dashed,thickness=2]--{  "n" GoalCollaboratorRoles : role, goalCollaboratorRole
 Roles "1" --[#black,dashed,thickness=2]--{  "n" RoleTopics : role, roleTopics
 Roles "1" --[#black,dashed,thickness=2]--{  "n" UserRoles : userRoles, role
 Scopes "1" --[#black,dashed,thickness=2]--{  "n" Permissions : scope, permissions
@@ -1985,7 +1859,6 @@
 Users "1" --[#black,dashed,thickness=2]--{  "n" ActivityReportCollaborators : user, reportCollaborators
 Users "1" --[#black,dashed,thickness=2]--{  "n" ActivityReports : author, lastUpdatedBy, reports
 Users "1" --[#black,dashed,thickness=2]--{  "n" CommunicationLogs : author, communicationLogs
-Users "1" --[#black,dashed,thickness=2]--{  "n" GoalCollaborators : user, goalCollaborators
 Users "1" --[#black,dashed,thickness=2]--{  "n" Groups : user, groups
 Users "1" --[#black,dashed,thickness=2]--{  "n" NationalCenterUsers : user, nationalCenterUsers
 Users "1" --[#black,dashed,thickness=2]--{  "n" Permissions : user, permissions
@@ -1994,8 +1867,6 @@
 Users "1" --[#black,dashed,thickness=2]--{  "n" UserRoles : user, userRoles
 Users "1" --[#black,dashed,thickness=2]--{  "n" UserSettingOverrides : user, userSettingOverrides
 Users "1" --[#black,dashed,thickness=2]--{  "n" UserValidationStatus : user, validationStatus
-ValidFor "1" --[#black,dashed,thickness=2]--{  "n" CollaboratorTypes : validFor, collaboratorTypes
-ValidFor "1" --[#black,dashed,thickness=2]--{  "n" ValidFor : mapsToValidFor, mapsFromValidFor
 
 ActivityReportCollaborators "n" }--[#black,dotted,thickness=2]--{ "n" Roles : roles, collaborators
 ActivityReportGoals "n" }--[#black,dotted,thickness=2]--{ "n" Resources : resources, activityReportGoals
@@ -2008,21 +1879,14 @@
 ActivityReports "n" }--[#black,dotted,thickness=2]--{ "n" Objectives : objectivesWithoutGoals, objectivesWithGoals, objectives, activityReports
 ActivityReports "n" }--[#black,dotted,thickness=2]--{ "n" OtherEntities : otherEntities, activityReports
 ActivityReports "n" }--[#black,dotted,thickness=2]--{ "n" Resources : resources, activityReports
-CollaboratorTypes "n" }--[#black,dotted,thickness=2]--{ "n" GoalCollaborators : goalCollaborators, types
 CommunicationLogs "n" }--[#black,dotted,thickness=2]--{ "n" Files : files, logs
 Files "n" }--[#black,dotted,thickness=2]--{ "n" ObjectiveTemplates : objectiveTemplates, files
 Files "n" }--[#black,dotted,thickness=2]--{ "n" Objectives : objectives, files
-<<<<<<< HEAD
-Files "n" }--[#black,dotted,thickness=2]--{ "n" SessionReportPilots : sessions, files
-GoalCollaborators "n" }--[#black,dotted,thickness=2]--{ "n" Roles : roles, goalCollaborators
-=======
 Files "n" }--[#black,dotted,thickness=2]--{ "n" SessionReportPilots : sessions, sessionsWithSupportingAttachments, files, supportingAttachments
->>>>>>> f9105570
 GoalTemplateFieldPrompts "n" }--[#black,dotted,thickness=2]--{ "n" Goals : goals, prompts
 GoalTemplates "n" }--[#black,dotted,thickness=2]--{ "n" ObjectiveTemplates : goalTemplates
 GoalTemplates "n" }--[#black,dotted,thickness=2]--{ "n" Resources : resources, goalTemplates
 Goals "n" }--[#black,dotted,thickness=2]--{ "n" Resources : resources, goals
-Goals "n" }--[#black,dotted,thickness=2]--{ "n" Users : users, goals
 Grants "n" }--[#black,dotted,thickness=2]--{ "n" Groups : groups, grants
 NationalCenters "n" }--[#black,dotted,thickness=2]--{ "n" Users : users, nationalCenters
 NextSteps "n" }--[#black,dotted,thickness=2]--{ "n" Resources : resources, nextSteps
