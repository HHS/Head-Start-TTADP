@startuml
  ' avoid problems with angled crows feet
  skinparam linetype ortho
  skinparam class {
    BorderColor #336A90
    BorderThickness 2
  }
  ' Classes
  class ActivityRecipients{
 * id : integer : <generated>
 grantId : integer : REFERENCES "Grants".id
 otherEntityId : integer : REFERENCES "OtherEntities".id
 * activityReportId : integer : REFERENCES "ActivityReports".id
 * createdAt : timestamp with time zone : now()
 * updatedAt : timestamp with time zone : now()
}

class ActivityReportApprovers{
 * id : integer : <generated>
 * activityReportId : integer : REFERENCES "ActivityReports".id
 * userId : integer : REFERENCES "Users".id
 * createdAt : timestamp with time zone : now()
 * updatedAt : timestamp with time zone : now()
 deletedAt : timestamp with time zone
 note : text
 status : enum
}

class ActivityReportCollaborators{
 * id : integer : <generated>
 * activityReportId : integer : REFERENCES "ActivityReports".id
 * userId : integer : REFERENCES "Users".id
 * createdAt : timestamp with time zone : now()
 * updatedAt : timestamp with time zone : now()
}

class ActivityReportFiles{
 * id : integer : <generated>
 * activityReportId : integer : REFERENCES "ActivityReports".id
 * fileId : integer : REFERENCES "Files".id
 * createdAt : timestamp with time zone
 * updatedAt : timestamp with time zone
}

class ActivityReportGoalFieldResponses{
 * id : integer : <generated>
 * activityReportGoalId : integer : REFERENCES "ActivityReportGoals".id
 * goalTemplateFieldPromptId : integer : REFERENCES "GoalTemplateFieldPrompts".id
 * createdAt : timestamp with time zone
 * updatedAt : timestamp with time zone
 response : text[]
}

class ActivityReportGoalResources{
 * id : integer : <generated>
 * activityReportGoalId : integer : REFERENCES "ActivityReportGoals".id
 * resourceId : integer : REFERENCES "Resources".id
 * createdAt : timestamp with time zone
 * updatedAt : timestamp with time zone
 sourceFields : enum[]
}

enum enum_ActivityReportGoalResources_sourceFields {
 name
 resource
 timeframe
}

enum_ActivityReportGoalResources_sourceFields <|-- ActivityReportGoalResources

class ActivityReportGoals{
 * id : integer : <generated>
 originalGoalId : integer : REFERENCES "Goals".id
 * activityReportId : integer : REFERENCES "ActivityReports".id
 * goalId : integer : REFERENCES "Goals".id
 * createdAt : timestamp with time zone
 * updatedAt : timestamp with time zone
 closeSuspendContext : text
 closeSuspendReason : enum
 endDate : date
 isActivelyEdited : boolean : false
 isRttapa : enum
 name : text
 source : enum
 status : varchar(255)
 timeframe : text
}

class ActivityReportObjectiveCitations{
 * id : integer : <generated>
 * activityReportObjectiveId : integer
 * citation : text
 * createdAt : timestamp with time zone : now()
 * monitoringReferences : jsonb
 * updatedAt : timestamp with time zone : now()
}

class ActivityReportObjectiveCourses{
 * id : integer : <generated>
 * activityReportObjectiveId : integer : REFERENCES "ActivityReportObjectives".id
 * courseId : integer : REFERENCES "Courses".id
 * createdAt : timestamp with time zone : now()
 * updatedAt : timestamp with time zone : now()
}

class ActivityReportObjectiveFiles{
 * id : integer : <generated>
 * activityReportObjectiveId : integer : REFERENCES "ActivityReportObjectives".id
 * fileId : integer : REFERENCES "Files".id
 * createdAt : timestamp with time zone
 * updatedAt : timestamp with time zone
}

class ActivityReportObjectiveResources{
 * id : integer : <generated>
 * activityReportObjectiveId : integer : REFERENCES "ActivityReportObjectives".id
 * resourceId : integer : REFERENCES "Resources".id
 * createdAt : timestamp with time zone
 * updatedAt : timestamp with time zone
 sourceFields : enum[]
}

enum enum_ActivityReportObjectiveResources_sourceFields {
 resource
 title
 ttaProvided
}

enum_ActivityReportObjectiveResources_sourceFields <|-- ActivityReportObjectiveResources

class ActivityReportObjectiveTopics{
 * id : integer : <generated>
 * activityReportObjectiveId : integer : REFERENCES "ActivityReportObjectives".id
 * topicId : integer : REFERENCES "Topics".id
 * createdAt : timestamp with time zone
 * updatedAt : timestamp with time zone
}

class ActivityReportObjectives{
 * id : integer : <generated>
 originalObjectiveId : integer : REFERENCES "Objectives".id
 * activityReportId : integer : REFERENCES "ActivityReports".id
 * objectiveId : integer : REFERENCES "Objectives".id
 * createdAt : timestamp with time zone : now()
 * updatedAt : timestamp with time zone : now()
 arOrder : integer : 1
 closeSuspendContext : text
 closeSuspendReason : enum
 objectiveCreatedHere : boolean
 status : varchar(255)
 supportType : enum
 title : text
 ttaProvided : text
}

class ActivityReportResources{
 * id : integer : <generated>
 * activityReportId : integer : REFERENCES "ActivityReports".id
 * resourceId : integer : REFERENCES "Resources".id
 * createdAt : timestamp with time zone
 * updatedAt : timestamp with time zone
 sourceFields : enum[]
}

enum enum_ActivityReportResources_sourceFields {
 ECLKCResourcesUsed
 additionalNotes
 context
 nonECLKCResourcesUsed
 resource
}

enum_ActivityReportResources_sourceFields <|-- ActivityReportResources

class ActivityReports{
 * id : integer : <generated>
 lastUpdatedById : integer : REFERENCES "Users".id
 userId : integer : REFERENCES "Users".id
 * regionId : integer : REFERENCES "Regions".id
 * createdAt : timestamp with time zone : now()
 * revision : integer : 0
 * updatedAt : timestamp with time zone : now()
 * version : integer : 2
 activityReason : varchar(255)
 activityRecipientType : varchar(255)
 additionalNotes : text
 approvedAt : timestamp with time zone
 calculatedStatus : enum
 context : text
 creatorRole : enum
 deliveryMethod : varchar(255)
 duration : decimal(3,1)
 ECLKCResourcesUsed : text[]
 endDate : date
 imported : jsonb
 language : varchar(255)[]
 legacyId : varchar(255)
 nonECLKCResourcesUsed : text[]
 numberOfParticipants : integer
 numberOfParticipantsInPerson : integer
 numberOfParticipantsVirtually : integer
 pageState : json
 participants : varchar(255)[]
 programTypes : varchar(255)[]
 reason : varchar(255)[]
 requester : varchar(255)
 startDate : date
 submissionStatus : enum
 submittedDate : date
 targetPopulations : varchar(255)[]
 topics : varchar(255)[]
 ttaType : varchar(255)[]
 virtualDeliveryType : varchar(255)
}

class CollabReportActivityStates{
 * id : integer : <generated>
 * collabReportId : integer : REFERENCES "CollabReports".id
 * activityStateCode : varchar(255)
 * createdAt : timestamp with time zone
 * updatedAt : timestamp with time zone
 deletedAt : timestamp with time zone
}

class CollabReportApprovers{
 * id : integer : <generated>
 * collabReportId : integer : REFERENCES "CollabReports".id
 * userId : integer : REFERENCES "Users".id
 * createdAt : timestamp with time zone
 * status : enum
 * updatedAt : timestamp with time zone
 deletedAt : timestamp with time zone
 note : text
}

class CollabReportDataUsed{
 * id : integer : <generated>
 * collabReportId : integer : REFERENCES "CollabReports".id
 * collabReportDatum : enum
 * createdAt : timestamp with time zone
 * updatedAt : timestamp with time zone
 collabReportDataOther : varchar(255)
 deletedAt : timestamp with time zone
}

class CollabReportGoals{
 * id : integer : <generated>
 * collabReportId : integer : REFERENCES "CollabReports".id
 * goalTemplateId : integer : REFERENCES "GoalTemplates".id
 * createdAt : timestamp with time zone
 * updatedAt : timestamp with time zone
 deletedAt : timestamp with time zone
}

class CollabReportReasons{
 * id : integer : <generated>
 * collabReportId : integer : REFERENCES "CollabReports".id
 * createdAt : timestamp with time zone
 * reasonId : enum
 * updatedAt : timestamp with time zone
 deletedAt : timestamp with time zone
}

class CollabReportSpecialists{
 * id : integer : <generated>
 * collabReportId : integer : REFERENCES "CollabReports".id
 * specialistId : integer : REFERENCES "Users".id
 * createdAt : timestamp with time zone
 * updatedAt : timestamp with time zone
 deletedAt : timestamp with time zone
}

class CollabReportSteps{
 * id : integer : <generated>
 * collabReportId : integer : REFERENCES "CollabReports".id
 * collabStepCompleteDate : date
 * collabStepDetail : text
 * collabStepId : integer
 * collabStepPriority : smallint
 * createdAt : timestamp with time zone
 * updatedAt : timestamp with time zone
 deletedAt : timestamp with time zone
}

class CollabReports{
 * id : integer : <generated>
 lastUpdatedById : integer : REFERENCES "Users".id
 userId : integer : REFERENCES "Users".id
<<<<<<< HEAD
 * conductMethod : enum[]
=======
 * regionId : integer : REFERENCES "Regions".id
 * conductMethod : enum
>>>>>>> 0a556a48
 * createdAt : timestamp with time zone
 * description : text
 * duration : smallint
 * endDate : date
 * isStateActivity : boolean : false
 * name : varchar(255)
 * startDate : date
 * submissionStatus : enum
 * updatedAt : timestamp with time zone
 calculatedStatus : enum
 deletedAt : timestamp with time zone
}

enum enum_CollabReports_conductMethod {
 email
 in_person
 phone
 virtual
}

enum_CollabReports_conductMethod <|-- CollabReports

class CollaboratorRoles{
 * id : integer : <generated>
 * activityReportCollaboratorId : integer : REFERENCES "ActivityReportCollaborators".id
 * roleId : integer : REFERENCES "Roles".id
 * createdAt : timestamp with time zone
 * updatedAt : timestamp with time zone
}

class CollaboratorTypes{
 * id : integer : <generated>
 mapsTo : integer : REFERENCES "CollaboratorTypes".id
 * validForId : integer : REFERENCES "ValidFor".id
 * createdAt : timestamp with time zone : now()
 * name : varchar(255)
 * propagateOnMerge : boolean : true
 * updatedAt : timestamp with time zone : now()
 deletedAt : timestamp with time zone
}

class CommunicationLogFiles{
 * id : integer : <generated>
 * communicationLogId : integer : REFERENCES "CommunicationLogs".id
 * fileId : integer : REFERENCES "Files".id
 * createdAt : timestamp with time zone
 * updatedAt : timestamp with time zone
}

class CommunicationLogRecipients{
 * id : integer : <generated>
 * communicationLogId : integer : REFERENCES "CommunicationLogs".id
 * recipientId : integer : REFERENCES "Recipients".id
 * createdAt : timestamp with time zone : now()
 * updatedAt : timestamp with time zone : now()
}

class CommunicationLogs{
 * id : integer : <generated>
 * userId : integer : REFERENCES "Users".id
 * createdAt : timestamp with time zone
 * data : jsonb
 * updatedAt : timestamp with time zone
}

class Courses{
 * id : integer : <generated>
 mapsTo : integer : REFERENCES "Courses".id
 * createdAt : timestamp with time zone : now()
 * name : text
 * persistsOnUpload : boolean : false
 * updatedAt : timestamp with time zone : now()
 deletedAt : timestamp with time zone
}

class EventReportPilotNationalCenterUsers{
 * id : integer : <generated>
 * eventReportPilotId : integer : REFERENCES "EventReportPilots".id
 * nationalCenterId : integer : REFERENCES "NationalCenters".id
 * userId : integer : REFERENCES "Users".id
 * createdAt : timestamp with time zone : now()
 * nationalCenterName : varchar(255)
 * updatedAt : timestamp with time zone : now()
 * userName : varchar(255)
}

class EventReportPilots{
 * id : integer : <generated>
 * collaboratorIds : integer[]
 * createdAt : timestamp with time zone : CURRENT_TIMESTAMP
 * data : jsonb
 * ownerId : integer
 * regionId : integer
 * updatedAt : timestamp with time zone : CURRENT_TIMESTAMP
 imported : jsonb
 pocIds : integer[]
}

class Files{
 * id : integer : <generated>
 * createdAt : timestamp with time zone
 * fileSize : integer
 * key : varchar(255)
 * originalFileName : varchar(255)
 * status : enum
 * updatedAt : timestamp with time zone
}

class GoalCollaborators{
 * id : integer : <generated>
 * collaboratorTypeId : integer : REFERENCES "CollaboratorTypes".id
 * goalId : integer : REFERENCES "Goals".id
 * userId : integer : REFERENCES "Users".id
 * createdAt : timestamp with time zone : now()
 * updatedAt : timestamp with time zone : now()
 deletedAt : timestamp with time zone
 linkBack : jsonb
}

class GoalFieldResponses{
 * id : integer : <generated>
 * goalId : integer : REFERENCES "Goals".id
 * goalTemplateFieldPromptId : integer : REFERENCES "GoalTemplateFieldPrompts".id
 * createdAt : timestamp with time zone
 * onApprovedAR : boolean
 * onAR : boolean
 * updatedAt : timestamp with time zone
 response : text[]
}

class GoalResources{
 * id : integer : <generated>
 * goalId : integer : REFERENCES "Goals".id
 * resourceId : integer : REFERENCES "Resources".id
 * createdAt : timestamp with time zone
 * onApprovedAR : boolean : false
 * onAR : boolean : false
 * updatedAt : timestamp with time zone
 sourceFields : enum[]
}

enum enum_GoalResources_sourceFields {
 name
 resource
 timeframe
}

enum_GoalResources_sourceFields <|-- GoalResources

class GoalStatusChanges{
 * id : integer : <generated>
 userId : integer : REFERENCES "Users".id
 * goalId : integer : REFERENCES "Goals".id
 * createdAt : timestamp with time zone : now()
 * updatedAt : timestamp with time zone : now()
 context : text
 newStatus : varchar(255)
 oldStatus : varchar(255)
 performedAt : timestamp with time zone
 reason : text
 userName : varchar(255)
 userRoles : varchar(255)[]
}

class GoalTemplateFieldPrompts{
 * id : integer : <generated>
 * goalTemplateId : integer : REFERENCES "GoalTemplates".id
 * createdAt : timestamp with time zone
 * ordinal : integer
 * prompt : text
 * title : text
 * updatedAt : timestamp with time zone
 caution : text
 fieldType : enum
 hint : text
 options : text[]
 validations : json
}

class GoalTemplateObjectiveTemplates{
 * id : integer : <generated>
 * goalTemplateId : integer : REFERENCES "GoalTemplates".id
 * objectiveTemplateId : integer : REFERENCES "ObjectiveTemplates".id
 * createdAt : timestamp with time zone
 * updatedAt : timestamp with time zone
}

class GoalTemplateResources{
 * id : integer : <generated>
 * goalTemplateId : integer : REFERENCES "GoalTemplates".id
 * resourceId : integer : REFERENCES "Resources".id
 * createdAt : timestamp with time zone
 * updatedAt : timestamp with time zone
 sourceFields : enum[]
}

enum enum_GoalTemplateResources_sourceFields {
 name
 resource
}

enum_GoalTemplateResources_sourceFields <|-- GoalTemplateResources

class GoalTemplates{
 * id : integer : <generated>
 regionId : integer : REFERENCES "Regions".id
 * createdAt : timestamp with time zone
 * creationMethod : enum
 * hash : text
 * templateName : text
 * templateNameModifiedAt : timestamp with time zone
 * updatedAt : timestamp with time zone
 deletedAt : timestamp with time zone
 lastUsed : timestamp with time zone
 source : varchar(255)
 standard : text
}

class Goals{
 * id : integer : <generated>
 goalTemplateId : integer : REFERENCES "GoalTemplates".id
 mapsToParentGoalId : integer : REFERENCES "Goals".id
 * grantId : integer : REFERENCES "Grants".id
 * createdAt : timestamp with time zone
 * onApprovedAR : boolean : false
 * onAR : boolean : false
 * prestandard : boolean : false
 * updatedAt : timestamp with time zone
 createdVia : enum
 deletedAt : timestamp with time zone
 endDate : date
 isFromSmartsheetTtaPlan : boolean
 isRttapa : enum
 name : text
 rtrOrder : integer : 1
 source : enum
 status : varchar(255)
 timeframe : text
}

class GrantNumberLinks{
 * id : integer : <generated>
 grantId : integer : REFERENCES "Grants".id
 * createdAt : timestamp with time zone
 * grantNumber : text
 * updatedAt : timestamp with time zone
 deletedAt : timestamp with time zone
}

class GrantReplacementTypes{
 * id : integer : <generated>
 mapsTo : integer : REFERENCES "GrantReplacementTypes".id
 * createdAt : timestamp with time zone : now()
 * name : text
 * updatedAt : timestamp with time zone : now()
 deletedAt : timestamp with time zone
}

class GrantReplacements{
 * id : integer : <generated>
 grantReplacementTypeId : integer : REFERENCES "GrantReplacementTypes".id
 * replacedGrantId : integer : REFERENCES "Grants".id
 * replacingGrantId : integer : REFERENCES "Grants".id
 * createdAt : timestamp with time zone : now()
 * updatedAt : timestamp with time zone : now()
 replacementDate : date
}

class Grants{
 * id : integer
 regionId : integer : REFERENCES "Regions".id
 * recipientId : integer : REFERENCES "Recipients".id
 * createdAt : timestamp with time zone : now()
 * number : varchar(255)
 * updatedAt : timestamp with time zone : now()
 annualFundingMonth : varchar(255)
 cdi : boolean : false
 deleted : boolean : false
 endDate : timestamp with time zone
 geographicRegion : varchar(255)
 geographicRegionId : integer
 granteeName : varchar(255)
 grantSpecialistEmail : varchar(255)
 grantSpecialistName : varchar(255)
 inactivationDate : timestamp with time zone
 inactivationReason : enum
 programSpecialistEmail : varchar(255)
 programSpecialistName : varchar(255)
 startDate : timestamp with time zone
 stateCode : varchar(255)
 status : varchar(255)
}

class GroupCollaborators{
 * id : integer : <generated>
 * collaboratorTypeId : integer : REFERENCES "CollaboratorTypes".id
 * groupId : integer : REFERENCES "Groups".id
 * userId : integer : REFERENCES "Users".id
 * createdAt : timestamp with time zone : now()
 * updatedAt : timestamp with time zone : now()
 deletedAt : timestamp with time zone
 linkBack : jsonb
}

class GroupGrants{
 * id : integer : <generated>
 * grantId : integer : REFERENCES "Grants".id
 * groupId : integer : REFERENCES "Groups".id
 * createdAt : timestamp with time zone
 * updatedAt : timestamp with time zone
}

class Groups{
 * id : integer : <generated>
 * createdAt : timestamp with time zone
 * name : text
 * updatedAt : timestamp with time zone
 isPublic : boolean
 sharedWith : enum
}

class ImportDataFiles{
 * id : integer : <generated>
 * importFileId : integer : REFERENCES "ImportFiles".id
 * createdAt : timestamp with time zone
 * status : enum : 'IDENTIFIED'::"enum_ImportDataFiles_status"
 * updatedAt : timestamp with time zone
 fileInfo : jsonb
 hash : text
 recordCounts : jsonb
 schema : jsonb
}

class ImportFiles{
 * id : integer : <generated>
 fileId : integer : REFERENCES "Files".id
 * importId : integer : REFERENCES "Imports".id
 * createdAt : timestamp with time zone
 * downloadAttempts : integer : 0
 * processAttempts : integer : 0
 * status : enum : 'IDENTIFIED'::"enum_ImportFiles_status"
 * updatedAt : timestamp with time zone
 ftpFileInfo : jsonb
 hash : text
}

class Imports{
 * id : integer : <generated>
 * createdAt : timestamp with time zone
 * definitions : jsonb
 * enabled : boolean : false
 * ftpSettings : jsonb
 * name : text
 * schedule : text
 * updatedAt : timestamp with time zone
 fileMask : text
 path : text
 postProcessingActions : jsonb
}

class MailerLogs{
 * id : bigint : <generated>
 * action : enum
 * activityReports : integer[]
 * createdAt : timestamp with time zone : now()
 * emailTo : varchar(255)[]
 * jobId : varchar(255)
 * subject : varchar(255)
 * updatedAt : timestamp with time zone : now()
 result : json
 success : boolean
}

class MaintenanceLogs{
 * id : bigint : <generated>
 triggeredById : bigint : REFERENCES "MaintenanceLogs".id
 * category : enum
 * createdAt : timestamp with time zone
 * data : json
 * type : enum
 * updatedAt : timestamp with time zone
 isSuccessful : boolean
}

class MonitoringClassSummaries{
 * id : integer : <generated>
 * grantNumber : text : REFERENCES "GrantNumberLinks"."grantNumber"
 * reviewId : text : REFERENCES "MonitoringReviewLinks"."reviewId"
 * createdAt : timestamp with time zone
 * sourceCreatedAt : timestamp with time zone
 * sourceUpdatedAt : timestamp with time zone
 * updatedAt : timestamp with time zone
 classroomOrganization : decimal(5,4)
 deletedAt : timestamp with time zone
 emotionalSupport : decimal(5,4)
 hash : text
 instructionalSupport : decimal(5,4)
 reportDeliveryDate : timestamp with time zone
 sourceDeletedAt : timestamp with time zone
}

class MonitoringFindingGrants{
 * id : integer : <generated>
 * findingId : text : REFERENCES "MonitoringFindingLinks"."findingId"
 * granteeId : text : REFERENCES "MonitoringGranteeLinks"."granteeId"
 * statusId : integer : REFERENCES "MonitoringFindingStatusLinks"."statusId"
 * createdAt : timestamp with time zone
 * findingType : text
 * hash : text
 * sourceCreatedAt : timestamp with time zone
 * sourceUpdatedAt : timestamp with time zone
 * updatedAt : timestamp with time zone
 closedDate : timestamp with time zone
 correctionDeadLine : timestamp with time zone
 deletedAt : timestamp with time zone
 reportedDate : timestamp with time zone
 source : text
 sourceDeletedAt : timestamp with time zone
}

class MonitoringFindingHistories{
 * id : integer : <generated>
 findingId : text : REFERENCES "MonitoringFindingLinks"."findingId"
 statusId : integer : REFERENCES "MonitoringFindingHistoryStatusLinks"."statusId"
 * reviewId : text : REFERENCES "MonitoringReviewLinks"."reviewId"
 * createdAt : timestamp with time zone
 * findingHistoryId : text
 * sourceCreatedAt : timestamp with time zone
 * sourceUpdatedAt : timestamp with time zone
 * updatedAt : timestamp with time zone
 deletedAt : timestamp with time zone
 determination : text
 hash : text
 narrative : text
 ordinal : integer
 sourceDeletedAt : timestamp with time zone
}

class MonitoringFindingHistoryStatusLinks{
 * id : integer : <generated>
 * createdAt : timestamp with time zone
 * statusId : integer
 * updatedAt : timestamp with time zone
 deletedAt : timestamp with time zone
}

class MonitoringFindingHistoryStatuses{
 * id : integer : <generated>
 * statusId : integer : REFERENCES "MonitoringFindingHistoryStatusLinks"."statusId"
 * createdAt : timestamp with time zone
 * name : text
 * sourceCreatedAt : timestamp with time zone
 * sourceUpdatedAt : timestamp with time zone
 * updatedAt : timestamp with time zone
 deletedAt : timestamp with time zone
 sourceDeletedAt : timestamp with time zone
}

class MonitoringFindingLinks{
 * id : integer : <generated>
 * createdAt : timestamp with time zone
 * findingId : text
 * updatedAt : timestamp with time zone
 deletedAt : timestamp with time zone
}

class MonitoringFindingStandards{
 * id : integer : <generated>
 * findingId : text : REFERENCES "MonitoringFindingLinks"."findingId"
 * standardId : integer : REFERENCES "MonitoringStandardLinks"."standardId"
 * createdAt : timestamp with time zone
 * sourceCreatedAt : timestamp with time zone
 * sourceUpdatedAt : timestamp with time zone
 * updatedAt : timestamp with time zone
 deletedAt : timestamp with time zone
 sourceDeletedAt : timestamp with time zone
}

class MonitoringFindingStatusLinks{
 * id : integer : <generated>
 * createdAt : timestamp with time zone
 * statusId : integer
 * updatedAt : timestamp with time zone
 deletedAt : timestamp with time zone
}

class MonitoringFindingStatuses{
 * id : integer : <generated>
 * statusId : integer : REFERENCES "MonitoringFindingStatusLinks"."statusId"
 * createdAt : timestamp with time zone
 * name : text
 * sourceCreatedAt : timestamp with time zone
 * sourceUpdatedAt : timestamp with time zone
 * updatedAt : timestamp with time zone
 deletedAt : timestamp with time zone
 sourceDeletedAt : timestamp with time zone
}

class MonitoringFindings{
 * id : integer : <generated>
 * findingId : text : REFERENCES "MonitoringFindingLinks"."findingId"
 * statusId : integer : REFERENCES "MonitoringFindingStatusLinks"."statusId"
 * createdAt : timestamp with time zone
 * findingType : text
 * hash : text
 * sourceCreatedAt : timestamp with time zone
 * sourceUpdatedAt : timestamp with time zone
 * updatedAt : timestamp with time zone
 closedDate : timestamp with time zone
 correctionDeadLine : timestamp with time zone
 deletedAt : timestamp with time zone
 reportedDate : timestamp with time zone
 source : text
 sourceDeletedAt : timestamp with time zone
}

class MonitoringGranteeLinks{
 * id : integer : <generated>
 * createdAt : timestamp with time zone
 * granteeId : text
 * updatedAt : timestamp with time zone
 deletedAt : timestamp with time zone
}

class MonitoringReviewGrantees{
 * id : integer : <generated>
 * granteeId : text : REFERENCES "MonitoringGranteeLinks"."granteeId"
 * grantNumber : text : REFERENCES "GrantNumberLinks"."grantNumber"
 * reviewId : text : REFERENCES "MonitoringReviewLinks"."reviewId"
 * createdAt : timestamp with time zone
 * createTime : timestamp with time zone
 * sourceCreatedAt : timestamp with time zone
 * sourceUpdatedAt : timestamp with time zone
 * updateBy : text
 * updatedAt : timestamp with time zone
 * updateTime : timestamp with time zone
 deletedAt : timestamp with time zone
 sourceDeletedAt : timestamp with time zone
}

class MonitoringReviewLinks{
 * id : integer : <generated>
 * createdAt : timestamp with time zone
 * reviewId : text
 * updatedAt : timestamp with time zone
 deletedAt : timestamp with time zone
}

class MonitoringReviewStatusLinks{
 * id : integer : <generated>
 * createdAt : timestamp with time zone
 * statusId : integer
 * updatedAt : timestamp with time zone
 deletedAt : timestamp with time zone
}

class MonitoringReviewStatuses{
 * id : integer : <generated>
 * statusId : integer : REFERENCES "MonitoringReviewStatusLinks"."statusId"
 * createdAt : timestamp with time zone
 * name : text
 * sourceCreatedAt : timestamp with time zone
 * sourceUpdatedAt : timestamp with time zone
 * updatedAt : timestamp with time zone
 deletedAt : timestamp with time zone
 sourceDeletedAt : timestamp with time zone
}

class MonitoringReviews{
 * id : integer : <generated>
 * reviewId : text : REFERENCES "MonitoringReviewLinks"."reviewId"
 * statusId : integer : REFERENCES "MonitoringReviewStatusLinks"."statusId"
 * contentId : text
 * createdAt : timestamp with time zone
 * sourceCreatedAt : timestamp with time zone
 * sourceUpdatedAt : timestamp with time zone
 * updatedAt : timestamp with time zone
 deletedAt : timestamp with time zone
 endDate : date
 hash : text
 name : text
 outcome : text
 reportAttachmentId : text
 reportDeliveryDate : timestamp with time zone
 reviewType : text
 sourceDeletedAt : timestamp with time zone
 startDate : date
}

class MonitoringStandardLinks{
 * id : integer : <generated>
 * createdAt : timestamp with time zone
 * standardId : integer
 * updatedAt : timestamp with time zone
 deletedAt : timestamp with time zone
}

class MonitoringStandards{
 * id : integer : <generated>
 * standardId : integer : REFERENCES "MonitoringStandardLinks"."standardId"
 * citable : integer
 * contentId : text
 * createdAt : timestamp with time zone
 * hash : text
 * sourceCreatedAt : timestamp with time zone
 * sourceUpdatedAt : timestamp with time zone
 * updatedAt : timestamp with time zone
 citation : text
 deletedAt : timestamp with time zone
 guidance : text
 sourceDeletedAt : timestamp with time zone
 text : text
}

class NationalCenterUsers{
 * id : integer : <generated>
 * nationalCenterId : integer : REFERENCES "NationalCenters".id
 * userId : integer : REFERENCES "Users".id
 * createdAt : timestamp with time zone
 * updatedAt : timestamp with time zone
}

class NationalCenters{
 * id : integer : <generated>
 mapsTo : integer : REFERENCES "NationalCenters".id
 * createdAt : timestamp with time zone
 * name : text
 * updatedAt : timestamp with time zone
}

class NextStepResources{
 * id : integer : <generated>
 * nextStepId : integer : REFERENCES "NextSteps".id
 * resourceId : integer : REFERENCES "Resources".id
 * createdAt : timestamp with time zone
 * updatedAt : timestamp with time zone
 sourceFields : enum[]
}

enum enum_NextStepResources_sourceFields {
 note
 resource
}

enum_NextStepResources_sourceFields <|-- NextStepResources

class NextSteps{
 * id : integer : <generated>
 * activityReportId : integer : REFERENCES "ActivityReports".id
 * createdAt : timestamp with time zone
 * note : text
 * noteType : enum
 * updatedAt : timestamp with time zone
 completeDate : date
}

class ObjectiveCollaborators{
 * id : integer : <generated>
 * collaboratorTypeId : integer : REFERENCES "CollaboratorTypes".id
 * objectiveId : integer : REFERENCES "Objectives".id
 * userId : integer : REFERENCES "Users".id
 * createdAt : timestamp with time zone : now()
 * updatedAt : timestamp with time zone : now()
 deletedAt : timestamp with time zone
 linkBack : jsonb
}

class ObjectiveTemplates{
 * id : integer : <generated>
 regionId : integer : REFERENCES "Regions".id
 * createdAt : timestamp with time zone
 * creationMethod : enum
 * hash : text
 * templateTitle : text
 * templateTitleModifiedAt : timestamp with time zone
 * updatedAt : timestamp with time zone
 lastUsed : timestamp with time zone
}

class Objectives{
 * id : integer : <generated>
 createdViaActivityReportId : integer : REFERENCES "ActivityReports".id
 goalId : integer : REFERENCES "Goals".id
 mapsToParentObjectiveId : integer : REFERENCES "Objectives".id
 objectiveTemplateId : integer : REFERENCES "ObjectiveTemplates".id
 otherEntityId : integer : REFERENCES "OtherEntities".id
 * createdAt : timestamp with time zone : now()
 * onApprovedAR : boolean : false
 * onAR : boolean : false
 * updatedAt : timestamp with time zone : now()
 closeSuspendContext : text
 closeSuspendReason : enum
 createdVia : enum
 deletedAt : timestamp with time zone
 firstCompleteAt : timestamp with time zone
 firstInProgressAt : timestamp with time zone
 firstNotStartedAt : timestamp with time zone
 firstSuspendedAt : timestamp with time zone
 lastCompleteAt : timestamp with time zone
 lastInProgressAt : timestamp with time zone
 lastNotStartedAt : timestamp with time zone
 lastSuspendedAt : timestamp with time zone
 rtrOrder : integer : 1
 status : varchar(255)
 title : text
}

class OtherEntities{
 * id : integer : <generated>
 * createdAt : timestamp with time zone : now()
 * name : varchar(255)
 * updatedAt : timestamp with time zone : now()
}

class Permissions{
 * id : integer : <generated>
 * regionId : integer : REFERENCES "Regions".id
 * scopeId : integer : REFERENCES "Scopes".id
 * userId : integer : REFERENCES "Users".id
 * createdAt : timestamp with time zone : now()
 * updatedAt : timestamp with time zone : now()
}

class ProgramPersonnel{
 * id : integer : <generated>
 mapsTo : integer : REFERENCES "ProgramPersonnel".id
 * active : boolean
 * createdAt : timestamp with time zone : now()
 * grantId : integer
 * programId : integer
 * role : varchar(255)
 * updatedAt : timestamp with time zone : now()
 effectiveDate : timestamp with time zone
 email : varchar(255)
 firstName : varchar(255)
 lastName : varchar(255)
 prefix : varchar(255)
 suffix : varchar(255)
 title : varchar(255)
}

class Programs{
 * id : integer
 * grantId : integer : REFERENCES "Grants".id
 * createdAt : timestamp with time zone : now()
 * updatedAt : timestamp with time zone : now()
 endDate : date
 name : varchar(255)
 programType : varchar(255)
 startDate : date
 startYear : varchar(255)
 status : varchar(255)
}

class Recipients{
 * id : integer
 * createdAt : timestamp with time zone : now()
 * name : varchar(255)
 * updatedAt : timestamp with time zone : now()
 deleted : boolean : false
 recipientType : varchar(255)
 uei : varchar(255) : ''::character varying
}

class Regions{
 * id : integer : <generated>
 * name : varchar(255)
}

class RequestErrors{
 * id : bigint : <generated>
 * createdAt : timestamp with time zone
 * updatedAt : timestamp with time zone
 method : varchar(255)
 operation : varchar(255)
 requestBody : json
 responseBody : json
 responseCode : varchar(255)
 uri : varchar(255)
}

class Resources{
 * id : integer : <generated>
 mapsTo : integer : REFERENCES "Resources".id
 * createdAt : timestamp with time zone
 * domain : text
 * updatedAt : timestamp with time zone
 * url : text
 lastStatusCode : integer
 metadata : jsonb
 metadataUpdatedAt : timestamp with time zone
 mimeType : varchar(255)
 title : text
}

class RoleTopics{
 * id : integer : <generated>
 * roleId : integer : REFERENCES "Roles".id
 * topicId : integer : REFERENCES "Topics".id
 * createdAt : timestamp with time zone
 * updatedAt : timestamp with time zone
}

class Roles{
 * id : integer : <generated>
 * createdAt : timestamp with time zone
 * isSpecialist : boolean
 * name : varchar(255)
 * updatedAt : timestamp with time zone
 deletedAt : timestamp with time zone
 fullName : varchar(255)
 mapsTo : integer
}

class Scopes{
 * id : integer : <generated>
 * createdAt : timestamp with time zone : now()
 * description : varchar(255)
 * name : varchar(255)
 * updatedAt : timestamp with time zone : now()
}

class SessionReportPilotFiles{
 * id : integer : <generated>
 * fileId : integer : REFERENCES "Files".id
 * sessionReportPilotId : integer : REFERENCES "SessionReportPilots".id
 * createdAt : timestamp with time zone
 * updatedAt : timestamp with time zone
}

class SessionReportPilotSupportingAttachments{
 * id : integer : <generated>
 * fileId : integer : REFERENCES "Files".id
 * sessionReportPilotId : integer : REFERENCES "SessionReportPilots".id
 * createdAt : timestamp with time zone
 * updatedAt : timestamp with time zone
}

class SessionReportPilots{
 * id : integer : <generated>
 * eventId : integer : REFERENCES "EventReportPilots".id
 * createdAt : timestamp with time zone : CURRENT_TIMESTAMP
 * data : jsonb
 * updatedAt : timestamp with time zone : CURRENT_TIMESTAMP
}

class SiteAlerts{
 * id : integer : <generated>
 * userId : integer : REFERENCES "Users".id
 * createdAt : timestamp with time zone
 * endDate : timestamp with time zone
 * message : text
 * size : enum : 'standard'::"enum_SiteAlerts_size"
 * startDate : timestamp with time zone
 * title : text
 * updatedAt : timestamp with time zone
 status : enum
 variant : enum
}

class Topics{
 * id : integer : <generated>
 * createdAt : timestamp with time zone
 * name : varchar(255)
 * updatedAt : timestamp with time zone
 deletedAt : timestamp with time zone
 mapsTo : integer
}

class UserRoles{
 * id : integer : <generated>
 * roleId : integer : REFERENCES "Roles".id
 * userId : integer : REFERENCES "Users".id
 * createdAt : timestamp with time zone
 * updatedAt : timestamp with time zone
}

class UserSettingOverrides{
 * id : integer : <generated>
 * userId : integer : REFERENCES "Users".id
 * userSettingId : integer : REFERENCES "UserSettings".id
 * createdAt : timestamp with time zone
 * updatedAt : timestamp with time zone
 * value : jsonb
}

class UserSettings{
 * id : integer : <generated>
 * class : varchar(255)
 * createdAt : timestamp with time zone
 * default : jsonb
 * key : varchar(255)
 * updatedAt : timestamp with time zone
}

class UserValidationStatus{
 * id : integer : <generated>
 * userId : integer : REFERENCES "Users".id
 * createdAt : timestamp with time zone
 * token : varchar(255)
 * type : varchar(255)
 * updatedAt : timestamp with time zone
 validatedAt : timestamp with time zone
}

class Users{
 * id : integer : <generated>
 homeRegionId : integer : REFERENCES "Regions".id
 * createdAt : timestamp with time zone : now()
 * hsesUsername : varchar(255)
 * lastLogin : timestamp with time zone : now()
 * updatedAt : timestamp with time zone : now()
 email : varchar(255)
 flags : enum[] : ARRAY[]::"enum_Users_flags"[]
 hsesAuthorities : varchar(255)[]
 hsesUserId : varchar(255)
 name : varchar(255)
 phoneNumber : varchar(255)
}

enum enum_Users_flags {
 anv_statistics
 closed_goal_merge_override
 collaboration_report
 manual_mark_goals_similar
 monitoring_integration
 multirecipient_communication_log
 quality_assurance_dashboard
 regional_goal_dashboard
 standard_goals_update
 training_reports_dashboard
}

enum_Users_flags <|-- Users

class ValidFor{
 * id : integer : <generated>
 mapsTo : integer : REFERENCES "ValidFor".id
 * createdAt : timestamp with time zone : now()
 * isReport : boolean : false
 * name : text
 * updatedAt : timestamp with time zone : now()
 deletedAt : timestamp with time zone
}

class ZADescriptor{
 * id : integer : <generated>
 * descriptor : text
}

class ZAFilter{
 * id : integer : <generated>
 * columnName : varchar(255)
 tableName : varchar(255)
}

class ZALActivityRecipients{
 * id : bigint : <generated>
 * data_id : bigint
 * dml_as : bigint
 * dml_by : bigint
 * dml_timestamp : timestamp with time zone
 * dml_txid : uuid
 * dml_type : enum
 descriptor_id : integer
 new_row_data : jsonb
 old_row_data : jsonb
 session_sig : text
}

class ZALActivityReportApprovers{
 * id : bigint : <generated>
 * data_id : bigint
 * dml_as : bigint
 * dml_by : bigint
 * dml_timestamp : timestamp with time zone
 * dml_txid : uuid
 * dml_type : enum
 descriptor_id : integer
 new_row_data : jsonb
 old_row_data : jsonb
 session_sig : text
}

class ZALActivityReportCollaborators{
 * id : bigint : <generated>
 * data_id : bigint
 * dml_as : bigint
 * dml_by : bigint
 * dml_timestamp : timestamp with time zone
 * dml_txid : uuid
 * dml_type : enum
 descriptor_id : integer
 new_row_data : jsonb
 old_row_data : jsonb
 session_sig : text
}

class ZALActivityReportFiles{
 * id : bigint : <generated>
 * data_id : bigint
 * dml_as : bigint
 * dml_by : bigint
 * dml_timestamp : timestamp with time zone
 * dml_txid : uuid
 * dml_type : enum
 descriptor_id : integer
 new_row_data : jsonb
 old_row_data : jsonb
 session_sig : text
}

class ZALActivityReportGoalFieldResponses{
 * id : bigint : <generated>
 * data_id : bigint
 * dml_as : bigint
 * dml_by : bigint
 * dml_timestamp : timestamp with time zone
 * dml_txid : uuid
 * dml_type : enum
 descriptor_id : integer
 new_row_data : jsonb
 old_row_data : jsonb
 session_sig : text
}

class ZALActivityReportGoalResources{
 * id : bigint : <generated>
 * data_id : bigint
 * dml_as : bigint
 * dml_by : bigint
 * dml_timestamp : timestamp with time zone
 * dml_txid : uuid
 * dml_type : enum
 descriptor_id : integer
 new_row_data : jsonb
 old_row_data : jsonb
 session_sig : text
}

class ZALActivityReportGoals{
 * id : bigint : <generated>
 * data_id : bigint
 * dml_as : bigint
 * dml_by : bigint
 * dml_timestamp : timestamp with time zone
 * dml_txid : uuid
 * dml_type : enum
 descriptor_id : integer
 new_row_data : jsonb
 old_row_data : jsonb
 session_sig : text
}

class ZALActivityReportObjectiveCitations{
 * id : bigint : <generated>
 * data_id : bigint
 * dml_as : bigint
 * dml_by : bigint
 * dml_timestamp : timestamp with time zone
 * dml_txid : uuid
 * dml_type : enum
 descriptor_id : integer
 new_row_data : jsonb
 old_row_data : jsonb
 session_sig : text
}

class ZALActivityReportObjectiveCourses{
 * id : bigint : <generated>
 * data_id : bigint
 * dml_as : bigint
 * dml_by : bigint
 * dml_timestamp : timestamp with time zone
 * dml_txid : uuid
 * dml_type : enum
 descriptor_id : integer
 new_row_data : jsonb
 old_row_data : jsonb
 session_sig : text
}

class ZALActivityReportObjectiveFiles{
 * id : bigint : <generated>
 * data_id : bigint
 * dml_as : bigint
 * dml_by : bigint
 * dml_timestamp : timestamp with time zone
 * dml_txid : uuid
 * dml_type : enum
 descriptor_id : integer
 new_row_data : jsonb
 old_row_data : jsonb
 session_sig : text
}

class ZALActivityReportObjectiveResources{
 * id : bigint : <generated>
 * data_id : bigint
 * dml_as : bigint
 * dml_by : bigint
 * dml_timestamp : timestamp with time zone
 * dml_txid : uuid
 * dml_type : enum
 descriptor_id : integer
 new_row_data : jsonb
 old_row_data : jsonb
 session_sig : text
}

class ZALActivityReportObjectiveTopics{
 * id : bigint : <generated>
 * data_id : bigint
 * dml_as : bigint
 * dml_by : bigint
 * dml_timestamp : timestamp with time zone
 * dml_txid : uuid
 * dml_type : enum
 descriptor_id : integer
 new_row_data : jsonb
 old_row_data : jsonb
 session_sig : text
}

class ZALActivityReportObjectives{
 * id : bigint : <generated>
 * data_id : bigint
 * dml_as : bigint
 * dml_by : bigint
 * dml_timestamp : timestamp with time zone
 * dml_txid : uuid
 * dml_type : enum
 descriptor_id : integer
 new_row_data : jsonb
 old_row_data : jsonb
 session_sig : text
}

class ZALActivityReportResources{
 * id : bigint : <generated>
 * data_id : bigint
 * dml_as : bigint
 * dml_by : bigint
 * dml_timestamp : timestamp with time zone
 * dml_txid : uuid
 * dml_type : enum
 descriptor_id : integer
 new_row_data : jsonb
 old_row_data : jsonb
 session_sig : text
}

class ZALActivityReports{
 * id : bigint : <generated>
 * data_id : bigint
 * dml_as : bigint
 * dml_by : bigint
 * dml_timestamp : timestamp with time zone
 * dml_txid : uuid
 * dml_type : enum
 descriptor_id : integer
 new_row_data : jsonb
 old_row_data : jsonb
 session_sig : text
}

class ZALCollabReportActivityStates{
 * id : bigint : <generated>
 * data_id : bigint
 * dml_as : bigint
 * dml_by : bigint
 * dml_timestamp : timestamp with time zone
 * dml_txid : uuid
 * dml_type : enum
 descriptor_id : integer
 new_row_data : jsonb
 old_row_data : jsonb
 session_sig : text
}

class ZALCollabReportApprovers{
 * id : bigint : <generated>
 * data_id : bigint
 * dml_as : bigint
 * dml_by : bigint
 * dml_timestamp : timestamp with time zone
 * dml_txid : uuid
 * dml_type : enum
 descriptor_id : integer
 new_row_data : jsonb
 old_row_data : jsonb
 session_sig : text
}

class ZALCollabReportDataUsed{
 * id : bigint : <generated>
 * data_id : bigint
 * dml_as : bigint
 * dml_by : bigint
 * dml_timestamp : timestamp with time zone
 * dml_txid : uuid
 * dml_type : enum
 descriptor_id : integer
 new_row_data : jsonb
 old_row_data : jsonb
 session_sig : text
}

class ZALCollabReportGoals{
 * id : bigint : <generated>
 * data_id : bigint
 * dml_as : bigint
 * dml_by : bigint
 * dml_timestamp : timestamp with time zone
 * dml_txid : uuid
 * dml_type : enum
 descriptor_id : integer
 new_row_data : jsonb
 old_row_data : jsonb
 session_sig : text
}

class ZALCollabReportReasons{
 * id : bigint : <generated>
 * data_id : bigint
 * dml_as : bigint
 * dml_by : bigint
 * dml_timestamp : timestamp with time zone
 * dml_txid : uuid
 * dml_type : enum
 descriptor_id : integer
 new_row_data : jsonb
 old_row_data : jsonb
 session_sig : text
}

class ZALCollabReportSpecialists{
 * id : bigint : <generated>
 * data_id : bigint
 * dml_as : bigint
 * dml_by : bigint
 * dml_timestamp : timestamp with time zone
 * dml_txid : uuid
 * dml_type : enum
 descriptor_id : integer
 new_row_data : jsonb
 old_row_data : jsonb
 session_sig : text
}

class ZALCollabReportSteps{
 * id : bigint : <generated>
 * data_id : bigint
 * dml_as : bigint
 * dml_by : bigint
 * dml_timestamp : timestamp with time zone
 * dml_txid : uuid
 * dml_type : enum
 descriptor_id : integer
 new_row_data : jsonb
 old_row_data : jsonb
 session_sig : text
}

class ZALCollabReports{
 * id : bigint : <generated>
 * data_id : bigint
 * dml_as : bigint
 * dml_by : bigint
 * dml_timestamp : timestamp with time zone
 * dml_txid : uuid
 * dml_type : enum
 descriptor_id : integer
 new_row_data : jsonb
 old_row_data : jsonb
 session_sig : text
}

class ZALCollaboratorRoles{
 * id : bigint : <generated>
 * data_id : bigint
 * dml_as : bigint
 * dml_by : bigint
 * dml_timestamp : timestamp with time zone
 * dml_txid : uuid
 * dml_type : enum
 descriptor_id : integer
 new_row_data : jsonb
 old_row_data : jsonb
 session_sig : text
}

class ZALCollaboratorTypes{
 * id : bigint : <generated>
 * data_id : bigint
 * dml_as : bigint
 * dml_by : bigint
 * dml_timestamp : timestamp with time zone
 * dml_txid : uuid
 * dml_type : enum
 descriptor_id : integer
 new_row_data : jsonb
 old_row_data : jsonb
 session_sig : text
}

class ZALCommunicationLogFiles{
 * id : bigint : <generated>
 * data_id : bigint
 * dml_as : bigint
 * dml_by : bigint
 * dml_timestamp : timestamp with time zone
 * dml_txid : uuid
 * dml_type : enum
 descriptor_id : integer
 new_row_data : jsonb
 old_row_data : jsonb
 session_sig : text
}

class ZALCommunicationLogRecipients{
 * id : bigint : <generated>
 * data_id : bigint
 * dml_as : bigint
 * dml_by : bigint
 * dml_timestamp : timestamp with time zone
 * dml_txid : uuid
 * dml_type : enum
 descriptor_id : integer
 new_row_data : jsonb
 old_row_data : jsonb
 session_sig : text
}

class ZALCommunicationLogs{
 * id : bigint : <generated>
 * data_id : bigint
 * dml_as : bigint
 * dml_by : bigint
 * dml_timestamp : timestamp with time zone
 * dml_txid : uuid
 * dml_type : enum
 descriptor_id : integer
 new_row_data : jsonb
 old_row_data : jsonb
 session_sig : text
}

class ZALCourses{
 * id : bigint : <generated>
 * data_id : bigint
 * dml_as : bigint
 * dml_by : bigint
 * dml_timestamp : timestamp with time zone
 * dml_txid : uuid
 * dml_type : enum
 descriptor_id : integer
 new_row_data : jsonb
 old_row_data : jsonb
 session_sig : text
}

class ZALDDL{
 * id : bigint : <generated>
 * ddl_timestamp : timestamp with time zone
 * ddl_txid : uuid
 command_tag : varchar(255)
 ddl_by : integer
 descriptor_id : integer
 object_identity : varchar(255)
 object_type : varchar(255)
 schema_name : varchar(255)
 session_sig : text
}

class ZALEventReportPilotNationalCenterUsers{
 * id : bigint : <generated>
 * data_id : bigint
 * dml_as : bigint
 * dml_by : bigint
 * dml_timestamp : timestamp with time zone
 * dml_txid : uuid
 * dml_type : enum
 descriptor_id : integer
 new_row_data : jsonb
 old_row_data : jsonb
 session_sig : text
}

class ZALEventReportPilots{
 * id : bigint : <generated>
 * data_id : bigint
 * dml_as : bigint
 * dml_by : bigint
 * dml_timestamp : timestamp with time zone
 * dml_txid : uuid
 * dml_type : enum
 descriptor_id : integer
 new_row_data : jsonb
 old_row_data : jsonb
 session_sig : text
}

class ZALFiles{
 * id : bigint : <generated>
 * data_id : bigint
 * dml_as : bigint
 * dml_by : bigint
 * dml_timestamp : timestamp with time zone
 * dml_txid : uuid
 * dml_type : enum
 descriptor_id : integer
 new_row_data : jsonb
 old_row_data : jsonb
 session_sig : text
}

class ZALGoalCollaborators{
 * id : bigint : <generated>
 * data_id : bigint
 * dml_as : bigint
 * dml_by : bigint
 * dml_timestamp : timestamp with time zone
 * dml_txid : uuid
 * dml_type : enum
 descriptor_id : integer
 new_row_data : jsonb
 old_row_data : jsonb
 session_sig : text
}

class ZALGoalFieldResponses{
 * id : bigint : <generated>
 * data_id : bigint
 * dml_as : bigint
 * dml_by : bigint
 * dml_timestamp : timestamp with time zone
 * dml_txid : uuid
 * dml_type : enum
 descriptor_id : integer
 new_row_data : jsonb
 old_row_data : jsonb
 session_sig : text
}

class ZALGoalResources{
 * id : bigint : <generated>
 * data_id : bigint
 * dml_as : bigint
 * dml_by : bigint
 * dml_timestamp : timestamp with time zone
 * dml_txid : uuid
 * dml_type : enum
 descriptor_id : integer
 new_row_data : jsonb
 old_row_data : jsonb
 session_sig : text
}

class ZALGoalStatusChanges{
 * id : bigint : <generated>
 * data_id : bigint
 * dml_as : bigint
 * dml_by : bigint
 * dml_timestamp : timestamp with time zone
 * dml_txid : uuid
 * dml_type : enum
 descriptor_id : integer
 new_row_data : jsonb
 old_row_data : jsonb
 session_sig : text
}

class ZALGoalTemplateFieldPrompts{
 * id : bigint : <generated>
 * data_id : bigint
 * dml_as : bigint
 * dml_by : bigint
 * dml_timestamp : timestamp with time zone
 * dml_txid : uuid
 * dml_type : enum
 descriptor_id : integer
 new_row_data : jsonb
 old_row_data : jsonb
 session_sig : text
}

class ZALGoalTemplateObjectiveTemplates{
 * id : bigint : <generated>
 * data_id : bigint
 * dml_as : bigint
 * dml_by : bigint
 * dml_timestamp : timestamp with time zone
 * dml_txid : uuid
 * dml_type : enum
 descriptor_id : integer
 new_row_data : jsonb
 old_row_data : jsonb
 session_sig : text
}

class ZALGoalTemplateResources{
 * id : bigint : <generated>
 * data_id : bigint
 * dml_as : bigint
 * dml_by : bigint
 * dml_timestamp : timestamp with time zone
 * dml_txid : uuid
 * dml_type : enum
 descriptor_id : integer
 new_row_data : jsonb
 old_row_data : jsonb
 session_sig : text
}

class ZALGoalTemplates{
 * id : bigint : <generated>
 * data_id : bigint
 * dml_as : bigint
 * dml_by : bigint
 * dml_timestamp : timestamp with time zone
 * dml_txid : uuid
 * dml_type : enum
 descriptor_id : integer
 new_row_data : jsonb
 old_row_data : jsonb
 session_sig : text
}

class ZALGoals{
 * id : bigint : <generated>
 * data_id : bigint
 * dml_as : bigint
 * dml_by : bigint
 * dml_timestamp : timestamp with time zone
 * dml_txid : uuid
 * dml_type : enum
 descriptor_id : integer
 new_row_data : jsonb
 old_row_data : jsonb
 session_sig : text
}

class ZALGrantNumberLinks{
 * id : bigint : <generated>
 * data_id : bigint
 * dml_as : bigint
 * dml_by : bigint
 * dml_timestamp : timestamp with time zone
 * dml_txid : uuid
 * dml_type : enum
 descriptor_id : integer
 new_row_data : jsonb
 old_row_data : jsonb
 session_sig : text
}

class ZALGrantReplacementTypes{
 * id : bigint : <generated>
 * data_id : bigint
 * dml_as : bigint
 * dml_by : bigint
 * dml_timestamp : timestamp with time zone
 * dml_txid : uuid
 * dml_type : enum
 descriptor_id : integer
 new_row_data : jsonb
 old_row_data : jsonb
 session_sig : text
}

class ZALGrantReplacements{
 * id : bigint : <generated>
 * data_id : bigint
 * dml_as : bigint
 * dml_by : bigint
 * dml_timestamp : timestamp with time zone
 * dml_txid : uuid
 * dml_type : enum
 descriptor_id : integer
 new_row_data : jsonb
 old_row_data : jsonb
 session_sig : text
}

class ZALGrants{
 * id : bigint : <generated>
 * data_id : bigint
 * dml_as : bigint
 * dml_by : bigint
 * dml_timestamp : timestamp with time zone
 * dml_txid : uuid
 * dml_type : enum
 descriptor_id : integer
 new_row_data : jsonb
 old_row_data : jsonb
 session_sig : text
}

class ZALGroupCollaborators{
 * id : bigint : <generated>
 * data_id : bigint
 * dml_as : bigint
 * dml_by : bigint
 * dml_timestamp : timestamp with time zone
 * dml_txid : uuid
 * dml_type : enum
 descriptor_id : integer
 new_row_data : jsonb
 old_row_data : jsonb
 session_sig : text
}

class ZALGroupGrants{
 * id : bigint : <generated>
 * data_id : bigint
 * dml_as : bigint
 * dml_by : bigint
 * dml_timestamp : timestamp with time zone
 * dml_txid : uuid
 * dml_type : enum
 descriptor_id : integer
 new_row_data : jsonb
 old_row_data : jsonb
 session_sig : text
}

class ZALGroups{
 * id : bigint : <generated>
 * data_id : bigint
 * dml_as : bigint
 * dml_by : bigint
 * dml_timestamp : timestamp with time zone
 * dml_txid : uuid
 * dml_type : enum
 descriptor_id : integer
 new_row_data : jsonb
 old_row_data : jsonb
 session_sig : text
}

class ZALImportDataFiles{
 * id : bigint : <generated>
 * data_id : bigint
 * dml_as : bigint
 * dml_by : bigint
 * dml_timestamp : timestamp with time zone
 * dml_txid : uuid
 * dml_type : enum
 descriptor_id : integer
 new_row_data : jsonb
 old_row_data : jsonb
 session_sig : text
}

class ZALImportFiles{
 * id : bigint : <generated>
 * data_id : bigint
 * dml_as : bigint
 * dml_by : bigint
 * dml_timestamp : timestamp with time zone
 * dml_txid : uuid
 * dml_type : enum
 descriptor_id : integer
 new_row_data : jsonb
 old_row_data : jsonb
 session_sig : text
}

class ZALImports{
 * id : bigint : <generated>
 * data_id : bigint
 * dml_as : bigint
 * dml_by : bigint
 * dml_timestamp : timestamp with time zone
 * dml_txid : uuid
 * dml_type : enum
 descriptor_id : integer
 new_row_data : jsonb
 old_row_data : jsonb
 session_sig : text
}

class ZALMailerLogs{
 * id : bigint : <generated>
 * data_id : bigint
 * dml_as : bigint
 * dml_by : bigint
 * dml_timestamp : timestamp with time zone
 * dml_txid : uuid
 * dml_type : enum
 descriptor_id : integer
 new_row_data : jsonb
 old_row_data : jsonb
 session_sig : text
}

class ZALMaintenanceLogs{
 * id : bigint : <generated>
 * data_id : bigint
 * dml_as : bigint
 * dml_by : bigint
 * dml_timestamp : timestamp with time zone
 * dml_txid : uuid
 * dml_type : enum
 descriptor_id : integer
 new_row_data : jsonb
 old_row_data : jsonb
 session_sig : text
}

class ZALMonitoringClassSummaries{
 * id : bigint : <generated>
 * data_id : bigint
 * dml_as : bigint
 * dml_by : bigint
 * dml_timestamp : timestamp with time zone
 * dml_txid : uuid
 * dml_type : enum
 descriptor_id : integer
 new_row_data : jsonb
 old_row_data : jsonb
 session_sig : text
}

class ZALMonitoringFindingGrants{
 * id : bigint : <generated>
 * data_id : bigint
 * dml_as : bigint
 * dml_by : bigint
 * dml_timestamp : timestamp with time zone
 * dml_txid : uuid
 * dml_type : enum
 descriptor_id : integer
 new_row_data : jsonb
 old_row_data : jsonb
 session_sig : text
}

class ZALMonitoringFindingHistories{
 * id : bigint : <generated>
 * data_id : bigint
 * dml_as : bigint
 * dml_by : bigint
 * dml_timestamp : timestamp with time zone
 * dml_txid : uuid
 * dml_type : enum
 descriptor_id : integer
 new_row_data : jsonb
 old_row_data : jsonb
 session_sig : text
}

class ZALMonitoringFindingHistoryStatusLinks{
 * id : bigint : <generated>
 * data_id : bigint
 * dml_as : bigint
 * dml_by : bigint
 * dml_timestamp : timestamp with time zone
 * dml_txid : uuid
 * dml_type : enum
 descriptor_id : integer
 new_row_data : jsonb
 old_row_data : jsonb
 session_sig : text
}

class ZALMonitoringFindingHistoryStatuses{
 * id : bigint : <generated>
 * data_id : bigint
 * dml_as : bigint
 * dml_by : bigint
 * dml_timestamp : timestamp with time zone
 * dml_txid : uuid
 * dml_type : enum
 descriptor_id : integer
 new_row_data : jsonb
 old_row_data : jsonb
 session_sig : text
}

class ZALMonitoringFindingLinks{
 * id : bigint : <generated>
 * data_id : bigint
 * dml_as : bigint
 * dml_by : bigint
 * dml_timestamp : timestamp with time zone
 * dml_txid : uuid
 * dml_type : enum
 descriptor_id : integer
 new_row_data : jsonb
 old_row_data : jsonb
 session_sig : text
}

class ZALMonitoringFindingStandards{
 * id : bigint : <generated>
 * data_id : bigint
 * dml_as : bigint
 * dml_by : bigint
 * dml_timestamp : timestamp with time zone
 * dml_txid : uuid
 * dml_type : enum
 descriptor_id : integer
 new_row_data : jsonb
 old_row_data : jsonb
 session_sig : text
}

class ZALMonitoringFindingStatusLinks{
 * id : bigint : <generated>
 * data_id : bigint
 * dml_as : bigint
 * dml_by : bigint
 * dml_timestamp : timestamp with time zone
 * dml_txid : uuid
 * dml_type : enum
 descriptor_id : integer
 new_row_data : jsonb
 old_row_data : jsonb
 session_sig : text
}

class ZALMonitoringFindingStatuses{
 * id : bigint : <generated>
 * data_id : bigint
 * dml_as : bigint
 * dml_by : bigint
 * dml_timestamp : timestamp with time zone
 * dml_txid : uuid
 * dml_type : enum
 descriptor_id : integer
 new_row_data : jsonb
 old_row_data : jsonb
 session_sig : text
}

class ZALMonitoringFindings{
 * id : bigint : <generated>
 * data_id : bigint
 * dml_as : bigint
 * dml_by : bigint
 * dml_timestamp : timestamp with time zone
 * dml_txid : uuid
 * dml_type : enum
 descriptor_id : integer
 new_row_data : jsonb
 old_row_data : jsonb
 session_sig : text
}

class ZALMonitoringGranteeLinks{
 * id : bigint : <generated>
 * data_id : bigint
 * dml_as : bigint
 * dml_by : bigint
 * dml_timestamp : timestamp with time zone
 * dml_txid : uuid
 * dml_type : enum
 descriptor_id : integer
 new_row_data : jsonb
 old_row_data : jsonb
 session_sig : text
}

class ZALMonitoringReviewGrantees{
 * id : bigint : <generated>
 * data_id : bigint
 * dml_as : bigint
 * dml_by : bigint
 * dml_timestamp : timestamp with time zone
 * dml_txid : uuid
 * dml_type : enum
 descriptor_id : integer
 new_row_data : jsonb
 old_row_data : jsonb
 session_sig : text
}

class ZALMonitoringReviewLinks{
 * id : bigint : <generated>
 * data_id : bigint
 * dml_as : bigint
 * dml_by : bigint
 * dml_timestamp : timestamp with time zone
 * dml_txid : uuid
 * dml_type : enum
 descriptor_id : integer
 new_row_data : jsonb
 old_row_data : jsonb
 session_sig : text
}

class ZALMonitoringReviewStatusLinks{
 * id : bigint : <generated>
 * data_id : bigint
 * dml_as : bigint
 * dml_by : bigint
 * dml_timestamp : timestamp with time zone
 * dml_txid : uuid
 * dml_type : enum
 descriptor_id : integer
 new_row_data : jsonb
 old_row_data : jsonb
 session_sig : text
}

class ZALMonitoringReviewStatuses{
 * id : bigint : <generated>
 * data_id : bigint
 * dml_as : bigint
 * dml_by : bigint
 * dml_timestamp : timestamp with time zone
 * dml_txid : uuid
 * dml_type : enum
 descriptor_id : integer
 new_row_data : jsonb
 old_row_data : jsonb
 session_sig : text
}

class ZALMonitoringReviews{
 * id : bigint : <generated>
 * data_id : bigint
 * dml_as : bigint
 * dml_by : bigint
 * dml_timestamp : timestamp with time zone
 * dml_txid : uuid
 * dml_type : enum
 descriptor_id : integer
 new_row_data : jsonb
 old_row_data : jsonb
 session_sig : text
}

class ZALMonitoringStandardLinks{
 * id : bigint : <generated>
 * data_id : bigint
 * dml_as : bigint
 * dml_by : bigint
 * dml_timestamp : timestamp with time zone
 * dml_txid : uuid
 * dml_type : enum
 descriptor_id : integer
 new_row_data : jsonb
 old_row_data : jsonb
 session_sig : text
}

class ZALMonitoringStandards{
 * id : bigint : <generated>
 * data_id : bigint
 * dml_as : bigint
 * dml_by : bigint
 * dml_timestamp : timestamp with time zone
 * dml_txid : uuid
 * dml_type : enum
 descriptor_id : integer
 new_row_data : jsonb
 old_row_data : jsonb
 session_sig : text
}

class ZALNationalCenterUsers{
 * id : bigint : <generated>
 * data_id : bigint
 * dml_as : bigint
 * dml_by : bigint
 * dml_timestamp : timestamp with time zone
 * dml_txid : uuid
 * dml_type : enum
 descriptor_id : integer
 new_row_data : jsonb
 old_row_data : jsonb
 session_sig : text
}

class ZALNationalCenters{
 * id : bigint : <generated>
 * data_id : bigint
 * dml_as : bigint
 * dml_by : bigint
 * dml_timestamp : timestamp with time zone
 * dml_txid : uuid
 * dml_type : enum
 descriptor_id : integer
 new_row_data : jsonb
 old_row_data : jsonb
 session_sig : text
}

class ZALNextStepResources{
 * id : bigint : <generated>
 * data_id : bigint
 * dml_as : bigint
 * dml_by : bigint
 * dml_timestamp : timestamp with time zone
 * dml_txid : uuid
 * dml_type : enum
 descriptor_id : integer
 new_row_data : jsonb
 old_row_data : jsonb
 session_sig : text
}

class ZALNextSteps{
 * id : bigint : <generated>
 * data_id : bigint
 * dml_as : bigint
 * dml_by : bigint
 * dml_timestamp : timestamp with time zone
 * dml_txid : uuid
 * dml_type : enum
 descriptor_id : integer
 new_row_data : jsonb
 old_row_data : jsonb
 session_sig : text
}

class ZALObjectiveCollaborators{
 * id : bigint : <generated>
 * data_id : bigint
 * dml_as : bigint
 * dml_by : bigint
 * dml_timestamp : timestamp with time zone
 * dml_txid : uuid
 * dml_type : enum
 descriptor_id : integer
 new_row_data : jsonb
 old_row_data : jsonb
 session_sig : text
}

class ZALObjectiveTemplates{
 * id : bigint : <generated>
 * data_id : bigint
 * dml_as : bigint
 * dml_by : bigint
 * dml_timestamp : timestamp with time zone
 * dml_txid : uuid
 * dml_type : enum
 descriptor_id : integer
 new_row_data : jsonb
 old_row_data : jsonb
 session_sig : text
}

class ZALObjectives{
 * id : bigint : <generated>
 * data_id : bigint
 * dml_as : bigint
 * dml_by : bigint
 * dml_timestamp : timestamp with time zone
 * dml_txid : uuid
 * dml_type : enum
 descriptor_id : integer
 new_row_data : jsonb
 old_row_data : jsonb
 session_sig : text
}

class ZALOtherEntities{
 * id : bigint : <generated>
 * data_id : bigint
 * dml_as : bigint
 * dml_by : bigint
 * dml_timestamp : timestamp with time zone
 * dml_txid : uuid
 * dml_type : enum
 descriptor_id : integer
 new_row_data : jsonb
 old_row_data : jsonb
 session_sig : text
}

class ZALPermissions{
 * id : bigint : <generated>
 * data_id : bigint
 * dml_as : bigint
 * dml_by : bigint
 * dml_timestamp : timestamp with time zone
 * dml_txid : uuid
 * dml_type : enum
 descriptor_id : integer
 new_row_data : jsonb
 old_row_data : jsonb
 session_sig : text
}

class ZALProgramPersonnel{
 * id : bigint : <generated>
 * data_id : bigint
 * dml_as : bigint
 * dml_by : bigint
 * dml_timestamp : timestamp with time zone
 * dml_txid : uuid
 * dml_type : enum
 descriptor_id : integer
 new_row_data : jsonb
 old_row_data : jsonb
 session_sig : text
}

class ZALPrograms{
 * id : bigint : <generated>
 * data_id : bigint
 * dml_as : bigint
 * dml_by : bigint
 * dml_timestamp : timestamp with time zone
 * dml_txid : uuid
 * dml_type : enum
 descriptor_id : integer
 new_row_data : jsonb
 old_row_data : jsonb
 session_sig : text
}

class ZALRecipients{
 * id : bigint : <generated>
 * data_id : bigint
 * dml_as : bigint
 * dml_by : bigint
 * dml_timestamp : timestamp with time zone
 * dml_txid : uuid
 * dml_type : enum
 descriptor_id : integer
 new_row_data : jsonb
 old_row_data : jsonb
 session_sig : text
}

class ZALRegions{
 * id : bigint : <generated>
 * data_id : bigint
 * dml_as : bigint
 * dml_by : bigint
 * dml_timestamp : timestamp with time zone
 * dml_txid : uuid
 * dml_type : enum
 descriptor_id : integer
 new_row_data : jsonb
 old_row_data : jsonb
 session_sig : text
}

class ZALResources{
 * id : bigint : <generated>
 * data_id : bigint
 * dml_as : bigint
 * dml_by : bigint
 * dml_timestamp : timestamp with time zone
 * dml_txid : uuid
 * dml_type : enum
 descriptor_id : integer
 new_row_data : jsonb
 old_row_data : jsonb
 session_sig : text
}

class ZALRoleTopics{
 * id : bigint : <generated>
 * data_id : bigint
 * dml_as : bigint
 * dml_by : bigint
 * dml_timestamp : timestamp with time zone
 * dml_txid : uuid
 * dml_type : enum
 descriptor_id : integer
 new_row_data : jsonb
 old_row_data : jsonb
 session_sig : text
}

class ZALRoles{
 * id : bigint : <generated>
 * data_id : bigint
 * dml_as : bigint
 * dml_by : bigint
 * dml_timestamp : timestamp with time zone
 * dml_txid : uuid
 * dml_type : enum
 descriptor_id : integer
 new_row_data : jsonb
 old_row_data : jsonb
 session_sig : text
}

class ZALScopes{
 * id : bigint : <generated>
 * data_id : bigint
 * dml_as : bigint
 * dml_by : bigint
 * dml_timestamp : timestamp with time zone
 * dml_txid : uuid
 * dml_type : enum
 descriptor_id : integer
 new_row_data : jsonb
 old_row_data : jsonb
 session_sig : text
}

class ZALSessionReportPilotFiles{
 * id : bigint : <generated>
 * data_id : bigint
 * dml_as : bigint
 * dml_by : bigint
 * dml_timestamp : timestamp with time zone
 * dml_txid : uuid
 * dml_type : enum
 descriptor_id : integer
 new_row_data : jsonb
 old_row_data : jsonb
 session_sig : text
}

class ZALSessionReportPilotSupportingAttachments{
 * id : bigint : <generated>
 * data_id : bigint
 * dml_as : bigint
 * dml_by : bigint
 * dml_timestamp : timestamp with time zone
 * dml_txid : uuid
 * dml_type : enum
 descriptor_id : integer
 new_row_data : jsonb
 old_row_data : jsonb
 session_sig : text
}

class ZALSessionReportPilots{
 * id : bigint : <generated>
 * data_id : bigint
 * dml_as : bigint
 * dml_by : bigint
 * dml_timestamp : timestamp with time zone
 * dml_txid : uuid
 * dml_type : enum
 descriptor_id : integer
 new_row_data : jsonb
 old_row_data : jsonb
 session_sig : text
}

class ZALSiteAlerts{
 * id : bigint : <generated>
 * data_id : bigint
 * dml_as : bigint
 * dml_by : bigint
 * dml_timestamp : timestamp with time zone
 * dml_txid : uuid
 * dml_type : enum
 descriptor_id : integer
 new_row_data : jsonb
 old_row_data : jsonb
 session_sig : text
}

class ZALTopics{
 * id : bigint : <generated>
 * data_id : bigint
 * dml_as : bigint
 * dml_by : bigint
 * dml_timestamp : timestamp with time zone
 * dml_txid : uuid
 * dml_type : enum
 descriptor_id : integer
 new_row_data : jsonb
 old_row_data : jsonb
 session_sig : text
}

class ZALUserRoles{
 * id : bigint : <generated>
 * data_id : bigint
 * dml_as : bigint
 * dml_by : bigint
 * dml_timestamp : timestamp with time zone
 * dml_txid : uuid
 * dml_type : enum
 descriptor_id : integer
 new_row_data : jsonb
 old_row_data : jsonb
 session_sig : text
}

class ZALUserSettingOverrides{
 * id : bigint : <generated>
 * data_id : bigint
 * dml_as : bigint
 * dml_by : bigint
 * dml_timestamp : timestamp with time zone
 * dml_txid : uuid
 * dml_type : enum
 descriptor_id : integer
 new_row_data : jsonb
 old_row_data : jsonb
 session_sig : text
}

class ZALUserSettings{
 * id : bigint : <generated>
 * data_id : bigint
 * dml_as : bigint
 * dml_by : bigint
 * dml_timestamp : timestamp with time zone
 * dml_txid : uuid
 * dml_type : enum
 descriptor_id : integer
 new_row_data : jsonb
 old_row_data : jsonb
 session_sig : text
}

class ZALUserValidationStatus{
 * id : bigint : <generated>
 * data_id : bigint
 * dml_as : bigint
 * dml_by : bigint
 * dml_timestamp : timestamp with time zone
 * dml_txid : uuid
 * dml_type : enum
 descriptor_id : integer
 new_row_data : jsonb
 old_row_data : jsonb
 session_sig : text
}

class ZALUsers{
 * id : bigint : <generated>
 * data_id : bigint
 * dml_as : bigint
 * dml_by : bigint
 * dml_timestamp : timestamp with time zone
 * dml_txid : uuid
 * dml_type : enum
 descriptor_id : integer
 new_row_data : jsonb
 old_row_data : jsonb
 session_sig : text
}

class ZALValidFor{
 * id : bigint : <generated>
 * data_id : bigint
 * dml_as : bigint
 * dml_by : bigint
 * dml_timestamp : timestamp with time zone
 * dml_txid : uuid
 * dml_type : enum
 descriptor_id : integer
 new_row_data : jsonb
 old_row_data : jsonb
 session_sig : text
}

class ZALZADescriptor{
 * id : bigint : <generated>
 * data_id : bigint
 * dml_as : bigint
 * dml_by : bigint
 * dml_timestamp : timestamp with time zone
 * dml_txid : uuid
 * dml_type : enum
 descriptor_id : integer
 new_row_data : jsonb
 old_row_data : jsonb
 session_sig : text
}

class ZALZAFilter{
 * id : bigint : <generated>
 * data_id : bigint
 * dml_as : bigint
 * dml_by : bigint
 * dml_timestamp : timestamp with time zone
 * dml_txid : uuid
 * dml_type : enum
 descriptor_id : integer
 new_row_data : jsonb
 old_row_data : jsonb
 session_sig : text
}


' Associations


Files "1" --[#black,plain,thickness=2]-- "1" ImportFiles : importFile, file
Grants "1" --[#black,plain,thickness=2]-- "1" GrantNumberLinks : grant, grantNumberLink
Users "1" --[#black,plain,thickness=2]-- "1" CollabReports : author, lastUpdatedBy

ActivityReportCollaborators "1" --[#black,dashed,thickness=2]--{  "n" CollaboratorRoles : collaboratorRoles, activityReportCollaborator
ActivityReportGoals "1" --[#black,dashed,thickness=2]--{  "n" ActivityReportGoalFieldResponses : activityReportGoal, activityReportGoalFieldResponses
ActivityReportGoals "1" --[#black,dashed,thickness=2]--{  "n" ActivityReportGoalResources : activityReportGoal, activityReportGoalResources
ActivityReportObjectives "1" --[#black,dashed,thickness=2]--{  "n" ActivityReportObjectiveCitations : activityReportObjective, activityReportObjectiveCitations
ActivityReportObjectives "1" --[#black,dashed,thickness=2]--{  "n" ActivityReportObjectiveCourses : activityReportObjective, activityReportObjectiveCourses
ActivityReportObjectives "1" --[#black,dashed,thickness=2]--{  "n" ActivityReportObjectiveFiles : activityReportObjective, activityReportObjectiveFiles
ActivityReportObjectives "1" --[#black,dashed,thickness=2]--{  "n" ActivityReportObjectiveResources : activityReportObjective, activityReportObjectiveResources
ActivityReportObjectives "1" --[#black,dashed,thickness=2]--{  "n" ActivityReportObjectiveTopics : activityReportObjective, activityReportObjectiveTopics
ActivityReports "1" --[#black,dashed,thickness=2]--{  "n" ActivityRecipients : activityReport, activityRecipients
ActivityReports "1" --[#black,dashed,thickness=2]--{  "n" ActivityReportApprovers : activityReport, approvers
ActivityReports "1" --[#black,dashed,thickness=2]--{  "n" ActivityReportCollaborators : activityReport, activityReportCollaborators
ActivityReports "1" --[#black,dashed,thickness=2]--{  "n" ActivityReportFiles : activityReport, reportFiles
ActivityReports "1" --[#black,dashed,thickness=2]--{  "n" ActivityReportGoals : activityReport, activityReportGoals
ActivityReports "1" --[#black,dashed,thickness=2]--{  "n" ActivityReportObjectives : activityReport, activityReportObjectives
ActivityReports "1" --[#black,dashed,thickness=2]--{  "n" ActivityReportResources : activityReport, activityReportResources
ActivityReports "1" --[#black,dashed,thickness=2]--{  "n" NextSteps : specialistNextSteps, recipientNextSteps, activityReport
CollabReports "1" --[#black,dashed,thickness=2]--{  "n" CollabReportActivityStates : collabReport, activityStates
CollabReports "1" --[#black,dashed,thickness=2]--{  "n" CollabReportApprovers : collabReport, approvers
CollabReports "1" --[#black,dashed,thickness=2]--{  "n" CollabReportDataUsed : collabReport, dataUsed
CollabReports "1" --[#black,dashed,thickness=2]--{  "n" CollabReportGoals : collabReport, reportGoals
CollabReports "1" --[#black,dashed,thickness=2]--{  "n" CollabReportReasons : collabReport, reportReasons
CollabReports "1" --[#black,dashed,thickness=2]--{  "n" CollabReportSpecialists : collabReport, collabReportSpecialists
CollabReports "1" --[#black,dashed,thickness=2]--{  "n" CollabReportSteps : collabReport, steps
CollaboratorTypes "1" --[#black,dashed,thickness=2]--{  "n" CollaboratorTypes : mapsToCollaboratorType, mapsFromCollaboratorTypes
CollaboratorTypes "1" --[#black,dashed,thickness=2]--{  "n" GoalCollaborators : goalCollaborator, collaboratorType
CollaboratorTypes "1" --[#black,dashed,thickness=2]--{  "n" GroupCollaborators : groupCollaborator, collaboratorType
CollaboratorTypes "1" --[#black,dashed,thickness=2]--{  "n" ObjectiveCollaborators : objectiveCollaborator, collaboratorType
CommunicationLogs "1" --[#black,dashed,thickness=2]--{  "n" CommunicationLogFiles : communicationLog, communicationLogFiles
CommunicationLogs "1" --[#black,dashed,thickness=2]--{  "n" CommunicationLogRecipients : communicationLog, communicationLogRecipients
Courses "1" --[#black,dashed,thickness=2]--{  "n" ActivityReportObjectiveCourses : course, activityReportObjectiveCourses
Courses "1" --[#black,dashed,thickness=2]--{  "n" Courses : mapsFromCourse, mapsToCourse
EventReportPilots "1" --[#black,dashed,thickness=2]--{  "n" EventReportPilotNationalCenterUsers : event, eventReportPilotNationalCenterUsers
EventReportPilots "1" --[#black,dashed,thickness=2]--{  "n" SessionReportPilots : sessionReports, event
Files "1" --[#black,dashed,thickness=2]--{  "n" ActivityReportFiles : file, reportFiles
Files "1" --[#black,dashed,thickness=2]--{  "n" ActivityReportObjectiveFiles : file, reportObjectiveFiles
Files "1" --[#black,dashed,thickness=2]--{  "n" CommunicationLogFiles : file, communicationLogFiles
Files "1" --[#black,dashed,thickness=2]--{  "n" SessionReportPilotFiles : sessionFiles, file
Files "1" --[#black,dashed,thickness=2]--{  "n" SessionReportPilotSupportingAttachments : supportingAttachments, file
GoalTemplateFieldPrompts "1" --[#black,dashed,thickness=2]--{  "n" ActivityReportGoalFieldResponses : prompt, reportResponses
GoalTemplateFieldPrompts "1" --[#black,dashed,thickness=2]--{  "n" GoalFieldResponses : prompt, responses
GoalTemplates "1" --[#black,dashed,thickness=2]--{  "n" CollabReportGoals : goalTemplate, collabReportGoals
GoalTemplates "1" --[#black,dashed,thickness=2]--{  "n" GoalTemplateFieldPrompts : goalTemplate, prompts
GoalTemplates "1" --[#black,dashed,thickness=2]--{  "n" GoalTemplateObjectiveTemplates : goalTemplate, goalTemplateObjectiveTemplates
GoalTemplates "1" --[#black,dashed,thickness=2]--{  "n" GoalTemplateResources : goalTemplate, goalTemplateResources
GoalTemplates "1" --[#black,dashed,thickness=2]--{  "n" Goals : goals, goalTemplate
Goals "1" --[#black,dashed,thickness=2]--{  "n" ActivityReportGoals : goal, originalGoal, activityReportGoals, reassignedActivityReportGoals
Goals "1" --[#black,dashed,thickness=2]--{  "n" GoalCollaborators : goal, goalCollaborators
Goals "1" --[#black,dashed,thickness=2]--{  "n" GoalFieldResponses : goal, responses
Goals "1" --[#black,dashed,thickness=2]--{  "n" GoalResources : goal, goalResources
Goals "1" --[#black,dashed,thickness=2]--{  "n" GoalStatusChanges : goal, statusChanges
Goals "1" --[#black,dashed,thickness=2]--{  "n" Goals : parentGoal, childGoals
Goals "1" --[#black,dashed,thickness=2]--{  "n" Objectives : objectives, goal
GrantNumberLinks "1" --[#black,dashed,thickness=2]--{  "n" MonitoringClassSummaries : monitoringClassSummaries, grantNumberLink
GrantNumberLinks "1" --[#black,dashed,thickness=2]--{  "n" MonitoringReviewGrantees : monitoringReviewGrantees, grantNumberLink
GrantReplacementTypes "1" --[#black,dashed,thickness=2]--{  "n" GrantReplacementTypes : mapsFromReplacementType, mapsToReplacementType
GrantReplacementTypes "1" --[#black,dashed,thickness=2]--{  "n" GrantReplacements : grantReplacements, grantReplacementType
Grants "1" --[#black,dashed,thickness=2]--{  "n" ActivityRecipients : grant, activityRecipients
Grants "1" --[#black,dashed,thickness=2]--{  "n" Goals : grant, goals
Grants "1" --[#black,dashed,thickness=2]--{  "n" GrantReplacements : replacedGrant, replacingGrant, replacedGrantReplacements, replacingGrantReplacements
Grants "1" --[#black,dashed,thickness=2]--{  "n" GroupGrants : groupGrants, grant
Grants "1" --[#black,dashed,thickness=2]--{  "n" ProgramPersonnel : programPersonnel, grant
Grants "1" --[#black,dashed,thickness=2]--{  "n" Programs : programs, grant
Grants "1" --[#black,dashed,thickness=2]--{  "n" undefined : grantRelationships, activeGrantRelationships
Groups "1" --[#black,dashed,thickness=2]--{  "n" GroupCollaborators : group, groupCollaborators
Groups "1" --[#black,dashed,thickness=2]--{  "n" GroupGrants : group, groupGrants
ImportFiles "1" --[#black,dashed,thickness=2]--{  "n" ImportDataFiles : importFile, importDataFiles
Imports "1" --[#black,dashed,thickness=2]--{  "n" ImportFiles : import, importFiles
MaintenanceLogs "1" --[#black,dashed,thickness=2]--{  "n" MaintenanceLogs : triggeredBy, triggered
MonitoringFindingHistoryStatusLinks "1" --[#black,dashed,thickness=2]--{  "n" MonitoringFindingHistories : monitoringFindingStatusLink, monitoringFindingHistories
MonitoringFindingHistoryStatusLinks "1" --[#black,dashed,thickness=2]--{  "n" MonitoringFindingHistoryStatuses : monitoringFindingHistoryStatuses, statusLink
MonitoringFindingLinks "1" --[#black,dashed,thickness=2]--{  "n" MonitoringFindingGrants : findingLink, monitoringFindingGrants
MonitoringFindingLinks "1" --[#black,dashed,thickness=2]--{  "n" MonitoringFindingHistories : monitoringFindingLink, monitoringFindingHistories
MonitoringFindingLinks "1" --[#black,dashed,thickness=2]--{  "n" MonitoringFindingStandards : monitoringFindingStandards, findingLink
MonitoringFindingLinks "1" --[#black,dashed,thickness=2]--{  "n" MonitoringFindings : monitoringFindings, findingLink
MonitoringFindingStatusLinks "1" --[#black,dashed,thickness=2]--{  "n" MonitoringFindingGrants : statusLink, monitoringFindingGrants
MonitoringFindingStatusLinks "1" --[#black,dashed,thickness=2]--{  "n" MonitoringFindingStatuses : monitoringFindingStatuses, statusLink
MonitoringFindingStatusLinks "1" --[#black,dashed,thickness=2]--{  "n" MonitoringFindings : monitoringFindings, statusLink
MonitoringGranteeLinks "1" --[#black,dashed,thickness=2]--{  "n" MonitoringFindingGrants : granteeLink, monitoringFindingGrants
MonitoringGranteeLinks "1" --[#black,dashed,thickness=2]--{  "n" MonitoringReviewGrantees : monitoringReviewGrantees, monitoringGranteeLink
MonitoringReviewLinks "1" --[#black,dashed,thickness=2]--{  "n" MonitoringClassSummaries : monitoringReviewLink, monitoringClassSummaries
MonitoringReviewLinks "1" --[#black,dashed,thickness=2]--{  "n" MonitoringFindingHistories : monitoringReviewLink, monitoringFindingHistories
MonitoringReviewLinks "1" --[#black,dashed,thickness=2]--{  "n" MonitoringReviewGrantees : monitoringReviewLink, monitoringReviewGrantees
MonitoringReviewLinks "1" --[#black,dashed,thickness=2]--{  "n" MonitoringReviews : monitoringReviews, monitoringReviewLink
MonitoringReviewStatusLinks "1" --[#black,dashed,thickness=2]--{  "n" MonitoringReviewStatuses : monitoringReviewStatuses, statusLink
MonitoringReviewStatusLinks "1" --[#black,dashed,thickness=2]--{  "n" MonitoringReviews : monitoringReviews, statusLink
MonitoringStandardLinks "1" --[#black,dashed,thickness=2]--{  "n" MonitoringFindingStandards : standardLink, monitoringFindingStandards
MonitoringStandardLinks "1" --[#black,dashed,thickness=2]--{  "n" MonitoringStandards : monitoringStandards, standardLink
NationalCenters "1" --[#black,dashed,thickness=2]--{  "n" EventReportPilotNationalCenterUsers : nationalCenter, eventReportPilotNationalCenterUsers
NationalCenters "1" --[#black,dashed,thickness=2]--{  "n" NationalCenterUsers : nationalCenter, nationalCenterUsers
NationalCenters "1" --[#black,dashed,thickness=2]--{  "n" NationalCenters : mapsToNationalCenter, mapsFromNationalCenters
NextSteps "1" --[#black,dashed,thickness=2]--{  "n" NextStepResources : nextStep, nextStepResources
ObjectiveTemplates "1" --[#black,dashed,thickness=2]--{  "n" GoalTemplateObjectiveTemplates : objectiveTemplate, goalTemplateObjectiveTemplates
ObjectiveTemplates "1" --[#black,dashed,thickness=2]--{  "n" Objectives : objectives, objectiveTemplate
Objectives "1" --[#black,dashed,thickness=2]--{  "n" ActivityReportObjectives : objective, originalObjective, activityReportObjectives, reassignedActivityReportObjectives
Objectives "1" --[#black,dashed,thickness=2]--{  "n" ObjectiveCollaborators : objective, objectiveCollaborators
Objectives "1" --[#black,dashed,thickness=2]--{  "n" Objectives : parentObjective, childObjectives
OtherEntities "1" --[#black,dashed,thickness=2]--{  "n" ActivityRecipients : otherEntity, activityRecipients
OtherEntities "1" --[#black,dashed,thickness=2]--{  "n" Objectives : otherEntity, objectives
ProgramPersonnel "1" --[#black,dashed,thickness=2]--{  "n" ProgramPersonnel : mapsFromProgramPersonnel, mapsToProgramPersonnel
Programs "1" --[#black,dashed,thickness=2]--{  "n" ProgramPersonnel : program, programPersonnel
Recipients "1" --[#black,dashed,thickness=2]--{  "n" CommunicationLogRecipients : recipient, communicationLogRecipients
Recipients "1" --[#black,dashed,thickness=2]--{  "n" Grants : recipient, grants
Regions "1" --[#black,dashed,thickness=2]--{  "n" ActivityReports : region, activityReports
Regions "1" --[#black,dashed,thickness=2]--{  "n" CollabReports : region, collabReports
Regions "1" --[#black,dashed,thickness=2]--{  "n" GoalTemplates : region, goalTemplates
Regions "1" --[#black,dashed,thickness=2]--{  "n" Grants : region, grants
Regions "1" --[#black,dashed,thickness=2]--{  "n" ObjectiveTemplates : region, objectiveTemplates
Regions "1" --[#black,dashed,thickness=2]--{  "n" Permissions : region, permissions
Regions "1" --[#black,dashed,thickness=2]--{  "n" Users : users, homeRegion
Resources "1" --[#black,dashed,thickness=2]--{  "n" ActivityReportGoalResources : resource, activityReportGoalResources
Resources "1" --[#black,dashed,thickness=2]--{  "n" ActivityReportObjectiveResources : resource, activityReportObjectiveResources
Resources "1" --[#black,dashed,thickness=2]--{  "n" ActivityReportResources : resource, activityReportResources
Resources "1" --[#black,dashed,thickness=2]--{  "n" GoalResources : resource, goalResources
Resources "1" --[#black,dashed,thickness=2]--{  "n" GoalTemplateResources : resource, goalTemplateResources
Resources "1" --[#black,dashed,thickness=2]--{  "n" NextStepResources : resource, nextStepResources
Resources "1" --[#black,dashed,thickness=2]--{  "n" Resources : mapsFromResource, mapsToResource
Roles "1" --[#black,dashed,thickness=2]--{  "n" CollaboratorRoles : role, collaboratorRoles
Roles "1" --[#black,dashed,thickness=2]--{  "n" RoleTopics : role, roleTopics
Roles "1" --[#black,dashed,thickness=2]--{  "n" UserRoles : userRoles, role
Scopes "1" --[#black,dashed,thickness=2]--{  "n" Permissions : scope, permissions
SessionReportPilots "1" --[#black,dashed,thickness=2]--{  "n" SessionReportPilotFiles : sessionReport, sessionFiles
SessionReportPilots "1" --[#black,dashed,thickness=2]--{  "n" SessionReportPilotSupportingAttachments : sessionReport, sessionSupportingAttachments
Topics "1" --[#black,dashed,thickness=2]--{  "n" ActivityReportObjectiveTopics : topic, activityReportObjectiveTopics
Topics "1" --[#black,dashed,thickness=2]--{  "n" RoleTopics : topic, roleTopics
Topics "1" --[#black,dashed,thickness=2]--{  "n" Topics : mapsToTopic, mapsFromTopics
UserSettings "1" --[#black,dashed,thickness=2]--{  "n" UserSettingOverrides : setting, userSettingOverrides
Users "1" --[#black,dashed,thickness=2]--{  "n" ActivityReportApprovers : user, reportApprovers
Users "1" --[#black,dashed,thickness=2]--{  "n" ActivityReportCollaborators : user, reportCollaborators
Users "1" --[#black,dashed,thickness=2]--{  "n" ActivityReports : author, lastUpdatedBy, reports
Users "1" --[#black,dashed,thickness=2]--{  "n" CollabReportApprovers : user, collabReportApprovers, approvers
Users "1" --[#black,dashed,thickness=2]--{  "n" CollabReportSpecialists : specialist, collabReportSpecialists
Users "1" --[#black,dashed,thickness=2]--{  "n" CommunicationLogs : author, communicationLogs
Users "1" --[#black,dashed,thickness=2]--{  "n" EventReportPilotNationalCenterUsers : user, eventReportPilotNationalCenterUsers
Users "1" --[#black,dashed,thickness=2]--{  "n" GoalCollaborators : user, goalCollaborators
Users "1" --[#black,dashed,thickness=2]--{  "n" GoalStatusChanges : user, goalStatusChanges
Users "1" --[#black,dashed,thickness=2]--{  "n" GroupCollaborators : user, groupCollaborators
Users "1" --[#black,dashed,thickness=2]--{  "n" NationalCenterUsers : user, nationalCenterUsers
Users "1" --[#black,dashed,thickness=2]--{  "n" ObjectiveCollaborators : user, objectiveCollaborators
Users "1" --[#black,dashed,thickness=2]--{  "n" Permissions : user, permissions
Users "1" --[#black,dashed,thickness=2]--{  "n" SiteAlerts : creator, siteAlerts
Users "1" --[#black,dashed,thickness=2]--{  "n" UserRoles : user, userRoles
Users "1" --[#black,dashed,thickness=2]--{  "n" UserSettingOverrides : user, userSettingOverrides
Users "1" --[#black,dashed,thickness=2]--{  "n" UserValidationStatus : user, validationStatus
ValidFor "1" --[#black,dashed,thickness=2]--{  "n" CollaboratorTypes : validFor, collaboratorTypes
ValidFor "1" --[#black,dashed,thickness=2]--{  "n" ValidFor : mapsToValidFor, mapsFromValidFor

ActivityReportCollaborators "n" }--[#black,dotted,thickness=2]--{ "n" Roles : roles, collaborators
ActivityReportGoals "n" }--[#black,dotted,thickness=2]--{ "n" Resources : resources, activityReportGoals
ActivityReportObjectives "n" }--[#black,dotted,thickness=2]--{ "n" Courses : courses, reportObjectives
ActivityReportObjectives "n" }--[#black,dotted,thickness=2]--{ "n" Files : files, reportObjectives
ActivityReportObjectives "n" }--[#black,dotted,thickness=2]--{ "n" Resources : resources, activityReportObjectives
ActivityReportObjectives "n" }--[#black,dotted,thickness=2]--{ "n" Topics : topics, activityReportObjectives
ActivityReports "n" }--[#black,dotted,thickness=2]--{ "n" Files : files, reports
ActivityReports "n" }--[#black,dotted,thickness=2]--{ "n" Goals : goals, activityReports
ActivityReports "n" }--[#black,dotted,thickness=2]--{ "n" Grants : grants, activityReports
ActivityReports "n" }--[#black,dotted,thickness=2]--{ "n" Objectives : createdViaActivityReportObjectives, objectivesWithoutGoals, objectivesWithGoals, objectives, activityReports, createdViaActivityReport
ActivityReports "n" }--[#black,dotted,thickness=2]--{ "n" OtherEntities : otherEntities, activityReports
ActivityReports "n" }--[#black,dotted,thickness=2]--{ "n" Resources : resources, activityReports
CollabReports "n" }--[#black,dotted,thickness=2]--{ "n" Users : collaboratingSpecialists, collabReports
CollaboratorTypes "n" }--[#black,dotted,thickness=2]--{ "n" Goals : goals, collaboratorTypes
CollaboratorTypes "n" }--[#black,dotted,thickness=2]--{ "n" Groups : groups, collaboratorTypes
CollaboratorTypes "n" }--[#black,dotted,thickness=2]--{ "n" Objectives : objectives, collaboratorTypes
CollaboratorTypes "n" }--[#black,dotted,thickness=2]--{ "n" Users : usersThroughGoalCollaborators, usersThroughGroupCollaborators, usersThroughObjectiveCollaborators, collaboratorTypesThroughGoalCollaborator, collaboratorTypesThroughGroupCollaborator, collaboratorTypesThroughObjectiveCollaborator
CommunicationLogs "n" }--[#black,dotted,thickness=2]--{ "n" Files : files, logs
CommunicationLogs "n" }--[#black,dotted,thickness=2]--{ "n" Recipients : recipients, logs
Files "n" }--[#black,dotted,thickness=2]--{ "n" SessionReportPilots : sessions, sessionsWithSupportingAttachments, files, supportingAttachments
GoalTemplateFieldPrompts "n" }--[#black,dotted,thickness=2]--{ "n" Goals : goals, prompts
GoalTemplates "n" }--[#black,dotted,thickness=2]--{ "n" Resources : resources, goalTemplates
Goals "n" }--[#black,dotted,thickness=2]--{ "n" Resources : resources, goals
Goals "n" }--[#black,dotted,thickness=2]--{ "n" Users : users, goals
Grants "n" }--[#black,dotted,thickness=2]--{ "n" Groups : groups, grants
Groups "n" }--[#black,dotted,thickness=2]--{ "n" Users : users, groups
NationalCenters "n" }--[#black,dotted,thickness=2]--{ "n" Users : users, nationalCenters
NextSteps "n" }--[#black,dotted,thickness=2]--{ "n" Resources : resources, nextSteps
Objectives "n" }--[#black,dotted,thickness=2]--{ "n" Users : users, objectives
Regions "n" }--[#black,dotted,thickness=2]--{ "n" Scopes : scopes, regions
Roles "n" }--[#black,dotted,thickness=2]--{ "n" Topics : topics, roles
Roles "n" }--[#black,dotted,thickness=2]--{ "n" Users : users, roles
Scopes "n" }--[#black,dotted,thickness=2]--{ "n" Users : users, scopes

@enduml<|MERGE_RESOLUTION|>--- conflicted
+++ resolved
@@ -286,12 +286,8 @@
  * id : integer : <generated>
  lastUpdatedById : integer : REFERENCES "Users".id
  userId : integer : REFERENCES "Users".id
-<<<<<<< HEAD
+ * regionId : integer : REFERENCES "Regions".id
  * conductMethod : enum[]
-=======
- * regionId : integer : REFERENCES "Regions".id
- * conductMethod : enum
->>>>>>> 0a556a48
  * createdAt : timestamp with time zone
  * description : text
  * duration : smallint
