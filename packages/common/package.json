{
    "name": "@ttahub/common",
<<<<<<< HEAD
    "version": "2.1.9",
=======
    "version": "2.2.4",
>>>>>>> f6f20165
    "description": "The purpose of this package is to reduce code duplication between the frontend and backend projects.",
    "main": "src/index.js",
    "author": "",
    "license": "ISC",
    "devDependencies": {}
}<|MERGE_RESOLUTION|>--- conflicted
+++ resolved
@@ -1,10 +1,6 @@
 {
     "name": "@ttahub/common",
-<<<<<<< HEAD
-    "version": "2.1.9",
-=======
     "version": "2.2.4",
->>>>>>> f6f20165
     "description": "The purpose of this package is to reduce code duplication between the frontend and backend projects.",
     "main": "src/index.js",
     "author": "",
