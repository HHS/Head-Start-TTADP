{
    "name": "@ttahub/common",
<<<<<<< HEAD
    "version": "1.4.4",
=======
    "version": "1.5.0",
>>>>>>> b52a4388
    "description": "The purpose of this package is to reduce code duplication between the frontend and backend projects.",
    "main": "src/index.js",
    "author": "",
    "license": "ISC",
    "devDependencies": {}
}<|MERGE_RESOLUTION|>--- conflicted
+++ resolved
@@ -1,10 +1,6 @@
 {
     "name": "@ttahub/common",
-<<<<<<< HEAD
-    "version": "1.4.4",
-=======
     "version": "1.5.0",
->>>>>>> b52a4388
     "description": "The purpose of this package is to reduce code duplication between the frontend and backend projects.",
     "main": "src/index.js",
     "author": "",
