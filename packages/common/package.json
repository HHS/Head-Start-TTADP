--- conflicted
+++ resolved
@@ -1,10 +1,6 @@
 {
     "name": "@ttahub/common",
-<<<<<<< HEAD
-    "version": "1.4.1",
-=======
     "version": "2.0.5",
->>>>>>> ae2e312e
     "description": "The purpose of this package is to reduce code duplication between the frontend and backend projects.",
     "main": "src/index.js",
     "author": "",
