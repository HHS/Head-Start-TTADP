# @ttahub/common

This is a CommonJS package and thus no build step is required.

## Installation

```bash
yarn add @ttahub/common
```

## Developers

Whenever changes to this package are made, you will need to:

- Bump the version in `package.json`.
- Publish the latest version of the package to npm by running `npm publish` in this directory. There is also a yarn task in the root of the TTAHUB app you can run ```yarn publish:common```
<<<<<<< HEAD

If your PR depends on the latest version of this package, please don't forget to run `yarn upgrade @ttahub/common` and commit the changes to `package.json` and `yarn.lock`.

### Versions

#### 1.1.1 
- Add COLLABORATOR_TRAINING_REPORTS permissions
=======

If your PR depends on the latest version of this package, please don't forget to run `yarn upgrade @ttahub/common` and commit the changes to `package.json` and `yarn.lock`.

## Versions
### 1.1.3
Add "event target populations"

###  1.1.2
#### 1.1.1 
- Add COLLABORATOR_TRAINING_REPORTS permissions


>>>>>>> 5d58cb3b
<|MERGE_RESOLUTION|>--- conflicted
+++ resolved
@@ -14,15 +14,6 @@
 
 - Bump the version in `package.json`.
 - Publish the latest version of the package to npm by running `npm publish` in this directory. There is also a yarn task in the root of the TTAHUB app you can run ```yarn publish:common```
-<<<<<<< HEAD
-
-If your PR depends on the latest version of this package, please don't forget to run `yarn upgrade @ttahub/common` and commit the changes to `package.json` and `yarn.lock`.
-
-### Versions
-
-#### 1.1.1 
-- Add COLLABORATOR_TRAINING_REPORTS permissions
-=======
 
 If your PR depends on the latest version of this package, please don't forget to run `yarn upgrade @ttahub/common` and commit the changes to `package.json` and `yarn.lock`.
 
@@ -35,4 +26,3 @@
 - Add COLLABORATOR_TRAINING_REPORTS permissions
 
 
->>>>>>> 5d58cb3b
