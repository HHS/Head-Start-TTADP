# @ttahub/common

This is a CommonJS package and thus no build step is required.

## Installation

```bash
yarn add @ttahub/common
```

## Developers

Whenever changes to this package are made, you will need to:

- Bump the version in `package.json`.
- Publish the latest version of the package to npm by running `npm publish` in this directory. There is also a yarn task in the root of the TTAHUB app you can run ```yarn publish:common```

If your PR depends on the latest version of this package, please don't forget to run `yarn upgrade @ttahub/common` (in BE and FE) and commit the changes to `package.json` (all 3: ./package.json, ./frontend/package.json, ./packages/common/package.json) and `yarn.lock` (BE and FE).

Note: On Windows you will need to use `yarn add @ttahub/common@1.x.0` to update the package.json file's.

## Versions

<<<<<<< HEAD
## 2.2.2

Change ECLKC to headstart.gov.
=======
# 2.2.3
Target population and reason changes
>>>>>>> f6f20165

## 2.1.6

Remove constants related to ElasticSearch.

## 1.4.0
Add SUPPORT_TYPE

### 1.1.9/1.2.0
(Sorry for the multiple versions) Update the name of the const COLLABORATOR_TRAINING_REPORTS to POC_TRAINING_REPORTS

### 1.1.8
Reorder training report url param statuses so suspended is third tab and not second on TR landing

### 1.1.6/7
Add suspended as an option to training report URL params and status

### 1.1.4
Distinguish between training report url params and training report statuses

### 1.1.3
Add "event target populations"

###  1.1.2
#### 1.1.1
- Add COLLABORATOR_TRAINING_REPORTS permissions


<|MERGE_RESOLUTION|>--- conflicted
+++ resolved
@@ -21,14 +21,12 @@
 
 ## Versions
 
-<<<<<<< HEAD
+# 2.2.3
+Target population and reason changes
+
 ## 2.2.2
 
 Change ECLKC to headstart.gov.
-=======
-# 2.2.3
-Target population and reason changes
->>>>>>> f6f20165
 
 ## 2.1.6
 
