--- conflicted
+++ resolved
@@ -7,23 +7,6 @@
   exports[key] = constants[key];
 });
 
-<<<<<<< HEAD
-const ALERT_SIZES = {
-    STANDARD: 'standard',
-    SLIM: 'slim',
-    LARGE: 'large'
-};
-exports.ALERT_SIZES = ALERT_SIZES;
-
-const SUPPORT_TYPES = [
-  'Introducing',
-  'Planning',
-  'Implementing',
-  'Maintaining',
-];
-exports.SUPPORT_TYPES = SUPPORT_TYPES;
-=======
 Object.keys(utils).forEach(function (key) {
   exports[key] = utils[key];
-});
->>>>>>> ae2e312e
+});