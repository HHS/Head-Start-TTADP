const utils = require('./utils');
const constants = require('./constants');

<<<<<<< HEAD
const CLOSE_SUSPEND_REASONS = [ 
  'Duplicate goal', 
  'Key staff turnover / vacancies', 
  'Recipient is not responding', 
  'Recipient request', 
  'Regional Office request',
  'TTA complete',
];

exports.CLOSE_SUSPEND_REASONS = CLOSE_SUSPEND_REASONS;

const GOAL_CLOSE_REASONS = [
  'Duplicate goal',
  'Recipient request',
  'Regional Office request',
  'TTA complete',
];
exports.GOAL_CLOSE_REASONS = GOAL_CLOSE_REASONS;

const GOAL_SUSPEND_REASONS = [
  'Key staff turnover / vacancies',
  'Recipient request',
  'Recipient is not responding',
  'Regional Office request',
];
exports.GOAL_SUSPEND_REASONS = GOAL_SUSPEND_REASONS;

const GOAL_SOURCES = [
  'Federal monitoring issues, including CLASS and RANs',
  'RTTAPA development',
  'Recipient request',
  'Regional office priority',
  'Training event follow-up',
];

exports.GOAL_SOURCES = GOAL_SOURCES;

const APPROVER_STATUSES = {
  APPROVED: 'approved',
  NEEDS_ACTION: 'needs_action',
};
exports.APPROVER_STATUSES = APPROVER_STATUSES;

const SCOPE_IDS = {
  SITE_ACCESS: 1,
  ADMIN: 2,
  READ_WRITE_ACTIVITY_REPORTS: 3,
  READ_REPORTS: 3,
  READ_ACTIVITY_REPORTS: 4,
  APPROVE_ACTIVITY_REPORTS: 5,
  UNLOCK_APPROVED_REPORTS: 6,
  READ_WRITE_TRAINING_REPORTS: 7,
  POC_TRAINING_REPORTS: 9,
};
exports.SCOPE_IDS = SCOPE_IDS;

const DECIMAL_BASE = 10;
exports.DECIMAL_BASE = DECIMAL_BASE;

const ALERT_STATUSES = {
    UNPUBLISHED: 'Unpublished',
    PUBLISHED: 'Published'
};
exports.ALERT_STATUSES = ALERT_STATUSES;

const ALERT_VARIANTS = {
    INFO: 'info',
    EMERGENCY: 'emergency'
};
exports.ALERT_VARIANTS = ALERT_VARIANTS;

const ALERT_SIZES = {
    STANDARD: 'standard',
    SLIM: 'slim',
    LARGE: 'large'
};
exports.ALERT_SIZES = ALERT_SIZES;

const COMMUNICATION_METHODS = [
  'Email',
  'Phone',
  'In person',
  'Virtual',
];

exports.COMMUNICATION_METHODS = COMMUNICATION_METHODS;

const COMMUNICATION_PURPOSES = [
  'CLASS',
  'FEI',
  'Monitoring',
  'New TTA request',
  'Program Specialist or Regional Office meeting',
  'Program Specialist\'s Monthly contact',
  'Program Specialist\'s site visit',
  'Recipient question/feedback',
  'RTTAPA updates',
  'RTTAPA Initial Plan / New Recipient',
  'TTA planning or scheduling',
];

exports.COMMUNICATION_PURPOSES = COMMUNICATION_PURPOSES;
=======
Object.defineProperty(exports, '__esModule', { value: true });
>>>>>>> 7fca5dee

Object.keys(constants).forEach(function (key) {
  exports[key] = constants[key];
});

Object.keys(utils).forEach(function (key) {
  exports[key] = utils[key];
});<|MERGE_RESOLUTION|>--- conflicted
+++ resolved
@@ -1,112 +1,7 @@
 const utils = require('./utils');
 const constants = require('./constants');
 
-<<<<<<< HEAD
-const CLOSE_SUSPEND_REASONS = [ 
-  'Duplicate goal', 
-  'Key staff turnover / vacancies', 
-  'Recipient is not responding', 
-  'Recipient request', 
-  'Regional Office request',
-  'TTA complete',
-];
-
-exports.CLOSE_SUSPEND_REASONS = CLOSE_SUSPEND_REASONS;
-
-const GOAL_CLOSE_REASONS = [
-  'Duplicate goal',
-  'Recipient request',
-  'Regional Office request',
-  'TTA complete',
-];
-exports.GOAL_CLOSE_REASONS = GOAL_CLOSE_REASONS;
-
-const GOAL_SUSPEND_REASONS = [
-  'Key staff turnover / vacancies',
-  'Recipient request',
-  'Recipient is not responding',
-  'Regional Office request',
-];
-exports.GOAL_SUSPEND_REASONS = GOAL_SUSPEND_REASONS;
-
-const GOAL_SOURCES = [
-  'Federal monitoring issues, including CLASS and RANs',
-  'RTTAPA development',
-  'Recipient request',
-  'Regional office priority',
-  'Training event follow-up',
-];
-
-exports.GOAL_SOURCES = GOAL_SOURCES;
-
-const APPROVER_STATUSES = {
-  APPROVED: 'approved',
-  NEEDS_ACTION: 'needs_action',
-};
-exports.APPROVER_STATUSES = APPROVER_STATUSES;
-
-const SCOPE_IDS = {
-  SITE_ACCESS: 1,
-  ADMIN: 2,
-  READ_WRITE_ACTIVITY_REPORTS: 3,
-  READ_REPORTS: 3,
-  READ_ACTIVITY_REPORTS: 4,
-  APPROVE_ACTIVITY_REPORTS: 5,
-  UNLOCK_APPROVED_REPORTS: 6,
-  READ_WRITE_TRAINING_REPORTS: 7,
-  POC_TRAINING_REPORTS: 9,
-};
-exports.SCOPE_IDS = SCOPE_IDS;
-
-const DECIMAL_BASE = 10;
-exports.DECIMAL_BASE = DECIMAL_BASE;
-
-const ALERT_STATUSES = {
-    UNPUBLISHED: 'Unpublished',
-    PUBLISHED: 'Published'
-};
-exports.ALERT_STATUSES = ALERT_STATUSES;
-
-const ALERT_VARIANTS = {
-    INFO: 'info',
-    EMERGENCY: 'emergency'
-};
-exports.ALERT_VARIANTS = ALERT_VARIANTS;
-
-const ALERT_SIZES = {
-    STANDARD: 'standard',
-    SLIM: 'slim',
-    LARGE: 'large'
-};
-exports.ALERT_SIZES = ALERT_SIZES;
-
-const COMMUNICATION_METHODS = [
-  'Email',
-  'Phone',
-  'In person',
-  'Virtual',
-];
-
-exports.COMMUNICATION_METHODS = COMMUNICATION_METHODS;
-
-const COMMUNICATION_PURPOSES = [
-  'CLASS',
-  'FEI',
-  'Monitoring',
-  'New TTA request',
-  'Program Specialist or Regional Office meeting',
-  'Program Specialist\'s Monthly contact',
-  'Program Specialist\'s site visit',
-  'Recipient question/feedback',
-  'RTTAPA updates',
-  'RTTAPA Initial Plan / New Recipient',
-  'TTA planning or scheduling',
-];
-
-exports.COMMUNICATION_PURPOSES = COMMUNICATION_PURPOSES;
-=======
 Object.defineProperty(exports, '__esModule', { value: true });
->>>>>>> 7fca5dee
 
 Object.keys(constants).forEach(function (key) {
   exports[key] = constants[key];
