version: "3.2"
services:
  server:
    build:
      context: .
    command: yarn start:web
    user: ${CURRENT_USER:-root}
    networks:
      - smarthub
    ports:
      - "8080:8080"
    depends_on:
      - db
    environment:
<<<<<<< HEAD
      POSTGRES_HOST: postgres_docker
      NODE_ENV: production
      POSTGRES_USERNAME: postgres
      POSTGRES_PASSWORD: secretpass
      POSTGRES_DB: ttasmarthub
      DATABASE_URL: postgres://postgres:secretpass@postgres_docker:5432/ttasmarthub
      SESSION_SECRET: notasecret
      BYPASS_SOCKETS: "true"
=======
      - POSTGRES_HOST=postgres_docker
      - NODE_ENV=production
      - POSTGRES_USERNAME=postgres
      - POSTGRES_PASSWORD=secretpass
      - POSTGRES_DB=ttasmarthub
      - DATABASE_URL=postgres://postgres:secretpass@postgres_docker:5432/ttasmarthub
      - SESSION_SECRET=notasecret
      - FONTAWESOME_NPM_AUTH_TOKEN
>>>>>>> 3044fde9
    volumes:
      - ".:/app:rw"
  db:
    image: postgres:12.4
    container_name: postgres_docker
    environment:
      POSTGRES_USER: postgres
      POSTGRES_PASSWORD: secretpass
      POSTGRES_DB: ttasmarthub
    networks:
      - smarthub
networks:
  smarthub:<|MERGE_RESOLUTION|>--- conflicted
+++ resolved
@@ -12,16 +12,6 @@
     depends_on:
       - db
     environment:
-<<<<<<< HEAD
-      POSTGRES_HOST: postgres_docker
-      NODE_ENV: production
-      POSTGRES_USERNAME: postgres
-      POSTGRES_PASSWORD: secretpass
-      POSTGRES_DB: ttasmarthub
-      DATABASE_URL: postgres://postgres:secretpass@postgres_docker:5432/ttasmarthub
-      SESSION_SECRET: notasecret
-      BYPASS_SOCKETS: "true"
-=======
       - POSTGRES_HOST=postgres_docker
       - NODE_ENV=production
       - POSTGRES_USERNAME=postgres
@@ -30,7 +20,7 @@
       - DATABASE_URL=postgres://postgres:secretpass@postgres_docker:5432/ttasmarthub
       - SESSION_SECRET=notasecret
       - FONTAWESOME_NPM_AUTH_TOKEN
->>>>>>> 3044fde9
+      - BYPASS_SOCKETS="true"
     volumes:
       - ".:/app:rw"
   db:
