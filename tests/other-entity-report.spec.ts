import { test, expect } from '@playwright/test';
import { describe } from 'node:test';
import { blur } from './common';

describe('other entity report', () => {
  test('create a report with two other entities and one objective', async ({ page }) => {
    await page.goto('http://localhost:3000/');

    // create a new report
    await page.getByRole('link', { name: 'Activity Reports' }).click();
    await page.getByRole('button', { name: '+ New Activity Report' }).click();
      
    const heading = page.getByRole('heading', { name: /activity report for region \d/i });
    const regionNumber = await heading.textContent().then((text) => text!.match(/\d/)![0]);
   
    // select two recipiients
    await page.locator('label').filter({ hasText: 'Other entity' }).click();
    await page.locator('#activityRecipients div').filter({ hasText: '- Select -' }).nth(1).click();
    await page.locator('#react-select-3-option-0').click();
    await page.locator('#react-select-3-option-1').click();

    // cycle through the side nav
    await page.getByRole('button', { name: 'Goals and objectives Not started' }).click();
    await page.getByRole('button', { name: 'Supporting attachments Not started' }).click();
    await page.getByRole('button', { name: 'Next steps Not started' }).click();
    await page.getByRole('button', { name: 'Review and submit' }).click();
    
    // fill out the activity summary
    await page.getByRole('button', { name: 'Activity summary In Progress' }).click();
    await page.locator('#targetPopulations div').filter({ hasText: '- Select -' }).nth(1).click();
    await page.locator('#react-select-19-option-0').click();
    await page.locator('.smart-hub-activity-report > div:nth-child(2) > div:nth-child(2)').click();
    await page.getByRole('group', { name: 'Who requested this activity? Use "Regional Office" for TTA not requested by recipient. *' }).locator('label').filter({ hasText: 'Recipient' }).click();
    await page.getByRole('group', { name: 'Reason for activity' }).getByTestId('label').locator('div').filter({ hasText: '- Select -' }).nth(2).click();
    await page.locator('#react-select-21-option-0').click();
    await page.getByLabel(/Start date/i).fill('04/05/2021');
    await page.getByLabel('End date *mm/dd/yyyy').fill('05/07/2021');
    await page.getByLabel('Duration in hours (round to the nearest half hour) *').fill('2');
    await page.getByRole('group', { name: 'What TTA was provided *' }).getByText('Training').click();
    await page.getByText('Virtual').click();
    await page.getByText('Video').click();
    await page.locator('#participants div').filter({ hasText: '- Select -' }).nth(1).click();
    await page.locator('#react-select-23-option-1').click();
    await page.locator('#react-select-23-option-3').click();
    await page.locator('.smart-hub-activity-report > div:nth-child(2) > div').first().click();
    await page.getByLabel('Number of participants involved *').click();
    await page.getByLabel('Number of participants involved *').fill('3');   
    await page.getByRole('button', { name: 'Save and continue' }).click();

    // fill out the objectives form
    await page.getByRole('button', { name: 'Add new objective' }).click();

    await page.getByTestId('textarea').fill('test');

    // fill in an invalid resource
    await page.getByTestId('textInput').fill('asdfasdf');

    // select a topic
    await page.getByLabel(/Topics/i).focus();
    await page.keyboard.press('ArrowDown');
    await page.keyboard.press('Enter');

    // clear out the invalid resource
    await page.getByTestId('textInput').fill('');

    // add tta provided
    await page.getByRole('textbox', { name: 'TTA provided for objective' }).locator('div').nth(2).click();
    await page.keyboard.type('hello');

    await page.getByRole('button', { name: 'Save objectives' }).click();
    await page.getByRole('button', { name: 'Save and continue' }).click();

    // skip supporting attachments
    await page.getByRole('button', { name: 'Save and continue' }).click();

    // fill out next steps
    await page.getByTestId('specialistNextSteps-input').click();
    await page.getByTestId('specialistNextSteps-input').fill('1');
    await page.getByLabel('When do you anticipate completing step 1? *').click();
    await page.getByLabel('When do you anticipate completing step 1? *').fill('12/01/2050');
    await page.getByTestId('recipientNextSteps-input').click();
    await page.getByTestId('recipientNextSteps-input').fill('2');
    await page.getByLabel('When does the other entity anticipate completing step 1? *').click();
    await page.getByLabel('When does the other entity anticipate completing step 1? *').fill('12/01/2050');
    await page.getByRole('button', { name: 'Save and continue' }).click();

    // select an approver
<<<<<<< HEAD
    const approverDropdown = page.getByLabel(/Approving manager/i);
    await approverDropdown.click();
    await page.keyboard.press('ArrowDown');
=======
    await page.getByLabel(/Approving manager/i).focus();
>>>>>>> 029f9d6e
    await page.keyboard.press('ArrowDown');
    await page.keyboard.press('Enter');
    
    // extract the AR number from the URL:
    const url = page.url();
    const arNumber = url.split('/').find((part) => /^\d+$/.test(part));

    await blur(page);

    // submit for approval
    await page.getByRole('button', { name: 'Submit for approval' }).click();

    // verify draft report in table
    await expect(page.getByRole('link', { name: `R0${regionNumber}-AR-${arNumber}` })).toBeVisible();
  });
})<|MERGE_RESOLUTION|>--- conflicted
+++ resolved
@@ -85,13 +85,7 @@
     await page.getByRole('button', { name: 'Save and continue' }).click();
 
     // select an approver
-<<<<<<< HEAD
-    const approverDropdown = page.getByLabel(/Approving manager/i);
-    await approverDropdown.click();
-    await page.keyboard.press('ArrowDown');
-=======
     await page.getByLabel(/Approving manager/i).focus();
->>>>>>> 029f9d6e
     await page.keyboard.press('ArrowDown');
     await page.keyboard.press('Enter');
     
