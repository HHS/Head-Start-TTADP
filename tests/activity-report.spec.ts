--- conflicted
+++ resolved
@@ -185,13 +185,8 @@
     await page.getByRole('button', { name: 'Save goal' }).click();
 
     // edit the first goal
-<<<<<<< HEAD
-    await page.getByTestId('ellipsis-button').first().click();
-    await page.getByRole('button', { name: 'Edit' }).click();
-=======
     await page.getByText('g1', { exact: true }).locator('..').locator('..').getByRole('button').click();
     await page.getByRole('button', { name: 'Edit'}).click();
->>>>>>> 3f3c0d36
 
     // navigate away from the activity report page
     await page.getByRole('link', { name: 'Activity Reports' }).click();
