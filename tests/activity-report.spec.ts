import { test, expect, Page } from '@playwright/test';
import { blur } from './common';

async function getFullName(page: Page) {
  await page.goto('/');
  const welcomeText = page.getByRole('heading', { name: /welcome to the tta hub,/i });
  const text = await welcomeText.textContent();
  return text ? text.replace(/welcome to the tta hub, /i, '') : '';
}
/**
 * Formats goals from the heading string to use in the "View objective (x)" selectors
 *
 * @remarks
 * A sample heading string: "Goal G-5, G-6RTTAPA"
 * Would return "G-5G6"
 * @param headingString - string to extract goals from
 */
function getGoals(headingString: string) {
  const goal1 = headingString.split(' ')[1].split(',')[0];
  const goal2 = headingString.split(' ')[2].split('RTTAPA')[0];
  return `${goal1}${goal2}`;
}

/**
 * 
 * Given a page, returns the region number from the heading text
 * 
 * @param page {Page}
 * @returns string
 */
async function getRegionNumber(page: Page) {
  const heading = page.getByRole('heading', { name: /activity report for region \d/i });
  return heading.textContent().then((text) => text!.match(/\d/)![0]);
}

/**
 * Extracts a recipient name from the "Activity participant" review section display
 *
 * @remarks
 * A sample Activity participants input: "Agency 1.a in region 1, Inc. - 01HP044444  - ECS"
 * Would return "Agency 1.a in region 1, Inc."
 * @param page - the page object
 */
async function getRecipient(page: Page) {
  const recipient = page.locator('[aria-label="Activity participants 1"]');
  const text = await recipient.textContent();
  return text ? text.split('-')[0].trim() : '';
}

/**
 * Extracts the grant numbers from the recipients string
 *
 * @remarks
 * A sample Activity participants input: "Agency 1.a in region 1, Inc. - 01HP044444  - ECS, Agency 1.a in region 1, Inc. - 01HP044445"
 * Would return "01HP044444, 01HP044445"
 * Note - there is a bug currently that displays the grant number in a descending order, hence a need
 * to temporarily reverse the returned array to return "01HP044445, 01HP04444" instead
 * @param recipients - the recipients string
 */
async function getGrants(recipients: string) {
  const recArray = recipients.split(', ');
  // remove potential elements without grant numbers
  const recArrayGrants = recArray.filter((el) => el.indexOf(' - ') > 0);
  const grants = recArrayGrants.map((r) => r.split('-')[1].trim());

  // Need to reverse temporarily (bug)
  const temp = grants.reverse();
  return temp.toString().replace(',', ', ');
}

/**
 * Extracts the text of the dropdown's selected value
 *
 * @param selectedOption - dropdown
 */
async function extractSelectedDisplayedValue(selectedOption) {
  return selectedOption.evaluate(sel => sel.options[sel.options.selectedIndex].textContent);
};

/**
 * 
 * @param page {Page}
 * @param recipients {number} how many recipients to select, starting at the top of the list 
 */
async function activitySummary(page: Page, recipients: number = 2) {
  await page.getByRole('group', { name: 'Was this activity for a recipient or other entity? *' }).locator('label').filter({ hasText: 'Recipient' }).click();
  await page.locator('#activityRecipients div').filter({ hasText: '- Select -' }).nth(1).click();
  await page.keyboard.press('ArrowDown');

  // select recipients
  for (let i = 0; i < recipients; i++) {    
    await page.keyboard.press('Enter');
  }

  await blur(page);
  await page.locator('#targetPopulations input').focus();
  await page.keyboard.press('ArrowDown');
  await page.keyboard.press('Enter');
  await blur(page);

  await page.getByRole('group', { name: 'Who requested this activity? Use "Regional Office" for TTA not requested by recipient. *' }).locator('label').filter({ hasText: 'Regional Office' }).click();
  await page.getByRole('group', { name: 'Reason for activity' }).getByTestId('label').click();
  await page.keyboard.type('Change in scope');
  await page.keyboard.press('Enter');
  await blur(page);
  await page.getByLabel('Start date *mm/dd/yyyy').fill('12/01/2020');
  await page.getByLabel('End date *mm/dd/yyyy').fill('12/01/2050');
  await page.getByLabel('Duration in hours (round to the nearest half hour) *').fill('5');
  await page.getByRole('group', { name: 'What TTA was provided *' }).getByText('Training').click();
  await page.getByText('Virtual').click();
  await page.getByText('Video').click();
  await page.locator('#participants input').focus()
  await page.keyboard.press('ArrowDown');
  await page.keyboard.press('Enter');
  
  await blur(page);
  await page.getByLabel('Number of participants involved *').fill('5');
}

async function nextSteps(page: Page) {
  // fill out next steps
  await page.getByTestId('specialistNextSteps-input').click();
  await page.getByTestId('specialistNextSteps-input').fill('1');
  await page.getByLabel('When do you anticipate completing step 1? *').click();
  await page.getByLabel('When do you anticipate completing step 1? *').fill('12/01/2050');
  await page.getByTestId('recipientNextSteps-input').click();
  await page.getByTestId('recipientNextSteps-input').fill('2');
  await page.getByLabel('When does the recipient anticipate completing step 1? *').click();
  await page.getByLabel('When does the recipient anticipate completing step 1? *').fill('12/01/2050');
}

test.describe("Activity Report", () => {
  test('can create an AR with multiple goals, submit for review, and review', async ({ page }) => {
    const fullName = await getFullName(page);

    await page.getByRole('link', { name: 'Activity Reports' }).click();
    await page.getByRole('button', { name: '+ New Activity Report' }).click();

    const regionNumber = await getRegionNumber(page);

    await activitySummary(page);

    await page.getByRole('button', { name: 'Save and continue' }).click();

    await page.getByRole('button', { name: 'Supporting attachments not started' }).click(); 
    await page.getByRole('button', { name: 'Goals and objectives not started' }).click(); 

    // create the first goal
    await page.getByTestId('label').locator('div').filter({ hasText: '- Select -' }).nth(2).click();
    await page.locator('#react-select-15-option-0').getByText('Create new goal').click();
    await page.getByTestId('textarea').click();
    await page.getByTestId('textarea').fill('g1');
    await page.getByText('Yes').click();
    await page.getByRole('button', { name: 'Save goal' }).click();
    await page.locator('.css-125guah-control > .css-g1d714-ValueContainer').click();
    await page.keyboard.press('Enter');
    await page.getByLabel('TTA objective *').click();
    await page.getByLabel('TTA objective *').fill('g1o1');
    await page.locator('.css-125guah-control > .css-g1d714-ValueContainer').click();
    await page.locator('#react-select-21-option-0').click();
    await blur(page);

    // save draft doesn't work with invalid resources
    await page.getByRole('textbox', { name: 'Resource 1' }).fill('banana banana banana');
    await page.getByRole('button', { name: 'Save draft' }).click();

    await expect(page.getByText('Enter one resource per field. Valid resource links must start with http:// or https://')).toBeVisible();

    await page.getByRole('textbox', { name: 'Resource 1' }).clear();
    await page.getByRole('textbox', { name: 'Resource 1' }).fill('https://banana.banana.com');

    // save draft does work with valid resources
    await page.getByRole('button', { name: 'Save draft' }).click();

    await page.getByRole('textbox', { name: 'TTA provided for objective' }).locator('div').nth(2).click();
    await page.keyboard.type('hello');

    await page.getByRole('button', { name: 'Save draft' }).click();
    // navigate away
    await page.getByRole('button', { name: 'Supporting attachments' }).click();

    // navigate back
    await page.getByRole('button', { name: 'Goals and objectives' }).click();

    // confirm tta provided is still there (form is still open)
    await page.getByRole('textbox', { name: 'TTA provided for objective' }).click();

    // save goal and go on to create second goal
    await page.getByRole('button', { name: 'Save goal' }).click();

    // extract the AR number from the URL:
    const url = page.url();
    const arNumber = url.split('/').find((part) => /^\d+$/.test(part));

    // create the second goal
    await page.getByRole('button', { name: 'Add new goal' }).click();
    await page.locator('.css-g1d714-ValueContainer').click();
    await page.keyboard.type('Create new goal');
    await page.keyboard.press('Enter');
    await page.getByTestId('textarea').click();
    await page.getByTestId('textarea').fill('g2');
    await page.getByRole('group', { name: 'Is this a Recipient TTA Plan Agreement (RTTAPA) goal?*' }).getByText('Yes').click();
    await page.locator('.css-125guah-control > .css-g1d714-ValueContainer').click();
    await page.locator('#react-select-35-option-0').click();
    await page.getByLabel('TTA objective *').click();
    await page.getByLabel('TTA objective *').fill('g2o1');
    await page.locator('.css-125guah-control > .css-g1d714-ValueContainer').click();
    await page.keyboard.press('Enter');
    await page.keyboard.press('Enter');
    await blur(page);
    await page.getByRole('textbox', { name: 'TTA provided for objective' }).locator('div').nth(2).click();
    await page.keyboard.type('hello');    
    await page.getByRole('button', { name: 'Save goal' }).click();

    // edit the first goal
    await page.getByText('g1', { exact: true }).locator('..').locator('..').getByRole('button').click();
    await page.getByRole('button', { name: 'Edit'}).click();

    // navigate away from the activity report page
    await page.getByRole('link', { name: 'Activity Reports' }).click();

    // navigate back to the activity report page & the goals and objectives section
    await page.getByRole('link', { name: `R0${regionNumber}-AR-${arNumber}` }).first().click();
    await page.getByRole('button', { name: 'Goals and objectives' }).click();

    // save the first goal   
    await page.getByRole('button', { name: 'Save goal' }).click();

    // move to next steps
    await page.getByRole('button', { name: 'Save and continue' }).click();

    // continue from supporting attachments
    await page.getByRole('button', { name: 'Save and continue' }).click();

    await nextSteps(page);

    // move to review and submit
    await page.getByRole('button', { name: 'Save and continue' }).click();

    const recipient = await getRecipient(page);
    expect(recipient.length).not.toBe(0);

    // add creator notes
    await page.getByRole('textbox', { name: 'Additional notes' }).locator('div').nth(2).click();
    await page.keyboard.type('these are my creator notes');

    const approverDropdown = page.locator('.css-g1d714-ValueContainer');
    await approverDropdown.click();

    // type our name into the dropdown to filter to just us
    await page.keyboard.type(fullName);
    // press Enter to select ourself
    await page.keyboard.press('Enter');

    await blur(page);

    // submit for approval
    await page.getByRole('button', { name: 'Submit for approval' }).click();

    await page.waitForTimeout(5000);

    // find the recently created AR in the table and navigate to it
    await page.getByRole('link', { name: `R0${regionNumber}-AR-${arNumber}` }).first().click();

    // begin review assertions
    await expect(page.getByText(`${fullName} has requested approval for this activity report`)).toBeVisible();
    await expect(page.getByTestId('accordionButton_activity-summary')).toHaveText('Activity summary');
    
    await expect(page.getByTestId('accordionItem_activity-summary').getByText('Recipient', {exact: true})).toBeVisible();
    await expect(page.getByTestId('accordionItem_activity-summary').getByText('Regional Office', {exact: true})).toBeVisible();
    await expect(page.getByTestId('accordionItem_activity-summary').getByText('Training', {exact: true})).toBeVisible();
    await expect(page.getByTestId('accordionItem_activity-summary').getByText('Virtual', {exact: true})).toBeVisible();
    await expect(page.getByTestId('accordionItem_activity-summary').getByText('Virtual')).toBeVisible();
    await expect(page.getByText('Recipient or other entity', {exact: true})).toBeVisible();
    await expect(page.getByText('Activity participants', {exact: true})).toBeVisible();
    await expect(page.getByText('Collaborating specialists', {exact: true})).toBeVisible();
    await expect(page.getByText('Target populations addressed', {exact: true})).toBeVisible();
    await expect(page.getByText('TTA provided', {exact: true})).toBeVisible();

    await expect(page.getByText('Goal: g1')).toBeVisible();
    await expect(page.getByText('Objective: g1o1')).toBeVisible();
    await expect(page.getByText('Goal: g2')).toBeVisible();
    await expect(page.getByText('Objective: g2o1')).toBeVisible();
    await expect(page.getByText(/these are my creator notes/i)).toBeVisible();
    // end review assertions

    // add manager notes
    await page.getByRole('textbox', { name: 'Manager notes' }).locator('div').nth(2).click();
    await page.keyboard.type('these are my manager notes');

    // set status to approved
    await page.getByTestId('dropdown').selectOption('approved');

    // submit approval
    await page.getByTestId('form').getByTestId('button').click();

    // this is in the 'approved activity reports' table
    await page.getByRole('rowheader', { name: `R0${regionNumber}-AR-${arNumber}` }).click();

    await expect(page.getByRole('heading', { name: `TTA activity report R0${regionNumber}-AR-${arNumber}` })).toBeVisible();
    await expect(page.getByText(/date approved/i)).toBeVisible();
    await expect(page.getByText(/these are my manager notes/i)).toBeVisible();

    const recipients = await page.locator('span:near(p:text("Recipient names"))').first().textContent();
    const grants = await getGrants(recipients || '');

    // navigate to the Recipient TTA Records page
    await page.getByRole('link', { name: 'Recipient TTA Records' }).click();
    // click on the previously extracted recipient
    await page.getByRole('link', { name: recipient }).click();
    // navigate to the 'Goals & Objectives page
    await page.getByRole('link', { name: 'Goals & Objectives' }).click();
    // check that previously created goals g1 and g2 are visible
    await expect(page.getByText('g1', {exact: true})).toBeVisible();
    await expect(page.getByText('g2', {exact: true})).toBeVisible();

    // look for the goals heading for the previously created goal, e.g. 'Goal G-6, G-5RTTAPA'
    const g1Goals = page.locator('h3:above(p:text("g1"))').first();
    const g1GoalsTxt = await g1Goals.textContent();
    // get text for the previously created goal's objectives button, e.g. 'Goal G-5, G-6RTTAPA' will become 'G-5G-6'
    const g1GoalsForObjectives = getGoals(g1GoalsTxt || '');
    // strip 'Goals' and 'RTTAPA' from g1GoalsTxt: e.g "Goal G-5, G-6RTTAPA" will become "G-5, G-6"
    const g1GoalsForSelector = g1GoalsTxt ? g1GoalsTxt.substring(5).split('RTTAPA')[0] : '';
    // use the correct text to locate the topics, e.g. "G-5, G-6"
    const g1Topics = page.locator(`div:right-of(h3:text("${g1GoalsForSelector}"))`).first().locator('p').last();
    const g1TopicsTxt = await g1Topics.textContent();
    // verify the topics for the previously created goal
    expect(g1TopicsTxt).toBe('Behavioral / Mental Health / Trauma');
    // look for the goals heading for the previously created goal, e.g. 'Goal G-8, G-7RTTAPA'
    const g2Goals = page.locator('h3:above(p:text("g2"))').first();
    const g2GoalsTxt = await g2Goals.textContent();
    // extract text used to locate the correct objective's button, e.g. 'Goal G-8, G-7RTTAPA' will become 'G-7G-8'
    const g2GoalsForObjectives = getGoals(g2GoalsTxt || '');
    // extract text used to locate the topics
    const g2Topics = page.locator(`div:right-of(h3:text("${g2GoalsTxt ? g2GoalsTxt.substring(5).split('RTTAPA')[0] : ''}"))`).first().locator('p').getByText('Behavioral / Mental Health / Trauma, CLASS: Classroom Organization');
    // verify the topics for the previously created goal
    expect(g2Topics).toBeVisible();

    // expand objectives for g1
    await page.getByRole('button', { name: `Expand objectives for goal ${g1GoalsForObjectives}` }).click();

    await expect(page.getByText('g1o1', {exact: true})).toBeVisible();
    // verify a link to the activity report is found in the objective section
    await expect(page.getByRole('link', { name: `R0${regionNumber}-AR-${arNumber}` })).toBeVisible();
    // Access parent with '..' 
    await expect(page.getByText('g1o1', {exact: true}).locator('..').locator('..').getByText('Grant numbers')).toBeVisible();
    // verify the grants are visible in the objective section
    await expect(page.getByText('g1o1', {exact: true}).locator('..').locator('..').getByText(grants)).toBeVisible();    
    // verify the reason is visible in the objective section
    const goalOneContent = await page.getByText('g1o1', {exact: true}).locator('..').locator('..').textContent();
    expect(goalOneContent).toContain('Change in Scope');
    // verify the end date is visible in the objective section
    await expect(page.getByText('g1o1', {exact: true}).locator('..').locator('..').getByText('12/01/2050')).toBeVisible();
    // verify the correct status for the objective is visible
    await expect(page.getByText('g1o1', {exact: true}).locator('..').locator('..').getByText('Not started')).toBeVisible();

    // expand objectives for g2
    await page.getByRole('button', { name: `Expand objectives for goal ${g2GoalsForObjectives}` }).click();

    await expect(page.getByText('g2o1', {exact: true})).toBeVisible();
    // verify a link to the activity report is found in the objective section
    await expect(page.getByText('g2o1', {exact: true}).locator('..').locator('..').getByRole('link', { name: `R0${regionNumber}-AR-${arNumber}` })).toBeVisible();
    await expect(page.getByText('g2o1', {exact: true}).locator('..').locator('..').getByText('Grant numbers')).toBeVisible();
    // verify the grants are visible in the objective section
    await expect(page.getByText('g2o1', {exact: true}).locator('..').locator('..').getByText(grants)).toBeVisible();
    const goalTwoContent = await page.getByText('g2o1', {exact: true}).locator('..').locator('..').textContent();
    expect(goalTwoContent).toContain('Change in Scope');
    // verify the end date is visible in the objective section
    await expect(page.getByText('g2o1', {exact: true}).locator('..').locator('..').getByText('12/01/2050')).toBeVisible();
    // verify the correct status for the objective is visible
    await expect(page.getByText('g2o1', {exact: true}).locator('..').locator('..').getByText('Not started')).toBeVisible();

    // check g1
    await page.getByText('g1', { exact: true }).locator('..').locator('..').locator('..').getByRole('button', { name: 'Actions for goal'}).click();
    // click on the 'Edit' button for 'g1' and verify the correct data is displayed
    await page.getByText('g1', { exact: true }).locator('..').locator('..').locator('..').getByRole('button', { name: 'Edit'}).click();

    await expect(page.getByText("This goal is used on an activity report, so some fields can't be edited.")).toBeVisible();
    await expect(page.getByText('g1', { exact: true })).toBeVisible();
    await expect(page.getByText('Yes', { exact: true }).first()).toBeVisible();
    await expect(page.getByText('g1o1')).toBeVisible();
    await expect(page.getByText(g1TopicsTxt || 'Behavioral / Mental Health / Trauma')).toBeVisible();
    await expect(page.getByRole('link', { name: 'https://banana.banana.com'})).toBeVisible();
    await expect(page.getByRole('radio', { name: 'No' })).toBeChecked();

    // verify the correct value is selected in the Objective status dropdown
    expect(await extractSelectedDisplayedValue(page.getByTestId('dropdown'))).toBe('Not Started');
    // Change g1o1's status
    await page.getByTestId('dropdown').click();
    await page.getByTestId('dropdown').selectOption({ label: 'In Progress' });
    await page.getByRole('button', { name: 'Save'}).click();

    // expand the objective for g1
    await page.getByRole('button', { name: `Expand objectives for goal ${g1GoalsForObjectives}` }).click();
    // verify the 'In Progress' status is now visible
    await expect(page.getByRole('listitem').filter({ hasText: 'Objective status In progress' })).toBeVisible();

    // Check g2
    await page.getByText('g2', { exact: true }).locator('..').locator('..').locator('..').getByRole('button', { name: 'Actions for goal'}).click();
    // click on the 'Edit' button for 'g1' and verify the correct data is displayed
    await page.getByText('g2', { exact: true }).locator('..').locator('..').locator('..').getByRole('button', { name: 'Edit'}).click();

    await expect(page.getByText("This goal is used on an activity report, so some fields can't be edited.")).toBeVisible();
    await expect(page.getByText('g2', { exact: true })).toBeVisible();
    await expect(page.getByText('Yes', { exact: true }).first()).toBeVisible();
    await expect(page.getByText('g2o1')).toBeVisible();
    await expect(page.getByText('Behavioral / Mental Health / Trauma')).toBeVisible();
    await expect(page.getByText('CLASS: Classroom Organization')).toBeVisible();
    await expect(page.getByRole('link', { name: 'https://banana.banana.com'})).not.toBeVisible();
    await expect(page.getByRole('radio', { name: 'No' })).toBeChecked();
    expect(await extractSelectedDisplayedValue(page.getByTestId('dropdown'))).toBe('Not Started');

    await page.getByTestId('dropdown').click();
    await page.getByTestId('dropdown').selectOption({ label: 'Complete' });
    // Instead of saving, cancel out of the 'Edit' form
    await page.getByRole('link', { name: 'Cancel'}).click();

    // expand the objective for g2
    await page.getByRole('button', { name: `Expand objectives for goal ${g2GoalsForObjectives}` }).click();
    // follow the AR link for g2
    await page.getByText('g2', { exact: true }).locator('..').locator('..').locator('..').getByRole('link', { name: `R0${regionNumber}-AR-${arNumber}` }).click();
    // verify the link works by checking whether the recipients are visible
    await expect(page.getByText(`${recipients}`)).toBeVisible();
  });

<<<<<<< HEAD
  test('switching objectives properly clears all fields', async ({ page}) => {
    await page.goto('http://localhost:3000/');
    // create a new report
    await page.getByRole('link', { name: 'Activity Reports' }).click();
    await page.getByRole('button', { name: '+ New Activity Report' }).click();

    // select a recipient
    await page.getByRole('group', { name: 'Was this activity for a recipient or other entity? *' }).locator('label').filter({ hasText: 'Recipient' }).click();
    await page.locator('#activityRecipients div').filter({ hasText: '- Select -' }).nth(1).click();
    await page.locator('#react-select-3-option-0-0').click();
=======


  test('multi recipient goal used on an AR', async ({ page }) => {
    await page.goto('http://localhost:3000/');

    const fullName = await getFullName(page);

    // navigate to the RTR, select a recipient, and click add new goal
    await page.getByRole('link', { name: 'Recipient TTA Records' }).click();
    await page.getByRole('link', { name: 'Agency 1.a in region 1, Inc.' }).click();
    await page.getByRole('link', { name: 'Goals & Objectives' }).click();
    await page.getByRole('link', { name: 'Add new goals' }).click();
  
    // select recipients
    await page.getByLabel(/recipient grant numbers/i).focus();
    // both of the top recipients
    await page.keyboard.press('ArrowDown');
    await page.keyboard.press('Enter');
    await page.keyboard.press('Enter');
  
    // enter goal name
    await page.getByTestId('textarea').fill('This is a goal for multiple grants');
  
    // it's an rttapa goal
    await page.getByText('Yes').click();
  
    // goal end date
    await page.getByLabel(/anticipated close date/i).fill('01/01/2023');
  
    // add new objective
    await page.getByRole('button', { name: 'Add new objective' }).click();
  
    // objective title
    await page.getByLabel('TTA objective *').fill('A new objective');
  
    // objective topic
    await page.getByLabel(/topics/i).focus();
    await page.keyboard.press('ArrowDown');
    await page.keyboard.press('Enter');
  
    // save goal
    await page.getByRole('button', { name: 'Save and continue' }).click();
    await page.getByRole('button', { name: 'Submit goal' }).click();
  
    // confirm goal is in RTR
    await expect(page.getByText('This is a goal for multiple grants')).toBeVisible();
    await expect(page.getByRole('heading', { name: /Goal G-(\d), G-(\d)RTTAPA/i }).last()).toBeVisible();
  
    // navigate to the AR page
    await page.getByRole('link', { name: 'Activity Reports' }).click();
    await page.getByRole('button', { name: '+ New Activity Report' }).click();
  
    await activitySummary(page, 3);

    const regionNumber = await getRegionNumber(page);

    await page.getByRole('button', { name: 'Save and continue' }).click();

    // fill out the goals page
    await page.getByLabel(/Select recipient's goal/i).focus();
    await page.keyboard.type('This is a goal for multiple grants');
    await page.keyboard.press('Enter');
    await page.getByLabel(/select tta objective/i).focus();
    await page.keyboard.type('A new objective');
    await page.keyboard.press('ArrowDown');
    await page.keyboard.press('Enter');
    await page.getByRole('textbox', { name: 'TTA provided for objective' }).focus();
    await page.keyboard.type('This is a TTA provided for objective');
    await page.getByTestId('dropdown').selectOption('In Progress');
    await page.getByRole('button', { name: 'Save goal' }).click();
    await page.getByRole('button', { name: 'Save and continue' }).click();
  
    // skip supporting attachments
    await page.getByRole('button', { name: 'Save and continue' }).click();

    // fill out next steps
    await nextSteps(page);  
    await page.getByRole('button', { name: 'Save and continue' }).click();
  
    const approverDropdown = page.locator('.css-g1d714-ValueContainer');
    await approverDropdown.click();
  
    // type our name into the dropdown to filter to just us
    await page.keyboard.type(fullName);
    // press Enter to select ourself
    await page.keyboard.press('Enter');
  
    await blur(page);
  
    const url = page.url();
    const arNumber = url.split('/').find((part) => /^\d+$/.test(part));

    // submit for approval
    await page.getByRole('button', { name: 'Submit for approval' }).click(); 
    await page.waitForTimeout(5000);
   
    // find the recently created AR in the table and navigate to it
    await page.getByRole('link', { name: `R0${regionNumber}-AR-${arNumber}` }).first().click();

    // set status to approved
    await page.getByTestId('dropdown').selectOption('approved');

    // submit approval
    await page.getByTestId('form').getByTestId('button').click();

    // check first recipient
    await page.getByRole('link', { name: 'Recipient TTA Records' }).click();
    await page.getByRole('link', { name: 'Agency 1.a in region 1, Inc.' }).click();
    await page.getByRole('link', { name: 'Goals & Objectives' }).click();

    // confirm goal is in RTR
    await expect(page.getByText('This is a goal for multiple grants')).toBeVisible();   

    // check second recipient
    await page.getByRole('link', { name: 'Recipient TTA Records' }).click();
    await page.getByRole('link', { name: 'Agency 2 in region 1, Inc.' }).click();
    await page.getByRole('link', { name: 'Goals & Objectives' }).click();
    await expect(page.getByText('This is a goal for multiple grants')).toBeVisible();
    await page.getByRole('button', { name: /Expand objectives for goal G-(\d)/i }).click();
    await expect(page.getByText('A new objective')).toBeVisible();
    await expect(page.getByText(`Activity reports R01-AR-${arNumber}`)).toBeVisible();
>>>>>>> 6382c4cc
  });
});<|MERGE_RESOLUTION|>--- conflicted
+++ resolved
@@ -423,7 +423,6 @@
     await expect(page.getByText(`${recipients}`)).toBeVisible();
   });
 
-<<<<<<< HEAD
   test('switching objectives properly clears all fields', async ({ page}) => {
     await page.goto('http://localhost:3000/');
     // create a new report
@@ -434,9 +433,8 @@
     await page.getByRole('group', { name: 'Was this activity for a recipient or other entity? *' }).locator('label').filter({ hasText: 'Recipient' }).click();
     await page.locator('#activityRecipients div').filter({ hasText: '- Select -' }).nth(1).click();
     await page.locator('#react-select-3-option-0-0').click();
-=======
-
-
+  });
+  
   test('multi recipient goal used on an AR', async ({ page }) => {
     await page.goto('http://localhost:3000/');
 
@@ -556,6 +554,5 @@
     await page.getByRole('button', { name: /Expand objectives for goal G-(\d)/i }).click();
     await expect(page.getByText('A new objective')).toBeVisible();
     await expect(page.getByText(`Activity reports R01-AR-${arNumber}`)).toBeVisible();
->>>>>>> 6382c4cc
   });
 });