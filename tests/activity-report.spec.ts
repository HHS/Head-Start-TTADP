--- conflicted
+++ resolved
@@ -238,9 +238,7 @@
 
     // assert the goals and objectives section is complete
     let sideNavTextContent = await page.locator('#activityReportSideNav-goals-and-objectives .page-state').textContent();
-    if(sideNavTextContent) {
-      expect(sideNavTextContent.match(/Complete/i)).toBeTruthy();
-    }
+    expect(sideNavTextContent?.match(/Complete/i)).toBeTruthy();
 
     // edit the first goal
     await page.getByText('g1', { exact: true }).locator('..').locator('..').getByRole('button')
@@ -254,17 +252,12 @@
     await page.getByRole('link', { name: `R0${regionNumber}-AR-${arNumber}` }).first().click();
     await page.getByRole('button', { name: 'Goals and objectives' }).click();
 
-<<<<<<< HEAD
-    // save the first goal
-=======
     // test to make sure that side nav is updated when a goal is edited
     sideNavTextContent = await page.locator('#activityReportSideNav-goals-and-objectives .page-state').textContent();
-    if(sideNavTextContent) {
-      expect(sideNavTextContent.match(/in progress/i)).toBeTruthy();
-    }    
-
-    // save the first goal   
->>>>>>> fc3c19fb
+
+    expect(sideNavTextContent?.match(/in progress/i)).toBeTruthy();
+    
+    // save the first goal
     await page.getByRole('button', { name: 'Save goal' }).click();
 
     // move to next steps
@@ -476,21 +469,6 @@
     await expect(page.getByText(`${recipients}`)).toBeVisible();
   });
 
-<<<<<<< HEAD
-=======
-  test('switching objectives properly clears all fields', async ({ page}) => {
-    await page.goto('http://localhost:3000/');
-    // create a new report
-    await page.getByRole('link', { name: 'Activity Reports' }).click();
-    await page.getByRole('button', { name: '+ New Activity Report' }).click();
-
-    // select a recipient
-    await page.getByRole('group', { name: 'Was this activity for a recipient or other entity? *' }).locator('label').filter({ hasText: 'Recipient' }).click();
-    await page.locator('#activityRecipients div').filter({ hasText: '- Select -' }).nth(1).click();
-    await page.locator('#react-select-3-option-0-0').click();
-  });
-  
->>>>>>> fc3c19fb
   test('multi recipient goal used on an AR', async ({ page }) => {
     await page.goto('http://localhost:3000/');
 
