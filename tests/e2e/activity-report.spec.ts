--- conflicted
+++ resolved
@@ -621,15 +621,9 @@
 
     // create the objective
     await page.getByText('Select TTA objective *- Select -').click();
-<<<<<<< HEAD
     // Click the option 'Create a new objective'.
     await page.getByText('Create a new objective', { exact: true }).click();
-    
-=======
-    await page.keyboard.press('ArrowDown');
-    await page.keyboard.press('Enter');
-
->>>>>>> db983c09
+
     await page.locator('[id="goalForEditing\.objectives\[0\]\.title"]').fill('Test objective for preserving objectives');
     await blur(page);
 
