/* eslint-disable jest/no-done-callback */
/* eslint-disable no-await-in-loop */
/* eslint-disable no-plusplus */
import { test, expect, Page } from '@playwright/test';
import { blur } from './common';

async function getFullName(page: Page) {
  await page.goto('/');
  const welcomeText = page.getByRole('heading', { name: /welcome to the tta hub,/i });
  const text = await welcomeText.textContent();
  return text ? text.replace(/welcome to the tta hub, /i, '') : '';
}
/**
 * Formats goals from the heading string to use in the "View objective (x)" selectors
 *
 * @remarks
 * A sample heading string: "Goal G-5, G-6RTTAPA"
 * Would return "G-5G6"
 * @param headingString - string to extract goals from
 */
function getGoals(headingString: string) {
  const goal1 = headingString.split(' ')[1].split(',')[0];
  const goal2 = headingString.split(' ')[2].split('RTTAPA')[0];
  return `${goal1}${goal2}`;
}

/**
 *
 * Given a page, returns the region number from the heading text
 *
 * @param page {Page}
 * @returns string
 */
async function getRegionNumber(page: Page) {
  const heading = page.getByRole('heading', { name: /activity report for region \d/i });
  return heading.textContent().then((text) => text!.match(/\d/)![0]);
}

/**
 * Extracts a recipient name from the "Activity participant" review section display
 *
 * @remarks
 * A sample Activity participants input: "Agency 1.a in region 1, Inc. - 01HP044444  - ECS"
 * Would return "Agency 1.a in region 1, Inc."
 * @param page - the page object
 */
async function getRecipient(page: Page) {
  const recipient = page.locator('[aria-label="Recipient 1"]');
  const text = await recipient.textContent();
  return text ? text.split('-')[0].trim() : '';
}

/**
 * Extracts the grant numbers from the recipients string
 *
 * @remarks
 * A sample Activity participants input: "Agency 1.a in region 1, Inc. - 01HP044444  - ECS,
 * Agency 1.a in region 1, Inc. - 01HP044445" would return "01HP044444, 01HP044445"
 * Note - there is a bug currently that displays the grant number in a descending order,
 * hence a need to temporarily reverse the returned array to return "01HP044445, 01HP04444"
 * instead
 * @param recipients - the recipients string
 */
function getGrants(recipients: string): string[] {
  const recArray = recipients.split(', ');
  // remove potential elements without grant numbers
  const recArrayGrants = recArray.filter((el) => el.indexOf(' - ') > 0);

  return recArrayGrants
    .map((r) => r.split('-')[1].trim())
    .toString()
    .replace(',', ' ')
    .replace(/\s+/g, ' ')
    .split(' ');
}

/**
 * Extracts the text of the dropdown's selected value
 *
 * @param selectedOption - dropdown
 */
async function extractSelectedDisplayedValue(selectedOption) {
  return selectedOption.evaluate((sel) => sel.options[sel.options.selectedIndex].textContent);
}

interface ActivitySummaryConfig {
  recipients?: number;
  ttaType?: 'Training' | 'Technical Assistance' | 'Both';
}

const defaultActivitySummaryConfig = {
  ttaType: 'Training',
} as ActivitySummaryConfig;

/**
 *
 * @param page {Page}
 * @param recipients {number} how many recipients to select, starting at the top of the list
 */
async function activitySummary(
  page: Page,
  config: ActivitySummaryConfig = defaultActivitySummaryConfig,
) {
  const { ttaType } = { ...defaultActivitySummaryConfig, ...config,  };

  // Recipient and grants.
  await page.getByText('Recipient *- Select -').click();
  await page.getByText('Agency 1.a in region 1, Inc.', { exact: true }).click();
  await page.getByText(/Agency 1.a in region 1, Inc. - 01HP044444/i).click();
  await page.getByText(/Agency 1.a in region 1, Inc. - 01HP044445/i).click();

  await blur(page);

  // Recipient participants.
  await page.getByText('Recipient participants *-').click();
  await page.getByText('Center Director / Site Director', { exact: true }).click();
  await page.getByText('Coach', { exact: true }).click();
  await blur(page);
  // await page.getByLabel('Recipient participants *').press('Escape');

  // Why as the activity requested?
  await page.getByText('Why was this activity').click();
  await page.getByText('Recipient requested', { exact: true }).click();

  // Target  populations addressed.
  await page.getByText('Target populations addressed *- Select -').click();
  await page.keyboard.press('ArrowDown');
  await page.keyboard.press('Enter');
  await blur(page);

  // Start and End Date.
  await page.getByLabel('Start date *mm/dd/yyyy').fill('12/01/2020');
  await page.getByLabel('End date *mm/dd/yyyy').fill('12/01/2050');

  // Duration.
  await page.getByLabel('Duration in hours (round to the nearest half hour) *').fill('5');

  // TTA type.
  await page.getByRole('group', { name: /What type of TTA was provided/i }).getByText(ttaType || 'Training').click();
  await page.getByText('Virtual').click();

  // Language.
  await page.getByText('Language used *- Select -').click();
  await page.keyboard.press('ArrowDown');
  await page.keyboard.press('Enter');
  await blur(page);

  // Number of participants involved.
  await page.getByLabel('Number of participants  *').fill('5');
}

async function nextSteps(page: Page, isForOtherEntity: boolean = false) {
  // determine label for next steps
  const label = isForOtherEntity ? 'other entity' : 'recipient';

  // fill out next steps
  await page.getByTestId('specialistNextSteps-input').click();
  await page.getByTestId('specialistNextSteps-input').fill('1');
  await page.getByLabel('When do you anticipate completing step 1? *').fill('12/01/2050');
  await page.getByTestId('recipientNextSteps-input').click();
  await page.getByTestId('recipientNextSteps-input').fill('2');
  await page.getByLabel(`When does the ${label} anticipate completing step 1? *`).fill('12/01/2050');
}

test.describe('Activity Report', () => {
  test('can create an AR with multiple goals, submit for review, and review', async ({ page }) => {
    const fullName = await getFullName(page);

    await page.getByRole('link', { name: 'Activity Reports' }).click();

    await page.getByRole('button', { name: '+ New Activity Report' }).click();

    const regionNumber = await getRegionNumber(page);

    await activitySummary(page);

    await page.getByRole('button', { name: 'Save and continue' }).click();

    await page.getByRole('button', { name: 'Supporting attachments not started' }).click();
    await page.getByRole('button', { name: 'Goals and objectives not started' }).click();

    // Select a standard goal.
    await page.getByTestId('goal-selector').click();
    await page.waitForTimeout(2000);
    await page.keyboard.press('Enter');
    await page.waitForTimeout(2000);

    //await page.getByRole('button', { name: 'Save goal' }).click();
    await page.getByText(/Select TTA objective/i).click();

    await page.keyboard.press('ArrowDown');
    await page.keyboard.press('Enter');

    await blur(page);

    await page.locator('[id="goalForEditing\.objectives\[0\]\.title"]').fill('g1o1');

    // Topics.
    await page.getByText('Topics *').click();
    await page.getByLabel('Topics *').press('ArrowDown');
    await page.getByLabel('Topics *').press('Enter');
    await blur(page);


    // save draft doesn't work with invalid resources
    await page.getByRole('textbox', { name: 'Resource 1' }).fill('banana banana banana');
    await page.getByRole('button', { name: 'Save draft' }).click();

    await expect(page.getByText('Enter one resource per field. Valid resource links must start with http:// or https://')).toBeVisible();

    await page.getByRole('textbox', { name: 'Resource 1' }).clear();
    await page.getByRole('textbox', { name: 'Resource 1' }).fill('https://banana.banana.com');

    // save draft does work with valid resources
    await page.getByRole('button', { name: 'Save draft' }).click();

    await page.getByRole('textbox', { name: /TTA provided for objective/i }).locator('div').nth(2).click();
    await page.keyboard.type('hello');

    const supportType = page.getByRole('combobox', { name: /Support type/i });
    await supportType.selectOption('Implementing');

    await page.getByRole('button', { name: 'Save draft' }).click();

    // navigate away
    await page.getByRole('button', { name: 'Supporting attachments' }).click();

    // PROBLEM: the side nav is not updating to reflect the saved goal..
    // navigate back
    await page.getByRole('button', { name: 'Goals and objectives' }).click()

    // confirm tta provided is still there (form is still open)
    await page.getByRole('textbox', { name: /TTA provided for objective/i }).click();


    // save goal and go on to create second goal
    await page.getByRole('button', { name: 'Save goal' }).click();

    // extract the AR number from the URL:
    const url = page.url();
    const arNumber = url.split('/').find((part) => /^\d+$/.test(part));

    // create the second goal
    await page.getByRole('button', { name: 'Add new goal' }).click();

    // Select second standard goal.
    await page.getByTestId('goal-selector').click();
    await page.waitForTimeout(2000);
    await page.keyboard.press('Enter');


    // save goal 2.
    await page.getByRole('button', { name: 'Save goal' }).click();
    

    await blur(page);
    await page. locator('[id="goalForEditing\.objectives\[0\]\.title"]').fill('g2o1');
    await blur(page);
          
    await page.getByText('Topics *').click()
    await page.keyboard.press('ArrowDown');
    await page.keyboard.press('Enter');
    await blur(page);

    await page.getByRole('textbox', { name: /TTA provided for objective/i }).locator('div').nth(2).click();
    await page.keyboard.type('hello');
    await blur(page);

    await page.getByRole('combobox', { name: /Support type/i }).selectOption('Implementing');
    await blur(page);

    await page.getByRole('button', { name: 'Save goal' }).click();

    await page.getByRole('button', { name: 'Save and continue' }).click();

    // assert the goals and objectives section is complete
    let sideNavTextContent = await page.locator('#activityReportSideNav-goals-and-objectives .page-state').textContent();

    await page.waitForTimeout(10000);

    expect(sideNavTextContent?.match(/Complete/i)).toBeTruthy();

    await page.getByRole('button', { name: /Goals and objectives complete/i }).click();
    await page.waitForTimeout(5000);

    // edit the first goal
    await page.getByText('Child Safety').locator('..').locator('..').getByRole('button')
      .click();
    await page.getByRole('button', { name: 'Edit' }).click();

    // navigate away from the activity report page
    await page.getByRole('link', { name: 'Activity Reports' }).click();

    // navigate back to the activity report page & the goals and objectives section
    await page.getByRole('link', { name: `R0${regionNumber}-AR-${arNumber}` }).first().click();
    await page.getByRole('button', { name: 'Goals and objectives' }).click();

    // test to make sure that side nav is updated when a goal is edited
    sideNavTextContent = await page.locator('#activityReportSideNav-goals-and-objectives .page-state').textContent();

    expect(sideNavTextContent?.match(/in progress/i)).toBeTruthy();

    // save the first goal
    await page.getByRole('button', { name: 'Save goal' }).click();

    // move to next steps
    await page.getByRole('button', { name: 'Save and continue' }).click();

    // continue from supporting attachments
    await page.getByRole('button', { name: 'Save and continue' }).click();

    await nextSteps(page);

    // move to review and submit
    await page.getByRole('button', { name: 'Save and continue' }).click();

    const recipient = await getRecipient(page);
    expect(recipient.length).not.toBe(0);

    // add creator notes
    await page.getByRole('textbox', { name: 'Additional notes' }).locator('div').nth(2).click();
    await page.keyboard.type('these are my creator notes');

    const approverDropdown = page.getByLabel("Approving manager");
    await approverDropdown.click();

    // type our name into the dropdown to filter to just us
    await page.keyboard.type(fullName);
    // press Enter to select ourself
    await page.keyboard.press('Enter');

    await blur(page);

    // submit for approval
    await page.getByRole('button', { name: 'Submit for approval' }).click();

    await page.waitForTimeout(5000);

    // find the recently created AR in the table and navigate to it
    await page.getByRole('link', { name: `R0${regionNumber}-AR-${arNumber}` }).first().click();

    // begin review assertions
    await expect(page.getByText(`${fullName} has requested approval for this activity report`)).toBeVisible();
    await expect(page.getByTestId('accordionButton_activity-summary')).toHaveText('Activity summary');
    await expect(page.getByTestId('accordionItem_activity-summary').getByText('Recipient').nth(1)).toBeVisible();
    await expect(page.getByTestId('accordionItem_activity-summary').getByText('Recipient').nth(2)).toBeVisible();
    await expect(page.getByTestId('accordionItem_activity-summary').getByText('Virtual', { exact: true })).toBeVisible();
    await expect(page.getByText('Recipient participants', { exact: true })).toBeVisible();
    await expect(page.getByText('Collaborating specialists', { exact: true })).toBeVisible();
    await expect(page.getByText('Target populations', { exact: true })).toBeVisible();
    await expect(page.getByText('Why activity requested', { exact: true })).toBeVisible();

    await expect(page.getByText('Goal summary').first()).toBeVisible();
    await expect(page.getByText('Goal summary').nth(1)).toBeVisible();
    await expect(page.getByText('Child Safety')).toBeVisible();
    await expect(page.getByText('g1o1', { exact: true })).toBeVisible();

    // Scroll to the bottom of the page.
    await expect(page.getByText('CQI and Data')).toBeVisible();
    await expect(page.getByText('g2o1', { exact: true })).toBeVisible();
    await expect(page.getByText(/these are my creator notes/i)).toBeVisible();
    // end review assertions

    // add manager notes
    await page.getByRole('textbox', { name: 'Manager notes' }).locator('div').nth(2).click();
    await page.keyboard.type('these are my manager notes');

    // set status to approved
    await page.locator('select.usa-select').selectOption('approved');

    // submit approval
    await page.getByTestId('form').getByRole('button', { name: 'Submit' }).click();

    // this is in the 'approved activity reports' table
    await page.getByRole('rowheader', { name: `R0${regionNumber}-AR-${arNumber}` }).click();

    await expect(page.getByRole('heading', { name: `TTA activity report R0${regionNumber}-AR-${arNumber}` })).toBeVisible();
    await expect(page.getByText(/date approved/i)).toBeVisible();

    const recipients = await page.locator('span:near(div:text("Recipient"))').first().textContent();
    const grants = getGrants(recipients || '');

    // navigate to the Recipient TTA Records page
    await page.getByRole('link', { name: 'Recipient TTA Records' }).click();
    // click on the previously extracted recipient
    await page.getByRole('link', { name: recipient }).click();
    // navigate to the 'Goals & Objectives page
    await page.getByRole('link', { name: 'RTTAPA' }).click();
    // check that previously created goals g1 and g2 are visible
    // Assert there are two instances of 'g1' and 'g2' on the page
    expect(page.getByText('g1', { exact: true }).first()).toBeTruthy();
    expect(page.getByText('g1', { exact: true }).nth(1)).toBeTruthy();


    expect(page.getByText('g2', { exact: true }).first()).toBeTruthy();
    expect(page.getByText('g2', { exact: true }).nth(1)).toBeTruthy();

    /* We have Two goals and Two Recipients this should result in 4 goals */
    // Expand objectives for G1.
    // TODO: Update this portion of the test once we are connected to the usage of standard goals from the AR.
    /*
    // Scroll until the button with the name 'View objectives for goal G-6' is visible.
    await page.getByRole('button', { name: 'View objectives for goal G-16' }).scrollIntoViewIfNeeded();

    await page.getByRole('button', { name: `View objectives for goal G-16` }).click();

    // Scroll until the button with the name 'View objectives for goal G-5' is visible.
    await page.getByRole('button', { name: 'View objectives for goal G-15' }).scrollIntoViewIfNeeded();

    await page.getByRole('button', { name: `View objectives for goal G-15` }).click();

    expect(page.getByText('g1o1', { exact: true }).first()).toBeTruthy();
    expect(page.getByText('g1o1', { exact: true }).nth(1)).toBeTruthy();
    // verify a link to the activity report is found in the objective section
    expect(page.getByRole('link', { name: `R0${regionNumber}-AR-${arNumber}` }).first()).toBeTruthy();
    expect(page.getByRole('link', { name: `R0${regionNumber}-AR-${arNumber}` }).nth(1)).toBeTruthy();
    // Access parent with '..'
    expect(page.getByText('g1o1', { exact: true }).locator('..').locator('..').getByText('Grant numbers').nth(0)).toBeTruthy();
    expect(page.getByText('g1o1', { exact: true }).locator('..').locator('..').getByText('Grant numbers').nth(1)).toBeTruthy();
    // verify the grants are visible in the objective section
    await Promise.all(
      grants.map(async (grant) => expect(page.getByText('g1o1', { exact: true }).locator('..').locator('..').getByText(grant)).toBeTruthy()),
    );
    // verify the reason is visible in the objective section
    const goalOneContentA = await page.getByText('g1o1', { exact: true }).first().locator('..').locator('..').textContent();
    expect(goalOneContentA).toContain('Behavioral / Mental Health / Trauma');
    const goalOneContentB = await page.getByText('g1o1', { exact: true }).nth(1).locator('..').locator('..').textContent();
    expect(goalOneContentB).toContain('Behavioral / Mental Health / Trauma');

    // verify the end date is visible in the objective section
    expect(page.getByText('g1o1', { exact: true }).first().locator('..').locator('..').getByText('12/01/2050')).toBeTruthy();
    expect(page.getByText('g1o1', { exact: true }).nth(1).locator('..').locator('..').getByText('12/01/2050')).toBeTruthy();
    // verify the correct status for the objective is visible
    expect(page.getByText('g1o1', { exact: true }).first().locator('..').locator('..').getByText('Not started')).toBeTruthy();
    expect(page.getByText('g1o1', { exact: true }).nth(1).locator('..').locator('..').getByText('Not started')).toBeTruthy();

    // Expand goals for G2.
    await page.getByRole('button', { name: `View objectives for goal G-17` }).click();
    await page.getByRole('button', { name: `View objectives for goal G-18` }).click();

    expect(page.getByText('g2o1', { exact: true }).first()).toBeTruthy();
    expect(page.getByText('g2o1', { exact: true }).nth(1)).toBeTruthy();
    // verify a link to the activity report is found in the objective section
    expect(page.getByText('g2o1', { exact: true }).first().locator('..').locator('..').getByRole('link', { name: `R0${regionNumber}-AR-${arNumber}` })).toBeTruthy();
    expect(page.getByText('g2o1', { exact: true }).nth(1).locator('..').locator('..').getByRole('link', { name: `R0${regionNumber}-AR-${arNumber}` })).toBeTruthy();
    expect(page.getByText('g2o1', { exact: true }).locator('..').locator('..').getByText('Grant numbers').first()).toBeTruthy();
    expect(page.getByText('g2o1', { exact: true }).locator('..').locator('..').getByText('Grant numbers').nth(1)).toBeTruthy();
    // verify the grants are visible in the objective section
    await Promise.all(
      grants.map(async (grant) => expect(page.getByText('g2o1', { exact: true }).locator('..').locator('..').getByText(grant)).toBeTruthy()),
    );
    const goalTwoContentA = await page.getByText('g2o1', {exact: true}).first().locator('..').locator('..').textContent();
    const goalTwoContentB = await page.getByText('g2o1', {exact: true}).nth(1).locator('..').locator('..').textContent();
    // verify the end date is visible in the objective section
    expect(page.getByText('g2o1', { exact: true }).first().locator('..').locator('..').getByText('12/01/2050')).toBeTruthy();
    // verify the correct status for the objective is visible
    expect(page.getByText('g2o1', { exact: true }).nth(1).locator('..').locator('..').getByText('Not started')).toBeTruthy();

    // check g1
    await page.getByText('Child Safety').first().locator('..').locator('..').locator('..')
      .getByRole('button', { name: 'Actions for goal' })
      .click();
      await page.getByText('Child Safety').nth(1).locator('..').locator('..').locator('..')
      .getByRole('button', { name: 'Actions for goal' })
      .click();
    // click on the 'Edit' button for 'g1' and verify the correct data is displayed
    await page.getByText('Child Safety').locator('..').locator('..').locator('..')
      .getByRole('button', { name: 'Edit' })
      .click();

    await expect(page.getByText("This goal is used on an activity report, so some fields can't be edited.")).toBeVisible();
    await expect(page.getByText('Child Safety')).toBeVisible();
    await expect(page.getByText('g1o1')).toBeVisible();

    await page.getByRole('link', { name: 'Back to RTTAPA' }).click();

    // Check g2
    await page.getByText('CQI and Data').first().locator('..').locator('..').locator('..')
      .getByRole('button', { name: 'Actions for goal' })
      .click();
    await page.getByText('CQI and Data').nth(1).locator('..').locator('..').locator('..')
      .getByRole('button', { name: 'Actions for goal' })
      .click();
    // click on the 'Edit' button for 'g1' and verify the correct data is displayed
    await page.getByText('CQI and Data').locator('..').locator('..').locator('..')
      .getByRole('button', { name: 'Edit' })
      .click();

    await expect(page.getByText("This goal is used on an activity report, so some fields can't be edited.")).toBeVisible();
    await expect(page.getByText('CQI and Data')).toBeVisible();
    await expect(page.getByText('g2o1')).toBeVisible();
<<<<<<< HEAD
    */
=======
  });

  test('multi recipient goal used on an AR', async ({ page }) => {
    await page.goto('http://localhost:3000/');

    const fullName = await getFullName(page);

    // navigate to the RTR, select a recipient, and click add new goal
    await page.getByRole('link', { name: 'Recipient TTA Records' }).click();
    await page.getByRole('link', { name: 'Agency 1.a in region 1, Inc.' }).click();
    await page.getByRole('link', { name: 'RTTAPA' }).click();
    await page.getByRole('link', { name: 'Add new goals' }).click();

    await page.waitForTimeout(5000);

    // select recipients
    await page.getByLabel(/recipient grant numbers/i).focus();
    await page.keyboard.press('ArrowDown');
    await page.keyboard.press('Enter');
    await blur(page);

    // enter goal name
    await page.getByLabel('Recipient\'s goal *').fill('This is a goal for multiple grants');
    await page.getByRole('button', { name: 'Save and continue' }).click();

    await page.waitForTimeout(5000);

    // select recipients
    await page.getByLabel(/recipient grant numbers/i).focus();
    // both of the top recipients
    await page.keyboard.press('ArrowDown');
    await page.keyboard.press('Enter');
    await blur(page);

    // goal source
    await page.getByLabel(/Goal source/i).selectOption('Recipient request');

    // add new objective
    await page.getByRole('button', { name: 'Add new objective' }).click();

    // objective title
    await page.getByLabel('TTA objective *').fill('A new objective');

    // save goal
    await page.getByRole('button', { name: 'Save and continue' }).click();
    await page.getByRole('button', { name: 'Submit goal' }).click();

    // confirm goal is in RTR
    await expect(page.getByText('This is a goal for multiple grants').first()).toBeVisible();
    await expect(page.getByText('This is a goal for multiple grants').nth(1)).toBeVisible();
    await expect(page.getByRole('heading', { name: /Goal G-(\d)/i }).last()).toBeVisible();

    // navigate to the AR page
    await page.getByRole('link', { name: 'Activity Reports' }).click();
    await page.getByRole('button', { name: '+ New Activity Report' }).click();

    await activitySummary(page, { recipients: 3, ttaType: 'Training' });

    const regionNumber = await getRegionNumber(page);

    await page.getByRole('button', { name: 'Save and continue' }).click();

    await blur(page);
    // fill out the goals page
    await page.getByLabel(/Select recipient's goal/i).focus();
    await page.keyboard.type('This is a goal for multiple grants');
    await page.keyboard.press('Enter');

    await page.getByLabel(/select tta objective/i).focus();
    await page.keyboard.type('A new objective');
    await page.keyboard.press('ArrowDown');
    await page.keyboard.press('Enter');

    await blur(page);
    await page.waitForTimeout(5000);

    await page.getByRole('textbox', { name: /TTA provided for objective/i }).focus();
    await page.keyboard.type('This is a TTA provided for objective');

    await page.getByText('Topics *').click()
    await page.keyboard.press('ArrowDown');
    await page.keyboard.press('Enter');
    await blur(page);

    const supportType = page.getByRole('combobox', { name: /Support type/i });
    await supportType.selectOption('Implementing');

    await page.getByRole('combobox', { name: 'Status for objective' }).selectOption('In Progress');

    await blur(page);
    await page.getByRole('button', { name: 'Save goal' }).click();
    await page.getByRole('button', { name: 'Save and continue' }).click();

    // skip supporting attachments
    await page.getByRole('button', { name: 'Save and continue' }).click();

    // fill out next steps
    await nextSteps(page);
    await page.getByRole('button', { name: 'Save and continue' }).click();

    const approverDropdown = page.getByLabel("Approving manager");
    await approverDropdown.click();

    // type our name into the dropdown to filter to just us
    await page.keyboard.type(fullName);
    // press Enter to select ourself
    await page.keyboard.press('Enter');

    await blur(page);

    const url = page.url();
    const arNumber = url.split('/').find((part) => /^\d+$/.test(part));

    // submit for approval
    await page.getByRole('button', { name: 'Submit for approval' }).click();
    await page.waitForTimeout(5000);

    // find the recently created AR in the table and navigate to it
    await page.getByRole('link', { name: `R0${regionNumber}-AR-${arNumber}` }).first().click();

    // set status to approved
    await page.locator('select.usa-select').selectOption('approved');

    // submit approval
    await page.getByTestId('form').getByRole('button', { name: 'Submit' }).click();

    // check first recipient
    await page.getByRole('link', { name: 'Recipient TTA Records' }).click();
    await page.getByRole('link', { name: 'Agency 1.a in region 1, Inc.' }).click();
    await page.getByRole('link', { name: 'RTTAPA' }).click();

    // confirm goal is in RTR
    await expect(page.getByText('This is a goal for multiple grants').first()).toBeVisible();

    // check second recipient
    await page.getByRole('link', { name: 'Recipient TTA Records' }).click();
    await page.getByRole('link', { name: 'Agency 2 in region 1, Inc.' }).click();
    await page.getByRole('link', { name: 'RTTAPA' }).click();

    // check page title is updated (formerly TTAHUB-1322.spec.ts)
    expect(await page.title()).toBe('RTTAPA - Agency 2 in region 1, Inc. | TTA Hub');

    await expect(page.getByText('This is a goal for multiple grants').first()).toBeVisible();
    await page.getByRole('button', { name: /View objectives for goal G-(\d)/i }).click();
    await expect(page.getByText('A new objective')).toBeVisible();
    await expect(page.getByText(`Activity reports R01-AR-${arNumber}`)).toBeVisible();
  });


  test('create a report with two other entities and one objective', async ({ page }) => {
    await page.goto('http://localhost:3000/');

    // create a new report
    await page.getByRole('link', { name: 'Activity Reports' }).click();
    await page.getByRole('button', { name: '+ New Activity Report' }).click();

    const heading = page.getByRole('heading', { name: /activity report for region \d/i });
    const regionNumber = await heading.textContent().then((text) => text!.match(/\d/)![0]);

    await activitySummary(page, { recipients: 2, ttaType: 'Training' });

    // select two recipients
    await page.locator('label').filter({ hasText: 'Other entity' }).click();
    await page.locator('#activityRecipients div').filter({ hasText: '- Select -' }).nth(1).click();
    await page.locator('#react-select-3-option-0').click();
    await page.locator('#react-select-3-option-1').click();

    // cycle through the side nav
    await page.getByRole('button', { name: 'Goals and objectives Not started' }).click();
    await page.getByRole('button', { name: 'Supporting attachments Not started' }).click();
    await page.getByRole('button', { name: 'Next steps Not started' }).click();
    await page.getByRole('button', { name: 'Review and submit' }).click();
    await page.getByRole('button', { name: 'Activity summary Complete' }).click();

    // select participants
    await page.getByLabel('Other entity participants  *- Select -').focus();
    await page.keyboard.press('ArrowDown');
    await page.keyboard.press('Enter');
    await blur(page);

    // submit the activity summary
    await page.getByRole('button', { name: 'Save and continue' }).click();

    // fill out the objectives form
    await page.getByRole('button', { name: 'Add new objective' }).click();
    await page.getByTestId('form').getByTestId('textarea').fill('test');

    // fill in an invalid resource
    await page.getByTestId('textInput').fill('asdfasdf');

    // select a topic
    await page.getByText('Topics *').click()
    await page.keyboard.press('ArrowDown');
    await page.keyboard.press('Enter');
    await blur(page);

    // clear out the invalid resource
    await page.getByTestId('textInput').fill('');

    // add tta provided
    await page.getByRole('textbox', { name: /TTA provided for objective/i }).locator('div').nth(2).click();
    await page.keyboard.type('hello');

    await blur(page);

    const supportType = page.getByRole('combobox', { name: /Support type/i });
    await supportType.selectOption('Implementing');

    await blur(page);

    await page.getByRole('button', { name: 'Save objectives' }).click();

    await page.waitForTimeout(5000);

    await page.getByRole('button', { name: 'Save and continue' }).click();

    // skip supporting attachments
    await page.getByRole('button', { name: 'Save and continue' }).click();

    // fill out next steps
    const isOtherEntity = true;
    await nextSteps(page, isOtherEntity);
    await page.getByRole('button', { name: 'Save and continue' }).click();

    // select an approver
    await page.getByLabel(/Approving manager/i).focus();
    await page.keyboard.press('ArrowDown');
    await page.keyboard.press('Enter');

    // extract the AR number from the URL:
    const url = page.url();
    const arNumber = url.split('/').find((part) => /^\d+$/.test(part));

    await blur(page);

    // submit for approval
    await page.getByRole('button', { name: 'Submit for approval' }).click();

    // verify draft report in table
    await expect(page.getByRole('link', { name: `R0${regionNumber}-AR-${arNumber}` })).toBeVisible();
  });

  test('properly updates form state for other entity reports', async ({ page }) => {
    await page.goto('http://localhost:3000/');
    await page.getByRole('link', { name: 'Activity Reports' }).click();
    await page.getByRole('button', { name: '+ New Activity Report' }).click();

    await page.locator('label').filter({ hasText: 'Other entity' }).click();
    await page.locator('#activityRecipients div').filter({ hasText: '- Select -' }).nth(1).click();
    await page.locator('#react-select-3-option-0').click();
    await page.locator('#react-select-3-option-1').click();
    await page.getByRole('button', { name: 'Goals and objectives Not Started' }).click();
    await page.waitForTimeout(5000);
    await page.getByTestId('plusButton').click();
    await page.getByTestId('form').getByTestId('textarea').fill('Objective for testing. avery specific thing');
    await page.getByTestId('form').getByTestId('textarea').press('Tab');
    await page.getByRole('button', { name: 'Get help choosing topics' }).press('Tab');
    await page.getByLabel('Topics  *').press('ArrowDown');
    await page.getByLabel('Topics  *').press('Enter');
    await page.getByLabel('Topics  *').press('Tab');

    await blur(page);

    await page.getByText('TTA provided *Normal').click();
    await page.getByRole('textbox', { name: 'TTA provided for objective, required' }).press('Enter');
    await page.getByText('Support type *').click();
    await page.getByRole('combobox', { name: 'Support type' }).selectOption('Introducing');

    await page.getByRole('button', { name: 'Save objectives' }).click();
    await page.getByRole('button', { name: 'Save and continue' }).click();
    await page.getByRole('button', { name: 'Goals and objectives Complete' }).click();
    await page.getByTestId('context-menu-actions-btn').click();
    await page.getByTestId('menu').getByTestId('button').click();
    await page.getByRole('button', { name: 'Remove this objective' }).click();
    await page.getByRole('button', { name: 'This button will remove the objective from the activity report' }).click();
    await page.getByRole('button', { name: 'Supporting attachments Complete' }).click();
    await page.getByRole('button', { name: 'Goals and objectives In Progress' }).click();
>>>>>>> 37badfd3
  });

  test('can remove objective', async ({ page }) => {
    await getFullName(page);

    await page.getByRole('link', { name: 'Activity Reports' }).click();
    await page.getByRole('button', { name: '+ New Activity Report' }).click();
      const heading = page.getByRole('heading', { name: /activity report for region \d/i });
    const regionNumber = await heading.textContent().then((text) => text!.match(/\d/)![0]);

    await activitySummary(page);

    await page.getByRole('button', { name: 'Save and continue' }).click();

    await page.getByRole('button', { name: 'Supporting attachments not started' }).click();
    await page.getByRole('button', { name: 'Goals and objectives not started' }).click();

    // Select a standard goal.
    await page.getByTestId('goal-selector').click();
    await page.waitForTimeout(2000);
    await page.keyboard.press('Enter');
    
    // Save goal.
    await page.getByRole('button', { name: 'Save goal' }).click();

    // create first objective
    await page.getByText(/Select TTA objective/i).fill('Create a new objective');
    // Arrow down then click enter.
    await page.keyboard.press('ArrowDown');
    await page.keyboard.press('Enter');
    await blur(page);

    const supportType = page.getByRole('combobox', { name: /Support type/i });
    await supportType.selectOption('Implementing');
    await blur(page);
    await page.waitForTimeout(10000);

    await page.getByRole('textbox', { name: 'TTA provided for objective' }).locator('div').nth(2).click();
    await page.locator('[id="goalForEditing\.objectives\[0\]\.title"]').fill('g1 o1 title');

    // select a topic
    await page.locator('[id="goalForEditing\\.objectives\\[0\\]\\.topics"]').focus();
    await page.keyboard.press('ArrowDown');
    await page.keyboard.press('Enter');
    await blur(page);


    await page.getByRole('textbox', { name: /TTA provided for objective/i }).locator('div').nth(2).click();
    await page.keyboard.type('g1 o1 tta');
    await blur(page);

    // create second objective
    await page.getByRole('button', { name: 'Add new objective' }).click();
    await page.locator('[id="goalForEditing\\.objectives\\[1\\]\\.title"]').fill('g1 o2 title');
    await blur(page);

    await page.locator('[id="goalForEditing\\.objectives\\[1\\]\\.topics"]').focus();
    await page.keyboard.press('ArrowDown');
    await page.keyboard.press('Enter');
    await blur(page);

    await page.waitForTimeout(10000);
    await page.locator('[id="goalForEditing\\.objectives\\[1\\]\\.supportType"]').selectOption('Implementing');
    await page.getByRole('textbox', { name: /TTA provided for objective/i }).locator('div').nth(4).click();
    await page.keyboard.type('g1 o2 tta');
    await blur(page);

    // First save goal
    await page.getByRole('button', { name: 'Save goal' }).click();

    // Verify we have both objectives
    await expect(page.getByText('Recipient TTA goal', { exact: true })).toBeVisible();
    await expect(page.getByText('g1 o1 title', { exact: true })).toBeVisible();
    await expect(page.getByText('g1 o2 title', { exact: true })).toBeVisible();
    await expect(page.getByText('g1 o2 tta', { exact: true })).toBeVisible();
    await expect(page.getByText('g1 o1 tta', { exact: true })).toBeVisible();

    // edit goals remove first objective
    await page.getByText('Child Safety').locator('..').locator('..').getByRole('button')
    .click();
    await page.getByRole('button', { name: 'Edit' }).click();
    await page.getByRole('button', { name: 'Remove this objective' }).first().click();
    await page.getByRole('button', { name: 'This button will remove the objective from the activity report' }).click();

    // Second save goal
    await page.getByRole('button', { name: 'Save goal' }).click();

    // Verify we only have one objective saved
    await expect(page.getByText('Recipient TTA goal', { exact: true })).toBeVisible();
    await expect(page.getByText('g1 o2 title', { exact: true })).toBeVisible();
    await expect(page.getByText('g1 o2 tta', { exact: true })).toBeVisible();
    await expect(page.getByText('g1 o1 tta', { exact: true })).not.toBeVisible();
    await expect(page.getByText('g1 o1 tta', { exact: true })).not.toBeVisible();

     // extract the AR number from the URL:
     const url = page.url();
     const arNumber = url.split('/').find((part) => /^\d+$/.test(part));

    // Reload ar
    await page.getByRole('link', { name: 'Activity Reports' }).click();
    await page.getByRole('link', { name: `R0${regionNumber}-AR-${arNumber}` }).first().click();
    await page.getByRole('button', { name: 'Goals and objectives' }).click();

    // Verify we only have one objective saved after reload
    await expect(page.getByText('Recipient TTA goal', { exact: true })).toBeVisible();
    await expect(page.getByText('g1 o2 title', { exact: true })).toBeVisible();
    await expect(page.getByText('g1 o2 tta', { exact: true })).toBeVisible();
    await expect(page.getByText('g1 o1 tta', { exact: true })).not.toBeVisible();
    await expect(page.getByText('g1 o1 tta', { exact: true })).not.toBeVisible();
  });

  test('allows preservation of objectives', async ({ page }) => {
    await page.goto('http://localhost:3000/');

    await page.getByRole('link', { name: 'Activity Reports' }).click();
    await page.getByRole('button', { name: '+ New Activity Report' }).click();

    // add a recipient
    await activitySummary(page);

    const p = page.waitForURL('**/goals-objectives');

    // visit the goals & objectives page
    await page.getByRole('button', { name: 'Goals and objectives Not Started' }).click();

    await p;

    // Select a standard goal.
    await page.waitForTimeout(5000);
    await page.getByTestId('goal-selector').click();
    await page.waitForTimeout(2000);
    await page.keyboard.press('Enter');

    // create the objective
    await page.getByText('Select TTA objective *- Select -').click();
    // Click the option 'Create a new objective'.
    await page.getByText('Create a new objective', { exact: true }).click();

    await page.locator('[id="goalForEditing\.objectives\[0\]\.title"]').fill('Test objective for preserving objectives');
    await blur(page);

    await page.getByText('Topics *').click()
    await page.keyboard.press('ArrowDown');
    await page.keyboard.press('Enter');

    await page.getByRole('textbox', { name: /TTA provided for objective/i }).locator('div').nth(2).click();
    await page.keyboard.type('An unlikely statement');

    // save draft
    await blur(page);
    const p2 = page.waitForResponse('/api/activity-reports/goals');
    await page.getByRole('button', { name: 'Save draft' }).click();

    await p2;

    await page.getByTestId('goal-selector').click();
    await page.waitForTimeout(2000);
    await page.keyboard.press('ArrowDown');
    await page.keyboard.press('Enter');

    await page.getByRole('button', { name: 'Keep objective' }).click();
    await blur(page);

    expect(page.getByRole('textbox', { name: /TTA provided for objective/i }).getByText('An unlikely statement')).toBeVisible();
  });
});<|MERGE_RESOLUTION|>--- conflicted
+++ resolved
@@ -489,287 +489,7 @@
     await expect(page.getByText("This goal is used on an activity report, so some fields can't be edited.")).toBeVisible();
     await expect(page.getByText('CQI and Data')).toBeVisible();
     await expect(page.getByText('g2o1')).toBeVisible();
-<<<<<<< HEAD
     */
-=======
-  });
-
-  test('multi recipient goal used on an AR', async ({ page }) => {
-    await page.goto('http://localhost:3000/');
-
-    const fullName = await getFullName(page);
-
-    // navigate to the RTR, select a recipient, and click add new goal
-    await page.getByRole('link', { name: 'Recipient TTA Records' }).click();
-    await page.getByRole('link', { name: 'Agency 1.a in region 1, Inc.' }).click();
-    await page.getByRole('link', { name: 'RTTAPA' }).click();
-    await page.getByRole('link', { name: 'Add new goals' }).click();
-
-    await page.waitForTimeout(5000);
-
-    // select recipients
-    await page.getByLabel(/recipient grant numbers/i).focus();
-    await page.keyboard.press('ArrowDown');
-    await page.keyboard.press('Enter');
-    await blur(page);
-
-    // enter goal name
-    await page.getByLabel('Recipient\'s goal *').fill('This is a goal for multiple grants');
-    await page.getByRole('button', { name: 'Save and continue' }).click();
-
-    await page.waitForTimeout(5000);
-
-    // select recipients
-    await page.getByLabel(/recipient grant numbers/i).focus();
-    // both of the top recipients
-    await page.keyboard.press('ArrowDown');
-    await page.keyboard.press('Enter');
-    await blur(page);
-
-    // goal source
-    await page.getByLabel(/Goal source/i).selectOption('Recipient request');
-
-    // add new objective
-    await page.getByRole('button', { name: 'Add new objective' }).click();
-
-    // objective title
-    await page.getByLabel('TTA objective *').fill('A new objective');
-
-    // save goal
-    await page.getByRole('button', { name: 'Save and continue' }).click();
-    await page.getByRole('button', { name: 'Submit goal' }).click();
-
-    // confirm goal is in RTR
-    await expect(page.getByText('This is a goal for multiple grants').first()).toBeVisible();
-    await expect(page.getByText('This is a goal for multiple grants').nth(1)).toBeVisible();
-    await expect(page.getByRole('heading', { name: /Goal G-(\d)/i }).last()).toBeVisible();
-
-    // navigate to the AR page
-    await page.getByRole('link', { name: 'Activity Reports' }).click();
-    await page.getByRole('button', { name: '+ New Activity Report' }).click();
-
-    await activitySummary(page, { recipients: 3, ttaType: 'Training' });
-
-    const regionNumber = await getRegionNumber(page);
-
-    await page.getByRole('button', { name: 'Save and continue' }).click();
-
-    await blur(page);
-    // fill out the goals page
-    await page.getByLabel(/Select recipient's goal/i).focus();
-    await page.keyboard.type('This is a goal for multiple grants');
-    await page.keyboard.press('Enter');
-
-    await page.getByLabel(/select tta objective/i).focus();
-    await page.keyboard.type('A new objective');
-    await page.keyboard.press('ArrowDown');
-    await page.keyboard.press('Enter');
-
-    await blur(page);
-    await page.waitForTimeout(5000);
-
-    await page.getByRole('textbox', { name: /TTA provided for objective/i }).focus();
-    await page.keyboard.type('This is a TTA provided for objective');
-
-    await page.getByText('Topics *').click()
-    await page.keyboard.press('ArrowDown');
-    await page.keyboard.press('Enter');
-    await blur(page);
-
-    const supportType = page.getByRole('combobox', { name: /Support type/i });
-    await supportType.selectOption('Implementing');
-
-    await page.getByRole('combobox', { name: 'Status for objective' }).selectOption('In Progress');
-
-    await blur(page);
-    await page.getByRole('button', { name: 'Save goal' }).click();
-    await page.getByRole('button', { name: 'Save and continue' }).click();
-
-    // skip supporting attachments
-    await page.getByRole('button', { name: 'Save and continue' }).click();
-
-    // fill out next steps
-    await nextSteps(page);
-    await page.getByRole('button', { name: 'Save and continue' }).click();
-
-    const approverDropdown = page.getByLabel("Approving manager");
-    await approverDropdown.click();
-
-    // type our name into the dropdown to filter to just us
-    await page.keyboard.type(fullName);
-    // press Enter to select ourself
-    await page.keyboard.press('Enter');
-
-    await blur(page);
-
-    const url = page.url();
-    const arNumber = url.split('/').find((part) => /^\d+$/.test(part));
-
-    // submit for approval
-    await page.getByRole('button', { name: 'Submit for approval' }).click();
-    await page.waitForTimeout(5000);
-
-    // find the recently created AR in the table and navigate to it
-    await page.getByRole('link', { name: `R0${regionNumber}-AR-${arNumber}` }).first().click();
-
-    // set status to approved
-    await page.locator('select.usa-select').selectOption('approved');
-
-    // submit approval
-    await page.getByTestId('form').getByRole('button', { name: 'Submit' }).click();
-
-    // check first recipient
-    await page.getByRole('link', { name: 'Recipient TTA Records' }).click();
-    await page.getByRole('link', { name: 'Agency 1.a in region 1, Inc.' }).click();
-    await page.getByRole('link', { name: 'RTTAPA' }).click();
-
-    // confirm goal is in RTR
-    await expect(page.getByText('This is a goal for multiple grants').first()).toBeVisible();
-
-    // check second recipient
-    await page.getByRole('link', { name: 'Recipient TTA Records' }).click();
-    await page.getByRole('link', { name: 'Agency 2 in region 1, Inc.' }).click();
-    await page.getByRole('link', { name: 'RTTAPA' }).click();
-
-    // check page title is updated (formerly TTAHUB-1322.spec.ts)
-    expect(await page.title()).toBe('RTTAPA - Agency 2 in region 1, Inc. | TTA Hub');
-
-    await expect(page.getByText('This is a goal for multiple grants').first()).toBeVisible();
-    await page.getByRole('button', { name: /View objectives for goal G-(\d)/i }).click();
-    await expect(page.getByText('A new objective')).toBeVisible();
-    await expect(page.getByText(`Activity reports R01-AR-${arNumber}`)).toBeVisible();
-  });
-
-
-  test('create a report with two other entities and one objective', async ({ page }) => {
-    await page.goto('http://localhost:3000/');
-
-    // create a new report
-    await page.getByRole('link', { name: 'Activity Reports' }).click();
-    await page.getByRole('button', { name: '+ New Activity Report' }).click();
-
-    const heading = page.getByRole('heading', { name: /activity report for region \d/i });
-    const regionNumber = await heading.textContent().then((text) => text!.match(/\d/)![0]);
-
-    await activitySummary(page, { recipients: 2, ttaType: 'Training' });
-
-    // select two recipients
-    await page.locator('label').filter({ hasText: 'Other entity' }).click();
-    await page.locator('#activityRecipients div').filter({ hasText: '- Select -' }).nth(1).click();
-    await page.locator('#react-select-3-option-0').click();
-    await page.locator('#react-select-3-option-1').click();
-
-    // cycle through the side nav
-    await page.getByRole('button', { name: 'Goals and objectives Not started' }).click();
-    await page.getByRole('button', { name: 'Supporting attachments Not started' }).click();
-    await page.getByRole('button', { name: 'Next steps Not started' }).click();
-    await page.getByRole('button', { name: 'Review and submit' }).click();
-    await page.getByRole('button', { name: 'Activity summary Complete' }).click();
-
-    // select participants
-    await page.getByLabel('Other entity participants  *- Select -').focus();
-    await page.keyboard.press('ArrowDown');
-    await page.keyboard.press('Enter');
-    await blur(page);
-
-    // submit the activity summary
-    await page.getByRole('button', { name: 'Save and continue' }).click();
-
-    // fill out the objectives form
-    await page.getByRole('button', { name: 'Add new objective' }).click();
-    await page.getByTestId('form').getByTestId('textarea').fill('test');
-
-    // fill in an invalid resource
-    await page.getByTestId('textInput').fill('asdfasdf');
-
-    // select a topic
-    await page.getByText('Topics *').click()
-    await page.keyboard.press('ArrowDown');
-    await page.keyboard.press('Enter');
-    await blur(page);
-
-    // clear out the invalid resource
-    await page.getByTestId('textInput').fill('');
-
-    // add tta provided
-    await page.getByRole('textbox', { name: /TTA provided for objective/i }).locator('div').nth(2).click();
-    await page.keyboard.type('hello');
-
-    await blur(page);
-
-    const supportType = page.getByRole('combobox', { name: /Support type/i });
-    await supportType.selectOption('Implementing');
-
-    await blur(page);
-
-    await page.getByRole('button', { name: 'Save objectives' }).click();
-
-    await page.waitForTimeout(5000);
-
-    await page.getByRole('button', { name: 'Save and continue' }).click();
-
-    // skip supporting attachments
-    await page.getByRole('button', { name: 'Save and continue' }).click();
-
-    // fill out next steps
-    const isOtherEntity = true;
-    await nextSteps(page, isOtherEntity);
-    await page.getByRole('button', { name: 'Save and continue' }).click();
-
-    // select an approver
-    await page.getByLabel(/Approving manager/i).focus();
-    await page.keyboard.press('ArrowDown');
-    await page.keyboard.press('Enter');
-
-    // extract the AR number from the URL:
-    const url = page.url();
-    const arNumber = url.split('/').find((part) => /^\d+$/.test(part));
-
-    await blur(page);
-
-    // submit for approval
-    await page.getByRole('button', { name: 'Submit for approval' }).click();
-
-    // verify draft report in table
-    await expect(page.getByRole('link', { name: `R0${regionNumber}-AR-${arNumber}` })).toBeVisible();
-  });
-
-  test('properly updates form state for other entity reports', async ({ page }) => {
-    await page.goto('http://localhost:3000/');
-    await page.getByRole('link', { name: 'Activity Reports' }).click();
-    await page.getByRole('button', { name: '+ New Activity Report' }).click();
-
-    await page.locator('label').filter({ hasText: 'Other entity' }).click();
-    await page.locator('#activityRecipients div').filter({ hasText: '- Select -' }).nth(1).click();
-    await page.locator('#react-select-3-option-0').click();
-    await page.locator('#react-select-3-option-1').click();
-    await page.getByRole('button', { name: 'Goals and objectives Not Started' }).click();
-    await page.waitForTimeout(5000);
-    await page.getByTestId('plusButton').click();
-    await page.getByTestId('form').getByTestId('textarea').fill('Objective for testing. avery specific thing');
-    await page.getByTestId('form').getByTestId('textarea').press('Tab');
-    await page.getByRole('button', { name: 'Get help choosing topics' }).press('Tab');
-    await page.getByLabel('Topics  *').press('ArrowDown');
-    await page.getByLabel('Topics  *').press('Enter');
-    await page.getByLabel('Topics  *').press('Tab');
-
-    await blur(page);
-
-    await page.getByText('TTA provided *Normal').click();
-    await page.getByRole('textbox', { name: 'TTA provided for objective, required' }).press('Enter');
-    await page.getByText('Support type *').click();
-    await page.getByRole('combobox', { name: 'Support type' }).selectOption('Introducing');
-
-    await page.getByRole('button', { name: 'Save objectives' }).click();
-    await page.getByRole('button', { name: 'Save and continue' }).click();
-    await page.getByRole('button', { name: 'Goals and objectives Complete' }).click();
-    await page.getByTestId('context-menu-actions-btn').click();
-    await page.getByTestId('menu').getByTestId('button').click();
-    await page.getByRole('button', { name: 'Remove this objective' }).click();
-    await page.getByRole('button', { name: 'This button will remove the objective from the activity report' }).click();
-    await page.getByRole('button', { name: 'Supporting attachments Complete' }).click();
-    await page.getByRole('button', { name: 'Goals and objectives In Progress' }).click();
->>>>>>> 37badfd3
   });
 
   test('can remove objective', async ({ page }) => {
