/* eslint-disable jest/no-done-callback */
/* eslint-disable no-await-in-loop */
/* eslint-disable no-plusplus */
import { test, expect, Page } from '@playwright/test';
import { blur } from './common';

async function getFullName(page: Page) {
  await page.goto('/');
  const welcomeText = page.getByRole('heading', { name: /welcome to the tta hub,/i });
  const text = await welcomeText.textContent();
  return text ? text.replace(/welcome to the tta hub, /i, '') : '';
}
/**
 * Formats goals from the heading string to use in the "View objective (x)" selectors
 *
 * @remarks
 * A sample heading string: "Goal G-5, G-6RTTAPA"
 * Would return "G-5G6"
 * @param headingString - string to extract goals from
 */
function getGoals(headingString: string) {
  const goal1 = headingString.split(' ')[1].split(',')[0];
  const goal2 = headingString.split(' ')[2].split('RTTAPA')[0];
  return `${goal1}${goal2}`;
}

/**
 *
 * Given a page, returns the region number from the heading text
 *
 * @param page {Page}
 * @returns string
 */
async function getRegionNumber(page: Page) {
  const heading = page.getByRole('heading', { name: /activity report for region \d/i });
  return heading.textContent().then((text) => text!.match(/\d/)![0]);
}

/**
 * Extracts a recipient name from the "Activity participant" review section display
 *
 * @remarks
 * A sample Activity participants input: "Agency 1.a in region 1, Inc. - 01HP044444  - ECS"
 * Would return "Agency 1.a in region 1, Inc."
 * @param page - the page object
 */
async function getRecipient(page: Page) {
  const recipient = page.locator('[aria-label="Recipient 1"]');
  const text = await recipient.textContent();
  return text ? text.split('-')[0].trim() : '';
}

/**
 * Extracts the grant numbers from the recipients string
 *
 * @remarks
 * A sample Activity participants input: "Agency 1.a in region 1, Inc. - 01HP044444  - ECS,
 * Agency 1.a in region 1, Inc. - 01HP044445" would return "01HP044444, 01HP044445"
 * Note - there is a bug currently that displays the grant number in a descending order,
 * hence a need to temporarily reverse the returned array to return "01HP044445, 01HP04444"
 * instead
 * @param recipients - the recipients string
 */
function getGrants(recipients: string): string[] {
  const recArray = recipients.split(', ');
  // remove potential elements without grant numbers
  const recArrayGrants = recArray.filter((el) => el.indexOf(' - ') > 0);

  return recArrayGrants
    .map((r) => r.split('-')[1].trim())
    .toString()
    .replace(',', ' ')
    .replace(/\s+/g, ' ')
    .split(' ');
}

/**
 * Extracts the text of the dropdown's selected value
 *
 * @param selectedOption - dropdown
 */
async function extractSelectedDisplayedValue(selectedOption) {
  return selectedOption.evaluate((sel) => sel.options[sel.options.selectedIndex].textContent);
}

interface ActivitySummaryConfig {
  recipients?: number;
  ttaType?: 'Training' | 'Technical Assistance' | 'Both';
}

const defaultActivitySummaryConfig = {
  ttaType: 'Training',
} as ActivitySummaryConfig;

/**
 *
 * @param page {Page}
 * @param recipients {number} how many recipients to select, starting at the top of the list
 */
async function activitySummary(
  page: Page,
  config: ActivitySummaryConfig = defaultActivitySummaryConfig,
) {
  const { ttaType } = { ...defaultActivitySummaryConfig, ...config,  };

  // Recipient and grants.
  await page.getByText('Recipient *- Select -').click();
  await page.getByText('Agency 1.a in region 1, Inc.', { exact: true }).click();
  await page.getByText(/Agency 1.a in region 1, Inc. - 01HP044444/i).click();
  await page.getByText(/Agency 1.a in region 1, Inc. - 01HP044445/i).click();

<<<<<<< HEAD
  if (recipients) {
  // select recipients
    for (let i = 0; i < recipients; i++) {
      await page.keyboard.press('Enter');
    }
  } else {
    await page.keyboard.press('Enter');
  }
=======
  await blur(page);
>>>>>>> 18f15ec3

  // Recipient participants.
  await page.getByText('Recipient participants *-').click();
  await page.getByText('Center Director / Site Director', { exact: true }).click();
  await page.getByText('Coach', { exact: true }).click();
  await blur(page);
  // await page.getByLabel('Recipient participants *').press('Escape');

  // Why as the activity requested?
  await page.getByText('Why was this activity').click();
  await page.getByText('Recipient requested', { exact: true }).click();

  // Target  populations addressed.
  await page.getByText('Target populations addressed *- Select -').click();
  await page.keyboard.press('ArrowDown');
  await page.keyboard.press('Enter');
  await blur(page);

  // Start and End Date.
  await page.getByLabel('Start date *mm/dd/yyyy').fill('12/01/2020');
  await page.getByLabel('End date *mm/dd/yyyy').fill('12/01/2050');

  // Duration.
  await page.getByLabel('Duration in hours (round to the nearest half hour) *').fill('5');

  // TTA type.
  await page.getByRole('group', { name: /What type of TTA was provided/i }).getByText(ttaType || 'Training').click();
  await page.getByText('Virtual').click();

  // Language.
  await page.getByText('Language used *- Select -').click();
  await page.keyboard.press('ArrowDown');
  await page.keyboard.press('Enter');
  await blur(page);

  // Number of participants involved.
  await page.getByLabel('Number of participants  *').fill('5');
}

async function nextSteps(page: Page, isForOtherEntity: boolean = false) {
  // determine label for next steps
  const label = isForOtherEntity ? 'other entity' : 'recipient';

  // fill out next steps
  await page.getByTestId('specialistNextSteps-input').click();
  await page.getByTestId('specialistNextSteps-input').fill('1');
  await page.getByLabel('When do you anticipate completing step 1? *').fill('12/01/2050');
  await page.getByTestId('recipientNextSteps-input').click();
  await page.getByTestId('recipientNextSteps-input').fill('2');
  await page.getByLabel(`When does the ${label} anticipate completing step 1? *`).fill('12/01/2050');
}

test.describe('Activity Report', () => {
  // TODO: This needs to be revisited later once standard goals is more thoroughly implemented.
  // At this point in time, it doesn't make a lot of sense to try and update this with every small
  // change that happens to the AR form, the RTR, the goal form, etc.
  // test('can create an AR with multiple goals, submit for review, and review', async ({ page }) => {
  //   const fullName = await getFullName(page);

  //   await page.getByRole('link', { name: 'Activity Reports' }).click();

  //   await page.getByRole('button', { name: '+ New Activity Report' }).click();

  //   const regionNumber = await getRegionNumber(page);

  //   await activitySummary(page);

  //   await page.getByRole('button', { name: 'Save and continue' }).click();

  //   await page.getByRole('button', { name: 'Supporting attachments not started' }).click();
  //   await page.getByRole('button', { name: 'Goals and objectives not started' }).click();

  //   // create the first goal

  //   await page.getByLabel(/Select recipient's goal/i).click();
  //   await page.keyboard.press('ArrowDown');
  //   await page.keyboard.press('Enter');
  //   await page.getByTestId('textarea').click();
  //   await page.getByTestId('textarea').fill('g1');
  //   await page.getByRole('button', { name: 'Save goal' }).click();
  //   await page.getByText(/Select TTA objective/i).click();
  //   await page.keyboard.press('ArrowDown');
  //   await page.keyboard.press('Enter');
  //   await blur(page);

  //   await page.locator('[id="goalForEditing\.objectives\[0\]\.title"]').fill('g1o1');
  //   // Topics.
  //   await page.getByText('Topics *').click()
  //   await page.keyboard.press('ArrowDown');
  //   await page.keyboard.press('Enter');
  //   await blur(page);


  //   // save draft doesn't work with invalid resources
  //   await page.getByRole('textbox', { name: 'Resource 1' }).fill('banana banana banana');
  //   await page.getByRole('button', { name: 'Save draft' }).click();

  //   await expect(page.getByText('Enter one resource per field. Valid resource links must start with http:// or https://')).toBeVisible();

  //   await page.getByRole('textbox', { name: 'Resource 1' }).clear();
  //   await page.getByRole('textbox', { name: 'Resource 1' }).fill('https://banana.banana.com');

  //   // save draft does work with valid resources
  //   await page.getByRole('button', { name: 'Save draft' }).click();

  //   await page.getByRole('textbox', { name: /TTA provided for objective/i }).locator('div').nth(2).click();
  //   await page.keyboard.type('hello');

  //   const supportType = page.getByRole('combobox', { name: /Support type/i });
  //   await supportType.selectOption('Implementing');

  //   await page.getByRole('button', { name: 'Save draft' }).click();
  //   await page.waitForTimeout(5000);

  //   // navigate away
  //   await page.getByRole('button', { name: 'Supporting attachments' }).click();

  //   // PROBLEM: the side nav is not updating to reflect the saved goal..
  //   // navigate back
  //   await page.getByRole('button', { name: 'Goals and objectives' }).click()

  //   // confirm tta provided is still there (form is still open)
  //   await page.getByRole('textbox', { name: /TTA provided for objective/i }).click();


  //   // save goal and go on to create second goal
  //   await page.getByRole('button', { name: 'Save goal' }).click();

  //   // extract the AR number from the URL:
  //   const url = page.url();
  //   const arNumber = url.split('/').find((part) => /^\d+$/.test(part));

  //   // create the second goal
  //   await page.getByRole('button', { name: 'Add new goal' }).click();

  //   await page.getByTestId('label').click();

  //   await page.keyboard.press('Enter');
  //   await page.getByTestId('textarea').fill('g2');
  //   await page.getByRole('button', { name: 'Save goal' }).click();
  //   await page.getByText(/Select TTA objective/i).click();
  //   await page.keyboard.press('ArrowDown');
  //   await page.keyboard.press('Enter');
  //   await blur(page);
  //   await page. locator('[id="goalForEditing\.objectives\[0\]\.title"]').fill('g2o1');
  //   await page.getByText('Topics *').click()
  //   await page.keyboard.press('ArrowDown');
  //   await page.keyboard.press('Enter');
  //   await blur(page);

  //   await page.getByRole('textbox', { name: /TTA provided for objective/i }).locator('div').nth(2).click();
  //   await page.keyboard.type('hello');
  //   await blur(page);

  //   await page.getByRole('combobox', { name: /Support type/i }).selectOption('Implementing');
  //   await blur(page);

  //   await page.waitForTimeout(10000);

  //   await page.getByRole('button', { name: 'Save goal' }).click();
  //   await page.waitForTimeout(10000);

  //   await page.getByRole('button', { name: 'Save and continue' }).click();
  //   await page.waitForTimeout(10000);

  //   // assert the goals and objectives section is complete
  //   let sideNavTextContent = await page.locator('#activityReportSideNav-goals-and-objectives .page-state').textContent();

  //   await page.waitForTimeout(10000);

  //   expect(sideNavTextContent?.match(/Complete/i)).toBeTruthy();

  //   await page.getByRole('button', { name: /Goals and objectives complete/i }).click();
  //   await page.waitForTimeout(5000);

  //   // edit the first goal
  //   await page.getByText('g1', { exact: true }).locator('..').locator('..').getByRole('button')
  //     .click();
  //   await page.getByRole('button', { name: 'Edit' }).click();

  //   // navigate away from the activity report page
  //   await page.getByRole('link', { name: 'Activity Reports' }).click();

  //   // navigate back to the activity report page & the goals and objectives section
  //   await page.getByRole('link', { name: `R0${regionNumber}-AR-${arNumber}` }).first().click();
  //   await page.getByRole('button', { name: 'Goals and objectives' }).click();

  //   // test to make sure that side nav is updated when a goal is edited
  //   sideNavTextContent = await page.locator('#activityReportSideNav-goals-and-objectives .page-state').textContent();

  //   expect(sideNavTextContent?.match(/in progress/i)).toBeTruthy();

  //   // save the first goal
  //   await page.getByRole('button', { name: 'Save goal' }).click();

  //   // move to next steps
  //   await page.getByRole('button', { name: 'Save and continue' }).click();

  //   // continue from supporting attachments
  //   await page.getByRole('button', { name: 'Save and continue' }).click();

  //   await nextSteps(page);

  //   // move to review and submit
  //   await page.getByRole('button', { name: 'Save and continue' }).click();

  //   const recipient = await getRecipient(page);
  //   expect(recipient.length).not.toBe(0);

  //   // add creator notes
  //   await page.getByRole('textbox', { name: 'Additional notes' }).locator('div').nth(2).click();
  //   await page.keyboard.type('these are my creator notes');

  //   const approverDropdown = page.getByRole('group', { name: 'Review and submit report' }).getByTestId('label');
  //   await approverDropdown.click();

  //   // type our name into the dropdown to filter to just us
  //   await page.keyboard.type(fullName);
  //   // press Enter to select ourself
  //   await page.keyboard.press('Enter');

  //   await blur(page);

  //   // submit for approval
  //   await page.getByRole('button', { name: 'Submit for approval' }).click();

<<<<<<< HEAD
  //   await page.waitForTimeout(5000);

  //   // find the recently created AR in the table and navigate to it
  //   await page.getByRole('link', { name: `R0${regionNumber}-AR-${arNumber}` }).first().click();

  //   // begin review assertions
  //   await expect(page.getByText(`${fullName} has requested approval for this activity report`)).toBeVisible();
  //   await expect(page.getByTestId('accordionButton_activity-summary')).toHaveText('Activity summary');
  //   await expect(page.getByTestId('accordionItem_activity-summary').getByText('Recipient').nth(1)).toBeVisible();
  //   await expect(page.getByTestId('accordionItem_activity-summary').getByText('Recipient').nth(2)).toBeVisible();
  //   await expect(page.getByTestId('accordionItem_activity-summary').getByText('Change in Scope', { exact: true })).toBeVisible();
  //   await expect(page.getByTestId('accordionItem_activity-summary').getByText('Virtual', { exact: true })).toBeVisible();
  //   await expect(page.getByText('Recipient or other entity', { exact: true })).toBeVisible();
  //   await expect(page.getByText('Activity participants', { exact: true })).toBeVisible();
  //   await expect(page.getByText('Collaborating specialists', { exact: true })).toBeVisible();
  //   await expect(page.getByText('Target populations addressed', { exact: true })).toBeVisible();

  //   await expect(page.getByText('Goal summary').first()).toBeVisible();
  //   await expect(page.getByText('Goal summary').nth(1)).toBeVisible();
  //   await expect(page.getByText('g1', { exact: true } )).toBeVisible();
  //   await expect(page.getByText('g1o1', { exact: true })).toBeVisible();
  //   await expect(page.getByText('g2', { exact: true })).toBeVisible();
  //   await expect(page.getByText('g2o1', { exact: true })).toBeVisible();
  //   await expect(page.getByText(/these are my creator notes/i)).toBeVisible();
  //   // end review assertions

  //   // add manager notes
  //   await page.getByRole('textbox', { name: 'Manager notes' }).locator('div').nth(2).click();
  //   await page.keyboard.type('these are my manager notes');

  //   // set status to approved
  //   await page.locator('select.usa-select').selectOption('approved');

  //   // submit approval
  //   await page.getByTestId('form').getByRole('button', { name: 'Submit' }).click();

  //   // this is in the 'approved activity reports' table
  //   await page.getByRole('rowheader', { name: `R0${regionNumber}-AR-${arNumber}` }).click();

  //   await expect(page.getByRole('heading', { name: `TTA activity report R0${regionNumber}-AR-${arNumber}` })).toBeVisible();
  //   await expect(page.getByText(/date approved/i)).toBeVisible();

  //   const recipients = await page.locator('span:near(div:text("Recipient names"))').first().textContent();
  //   const grants = getGrants(recipients || '');

  //   // navigate to the Recipient TTA Records page
  //   await page.getByRole('link', { name: 'Recipient TTA Records' }).click();
  //   // click on the previously extracted recipient
  //   await page.getByRole('link', { name: recipient }).click();
  //   // navigate to the 'Goals & Objectives page
  //   await page.getByRole('link', { name: 'RTTAPA' }).click();
  //   // check that previously created goals g1 and g2 are visible
  //   // Assert there are two instances of 'g1' and 'g2' on the page
  //   expect(page.getByText('g1', { exact: true }).first()).toBeTruthy();
  //   expect(page.getByText('g1', { exact: true }).nth(1)).toBeTruthy();


  //   expect(page.getByText('g2', { exact: true }).first()).toBeTruthy();
  //   expect(page.getByText('g2', { exact: true }).nth(1)).toBeTruthy();

  //   /* We have Two goals and Two Recipients this should result in 4 goals */
  //   // Expand objectives for G1.

  //   // Scroll until the button with the name 'View objectives for goal G-6' is visible.
  //   await page.getByRole('button', { name: 'View objectives for goal G-6' }).scrollIntoViewIfNeeded();

  //   await page.getByRole('button', { name: `View objectives for goal G-6` }).click();

  //   // Scroll until the button with the name 'View objectives for goal G-5' is visible.
  //   await page.getByRole('button', { name: 'View objectives for goal G-5' }).scrollIntoViewIfNeeded();

  //   await page.getByRole('button', { name: `View objectives for goal G-5` }).click();

  //   expect(page.getByText('g1o1', { exact: true }).first()).toBeTruthy();
  //   expect(page.getByText('g1o1', { exact: true }).nth(1)).toBeTruthy();
  //   // verify a link to the activity report is found in the objective section
  //   expect(page.getByRole('link', { name: `R0${regionNumber}-AR-${arNumber}` }).first()).toBeTruthy();
  //   expect(page.getByRole('link', { name: `R0${regionNumber}-AR-${arNumber}` }).nth(1)).toBeTruthy();
  //   // Access parent with '..'
  //   expect(page.getByText('g1o1', { exact: true }).locator('..').locator('..').getByText('Grant numbers').nth(0)).toBeTruthy();
  //   expect(page.getByText('g1o1', { exact: true }).locator('..').locator('..').getByText('Grant numbers').nth(1)).toBeTruthy();
  //   // verify the grants are visible in the objective section
  //   await Promise.all(
  //     grants.map(async (grant) => expect(page.getByText('g1o1', { exact: true }).locator('..').locator('..').getByText(grant)).toBeTruthy()),
  //   );
  //   // verify the reason is visible in the objective section
  //   const goalOneContentA = await page.getByText('g1o1', { exact: true }).first().locator('..').locator('..').textContent();
  //   expect(goalOneContentA).toContain('Change in Scope');
  //   expect(goalOneContentA).toContain('Behavioral / Mental Health / Trauma');
  //   const goalOneContentB = await page.getByText('g1o1', { exact: true }).nth(1).locator('..').locator('..').textContent();
  //   expect(goalOneContentB).toContain('Change in Scope');
  //   expect(goalOneContentB).toContain('Behavioral / Mental Health / Trauma');

  //   // verify the end date is visible in the objective section
  //   expect(page.getByText('g1o1', { exact: true }).first().locator('..').locator('..').getByText('12/01/2050')).toBeTruthy();
  //   expect(page.getByText('g1o1', { exact: true }).nth(1).locator('..').locator('..').getByText('12/01/2050')).toBeTruthy();
  //   // verify the correct status for the objective is visible
  //   expect(page.getByText('g1o1', { exact: true }).first().locator('..').locator('..').getByText('Not started')).toBeTruthy();
  //   expect(page.getByText('g1o1', { exact: true }).nth(1).locator('..').locator('..').getByText('Not started')).toBeTruthy();

  //   // Expand goals for G2.
  //   await page.getByRole('button', { name: `View objectives for goal G-7` }).click();
  //   await page.getByRole('button', { name: `View objectives for goal G-8` }).click();

  //   expect(page.getByText('g2o1', { exact: true }).first()).toBeTruthy();
  //   expect(page.getByText('g2o1', { exact: true }).nth(1)).toBeTruthy();
  //   // verify a link to the activity report is found in the objective section
  //   expect(page.getByText('g2o1', { exact: true }).first().locator('..').locator('..').getByRole('link', { name: `R0${regionNumber}-AR-${arNumber}` })).toBeTruthy();
  //   expect(page.getByText('g2o1', { exact: true }).nth(1).locator('..').locator('..').getByRole('link', { name: `R0${regionNumber}-AR-${arNumber}` })).toBeTruthy();
  //   expect(page.getByText('g2o1', { exact: true }).locator('..').locator('..').getByText('Grant numbers').first()).toBeTruthy();
  //   expect(page.getByText('g2o1', { exact: true }).locator('..').locator('..').getByText('Grant numbers').nth(1)).toBeTruthy();
  //   // verify the grants are visible in the objective section
  //   await Promise.all(
  //     grants.map(async (grant) => expect(page.getByText('g2o1', { exact: true }).locator('..').locator('..').getByText(grant)).toBeTruthy()),
  //   );
  //   const goalTwoContentA = await page.getByText('g2o1', {exact: true}).first().locator('..').locator('..').textContent();
  //   expect(goalTwoContentA).toContain('Change in Scope');
  //   const goalTwoContentB = await page.getByText('g2o1', {exact: true}).nth(1).locator('..').locator('..').textContent();
  //   expect(goalTwoContentB).toContain('Change in Scope');
  //   // verify the end date is visible in the objective section
  //   expect(page.getByText('g2o1', { exact: true }).first().locator('..').locator('..').getByText('12/01/2050')).toBeTruthy();
  //   // verify the correct status for the objective is visible
  //   expect(page.getByText('g2o1', { exact: true }).nth(1).locator('..').locator('..').getByText('Not started')).toBeTruthy();

  //   // check g1
  //   await page.getByText('g1', { exact: true }).first().locator('..').locator('..').locator('..')
  //     .getByRole('button', { name: 'Actions for goal' })
  //     .click();
  //     await page.getByText('g1', { exact: true }).nth(1).locator('..').locator('..').locator('..')
  //     .getByRole('button', { name: 'Actions for goal' })
  //     .click();
  //   // click on the 'Edit' button for 'g1' and verify the correct data is displayed
  //   await page.getByText('g1', { exact: true }).locator('..').locator('..').locator('..')
  //     .getByRole('button', { name: 'Edit' })
  //     .click();

  //   await expect(page.getByText("This goal is used on an activity report, so some fields can't be edited.")).toBeVisible();
  //   await expect(page.getByText('g1', { exact: true })).toBeVisible();
  //   await expect(page.getByText('g1o1')).toBeVisible();

  //   await page.getByRole('link', { name: 'Back to RTTAPA' }).click();

  //   // Check g2
  //   await page.getByText('g2', { exact: true }).first().locator('..').locator('..').locator('..')
  //     .getByRole('button', { name: 'Actions for goal' })
  //     .click();
  //   await page.getByText('g2', { exact: true }).nth(1).locator('..').locator('..').locator('..')
  //     .getByRole('button', { name: 'Actions for goal' })
  //     .click();
  //   // click on the 'Edit' button for 'g1' and verify the correct data is displayed
  //   await page.getByText('g2', { exact: true }).locator('..').locator('..').locator('..')
  //     .getByRole('button', { name: 'Edit' })
  //     .click();

  //   await expect(page.getByText("This goal is used on an activity report, so some fields can't be edited.")).toBeVisible();
  //   await expect(page.getByText('g2', { exact: true })).toBeVisible();
  //   await expect(page.getByText('g2o1')).toBeVisible();
  // });

  // TODO: This needs to be revisited later once standard goals is more thoroughly implemented.
  // At this point in time, it doesn't make a lot of sense to try and update this with every small
  // change that happens to the AR form, the RTR, the goal form, etc.
  // test('can create an AR with multiple goals, submit for review, and review', async ({ page }) => {
  // test('multi recipient goal used on an AR', async ({ page }) => {
  //   await page.goto('http://localhost:3000/');

  //   const fullName = await getFullName(page);

  //   // navigate to the RTR, select a recipient, and click add new goal
  //   await page.getByRole('link', { name: 'Recipient TTA Records' }).click();
  //   await page.getByRole('link', { name: 'Agency 1.a in region 1, Inc.' }).click();
  //   await page.getByRole('link', { name: 'RTTAPA' }).click();
  //   await page.getByRole('link', { name: 'Add new goals' }).click();

  //   await page.waitForTimeout(5000);

  //   // select recipients
  //   await page.getByLabel(/recipient grant numbers/i).focus();
  //   await page.keyboard.press('ArrowDown');
  //   await page.keyboard.press('Enter');
  //   await blur(page);

  //   // enter goal name
  //   await page.getByLabel('Recipient\'s goal *').fill('This is a goal for multiple grants');
  //   await page.getByRole('button', { name: 'Save and continue' }).click();

  //   await page.waitForTimeout(5000);

  //   // select recipients
  //   await page.getByLabel(/recipient grant numbers/i).focus();
  //   // both of the top recipients
  //   await page.keyboard.press('ArrowDown');
  //   await page.keyboard.press('Enter');
  //   await blur(page);

  //   // goal source
  //   await page.getByLabel(/Goal source/i).selectOption('Recipient request');

  //   // add new objective
  //   await page.getByRole('button', { name: 'Add new objective' }).click();

  //   // objective title
  //   await page.getByLabel('TTA objective *').fill('A new objective');

  //   // save goal
  //   await page.getByRole('button', { name: 'Save and continue' }).click();
  //   await page.getByRole('button', { name: 'Submit goal' }).click();

  //   // confirm goal is in RTR
  //   await expect(page.getByText('This is a goal for multiple grants').first()).toBeVisible();
  //   await expect(page.getByText('This is a goal for multiple grants').nth(1)).toBeVisible();
  //   await expect(page.getByRole('heading', { name: /Goal G-(\d)/i }).last()).toBeVisible();

  //   // navigate to the AR page
  //   await page.getByRole('link', { name: 'Activity Reports' }).click();
  //   await page.getByRole('button', { name: '+ New Activity Report' }).click();

  //   await activitySummary(page, { recipients: 3, ttaType: 'Training' });

  //   const regionNumber = await getRegionNumber(page);

  //   await page.waitForTimeout(10000);
  //   await page.getByRole('button', { name: 'Save and continue' }).click();

  //   await blur(page);
  //   await page.waitForTimeout(10000);
  //   // fill out the goals page
  //   await page.getByLabel(/Select recipient's goal/i).focus();
  //   await page.keyboard.type('This is a goal for multiple grants');
  //   await page.keyboard.press('Enter');

  //   await page.waitForTimeout(10000);
  //   await page.getByLabel(/select tta objective/i).focus();
  //   await page.keyboard.type('A new objective');
  //   await page.keyboard.press('ArrowDown');
  //   await page.keyboard.press('Enter');

  //   await blur(page);
  //   await page.waitForTimeout(5000);

  //   await page.getByRole('textbox', { name: /TTA provided for objective/i }).focus();
  //   await page.keyboard.type('This is a TTA provided for objective');

  //   await page.getByText('Topics *').click()
  //   await page.keyboard.press('ArrowDown');
  //   await page.keyboard.press('Enter');
  //   await blur(page);

  //   const supportType = page.getByRole('combobox', { name: /Support type/i });
  //   await supportType.selectOption('Implementing');

  //   await page.getByRole('combobox', { name: 'Status for objective' }).selectOption('In Progress');

  //   await blur(page);
  //   await page.getByRole('button', { name: 'Save goal' }).click();
  //   await page.getByRole('button', { name: 'Save and continue' }).click();

  //   // skip supporting attachments
  //   await page.getByRole('button', { name: 'Save and continue' }).click();

  //   // fill out next steps
  //   await nextSteps(page);
  //   await page.getByRole('button', { name: 'Save and continue' }).click();

  //   const approverDropdown = page.getByRole('group', { name: 'Review and submit report' }).getByTestId('label');
  //   await approverDropdown.click();

  //   // type our name into the dropdown to filter to just us
  //   await page.keyboard.type(fullName);
  //   // press Enter to select ourself
  //   await page.keyboard.press('Enter');

  //   await blur(page);

  //   const url = page.url();
  //   const arNumber = url.split('/').find((part) => /^\d+$/.test(part));

  //   // submit for approval
  //   await page.getByRole('button', { name: 'Submit for approval' }).click();
  //   await page.waitForTimeout(5000);

  //   // find the recently created AR in the table and navigate to it
  //   await page.getByRole('link', { name: `R0${regionNumber}-AR-${arNumber}` }).first().click();

  //   // set status to approved
  //   await page.locator('select.usa-select').selectOption('approved');

  //   // submit approval
  //   await page.getByTestId('form').getByRole('button', { name: 'Submit' }).click();

  //   // check first recipient
  //   await page.getByRole('link', { name: 'Recipient TTA Records' }).click();
  //   await page.getByRole('link', { name: 'Agency 1.a in region 1, Inc.' }).click();
  //   await page.getByRole('link', { name: 'RTTAPA' }).click();

  //   // confirm goal is in RTR
  //   await expect(page.getByText('This is a goal for multiple grants').first()).toBeVisible();

  //   // check second recipient
  //   await page.getByRole('link', { name: 'Recipient TTA Records' }).click();
  //   await page.getByRole('link', { name: 'Agency 2 in region 1, Inc.' }).click();
  //   await page.getByRole('link', { name: 'RTTAPA' }).click();

  //   // check page title is updated (formerly TTAHUB-1322.spec.ts)
  //   expect(await page.title()).toBe('RTTAPA - Agency 2 in region 1, Inc. | TTA Hub');

  //   await expect(page.getByText('This is a goal for multiple grants').first()).toBeVisible();
  //   await page.getByRole('button', { name: /View objectives for goal G-(\d)/i }).click();
  //   await expect(page.getByText('A new objective')).toBeVisible();
  //   await expect(page.getByText(`Activity reports R01-AR-${arNumber}`)).toBeVisible();
  // });


  test('create a report with two other entities and one objective', async ({ page }) => {
    await page.goto('http://localhost:3000/');

    // create a new report
    await page.getByRole('link', { name: 'Activity Reports' }).click();
    await page.getByRole('button', { name: '+ New Activity Report' }).click();

    const heading = page.getByRole('heading', { name: /activity report for region \d/i });
    const regionNumber = await heading.textContent().then((text) => text!.match(/\d/)![0]);

    await activitySummary(page, { recipients: 2, ttaType: 'Training' });

    // select two recipients
    await page.locator('label').filter({ hasText: 'Other entity' }).click();
    await page.locator('#activityRecipients div').filter({ hasText: '- Select -' }).nth(1).click();
    await page.locator('#react-select-3-option-0').click();
    await page.locator('#react-select-3-option-1').click();

    // cycle through the side nav
    await page.getByRole('button', { name: 'Goals and objectives Not started' }).click();
    await page.getByRole('button', { name: 'Supporting attachments Not started' }).click();
    await page.getByRole('button', { name: 'Next steps Not started' }).click();
    await page.getByRole('button', { name: 'Review and submit' }).click();
    await page.getByRole('button', { name: 'Activity summary Complete' }).click();

    // select participants
    await page.getByLabel('Other entity participants  *- Select -').focus();
    await page.keyboard.press('ArrowDown');
    await page.keyboard.press('Enter');
    await blur(page);

    // submit the activity summary
    await page.getByRole('button', { name: 'Save and continue' }).click();

    // fill out the objectives form
    await page.getByRole('button', { name: 'Add new objective' }).click();
    await page.getByTestId('form').getByTestId('textarea').fill('test');

    // fill in an invalid resource
    await page.getByTestId('textInput').fill('asdfasdf');

    // select a topic
    await page.getByText('Topics *').click()
    await page.keyboard.press('ArrowDown');
    await page.keyboard.press('Enter');
    await blur(page);

    // clear out the invalid resource
    await page.getByTestId('textInput').fill('');

    // add tta provided
    await page.getByRole('textbox', { name: /TTA provided for objective/i }).locator('div').nth(2).click();
    await page.keyboard.type('hello');

    await blur(page);

    const supportType = page.getByRole('combobox', { name: /Support type/i });
    await supportType.selectOption('Implementing');

    await blur(page);

    await page.getByRole('button', { name: 'Save objectives' }).click();

    await page.waitForTimeout(5000);

    await page.getByRole('button', { name: 'Save and continue' }).click();

    // skip supporting attachments
    await page.getByRole('button', { name: 'Save and continue' }).click();

    // fill out next steps
    const isOtherEntity = true;
    await nextSteps(page, isOtherEntity);
    await page.getByRole('button', { name: 'Save and continue' }).click();

    // select an approver
    await page.getByLabel(/Approving manager/i).focus();
    await page.keyboard.press('ArrowDown');
    await page.keyboard.press('Enter');

    // extract the AR number from the URL:
    const url = page.url();
    const arNumber = url.split('/').find((part) => /^\d+$/.test(part));

    await blur(page);

    // submit for approval
    await page.getByRole('button', { name: 'Submit for approval' }).click();

    // verify draft report in table
    await expect(page.getByRole('link', { name: `R0${regionNumber}-AR-${arNumber}` })).toBeVisible();
  });

  test('properly updates form state for other entity reports', async ({ page }) => {
    await page.goto('http://localhost:3000/');
    await page.getByRole('link', { name: 'Activity Reports' }).click();
    await page.getByRole('button', { name: '+ New Activity Report' }).click();

    await page.locator('label').filter({ hasText: 'Other entity' }).click();
    await page.locator('#activityRecipients div').filter({ hasText: '- Select -' }).nth(1).click();
    await page.locator('#react-select-3-option-0').click();
    await page.locator('#react-select-3-option-1').click();
    await page.getByRole('button', { name: 'Goals and objectives Not Started' }).click();
    await page.waitForTimeout(5000);
    await page.getByTestId('plusButton').click();
    await page.getByTestId('form').getByTestId('textarea').fill('Objective for testing. avery specific thing');
    await page.getByTestId('form').getByTestId('textarea').press('Tab');
    await page.getByRole('button', { name: 'Get help choosing topics' }).press('Tab');
    await page.getByLabel('Topics  *').press('ArrowDown');
    await page.getByLabel('Topics  *').press('Enter');
    await page.getByLabel('Topics  *').press('Tab');

    await blur(page);

    await page.getByText('TTA provided *Normal').click();
    await page.getByRole('textbox', { name: 'TTA provided for objective, required' }).press('Enter');
    await page.getByText('Support type *').click();
    await page.getByRole('combobox', { name: 'Support type' }).selectOption('Introducing');

    await page.getByRole('button', { name: 'Save objectives' }).click();
    await page.getByRole('button', { name: 'Save and continue' }).click();
    await page.getByRole('button', { name: 'Goals and objectives Complete' }).click();
    await page.getByTestId('ellipsis-button').click();
    await page.getByTestId('menu').getByTestId('button').click();
    await page.getByRole('button', { name: 'Remove this objective' }).click();
    await page.getByRole('button', { name: 'This button will remove the objective from the activity report' }).click();
    await page.getByRole('button', { name: 'Supporting attachments Complete' }).click();
    await page.getByRole('button', { name: 'Goals and objectives In Progress' }).click();
  });

=======
    // begin review assertions
    await expect(page.getByText(`${fullName} has requested approval for this activity report`)).toBeVisible();
    await expect(page.getByTestId('accordionButton_activity-summary')).toHaveText('Activity summary');
    await expect(page.getByTestId('accordionItem_activity-summary').getByText('Recipient').nth(1)).toBeVisible();
    await expect(page.getByTestId('accordionItem_activity-summary').getByText('Recipient').nth(2)).toBeVisible();
    await expect(page.getByTestId('accordionItem_activity-summary').getByText('Virtual', { exact: true })).toBeVisible();
    await expect(page.getByText('Recipient participants', { exact: true })).toBeVisible();
    await expect(page.getByText('Collaborating specialists', { exact: true })).toBeVisible();
    await expect(page.getByText('Target populations', { exact: true })).toBeVisible();
    await expect(page.getByText('Why activity requested', { exact: true })).toBeVisible();

    await expect(page.getByText('Goal summary').first()).toBeVisible();
    await expect(page.getByText('Goal summary').nth(1)).toBeVisible();
    await expect(page.getByText('g1', { exact: true } )).toBeVisible();
    await expect(page.getByText('g1o1', { exact: true })).toBeVisible();
    await expect(page.getByText('g2', { exact: true })).toBeVisible();
    await expect(page.getByText('g2o1', { exact: true })).toBeVisible();
    await expect(page.getByText(/these are my creator notes/i)).toBeVisible();
    // end review assertions

    // add manager notes
    await page.getByRole('textbox', { name: 'Manager notes' }).locator('div').nth(2).click();
    await page.keyboard.type('these are my manager notes');

    // set status to approved
    await page.locator('select.usa-select').selectOption('approved');

    // submit approval
    await page.getByTestId('form').getByRole('button', { name: 'Submit' }).click();

    // this is in the 'approved activity reports' table
    await page.getByRole('rowheader', { name: `R0${regionNumber}-AR-${arNumber}` }).click();

    await expect(page.getByRole('heading', { name: `TTA activity report R0${regionNumber}-AR-${arNumber}` })).toBeVisible();
    await expect(page.getByText(/date approved/i)).toBeVisible();

    const recipients = await page.locator('span:near(div:text("Recipient"))').first().textContent();
    const grants = getGrants(recipients || '');

    // navigate to the Recipient TTA Records page
    await page.getByRole('link', { name: 'Recipient TTA Records' }).click();
    // click on the previously extracted recipient
    await page.getByRole('link', { name: recipient }).click();
    // navigate to the 'Goals & Objectives page
    await page.getByRole('link', { name: 'RTTAPA' }).click();
    // check that previously created goals g1 and g2 are visible
    // Assert there are two instances of 'g1' and 'g2' on the page
    expect(page.getByText('g1', { exact: true }).first()).toBeTruthy();
    expect(page.getByText('g1', { exact: true }).nth(1)).toBeTruthy();


    expect(page.getByText('g2', { exact: true }).first()).toBeTruthy();
    expect(page.getByText('g2', { exact: true }).nth(1)).toBeTruthy();

    /* We have Two goals and Two Recipients this should result in 4 goals */
    // Expand objectives for G1.

    // Scroll until the button with the name 'View objectives for goal G-6' is visible.
    await page.getByRole('button', { name: 'View objectives for goal G-6' }).scrollIntoViewIfNeeded();

    await page.getByRole('button', { name: `View objectives for goal G-6` }).click();

    // Scroll until the button with the name 'View objectives for goal G-5' is visible.
    await page.getByRole('button', { name: 'View objectives for goal G-5' }).scrollIntoViewIfNeeded();

    await page.getByRole('button', { name: `View objectives for goal G-5` }).click();

    expect(page.getByText('g1o1', { exact: true }).first()).toBeTruthy();
    expect(page.getByText('g1o1', { exact: true }).nth(1)).toBeTruthy();
    // verify a link to the activity report is found in the objective section
    expect(page.getByRole('link', { name: `R0${regionNumber}-AR-${arNumber}` }).first()).toBeTruthy();
    expect(page.getByRole('link', { name: `R0${regionNumber}-AR-${arNumber}` }).nth(1)).toBeTruthy();
    // Access parent with '..'
    expect(page.getByText('g1o1', { exact: true }).locator('..').locator('..').getByText('Grant numbers').nth(0)).toBeTruthy();
    expect(page.getByText('g1o1', { exact: true }).locator('..').locator('..').getByText('Grant numbers').nth(1)).toBeTruthy();
    // verify the grants are visible in the objective section
    await Promise.all(
      grants.map(async (grant) => expect(page.getByText('g1o1', { exact: true }).locator('..').locator('..').getByText(grant)).toBeTruthy()),
    );
    // verify the reason is visible in the objective section
    const goalOneContentA = await page.getByText('g1o1', { exact: true }).first().locator('..').locator('..').textContent();
    expect(goalOneContentA).toContain('Behavioral / Mental Health / Trauma');
    const goalOneContentB = await page.getByText('g1o1', { exact: true }).nth(1).locator('..').locator('..').textContent();
    expect(goalOneContentB).toContain('Behavioral / Mental Health / Trauma');

    // verify the end date is visible in the objective section
    expect(page.getByText('g1o1', { exact: true }).first().locator('..').locator('..').getByText('12/01/2050')).toBeTruthy();
    expect(page.getByText('g1o1', { exact: true }).nth(1).locator('..').locator('..').getByText('12/01/2050')).toBeTruthy();
    // verify the correct status for the objective is visible
    expect(page.getByText('g1o1', { exact: true }).first().locator('..').locator('..').getByText('Not started')).toBeTruthy();
    expect(page.getByText('g1o1', { exact: true }).nth(1).locator('..').locator('..').getByText('Not started')).toBeTruthy();

    // Expand goals for G2.
    await page.getByRole('button', { name: `View objectives for goal G-7` }).click();
    await page.getByRole('button', { name: `View objectives for goal G-8` }).click();

    expect(page.getByText('g2o1', { exact: true }).first()).toBeTruthy();
    expect(page.getByText('g2o1', { exact: true }).nth(1)).toBeTruthy();
    // verify a link to the activity report is found in the objective section
    expect(page.getByText('g2o1', { exact: true }).first().locator('..').locator('..').getByRole('link', { name: `R0${regionNumber}-AR-${arNumber}` })).toBeTruthy();
    expect(page.getByText('g2o1', { exact: true }).nth(1).locator('..').locator('..').getByRole('link', { name: `R0${regionNumber}-AR-${arNumber}` })).toBeTruthy();
    expect(page.getByText('g2o1', { exact: true }).locator('..').locator('..').getByText('Grant numbers').first()).toBeTruthy();
    expect(page.getByText('g2o1', { exact: true }).locator('..').locator('..').getByText('Grant numbers').nth(1)).toBeTruthy();
    // verify the grants are visible in the objective section
    await Promise.all(
      grants.map(async (grant) => expect(page.getByText('g2o1', { exact: true }).locator('..').locator('..').getByText(grant)).toBeTruthy()),
    );
    const goalTwoContentA = await page.getByText('g2o1', {exact: true}).first().locator('..').locator('..').textContent();
    const goalTwoContentB = await page.getByText('g2o1', {exact: true}).nth(1).locator('..').locator('..').textContent();
    // verify the end date is visible in the objective section
    expect(page.getByText('g2o1', { exact: true }).first().locator('..').locator('..').getByText('12/01/2050')).toBeTruthy();
    // verify the correct status for the objective is visible
    expect(page.getByText('g2o1', { exact: true }).nth(1).locator('..').locator('..').getByText('Not started')).toBeTruthy();

    // check g1
    await page.getByText('g1', { exact: true }).first().locator('..').locator('..').locator('..')
      .getByRole('button', { name: 'Actions for goal' })
      .click();
      await page.getByText('g1', { exact: true }).nth(1).locator('..').locator('..').locator('..')
      .getByRole('button', { name: 'Actions for goal' })
      .click();
    // click on the 'Edit' button for 'g1' and verify the correct data is displayed
    await page.getByText('g1', { exact: true }).locator('..').locator('..').locator('..')
      .getByRole('button', { name: 'Edit' })
      .click();

    await expect(page.getByText("This goal is used on an activity report, so some fields can't be edited.")).toBeVisible();
    await expect(page.getByText('g1', { exact: true })).toBeVisible();
    await expect(page.getByText('g1o1')).toBeVisible();

    await page.getByRole('link', { name: 'Back to RTTAPA' }).click();

    // Check g2
    await page.getByText('g2', { exact: true }).first().locator('..').locator('..').locator('..')
      .getByRole('button', { name: 'Actions for goal' })
      .click();
    await page.getByText('g2', { exact: true }).nth(1).locator('..').locator('..').locator('..')
      .getByRole('button', { name: 'Actions for goal' })
      .click();
    // click on the 'Edit' button for 'g1' and verify the correct data is displayed
    await page.getByText('g2', { exact: true }).locator('..').locator('..').locator('..')
      .getByRole('button', { name: 'Edit' })
      .click();

    await expect(page.getByText("This goal is used on an activity report, so some fields can't be edited.")).toBeVisible();
    await expect(page.getByText('g2', { exact: true })).toBeVisible();
    await expect(page.getByText('g2o1')).toBeVisible();
  });

>>>>>>> 18f15ec3
  test('can remove objective', async ({ page }) => {
    await getFullName(page);

    await page.getByRole('link', { name: 'Activity Reports' }).click();
    await page.getByRole('button', { name: '+ New Activity Report' }).click();
      const heading = page.getByRole('heading', { name: /activity report for region \d/i });
    const regionNumber = await heading.textContent().then((text) => text!.match(/\d/)![0]);

    await activitySummary(page);

    await page.getByRole('button', { name: 'Save and continue' }).click();

    await page.getByRole('button', { name: 'Supporting attachments not started' }).click();
    await page.getByRole('button', { name: 'Goals and objectives not started' }).click();

    // create the goal
    await page.getByLabel(/Select recipient's goal/i).click();
    await page.keyboard.press('Enter');
    await page.getByTestId('textarea').click();
    await page.getByTestId('textarea').fill('g1');
    await page.getByRole('button', { name: 'Save goal' }).click();

    // create first objective
    await page.getByText(/Select TTA objective/i).click();
    await page.keyboard.press('ArrowDown');
    await page.keyboard.press('Enter');
    await blur(page);

    const supportType = page.getByRole('combobox', { name: /Support type/i });
    await supportType.selectOption('Implementing');
    await page.waitForTimeout(10000);

    await page.getByRole('textbox', { name: 'TTA provided for objective' }).locator('div').nth(2).click();
    await page.locator('[id="goalForEditing\.objectives\[0\]\.title"]').fill('g1 o1 title');

    // select a topic
    await page.getByText('Topics *').click()
    await page.keyboard.press('ArrowDown');
    await page.keyboard.press('Enter');
    await blur(page);

    await page.getByRole('textbox', { name: /TTA provided for objective/i }).locator('div').nth(2).click();
    await page.keyboard.type('g1 o1 tta');
    await blur(page);

    // create second objective
    await page.getByRole('button', { name: 'Add new objective' }).click();
    await page.locator('[id="goalForEditing\\.objectives\\[1\\]\\.title"]').fill('g1 o2 title');
    await blur(page);
    await page.locator('[id="goalForEditing\\.objectives\\[1\\]\\.topics"]').focus();
    await page.keyboard.press('ArrowDown');
    await page.keyboard.press('Enter');
    await blur(page);
    await page.waitForTimeout(10000);
    await page.locator('[id="goalForEditing\\.objectives\\[1\\]\\.supportType"]').selectOption('Implementing');
    await page.waitForTimeout(10000);
    await page.getByRole('textbox', { name: /TTA provided for objective/i }).locator('div').nth(4).click();
    await page.keyboard.type('g1 o2 tta');
    await blur(page);

    // First save goal
    await page.getByRole('button', { name: 'Save goal' }).click();

    // Verify we have both objectives
    await expect(page.getByText('Recipient TTA goal', { exact: true })).toBeVisible();
    await expect(page.getByText('g1 o1 title', { exact: true })).toBeVisible();
    await expect(page.getByText('g1 o2 title', { exact: true })).toBeVisible();
    await expect(page.getByText('g1 o2 tta', { exact: true })).toBeVisible();
    await expect(page.getByText('g1 o1 tta', { exact: true })).toBeVisible();

    // edit goals remove first objective
    await page.getByText('g1', { exact: true }).locator('..').locator('..').getByRole('button')
    .click();
    await page.getByRole('button', { name: 'Edit' }).click();
    await page.getByRole('button', { name: 'Remove this objective' }).first().click();
    await page.getByRole('button', { name: 'This button will remove the objective from the activity report' }).click();

    // Second save goal
    await page.getByRole('button', { name: 'Save goal' }).click();

    // Verify we only have one objective saved
    await expect(page.getByText('Recipient TTA goal', { exact: true })).toBeVisible();
    await expect(page.getByText('g1 o2 title', { exact: true })).toBeVisible();
    await expect(page.getByText('g1 o2 tta', { exact: true })).toBeVisible();
    await expect(page.getByText('g1 o1 tta', { exact: true })).not.toBeVisible();
    await expect(page.getByText('g1 o1 tta', { exact: true })).not.toBeVisible();

     // extract the AR number from the URL:
     const url = page.url();
     const arNumber = url.split('/').find((part) => /^\d+$/.test(part));

    // Reload ar
    await page.getByRole('link', { name: 'Activity Reports' }).click();
    await page.getByRole('link', { name: `R0${regionNumber}-AR-${arNumber}` }).first().click();
    await page.getByRole('button', { name: 'Goals and objectives' }).click();

    // Verify we only have one objective saved after reload
    await expect(page.getByText('Recipient TTA goal', { exact: true })).toBeVisible();
    await expect(page.getByText('g1 o2 title', { exact: true })).toBeVisible();
    await expect(page.getByText('g1 o2 tta', { exact: true })).toBeVisible();
    await expect(page.getByText('g1 o1 tta', { exact: true })).not.toBeVisible();
    await expect(page.getByText('g1 o1 tta', { exact: true })).not.toBeVisible();
  });

  test('allows preservation of objectives', async ({ page }) => {
    await page.goto('http://localhost:3000/');

    await page.getByRole('link', { name: 'Activity Reports' }).click();
    await page.getByRole('button', { name: '+ New Activity Report' }).click();

    // add a recipient
    await activitySummary(page);

    const p = page.waitForURL('**/goals-objectives');

    // visit the goals & objectives page
    await page.getByRole('button', { name: 'Goals and objectives Not Started' }).click();

    await p;

    // create the goal
    await page.waitForTimeout(5000);
    await page.getByTestId('label').click();
    await page.keyboard.press('Enter');
    await page.waitForTimeout(5000);
    await page.getByTestId('textarea').fill('Test goal for preserving objectives');

    // create the objective
    await page.getByText('Select TTA objective *- Select -').click();
    await page.keyboard.press('ArrowDown');
    await page.keyboard.press('Enter');

    await page.locator('[id="goalForEditing\.objectives\[0\]\.title"]').fill('Test objective for preserving objectives');
    await blur(page);

    await page.getByText('Topics *').click()
    await page.keyboard.press('ArrowDown');
    await page.keyboard.press('Enter');

    await page.getByRole('textbox', { name: /TTA provided for objective/i }).locator('div').nth(2).click();
    await page.keyboard.type('An unlikely statement');

    // save draft
    await blur(page);
    const p2 = page.waitForResponse('/api/activity-reports/goals');
    await page.getByRole('button', { name: 'Save draft' }).click();

    await p2;

    await page.getByText('Select recipient\'s goal *Test goal for preserving objectives').click();
    await page.keyboard.press('ArrowDown');
    await page.keyboard.press('Enter');
    await page.getByRole('button', { name: 'Keep objective' }).click();
    await blur(page);

    expect(page.getByRole('textbox', { name: /TTA provided for objective/i }).getByText('An unlikely statement')).toBeVisible();
  });
});<|MERGE_RESOLUTION|>--- conflicted
+++ resolved
@@ -109,18 +109,7 @@
   await page.getByText(/Agency 1.a in region 1, Inc. - 01HP044444/i).click();
   await page.getByText(/Agency 1.a in region 1, Inc. - 01HP044445/i).click();
 
-<<<<<<< HEAD
-  if (recipients) {
-  // select recipients
-    for (let i = 0; i < recipients; i++) {
-      await page.keyboard.press('Enter');
-    }
-  } else {
-    await page.keyboard.press('Enter');
-  }
-=======
   await blur(page);
->>>>>>> 18f15ec3
 
   // Recipient participants.
   await page.getByText('Recipient participants *-').click();
@@ -347,23 +336,21 @@
   //   // submit for approval
   //   await page.getByRole('button', { name: 'Submit for approval' }).click();
 
-<<<<<<< HEAD
   //   await page.waitForTimeout(5000);
 
   //   // find the recently created AR in the table and navigate to it
   //   await page.getByRole('link', { name: `R0${regionNumber}-AR-${arNumber}` }).first().click();
 
-  //   // begin review assertions
-  //   await expect(page.getByText(`${fullName} has requested approval for this activity report`)).toBeVisible();
-  //   await expect(page.getByTestId('accordionButton_activity-summary')).toHaveText('Activity summary');
-  //   await expect(page.getByTestId('accordionItem_activity-summary').getByText('Recipient').nth(1)).toBeVisible();
-  //   await expect(page.getByTestId('accordionItem_activity-summary').getByText('Recipient').nth(2)).toBeVisible();
-  //   await expect(page.getByTestId('accordionItem_activity-summary').getByText('Change in Scope', { exact: true })).toBeVisible();
-  //   await expect(page.getByTestId('accordionItem_activity-summary').getByText('Virtual', { exact: true })).toBeVisible();
-  //   await expect(page.getByText('Recipient or other entity', { exact: true })).toBeVisible();
-  //   await expect(page.getByText('Activity participants', { exact: true })).toBeVisible();
-  //   await expect(page.getByText('Collaborating specialists', { exact: true })).toBeVisible();
-  //   await expect(page.getByText('Target populations addressed', { exact: true })).toBeVisible();
+    // begin review assertions
+    await expect(page.getByText(`${fullName} has requested approval for this activity report`)).toBeVisible();
+    await expect(page.getByTestId('accordionButton_activity-summary')).toHaveText('Activity summary');
+    await expect(page.getByTestId('accordionItem_activity-summary').getByText('Recipient').nth(1)).toBeVisible();
+    await expect(page.getByTestId('accordionItem_activity-summary').getByText('Recipient').nth(2)).toBeVisible();
+    await expect(page.getByTestId('accordionItem_activity-summary').getByText('Virtual', { exact: true })).toBeVisible();
+    await expect(page.getByText('Recipient participants', { exact: true })).toBeVisible();
+    await expect(page.getByText('Collaborating specialists', { exact: true })).toBeVisible();
+    await expect(page.getByText('Target populations', { exact: true })).toBeVisible();
+    await expect(page.getByText('Why activity requested', { exact: true })).toBeVisible();
 
   //   await expect(page.getByText('Goal summary').first()).toBeVisible();
   //   await expect(page.getByText('Goal summary').nth(1)).toBeVisible();
@@ -390,8 +377,8 @@
   //   await expect(page.getByRole('heading', { name: `TTA activity report R0${regionNumber}-AR-${arNumber}` })).toBeVisible();
   //   await expect(page.getByText(/date approved/i)).toBeVisible();
 
-  //   const recipients = await page.locator('span:near(div:text("Recipient names"))').first().textContent();
-  //   const grants = getGrants(recipients || '');
+    const recipients = await page.locator('span:near(div:text("Recipient"))').first().textContent();
+    const grants = getGrants(recipients || '');
 
   //   // navigate to the Recipient TTA Records page
   //   await page.getByRole('link', { name: 'Recipient TTA Records' }).click();
@@ -420,444 +407,6 @@
   //   await page.getByRole('button', { name: 'View objectives for goal G-5' }).scrollIntoViewIfNeeded();
 
   //   await page.getByRole('button', { name: `View objectives for goal G-5` }).click();
-
-  //   expect(page.getByText('g1o1', { exact: true }).first()).toBeTruthy();
-  //   expect(page.getByText('g1o1', { exact: true }).nth(1)).toBeTruthy();
-  //   // verify a link to the activity report is found in the objective section
-  //   expect(page.getByRole('link', { name: `R0${regionNumber}-AR-${arNumber}` }).first()).toBeTruthy();
-  //   expect(page.getByRole('link', { name: `R0${regionNumber}-AR-${arNumber}` }).nth(1)).toBeTruthy();
-  //   // Access parent with '..'
-  //   expect(page.getByText('g1o1', { exact: true }).locator('..').locator('..').getByText('Grant numbers').nth(0)).toBeTruthy();
-  //   expect(page.getByText('g1o1', { exact: true }).locator('..').locator('..').getByText('Grant numbers').nth(1)).toBeTruthy();
-  //   // verify the grants are visible in the objective section
-  //   await Promise.all(
-  //     grants.map(async (grant) => expect(page.getByText('g1o1', { exact: true }).locator('..').locator('..').getByText(grant)).toBeTruthy()),
-  //   );
-  //   // verify the reason is visible in the objective section
-  //   const goalOneContentA = await page.getByText('g1o1', { exact: true }).first().locator('..').locator('..').textContent();
-  //   expect(goalOneContentA).toContain('Change in Scope');
-  //   expect(goalOneContentA).toContain('Behavioral / Mental Health / Trauma');
-  //   const goalOneContentB = await page.getByText('g1o1', { exact: true }).nth(1).locator('..').locator('..').textContent();
-  //   expect(goalOneContentB).toContain('Change in Scope');
-  //   expect(goalOneContentB).toContain('Behavioral / Mental Health / Trauma');
-
-  //   // verify the end date is visible in the objective section
-  //   expect(page.getByText('g1o1', { exact: true }).first().locator('..').locator('..').getByText('12/01/2050')).toBeTruthy();
-  //   expect(page.getByText('g1o1', { exact: true }).nth(1).locator('..').locator('..').getByText('12/01/2050')).toBeTruthy();
-  //   // verify the correct status for the objective is visible
-  //   expect(page.getByText('g1o1', { exact: true }).first().locator('..').locator('..').getByText('Not started')).toBeTruthy();
-  //   expect(page.getByText('g1o1', { exact: true }).nth(1).locator('..').locator('..').getByText('Not started')).toBeTruthy();
-
-  //   // Expand goals for G2.
-  //   await page.getByRole('button', { name: `View objectives for goal G-7` }).click();
-  //   await page.getByRole('button', { name: `View objectives for goal G-8` }).click();
-
-  //   expect(page.getByText('g2o1', { exact: true }).first()).toBeTruthy();
-  //   expect(page.getByText('g2o1', { exact: true }).nth(1)).toBeTruthy();
-  //   // verify a link to the activity report is found in the objective section
-  //   expect(page.getByText('g2o1', { exact: true }).first().locator('..').locator('..').getByRole('link', { name: `R0${regionNumber}-AR-${arNumber}` })).toBeTruthy();
-  //   expect(page.getByText('g2o1', { exact: true }).nth(1).locator('..').locator('..').getByRole('link', { name: `R0${regionNumber}-AR-${arNumber}` })).toBeTruthy();
-  //   expect(page.getByText('g2o1', { exact: true }).locator('..').locator('..').getByText('Grant numbers').first()).toBeTruthy();
-  //   expect(page.getByText('g2o1', { exact: true }).locator('..').locator('..').getByText('Grant numbers').nth(1)).toBeTruthy();
-  //   // verify the grants are visible in the objective section
-  //   await Promise.all(
-  //     grants.map(async (grant) => expect(page.getByText('g2o1', { exact: true }).locator('..').locator('..').getByText(grant)).toBeTruthy()),
-  //   );
-  //   const goalTwoContentA = await page.getByText('g2o1', {exact: true}).first().locator('..').locator('..').textContent();
-  //   expect(goalTwoContentA).toContain('Change in Scope');
-  //   const goalTwoContentB = await page.getByText('g2o1', {exact: true}).nth(1).locator('..').locator('..').textContent();
-  //   expect(goalTwoContentB).toContain('Change in Scope');
-  //   // verify the end date is visible in the objective section
-  //   expect(page.getByText('g2o1', { exact: true }).first().locator('..').locator('..').getByText('12/01/2050')).toBeTruthy();
-  //   // verify the correct status for the objective is visible
-  //   expect(page.getByText('g2o1', { exact: true }).nth(1).locator('..').locator('..').getByText('Not started')).toBeTruthy();
-
-  //   // check g1
-  //   await page.getByText('g1', { exact: true }).first().locator('..').locator('..').locator('..')
-  //     .getByRole('button', { name: 'Actions for goal' })
-  //     .click();
-  //     await page.getByText('g1', { exact: true }).nth(1).locator('..').locator('..').locator('..')
-  //     .getByRole('button', { name: 'Actions for goal' })
-  //     .click();
-  //   // click on the 'Edit' button for 'g1' and verify the correct data is displayed
-  //   await page.getByText('g1', { exact: true }).locator('..').locator('..').locator('..')
-  //     .getByRole('button', { name: 'Edit' })
-  //     .click();
-
-  //   await expect(page.getByText("This goal is used on an activity report, so some fields can't be edited.")).toBeVisible();
-  //   await expect(page.getByText('g1', { exact: true })).toBeVisible();
-  //   await expect(page.getByText('g1o1')).toBeVisible();
-
-  //   await page.getByRole('link', { name: 'Back to RTTAPA' }).click();
-
-  //   // Check g2
-  //   await page.getByText('g2', { exact: true }).first().locator('..').locator('..').locator('..')
-  //     .getByRole('button', { name: 'Actions for goal' })
-  //     .click();
-  //   await page.getByText('g2', { exact: true }).nth(1).locator('..').locator('..').locator('..')
-  //     .getByRole('button', { name: 'Actions for goal' })
-  //     .click();
-  //   // click on the 'Edit' button for 'g1' and verify the correct data is displayed
-  //   await page.getByText('g2', { exact: true }).locator('..').locator('..').locator('..')
-  //     .getByRole('button', { name: 'Edit' })
-  //     .click();
-
-  //   await expect(page.getByText("This goal is used on an activity report, so some fields can't be edited.")).toBeVisible();
-  //   await expect(page.getByText('g2', { exact: true })).toBeVisible();
-  //   await expect(page.getByText('g2o1')).toBeVisible();
-  // });
-
-  // TODO: This needs to be revisited later once standard goals is more thoroughly implemented.
-  // At this point in time, it doesn't make a lot of sense to try and update this with every small
-  // change that happens to the AR form, the RTR, the goal form, etc.
-  // test('can create an AR with multiple goals, submit for review, and review', async ({ page }) => {
-  // test('multi recipient goal used on an AR', async ({ page }) => {
-  //   await page.goto('http://localhost:3000/');
-
-  //   const fullName = await getFullName(page);
-
-  //   // navigate to the RTR, select a recipient, and click add new goal
-  //   await page.getByRole('link', { name: 'Recipient TTA Records' }).click();
-  //   await page.getByRole('link', { name: 'Agency 1.a in region 1, Inc.' }).click();
-  //   await page.getByRole('link', { name: 'RTTAPA' }).click();
-  //   await page.getByRole('link', { name: 'Add new goals' }).click();
-
-  //   await page.waitForTimeout(5000);
-
-  //   // select recipients
-  //   await page.getByLabel(/recipient grant numbers/i).focus();
-  //   await page.keyboard.press('ArrowDown');
-  //   await page.keyboard.press('Enter');
-  //   await blur(page);
-
-  //   // enter goal name
-  //   await page.getByLabel('Recipient\'s goal *').fill('This is a goal for multiple grants');
-  //   await page.getByRole('button', { name: 'Save and continue' }).click();
-
-  //   await page.waitForTimeout(5000);
-
-  //   // select recipients
-  //   await page.getByLabel(/recipient grant numbers/i).focus();
-  //   // both of the top recipients
-  //   await page.keyboard.press('ArrowDown');
-  //   await page.keyboard.press('Enter');
-  //   await blur(page);
-
-  //   // goal source
-  //   await page.getByLabel(/Goal source/i).selectOption('Recipient request');
-
-  //   // add new objective
-  //   await page.getByRole('button', { name: 'Add new objective' }).click();
-
-  //   // objective title
-  //   await page.getByLabel('TTA objective *').fill('A new objective');
-
-  //   // save goal
-  //   await page.getByRole('button', { name: 'Save and continue' }).click();
-  //   await page.getByRole('button', { name: 'Submit goal' }).click();
-
-  //   // confirm goal is in RTR
-  //   await expect(page.getByText('This is a goal for multiple grants').first()).toBeVisible();
-  //   await expect(page.getByText('This is a goal for multiple grants').nth(1)).toBeVisible();
-  //   await expect(page.getByRole('heading', { name: /Goal G-(\d)/i }).last()).toBeVisible();
-
-  //   // navigate to the AR page
-  //   await page.getByRole('link', { name: 'Activity Reports' }).click();
-  //   await page.getByRole('button', { name: '+ New Activity Report' }).click();
-
-  //   await activitySummary(page, { recipients: 3, ttaType: 'Training' });
-
-  //   const regionNumber = await getRegionNumber(page);
-
-  //   await page.waitForTimeout(10000);
-  //   await page.getByRole('button', { name: 'Save and continue' }).click();
-
-  //   await blur(page);
-  //   await page.waitForTimeout(10000);
-  //   // fill out the goals page
-  //   await page.getByLabel(/Select recipient's goal/i).focus();
-  //   await page.keyboard.type('This is a goal for multiple grants');
-  //   await page.keyboard.press('Enter');
-
-  //   await page.waitForTimeout(10000);
-  //   await page.getByLabel(/select tta objective/i).focus();
-  //   await page.keyboard.type('A new objective');
-  //   await page.keyboard.press('ArrowDown');
-  //   await page.keyboard.press('Enter');
-
-  //   await blur(page);
-  //   await page.waitForTimeout(5000);
-
-  //   await page.getByRole('textbox', { name: /TTA provided for objective/i }).focus();
-  //   await page.keyboard.type('This is a TTA provided for objective');
-
-  //   await page.getByText('Topics *').click()
-  //   await page.keyboard.press('ArrowDown');
-  //   await page.keyboard.press('Enter');
-  //   await blur(page);
-
-  //   const supportType = page.getByRole('combobox', { name: /Support type/i });
-  //   await supportType.selectOption('Implementing');
-
-  //   await page.getByRole('combobox', { name: 'Status for objective' }).selectOption('In Progress');
-
-  //   await blur(page);
-  //   await page.getByRole('button', { name: 'Save goal' }).click();
-  //   await page.getByRole('button', { name: 'Save and continue' }).click();
-
-  //   // skip supporting attachments
-  //   await page.getByRole('button', { name: 'Save and continue' }).click();
-
-  //   // fill out next steps
-  //   await nextSteps(page);
-  //   await page.getByRole('button', { name: 'Save and continue' }).click();
-
-  //   const approverDropdown = page.getByRole('group', { name: 'Review and submit report' }).getByTestId('label');
-  //   await approverDropdown.click();
-
-  //   // type our name into the dropdown to filter to just us
-  //   await page.keyboard.type(fullName);
-  //   // press Enter to select ourself
-  //   await page.keyboard.press('Enter');
-
-  //   await blur(page);
-
-  //   const url = page.url();
-  //   const arNumber = url.split('/').find((part) => /^\d+$/.test(part));
-
-  //   // submit for approval
-  //   await page.getByRole('button', { name: 'Submit for approval' }).click();
-  //   await page.waitForTimeout(5000);
-
-  //   // find the recently created AR in the table and navigate to it
-  //   await page.getByRole('link', { name: `R0${regionNumber}-AR-${arNumber}` }).first().click();
-
-  //   // set status to approved
-  //   await page.locator('select.usa-select').selectOption('approved');
-
-  //   // submit approval
-  //   await page.getByTestId('form').getByRole('button', { name: 'Submit' }).click();
-
-  //   // check first recipient
-  //   await page.getByRole('link', { name: 'Recipient TTA Records' }).click();
-  //   await page.getByRole('link', { name: 'Agency 1.a in region 1, Inc.' }).click();
-  //   await page.getByRole('link', { name: 'RTTAPA' }).click();
-
-  //   // confirm goal is in RTR
-  //   await expect(page.getByText('This is a goal for multiple grants').first()).toBeVisible();
-
-  //   // check second recipient
-  //   await page.getByRole('link', { name: 'Recipient TTA Records' }).click();
-  //   await page.getByRole('link', { name: 'Agency 2 in region 1, Inc.' }).click();
-  //   await page.getByRole('link', { name: 'RTTAPA' }).click();
-
-  //   // check page title is updated (formerly TTAHUB-1322.spec.ts)
-  //   expect(await page.title()).toBe('RTTAPA - Agency 2 in region 1, Inc. | TTA Hub');
-
-  //   await expect(page.getByText('This is a goal for multiple grants').first()).toBeVisible();
-  //   await page.getByRole('button', { name: /View objectives for goal G-(\d)/i }).click();
-  //   await expect(page.getByText('A new objective')).toBeVisible();
-  //   await expect(page.getByText(`Activity reports R01-AR-${arNumber}`)).toBeVisible();
-  // });
-
-
-  test('create a report with two other entities and one objective', async ({ page }) => {
-    await page.goto('http://localhost:3000/');
-
-    // create a new report
-    await page.getByRole('link', { name: 'Activity Reports' }).click();
-    await page.getByRole('button', { name: '+ New Activity Report' }).click();
-
-    const heading = page.getByRole('heading', { name: /activity report for region \d/i });
-    const regionNumber = await heading.textContent().then((text) => text!.match(/\d/)![0]);
-
-    await activitySummary(page, { recipients: 2, ttaType: 'Training' });
-
-    // select two recipients
-    await page.locator('label').filter({ hasText: 'Other entity' }).click();
-    await page.locator('#activityRecipients div').filter({ hasText: '- Select -' }).nth(1).click();
-    await page.locator('#react-select-3-option-0').click();
-    await page.locator('#react-select-3-option-1').click();
-
-    // cycle through the side nav
-    await page.getByRole('button', { name: 'Goals and objectives Not started' }).click();
-    await page.getByRole('button', { name: 'Supporting attachments Not started' }).click();
-    await page.getByRole('button', { name: 'Next steps Not started' }).click();
-    await page.getByRole('button', { name: 'Review and submit' }).click();
-    await page.getByRole('button', { name: 'Activity summary Complete' }).click();
-
-    // select participants
-    await page.getByLabel('Other entity participants  *- Select -').focus();
-    await page.keyboard.press('ArrowDown');
-    await page.keyboard.press('Enter');
-    await blur(page);
-
-    // submit the activity summary
-    await page.getByRole('button', { name: 'Save and continue' }).click();
-
-    // fill out the objectives form
-    await page.getByRole('button', { name: 'Add new objective' }).click();
-    await page.getByTestId('form').getByTestId('textarea').fill('test');
-
-    // fill in an invalid resource
-    await page.getByTestId('textInput').fill('asdfasdf');
-
-    // select a topic
-    await page.getByText('Topics *').click()
-    await page.keyboard.press('ArrowDown');
-    await page.keyboard.press('Enter');
-    await blur(page);
-
-    // clear out the invalid resource
-    await page.getByTestId('textInput').fill('');
-
-    // add tta provided
-    await page.getByRole('textbox', { name: /TTA provided for objective/i }).locator('div').nth(2).click();
-    await page.keyboard.type('hello');
-
-    await blur(page);
-
-    const supportType = page.getByRole('combobox', { name: /Support type/i });
-    await supportType.selectOption('Implementing');
-
-    await blur(page);
-
-    await page.getByRole('button', { name: 'Save objectives' }).click();
-
-    await page.waitForTimeout(5000);
-
-    await page.getByRole('button', { name: 'Save and continue' }).click();
-
-    // skip supporting attachments
-    await page.getByRole('button', { name: 'Save and continue' }).click();
-
-    // fill out next steps
-    const isOtherEntity = true;
-    await nextSteps(page, isOtherEntity);
-    await page.getByRole('button', { name: 'Save and continue' }).click();
-
-    // select an approver
-    await page.getByLabel(/Approving manager/i).focus();
-    await page.keyboard.press('ArrowDown');
-    await page.keyboard.press('Enter');
-
-    // extract the AR number from the URL:
-    const url = page.url();
-    const arNumber = url.split('/').find((part) => /^\d+$/.test(part));
-
-    await blur(page);
-
-    // submit for approval
-    await page.getByRole('button', { name: 'Submit for approval' }).click();
-
-    // verify draft report in table
-    await expect(page.getByRole('link', { name: `R0${regionNumber}-AR-${arNumber}` })).toBeVisible();
-  });
-
-  test('properly updates form state for other entity reports', async ({ page }) => {
-    await page.goto('http://localhost:3000/');
-    await page.getByRole('link', { name: 'Activity Reports' }).click();
-    await page.getByRole('button', { name: '+ New Activity Report' }).click();
-
-    await page.locator('label').filter({ hasText: 'Other entity' }).click();
-    await page.locator('#activityRecipients div').filter({ hasText: '- Select -' }).nth(1).click();
-    await page.locator('#react-select-3-option-0').click();
-    await page.locator('#react-select-3-option-1').click();
-    await page.getByRole('button', { name: 'Goals and objectives Not Started' }).click();
-    await page.waitForTimeout(5000);
-    await page.getByTestId('plusButton').click();
-    await page.getByTestId('form').getByTestId('textarea').fill('Objective for testing. avery specific thing');
-    await page.getByTestId('form').getByTestId('textarea').press('Tab');
-    await page.getByRole('button', { name: 'Get help choosing topics' }).press('Tab');
-    await page.getByLabel('Topics  *').press('ArrowDown');
-    await page.getByLabel('Topics  *').press('Enter');
-    await page.getByLabel('Topics  *').press('Tab');
-
-    await blur(page);
-
-    await page.getByText('TTA provided *Normal').click();
-    await page.getByRole('textbox', { name: 'TTA provided for objective, required' }).press('Enter');
-    await page.getByText('Support type *').click();
-    await page.getByRole('combobox', { name: 'Support type' }).selectOption('Introducing');
-
-    await page.getByRole('button', { name: 'Save objectives' }).click();
-    await page.getByRole('button', { name: 'Save and continue' }).click();
-    await page.getByRole('button', { name: 'Goals and objectives Complete' }).click();
-    await page.getByTestId('ellipsis-button').click();
-    await page.getByTestId('menu').getByTestId('button').click();
-    await page.getByRole('button', { name: 'Remove this objective' }).click();
-    await page.getByRole('button', { name: 'This button will remove the objective from the activity report' }).click();
-    await page.getByRole('button', { name: 'Supporting attachments Complete' }).click();
-    await page.getByRole('button', { name: 'Goals and objectives In Progress' }).click();
-  });
-
-=======
-    // begin review assertions
-    await expect(page.getByText(`${fullName} has requested approval for this activity report`)).toBeVisible();
-    await expect(page.getByTestId('accordionButton_activity-summary')).toHaveText('Activity summary');
-    await expect(page.getByTestId('accordionItem_activity-summary').getByText('Recipient').nth(1)).toBeVisible();
-    await expect(page.getByTestId('accordionItem_activity-summary').getByText('Recipient').nth(2)).toBeVisible();
-    await expect(page.getByTestId('accordionItem_activity-summary').getByText('Virtual', { exact: true })).toBeVisible();
-    await expect(page.getByText('Recipient participants', { exact: true })).toBeVisible();
-    await expect(page.getByText('Collaborating specialists', { exact: true })).toBeVisible();
-    await expect(page.getByText('Target populations', { exact: true })).toBeVisible();
-    await expect(page.getByText('Why activity requested', { exact: true })).toBeVisible();
-
-    await expect(page.getByText('Goal summary').first()).toBeVisible();
-    await expect(page.getByText('Goal summary').nth(1)).toBeVisible();
-    await expect(page.getByText('g1', { exact: true } )).toBeVisible();
-    await expect(page.getByText('g1o1', { exact: true })).toBeVisible();
-    await expect(page.getByText('g2', { exact: true })).toBeVisible();
-    await expect(page.getByText('g2o1', { exact: true })).toBeVisible();
-    await expect(page.getByText(/these are my creator notes/i)).toBeVisible();
-    // end review assertions
-
-    // add manager notes
-    await page.getByRole('textbox', { name: 'Manager notes' }).locator('div').nth(2).click();
-    await page.keyboard.type('these are my manager notes');
-
-    // set status to approved
-    await page.locator('select.usa-select').selectOption('approved');
-
-    // submit approval
-    await page.getByTestId('form').getByRole('button', { name: 'Submit' }).click();
-
-    // this is in the 'approved activity reports' table
-    await page.getByRole('rowheader', { name: `R0${regionNumber}-AR-${arNumber}` }).click();
-
-    await expect(page.getByRole('heading', { name: `TTA activity report R0${regionNumber}-AR-${arNumber}` })).toBeVisible();
-    await expect(page.getByText(/date approved/i)).toBeVisible();
-
-    const recipients = await page.locator('span:near(div:text("Recipient"))').first().textContent();
-    const grants = getGrants(recipients || '');
-
-    // navigate to the Recipient TTA Records page
-    await page.getByRole('link', { name: 'Recipient TTA Records' }).click();
-    // click on the previously extracted recipient
-    await page.getByRole('link', { name: recipient }).click();
-    // navigate to the 'Goals & Objectives page
-    await page.getByRole('link', { name: 'RTTAPA' }).click();
-    // check that previously created goals g1 and g2 are visible
-    // Assert there are two instances of 'g1' and 'g2' on the page
-    expect(page.getByText('g1', { exact: true }).first()).toBeTruthy();
-    expect(page.getByText('g1', { exact: true }).nth(1)).toBeTruthy();
-
-
-    expect(page.getByText('g2', { exact: true }).first()).toBeTruthy();
-    expect(page.getByText('g2', { exact: true }).nth(1)).toBeTruthy();
-
-    /* We have Two goals and Two Recipients this should result in 4 goals */
-    // Expand objectives for G1.
-
-    // Scroll until the button with the name 'View objectives for goal G-6' is visible.
-    await page.getByRole('button', { name: 'View objectives for goal G-6' }).scrollIntoViewIfNeeded();
-
-    await page.getByRole('button', { name: `View objectives for goal G-6` }).click();
-
-    // Scroll until the button with the name 'View objectives for goal G-5' is visible.
-    await page.getByRole('button', { name: 'View objectives for goal G-5' }).scrollIntoViewIfNeeded();
-
-    await page.getByRole('button', { name: `View objectives for goal G-5` }).click();
 
     expect(page.getByText('g1o1', { exact: true }).first()).toBeTruthy();
     expect(page.getByText('g1o1', { exact: true }).nth(1)).toBeTruthy();
@@ -877,16 +426,16 @@
     const goalOneContentB = await page.getByText('g1o1', { exact: true }).nth(1).locator('..').locator('..').textContent();
     expect(goalOneContentB).toContain('Behavioral / Mental Health / Trauma');
 
-    // verify the end date is visible in the objective section
-    expect(page.getByText('g1o1', { exact: true }).first().locator('..').locator('..').getByText('12/01/2050')).toBeTruthy();
-    expect(page.getByText('g1o1', { exact: true }).nth(1).locator('..').locator('..').getByText('12/01/2050')).toBeTruthy();
-    // verify the correct status for the objective is visible
-    expect(page.getByText('g1o1', { exact: true }).first().locator('..').locator('..').getByText('Not started')).toBeTruthy();
-    expect(page.getByText('g1o1', { exact: true }).nth(1).locator('..').locator('..').getByText('Not started')).toBeTruthy();
-
-    // Expand goals for G2.
-    await page.getByRole('button', { name: `View objectives for goal G-7` }).click();
-    await page.getByRole('button', { name: `View objectives for goal G-8` }).click();
+  //   // verify the end date is visible in the objective section
+  //   expect(page.getByText('g1o1', { exact: true }).first().locator('..').locator('..').getByText('12/01/2050')).toBeTruthy();
+  //   expect(page.getByText('g1o1', { exact: true }).nth(1).locator('..').locator('..').getByText('12/01/2050')).toBeTruthy();
+  //   // verify the correct status for the objective is visible
+  //   expect(page.getByText('g1o1', { exact: true }).first().locator('..').locator('..').getByText('Not started')).toBeTruthy();
+  //   expect(page.getByText('g1o1', { exact: true }).nth(1).locator('..').locator('..').getByText('Not started')).toBeTruthy();
+
+  //   // Expand goals for G2.
+  //   await page.getByRole('button', { name: `View objectives for goal G-7` }).click();
+  //   await page.getByRole('button', { name: `View objectives for goal G-8` }).click();
 
     expect(page.getByText('g2o1', { exact: true }).first()).toBeTruthy();
     expect(page.getByText('g2o1', { exact: true }).nth(1)).toBeTruthy();
@@ -906,42 +455,41 @@
     // verify the correct status for the objective is visible
     expect(page.getByText('g2o1', { exact: true }).nth(1).locator('..').locator('..').getByText('Not started')).toBeTruthy();
 
-    // check g1
-    await page.getByText('g1', { exact: true }).first().locator('..').locator('..').locator('..')
-      .getByRole('button', { name: 'Actions for goal' })
-      .click();
-      await page.getByText('g1', { exact: true }).nth(1).locator('..').locator('..').locator('..')
-      .getByRole('button', { name: 'Actions for goal' })
-      .click();
-    // click on the 'Edit' button for 'g1' and verify the correct data is displayed
-    await page.getByText('g1', { exact: true }).locator('..').locator('..').locator('..')
-      .getByRole('button', { name: 'Edit' })
-      .click();
-
-    await expect(page.getByText("This goal is used on an activity report, so some fields can't be edited.")).toBeVisible();
-    await expect(page.getByText('g1', { exact: true })).toBeVisible();
-    await expect(page.getByText('g1o1')).toBeVisible();
-
-    await page.getByRole('link', { name: 'Back to RTTAPA' }).click();
-
-    // Check g2
-    await page.getByText('g2', { exact: true }).first().locator('..').locator('..').locator('..')
-      .getByRole('button', { name: 'Actions for goal' })
-      .click();
-    await page.getByText('g2', { exact: true }).nth(1).locator('..').locator('..').locator('..')
-      .getByRole('button', { name: 'Actions for goal' })
-      .click();
-    // click on the 'Edit' button for 'g1' and verify the correct data is displayed
-    await page.getByText('g2', { exact: true }).locator('..').locator('..').locator('..')
-      .getByRole('button', { name: 'Edit' })
-      .click();
+  //   // check g1
+  //   await page.getByText('g1', { exact: true }).first().locator('..').locator('..').locator('..')
+  //     .getByRole('button', { name: 'Actions for goal' })
+  //     .click();
+  //     await page.getByText('g1', { exact: true }).nth(1).locator('..').locator('..').locator('..')
+  //     .getByRole('button', { name: 'Actions for goal' })
+  //     .click();
+  //   // click on the 'Edit' button for 'g1' and verify the correct data is displayed
+  //   await page.getByText('g1', { exact: true }).locator('..').locator('..').locator('..')
+  //     .getByRole('button', { name: 'Edit' })
+  //     .click();
+
+  //   await expect(page.getByText("This goal is used on an activity report, so some fields can't be edited.")).toBeVisible();
+  //   await expect(page.getByText('g1', { exact: true })).toBeVisible();
+  //   await expect(page.getByText('g1o1')).toBeVisible();
+
+  //   await page.getByRole('link', { name: 'Back to RTTAPA' }).click();
+
+  //   // Check g2
+  //   await page.getByText('g2', { exact: true }).first().locator('..').locator('..').locator('..')
+  //     .getByRole('button', { name: 'Actions for goal' })
+  //     .click();
+  //   await page.getByText('g2', { exact: true }).nth(1).locator('..').locator('..').locator('..')
+  //     .getByRole('button', { name: 'Actions for goal' })
+  //     .click();
+  //   // click on the 'Edit' button for 'g1' and verify the correct data is displayed
+  //   await page.getByText('g2', { exact: true }).locator('..').locator('..').locator('..')
+  //     .getByRole('button', { name: 'Edit' })
+  //     .click();
 
     await expect(page.getByText("This goal is used on an activity report, so some fields can't be edited.")).toBeVisible();
     await expect(page.getByText('g2', { exact: true })).toBeVisible();
     await expect(page.getByText('g2o1')).toBeVisible();
   });
 
->>>>>>> 18f15ec3
   test('can remove objective', async ({ page }) => {
     await getFullName(page);
 
