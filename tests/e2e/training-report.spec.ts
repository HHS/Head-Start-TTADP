import { test, expect } from '@playwright/test';
import { blur } from './common';
import { query } from '../utils/common';

<<<<<<< HEAD
// skipping the TR test for now until the form updates are complete
// TODO: update the test to reflect the new form and reenable
test.skip('can fill out and complete a training and session report', async ({ page }) => {
=======
test.beforeAll(async ({ request }) => {
  // Set user to a temporary admin.
  await query(request, 'insert into "Permissions" ("userId", "regionId", "scopeId") values (5, 1, 2);')
});

test.afterAll(async ({ request }) => {
  // Remove the temporary admin.
  await query(request, 'delete from "Permissions" where "userId" = 5 AND "regionId" = 1 AND "scopeId" = 2;')
});

test('can fill out and complete a training and session report', async ({ page}) => {
>>>>>>> d638ea38
  // navigate to training reports
  await page.goto('http://localhost:3000/');
  await page.getByRole('link', { name: 'Training Reports' }).click();
  await page.getByRole('link', { name: 'R01-PD-23-1037' }).click();

  // event summary
  await page.getByText(/Event collaborators/i).click();
  await page.keyboard.press('ArrowDown');
  await page.keyboard.press('Enter');
  await page.keyboard.press('Escape');
  await page.getByText('Recipients').click();

  await page.getByLabel('Event start date *mm/dd/yyyy').fill('01/02/2023');
  await page.getByLabel('Event end date *mm/dd/yyyy').fill('02/02/2023');

  await page.getByRole('button', { name: 'Review and submit' }).click();

  // Click the modal 'Yes, and continue' button.
  await page.waitForTimeout(2000); // wait for first post to complete
  await page.getByRole('button', { name: 'Yes, continue' }).click();

  // Back on the TR page click create session.
  await page.getByTestId('ellipsis-button').click();
  await page.getByRole('button', { name: 'Create session' }).click();

  // IST/Creator session summary
  await page.waitForTimeout(2000); // wait for first post to complete
  await page.getByLabel('Session name *').fill('First session');
  await page.getByLabel('Session start date *mm/dd/yyyy').fill('01/02/2023');
  await page.getByLabel('Session end date *mm/dd/yyyy').fill('02/02/2023');
  await page.getByLabel('Duration in hours (round to the nearest quarter hour) *').fill('5');
  await page.getByLabel('Session context *').fill('Context');
  await page.getByLabel('Session objective *').fill('Objective');

  await page.getByText('Topics *Get help choosing topics').click();
  await page.keyboard.press('ArrowDown');
  await page.keyboard.press('Enter');

  await page.getByText(/Who were the trainers for this session/i).click()
  await page.keyboard.press('ArrowDown');
  await page.keyboard.press('Enter');
  await page.keyboard.press('Escape');

  await page.locator('#ttaProvided').fill('TTA');

  await page.getByTestId('dropdown').selectOption('Introducing');
  await blur(page);
  await page.waitForTimeout(2000); // wait for first post to complete
  // Click Save and continue.
  await page.getByRole('button', { name: 'Save and continue' }).click();

  await page.waitForTimeout(2000); // wait for first post to complete

  // session participants
  await page.getByTestId('form').getByText('No').click();
  await blur(page);
  await page.waitForTimeout(2000);

  await page.getByText(/Recipients/i).click();
  await page.keyboard.press('ArrowDown');
  await page.keyboard.press('Enter');
  await blur(page);

  await page.getByText(/Recipient participants/i).click();
  await page.keyboard.press('ArrowDown');
  await page.keyboard.press('Enter');
  await blur(page);

  await page.getByText(/Language used/i).click();
  await page.keyboard.press('ArrowDown');
  await page.keyboard.press('Enter');
  await blur(page);

  await page.getByText('Hybrid').click();
  await page.getByLabel('Number of participants attending in person *').fill('5');
  await page.getByLabel('Number of participants attending virtually *').fill('5');

  await page.getByRole('button', { name: 'Save and continue' }).click();

  // supporting attachments.
  await page.getByRole('button', { name: 'Save and continue' }).click();

  // next steps
  await page.getByTestId('specialistNextSteps-input').fill('Next step');
  await page.getByTestId('recipientNextSteps-input').fill('test ');
  await page.getByLabel('When do you anticipate completing step 1? *').fill('07/02/2023');
  await page.getByLabel('When does the recipient anticipate completing step 1? *').fill('07/03/2023');

  // Save POC session draft.
  await page.getByRole('button', { name: 'Save draft' }).click();

 // Leave the session.
  await page.goto('http://localhost:3000/');
  await page.getByRole('link', { name: 'Training Reports' }).click();
  await page.getByRole('link', { name: 'In progress' }).click();

  // edit session and submit changes
  await page.getByRole('button', { name: 'View sessions for event R01-PD-23-1037' }).click();
  await page.getByRole('link', { name: 'Edit session' }).click();
  await page.getByRole('button', { name: 'Next steps Complete' }).click();
  await page.waitForTimeout(2000); // wait for first post to complete
  await page.getByRole('button', { name: 'Review and submit' }).click();

  // Click the modal 'Yes, and continue' button.
  await page.getByRole('button', { name: 'Yes, continue' }).click();

  // Verify the session is now complete.
  await page.getByLabel('View sessions for event R01-PD-23-').click();
  await page.getByText('Status Complete').click();

  // view event
  await page.getByTestId('ellipsis-button').click();
  await page.getByTestId('menu').getByText('View event').click();

  await page.waitForTimeout(2000); // waiting for navigation

  // verify event view
  expect(page.getByText('Training event report R01-PD-23-1037')).toBeTruthy();
  expect(page.getByText('Health Webinar Series: Oral Health and Dental Care from a Regional and State Perspective')).toBeTruthy();

  expect(page.getByText('First session revised')).toBeTruthy();
});<|MERGE_RESOLUTION|>--- conflicted
+++ resolved
@@ -2,11 +2,6 @@
 import { blur } from './common';
 import { query } from '../utils/common';
 
-<<<<<<< HEAD
-// skipping the TR test for now until the form updates are complete
-// TODO: update the test to reflect the new form and reenable
-test.skip('can fill out and complete a training and session report', async ({ page }) => {
-=======
 test.beforeAll(async ({ request }) => {
   // Set user to a temporary admin.
   await query(request, 'insert into "Permissions" ("userId", "regionId", "scopeId") values (5, 1, 2);')
@@ -18,7 +13,6 @@
 });
 
 test('can fill out and complete a training and session report', async ({ page}) => {
->>>>>>> d638ea38
   // navigate to training reports
   await page.goto('http://localhost:3000/');
   await page.getByRole('link', { name: 'Training Reports' }).click();
